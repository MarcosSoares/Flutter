--- conflicted
+++ resolved
@@ -495,12 +495,9 @@
         '--deterministic',
         '--snapshot_kind=app-aot-assembly',
         '--assembly=${globals.fs.path.join(outputPath, 'snapshot_assembly.S')}',
-<<<<<<< HEAD
         '--strip',
-=======
-        '--no-causal-async-stacks',
-        '--lazy-async-stacks',
->>>>>>> 31cd3c7b
+        '--no-causal-async-stacks',
+        '--lazy-async-stacks',
         'main.dill',
       ]);
     }, overrides: contextOverrides);
@@ -578,12 +575,9 @@
         '--deterministic',
         '--snapshot_kind=app-aot-assembly',
         '--assembly=${globals.fs.path.join(outputPath, 'snapshot_assembly.S')}',
-<<<<<<< HEAD
         '--strip',
-=======
-        '--no-causal-async-stacks',
-        '--lazy-async-stacks',
->>>>>>> 31cd3c7b
+        '--no-causal-async-stacks',
+        '--lazy-async-stacks',
         'main.dill',
       ]);
     }, overrides: contextOverrides);
