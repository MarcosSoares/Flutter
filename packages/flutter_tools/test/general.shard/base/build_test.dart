// Copyright 2014 The Flutter Authors. All rights reserved.
// Use of this source code is governed by a BSD-style license that can be
// found in the LICENSE file.

import 'dart:async';
import 'dart:convert';

import 'package:file/memory.dart';
import 'package:flutter_tools/src/android/android_sdk.dart';
import 'package:flutter_tools/src/artifacts.dart';
import 'package:flutter_tools/src/build_info.dart';
import 'package:flutter_tools/src/base/build.dart';
import 'package:flutter_tools/src/base/context.dart';
import 'package:flutter_tools/src/base/file_system.dart';
import 'package:flutter_tools/src/base/io.dart';
import 'package:flutter_tools/src/base/process.dart';
import 'package:flutter_tools/src/macos/xcode.dart';
import 'package:flutter_tools/src/version.dart';
import 'package:flutter_tools/src/globals.dart' as globals;
import 'package:mockito/mockito.dart';
import 'package:process/process.dart';

import '../../src/common.dart';
import '../../src/context.dart';

class MockFlutterVersion extends Mock implements FlutterVersion {}
class MockAndroidSdk extends Mock implements AndroidSdk {}
class MockArtifacts extends Mock implements Artifacts {}
class MockXcode extends Mock implements Xcode {}
class MockProcessManager extends Mock implements ProcessManager {}
class MockProcess extends Mock implements Process {}

class _FakeGenSnapshot implements GenSnapshot {
  _FakeGenSnapshot({
    this.succeed = true,
  });

  final bool succeed;
  Map<String, String> outputs = <String, String>{};
  int _callCount = 0;
  SnapshotType _snapshotType;
  String _depfilePath;
  List<String> _additionalArgs;

  int get callCount => _callCount;

  SnapshotType get snapshotType => _snapshotType;

  String get depfilePath => _depfilePath;

  List<String> get additionalArgs => _additionalArgs;

  @override
  Future<int> run({
    SnapshotType snapshotType,
    String depfilePath,
    DarwinArch darwinArch,
    Iterable<String> additionalArgs = const <String>[],
  }) async {
    _callCount += 1;
    _snapshotType = snapshotType;
    _depfilePath = depfilePath;
    _additionalArgs = additionalArgs.toList();

    if (!succeed) {
      return 1;
    }
    outputs.forEach((String filePath, String fileContent) {
      globals.fs.file(filePath).writeAsString(fileContent);
    });
    return 0;
  }
}

void main() {
  group('SnapshotType', () {
    test('throws, if build mode is null', () {
      expect(
        () => SnapshotType(TargetPlatform.android_x64, null),
        throwsA(anything),
      );
    });
    test('does not throw, if target platform is null', () {
      expect(SnapshotType(null, BuildMode.release), isNotNull);
    });
  });

  group('GenSnapshot', () {
    GenSnapshot genSnapshot;
    MockArtifacts mockArtifacts;
    MockProcessManager mockProcessManager;
    MockProcess mockProc;

    setUp(() async {
      genSnapshot = const GenSnapshot();
      mockArtifacts = MockArtifacts();
      mockProcessManager = MockProcessManager();
      mockProc = MockProcess();
    });

    final Map<Type, Generator> contextOverrides = <Type, Generator>{
      Artifacts: () => mockArtifacts,
      ProcessManager: () => mockProcessManager,
    };

    testUsingContext('android_x64', () async {
      when(mockArtifacts.getArtifactPath(Artifact.genSnapshot,
              platform: TargetPlatform.android_x64, mode: BuildMode.release))
          .thenReturn('gen_snapshot');
      when(mockProcessManager.start(any,
              workingDirectory: anyNamed('workingDirectory'),
              environment: anyNamed('environment')))
          .thenAnswer((_) => Future<Process>.value(mockProc));
      when(mockProc.stdout).thenAnswer((_) => const Stream<List<int>>.empty());
      when(mockProc.stderr).thenAnswer((_) => const Stream<List<int>>.empty());
      await genSnapshot.run(
          snapshotType:
              SnapshotType(TargetPlatform.android_x64, BuildMode.release),
          darwinArch: null,
          additionalArgs: <String>['--additional_arg']);
      verify(mockProcessManager.start(
        <String>[
          'gen_snapshot',
          '--causal_async_stacks',
          '--additional_arg',
        ],
        workingDirectory: anyNamed('workingDirectory'),
        environment: anyNamed('environment'),
      )).called(1);
    }, overrides: contextOverrides);

    testUsingContext('iOS armv7', () async {
      when(mockArtifacts.getArtifactPath(Artifact.genSnapshot,
              platform: TargetPlatform.ios, mode: BuildMode.release))
          .thenReturn('gen_snapshot');
      when(mockProcessManager.start(any,
              workingDirectory: anyNamed('workingDirectory'),
              environment: anyNamed('environment')))
          .thenAnswer((_) => Future<Process>.value(mockProc));
      when(mockProc.stdout).thenAnswer((_) => const Stream<List<int>>.empty());
      when(mockProc.stderr).thenAnswer((_) => const Stream<List<int>>.empty());
      await genSnapshot.run(
          snapshotType: SnapshotType(TargetPlatform.ios, BuildMode.release),
          darwinArch: DarwinArch.armv7,
          additionalArgs: <String>['--additional_arg']);
      verify(mockProcessManager.start(
        <String>[
          'gen_snapshot_armv7',
          '--causal_async_stacks',
          '--additional_arg',
        ],
        workingDirectory: anyNamed('workingDirectory'),
        environment: anyNamed('environment')),
      ).called(1);
    }, overrides: contextOverrides);

    testUsingContext('iOS arm64', () async {
      when(mockArtifacts.getArtifactPath(Artifact.genSnapshot,
              platform: TargetPlatform.ios, mode: BuildMode.release))
          .thenReturn('gen_snapshot');
      when(mockProcessManager.start(any,
              workingDirectory: anyNamed('workingDirectory'),
              environment: anyNamed('environment')))
          .thenAnswer((_) => Future<Process>.value(mockProc));
      when(mockProc.stdout).thenAnswer((_) => const Stream<List<int>>.empty());
      when(mockProc.stderr).thenAnswer((_) => const Stream<List<int>>.empty());
      await genSnapshot.run(
          snapshotType: SnapshotType(TargetPlatform.ios, BuildMode.release),
          darwinArch: DarwinArch.arm64,
          additionalArgs: <String>['--additional_arg']);
      verify(mockProcessManager.start(
        <String>[
          'gen_snapshot_arm64',
          '--causal_async_stacks',
          '--additional_arg',
        ],
        workingDirectory: anyNamed('workingDirectory'),
        environment: anyNamed('environment'),
      )).called(1);
    }, overrides: contextOverrides);

    testUsingContext('--strip filters outputs', () async {
      when(mockArtifacts.getArtifactPath(Artifact.genSnapshot,
              platform: TargetPlatform.android_x64, mode: BuildMode.release))
          .thenReturn('gen_snapshot');
      when(mockProcessManager.start(
              <String>['gen_snapshot', '--causal_async_stacks', '--strip'],
              workingDirectory: anyNamed('workingDirectory'),
              environment: anyNamed('environment')))
          .thenAnswer((_) => Future<Process>.value(mockProc));
      when(mockProc.stdout).thenAnswer((_) => const Stream<List<int>>.empty());
      when(mockProc.stderr)
        .thenAnswer((_) => Stream<String>.fromIterable(<String>[
          '--ABC\n',
          'Warning: Generating ELF library without DWARF debugging information.\n',
          '--XYZ\n',
        ])
        .transform<List<int>>(utf8.encoder));
      await genSnapshot.run(
          snapshotType:
              SnapshotType(TargetPlatform.android_x64, BuildMode.release),
          darwinArch: null,
          additionalArgs: <String>['--strip']);
      verify(mockProcessManager.start(
              <String>['gen_snapshot', '--causal_async_stacks', '--strip'],
              workingDirectory: anyNamed('workingDirectory'),
              environment: anyNamed('environment')))
          .called(1);
      expect(testLogger.errorText, contains('ABC'));
      expect(testLogger.errorText, isNot(contains('ELF library')));
      expect(testLogger.errorText, contains('XYZ'));
    }, overrides: contextOverrides);
  });

  group('Snapshotter - AOT', () {
    const String kSnapshotDart = 'snapshot.dart';
    const String kSDKPath = '/path/to/sdk';
    String skyEnginePath;

    _FakeGenSnapshot genSnapshot;
    MemoryFileSystem fs;
    AOTSnapshotter snapshotter;
    AOTSnapshotter snapshotterWithTimings;
    MockAndroidSdk mockAndroidSdk;
    MockArtifacts mockArtifacts;
    MockXcode mockXcode;

    setUp(() async {
      fs = MemoryFileSystem();
      fs.file(kSnapshotDart).createSync();
      fs.file('.packages').writeAsStringSync('sky_engine:file:///flutter/bin/cache/pkg/sky_engine/lib/');

      skyEnginePath = fs.path.fromUri(Uri.file('/flutter/bin/cache/pkg/sky_engine'));
      fs.directory(fs.path.join(skyEnginePath, 'lib', 'ui')).createSync(recursive: true);
      fs.directory(fs.path.join(skyEnginePath, 'sdk_ext')).createSync(recursive: true);
      fs.file(fs.path.join(skyEnginePath, '.packages')).createSync();
      fs.file(fs.path.join(skyEnginePath, 'lib', 'ui', 'ui.dart')).createSync();
      fs.file(fs.path.join(skyEnginePath, 'sdk_ext', 'vmservice_io.dart')).createSync();

      genSnapshot = _FakeGenSnapshot();
      snapshotter = AOTSnapshotter();
      snapshotterWithTimings = AOTSnapshotter(reportTimings: true);
      mockAndroidSdk = MockAndroidSdk();
      mockArtifacts = MockArtifacts();
      mockXcode = MockXcode();
      when(mockXcode.sdkLocation(any)).thenAnswer((_) => Future<String>.value(kSDKPath));

<<<<<<< HEAD
      for (BuildMode mode in BuildMode.values) {
=======
      bufferLogger = BufferLogger();
      for (final BuildMode mode in BuildMode.values) {
>>>>>>> 4f9b6cf0
        when(mockArtifacts.getArtifactPath(Artifact.snapshotDart,
            platform: anyNamed('platform'), mode: mode)).thenReturn(kSnapshotDart);
      }
    });

    final Map<Type, Generator> contextOverrides = <Type, Generator>{
      AndroidSdk: () => mockAndroidSdk,
      Artifacts: () => mockArtifacts,
      FileSystem: () => fs,
      ProcessManager: () => FakeProcessManager.any(),
      GenSnapshot: () => genSnapshot,
      Xcode: () => mockXcode,
    };

    testUsingContext('iOS debug AOT snapshot is invalid', () async {
      final String outputPath = globals.fs.path.join('build', 'foo');
      expect(await snapshotter.build(
        platform: TargetPlatform.ios,
        buildMode: BuildMode.debug,
        mainPath: 'main.dill',
        packagesPath: '.packages',
        outputPath: outputPath,
        bitcode: false,
      ), isNot(equals(0)));
    }, overrides: contextOverrides);

    testUsingContext('Android arm debug AOT snapshot is invalid', () async {
      final String outputPath = globals.fs.path.join('build', 'foo');
      expect(await snapshotter.build(
        platform: TargetPlatform.android_arm,
        buildMode: BuildMode.debug,
        mainPath: 'main.dill',
        packagesPath: '.packages',
        outputPath: outputPath,
        bitcode: false,
      ), isNot(0));
    }, overrides: contextOverrides);

    testUsingContext('Android arm64 debug AOT snapshot is invalid', () async {
      final String outputPath = globals.fs.path.join('build', 'foo');
      expect(await snapshotter.build(
        platform: TargetPlatform.android_arm64,
        buildMode: BuildMode.debug,
        mainPath: 'main.dill',
        packagesPath: '.packages',
        outputPath: outputPath,
        bitcode: false,
      ), isNot(0));
    }, overrides: contextOverrides);

    testUsingContext('iOS profile AOT with bitcode uses right flags', () async {
      globals.fs.file('main.dill').writeAsStringSync('binary magic');

      final String outputPath = globals.fs.path.join('build', 'foo');
      globals.fs.directory(outputPath).createSync(recursive: true);

      final String assembly = globals.fs.path.join(outputPath, 'snapshot_assembly.S');
      genSnapshot.outputs = <String, String>{
        assembly: 'blah blah\n.section __DWARF\nblah blah\n',
      };

      final RunResult successResult = RunResult(ProcessResult(1, 0, '', ''), <String>['command name', 'arguments...']);
      when(xcode.cc(any)).thenAnswer((_) => Future<RunResult>.value(successResult));
      when(xcode.clang(any)).thenAnswer((_) => Future<RunResult>.value(successResult));

      final int genSnapshotExitCode = await snapshotter.build(
        platform: TargetPlatform.ios,
        buildMode: BuildMode.profile,
        mainPath: 'main.dill',
        packagesPath: '.packages',
        outputPath: outputPath,
        darwinArch: DarwinArch.armv7,
        bitcode: true,
      );

      expect(genSnapshotExitCode, 0);
      expect(genSnapshot.callCount, 1);
      expect(genSnapshot.snapshotType.platform, TargetPlatform.ios);
      expect(genSnapshot.snapshotType.mode, BuildMode.profile);
      expect(genSnapshot.additionalArgs, <String>[
        '--deterministic',
        '--snapshot_kind=app-aot-assembly',
        '--assembly=$assembly',
        '--no-sim-use-hardfp',
        '--no-use-integer-division',
        'main.dill',
      ]);

      final VerificationResult toVerifyCC = verify(xcode.cc(captureAny));
      expect(toVerifyCC.callCount, 1);
      final dynamic ccArgs = toVerifyCC.captured.first;
      expect(ccArgs, contains('-fembed-bitcode'));
      expect(ccArgs, contains('-isysroot'));
      expect(ccArgs, contains(kSDKPath));

      final VerificationResult toVerifyClang = verify(xcode.clang(captureAny));
      expect(toVerifyClang.callCount, 1);
      final dynamic clangArgs = toVerifyClang.captured.first;
      expect(clangArgs, contains('-fembed-bitcode'));
      expect(clangArgs, contains('-isysroot'));
      expect(clangArgs, contains(kSDKPath));

      final File assemblyFile = globals.fs.file(assembly);
      expect(assemblyFile.existsSync(), true);
      expect(assemblyFile.readAsStringSync().contains('.section __DWARF'), true);
    }, overrides: contextOverrides);

    testUsingContext('iOS release AOT with bitcode uses right flags', () async {
      globals.fs.file('main.dill').writeAsStringSync('binary magic');

      final String outputPath = globals.fs.path.join('build', 'foo');
      globals.fs.directory(outputPath).createSync(recursive: true);

      final String assembly = globals.fs.path.join(outputPath, 'snapshot_assembly.S');
      genSnapshot.outputs = <String, String>{
        assembly: 'blah blah\n.section __DWARF\nblah blah\n',
      };

      final RunResult successResult = RunResult(ProcessResult(1, 0, '', ''), <String>['command name', 'arguments...']);
      when(xcode.cc(any)).thenAnswer((_) => Future<RunResult>.value(successResult));
      when(xcode.clang(any)).thenAnswer((_) => Future<RunResult>.value(successResult));

      final int genSnapshotExitCode = await snapshotter.build(
        platform: TargetPlatform.ios,
        buildMode: BuildMode.release,
        mainPath: 'main.dill',
        packagesPath: '.packages',
        outputPath: outputPath,
        darwinArch: DarwinArch.armv7,
        bitcode: true,
      );

      expect(genSnapshotExitCode, 0);
      expect(genSnapshot.callCount, 1);
      expect(genSnapshot.snapshotType.platform, TargetPlatform.ios);
      expect(genSnapshot.snapshotType.mode, BuildMode.release);
      expect(genSnapshot.additionalArgs, <String>[
        '--deterministic',
        '--snapshot_kind=app-aot-assembly',
        '--assembly=$assembly',
        '--no-sim-use-hardfp',
        '--no-use-integer-division',
        'main.dill',
      ]);

      final VerificationResult toVerifyCC = verify(xcode.cc(captureAny));
      expect(toVerifyCC.callCount, 1);
      final dynamic ccArgs = toVerifyCC.captured.first;
      expect(ccArgs, contains('-fembed-bitcode'));
      expect(ccArgs, contains('-isysroot'));
      expect(ccArgs, contains(kSDKPath));

      final VerificationResult toVerifyClang = verify(xcode.clang(captureAny));
      expect(toVerifyClang.callCount, 1);
      final dynamic clangArgs = toVerifyClang.captured.first;
      expect(clangArgs, contains('-fembed-bitcode'));
      expect(clangArgs, contains('-isysroot'));
      expect(clangArgs, contains(kSDKPath));

      final File assemblyFile = globals.fs.file(assembly);
      final File assemblyBitcodeFile = globals.fs.file('$assembly.stripped.S');
      expect(assemblyFile.existsSync(), true);
      expect(assemblyBitcodeFile.existsSync(), true);
      expect(assemblyFile.readAsStringSync().contains('.section __DWARF'), true);
      expect(assemblyBitcodeFile.readAsStringSync().contains('.section __DWARF'), false);
    }, overrides: contextOverrides);

    testUsingContext('builds iOS armv7 profile AOT snapshot', () async {
      globals.fs.file('main.dill').writeAsStringSync('binary magic');

      final String outputPath = globals.fs.path.join('build', 'foo');
      globals.fs.directory(outputPath).createSync(recursive: true);

      final String assembly = globals.fs.path.join(outputPath, 'snapshot_assembly.S');
      genSnapshot.outputs = <String, String>{
        assembly: 'blah blah\n.section __DWARF\nblah blah\n',
      };

      final RunResult successResult = RunResult(ProcessResult(1, 0, '', ''), <String>['command name', 'arguments...']);
      when(xcode.cc(any)).thenAnswer((_) => Future<RunResult>.value(successResult));
      when(xcode.clang(any)).thenAnswer((_) => Future<RunResult>.value(successResult));

      final int genSnapshotExitCode = await snapshotter.build(
        platform: TargetPlatform.ios,
        buildMode: BuildMode.profile,
        mainPath: 'main.dill',
        packagesPath: '.packages',
        outputPath: outputPath,
        darwinArch: DarwinArch.armv7,
        bitcode: false,
      );

      expect(genSnapshotExitCode, 0);
      expect(genSnapshot.callCount, 1);
      expect(genSnapshot.snapshotType.platform, TargetPlatform.ios);
      expect(genSnapshot.snapshotType.mode, BuildMode.profile);
      expect(genSnapshot.additionalArgs, <String>[
        '--deterministic',
        '--snapshot_kind=app-aot-assembly',
        '--assembly=$assembly',
        '--no-sim-use-hardfp',
        '--no-use-integer-division',
        'main.dill',
      ]);
      verifyNever(xcode.cc(argThat(contains('-fembed-bitcode'))));
      verifyNever(xcode.clang(argThat(contains('-fembed-bitcode'))));

      verify(xcode.cc(argThat(contains('-isysroot')))).called(1);
      verify(xcode.clang(argThat(contains('-isysroot')))).called(1);

      final File assemblyFile = globals.fs.file(assembly);
      expect(assemblyFile.existsSync(), true);
      expect(assemblyFile.readAsStringSync().contains('.section __DWARF'), true);
    }, overrides: contextOverrides);

    testUsingContext('builds iOS arm64 profile AOT snapshot', () async {
      globals.fs.file('main.dill').writeAsStringSync('binary magic');

      final String outputPath = globals.fs.path.join('build', 'foo');
      globals.fs.directory(outputPath).createSync(recursive: true);

      genSnapshot.outputs = <String, String>{
        globals.fs.path.join(outputPath, 'snapshot_assembly.S'): '',
      };

      final RunResult successResult = RunResult(ProcessResult(1, 0, '', ''), <String>['command name', 'arguments...']);
      when(xcode.cc(any)).thenAnswer((_) => Future<RunResult>.value(successResult));
      when(xcode.clang(any)).thenAnswer((_) => Future<RunResult>.value(successResult));

      final int genSnapshotExitCode = await snapshotter.build(
        platform: TargetPlatform.ios,
        buildMode: BuildMode.profile,
        mainPath: 'main.dill',
        packagesPath: '.packages',
        outputPath: outputPath,
        darwinArch: DarwinArch.arm64,
        bitcode: false,
      );

      expect(genSnapshotExitCode, 0);
      expect(genSnapshot.callCount, 1);
      expect(genSnapshot.snapshotType.platform, TargetPlatform.ios);
      expect(genSnapshot.snapshotType.mode, BuildMode.profile);
      expect(genSnapshot.additionalArgs, <String>[
        '--deterministic',
        '--snapshot_kind=app-aot-assembly',
        '--assembly=${globals.fs.path.join(outputPath, 'snapshot_assembly.S')}',
        'main.dill',
      ]);
    }, overrides: contextOverrides);

    testUsingContext('builds iOS release armv7 AOT snapshot', () async {
      globals.fs.file('main.dill').writeAsStringSync('binary magic');

      final String outputPath = globals.fs.path.join('build', 'foo');
      globals.fs.directory(outputPath).createSync(recursive: true);

      genSnapshot.outputs = <String, String>{
        globals.fs.path.join(outputPath, 'snapshot_assembly.S'): '',
      };

      final RunResult successResult = RunResult(ProcessResult(1, 0, '', ''), <String>['command name', 'arguments...']);
      when(xcode.cc(any)).thenAnswer((_) => Future<RunResult>.value(successResult));
      when(xcode.clang(any)).thenAnswer((_) => Future<RunResult>.value(successResult));

      final int genSnapshotExitCode = await snapshotter.build(
        platform: TargetPlatform.ios,
        buildMode: BuildMode.release,
        mainPath: 'main.dill',
        packagesPath: '.packages',
        outputPath: outputPath,
        darwinArch: DarwinArch.armv7,
        bitcode: false,
      );

      expect(genSnapshotExitCode, 0);
      expect(genSnapshot.callCount, 1);
      expect(genSnapshot.snapshotType.platform, TargetPlatform.ios);
      expect(genSnapshot.snapshotType.mode, BuildMode.release);
      expect(genSnapshot.additionalArgs, <String>[
        '--deterministic',
        '--snapshot_kind=app-aot-assembly',
        '--assembly=${globals.fs.path.join(outputPath, 'snapshot_assembly.S')}',
        '--no-sim-use-hardfp',
        '--no-use-integer-division',
        'main.dill',
      ]);
    }, overrides: contextOverrides);

    testUsingContext('builds iOS release arm64 AOT snapshot', () async {
      globals.fs.file('main.dill').writeAsStringSync('binary magic');

      final String outputPath = globals.fs.path.join('build', 'foo');
      globals.fs.directory(outputPath).createSync(recursive: true);

      genSnapshot.outputs = <String, String>{
        globals.fs.path.join(outputPath, 'snapshot_assembly.S'): '',
      };

      final RunResult successResult = RunResult(ProcessResult(1, 0, '', ''), <String>['command name', 'arguments...']);
      when(xcode.cc(any)).thenAnswer((_) => Future<RunResult>.value(successResult));
      when(xcode.clang(any)).thenAnswer((_) => Future<RunResult>.value(successResult));

      final int genSnapshotExitCode = await snapshotter.build(
        platform: TargetPlatform.ios,
        buildMode: BuildMode.release,
        mainPath: 'main.dill',
        packagesPath: '.packages',
        outputPath: outputPath,
        darwinArch: DarwinArch.arm64,
        bitcode: false,
      );

      expect(genSnapshotExitCode, 0);
      expect(genSnapshot.callCount, 1);
      expect(genSnapshot.snapshotType.platform, TargetPlatform.ios);
      expect(genSnapshot.snapshotType.mode, BuildMode.release);
      expect(genSnapshot.additionalArgs, <String>[
        '--deterministic',
        '--snapshot_kind=app-aot-assembly',
        '--assembly=${globals.fs.path.join(outputPath, 'snapshot_assembly.S')}',
        'main.dill',
      ]);
    }, overrides: contextOverrides);

    testUsingContext('builds shared library for android-arm', () async {
      globals.fs.file('main.dill').writeAsStringSync('binary magic');

      final String outputPath = globals.fs.path.join('build', 'foo');
      globals.fs.directory(outputPath).createSync(recursive: true);

      final int genSnapshotExitCode = await snapshotter.build(
        platform: TargetPlatform.android_arm,
        buildMode: BuildMode.release,
        mainPath: 'main.dill',
        packagesPath: '.packages',
        outputPath: outputPath,
        bitcode: false,
      );

      expect(genSnapshotExitCode, 0);
      expect(genSnapshot.callCount, 1);
      expect(genSnapshot.snapshotType.platform, TargetPlatform.android_arm);
      expect(genSnapshot.snapshotType.mode, BuildMode.release);
      expect(genSnapshot.additionalArgs, <String>[
        '--deterministic',
        '--snapshot_kind=app-aot-elf',
        '--elf=build/foo/app.so',
        '--strip',
        '--no-sim-use-hardfp',
        '--no-use-integer-division',
        'main.dill',
      ]);
    }, overrides: contextOverrides);

    testUsingContext('builds shared library for android-arm64', () async {
      globals.fs.file('main.dill').writeAsStringSync('binary magic');

      final String outputPath = globals.fs.path.join('build', 'foo');
      globals.fs.directory(outputPath).createSync(recursive: true);

      final int genSnapshotExitCode = await snapshotter.build(
        platform: TargetPlatform.android_arm64,
        buildMode: BuildMode.release,
        mainPath: 'main.dill',
        packagesPath: '.packages',
        outputPath: outputPath,
        bitcode: false,
      );

      expect(genSnapshotExitCode, 0);
      expect(genSnapshot.callCount, 1);
      expect(genSnapshot.snapshotType.platform, TargetPlatform.android_arm64);
      expect(genSnapshot.snapshotType.mode, BuildMode.release);
      expect(genSnapshot.additionalArgs, <String>[
        '--deterministic',
        '--snapshot_kind=app-aot-elf',
        '--elf=build/foo/app.so',
        '--strip',
        'main.dill',
      ]);
    }, overrides: contextOverrides);

    testUsingContext('reports timing', () async {
      globals.fs.file('main.dill').writeAsStringSync('binary magic');

      final String outputPath = globals.fs.path.join('build', 'foo');
      globals.fs.directory(outputPath).createSync(recursive: true);

      genSnapshot.outputs = <String, String>{
        globals.fs.path.join(outputPath, 'app.so'): '',
      };

      final RunResult successResult = RunResult(ProcessResult(1, 0, '', ''), <String>['command name', 'arguments...']);
      when(xcode.cc(any)).thenAnswer((_) => Future<RunResult>.value(successResult));
      when(xcode.clang(any)).thenAnswer((_) => Future<RunResult>.value(successResult));

      final int genSnapshotExitCode = await snapshotterWithTimings.build(
        platform: TargetPlatform.android_arm,
        buildMode: BuildMode.release,
        mainPath: 'main.dill',
        packagesPath: '.packages',
        outputPath: outputPath,
        bitcode: false,
      );

      expect(genSnapshotExitCode, 0);
      expect(genSnapshot.callCount, 1);
      expect(testLogger.statusText, matches(RegExp(r'snapshot\(CompileTime\): \d+ ms.')));
    }, overrides: contextOverrides);
  });
}<|MERGE_RESOLUTION|>--- conflicted
+++ resolved
@@ -245,12 +245,7 @@
       mockXcode = MockXcode();
       when(mockXcode.sdkLocation(any)).thenAnswer((_) => Future<String>.value(kSDKPath));
 
-<<<<<<< HEAD
-      for (BuildMode mode in BuildMode.values) {
-=======
-      bufferLogger = BufferLogger();
       for (final BuildMode mode in BuildMode.values) {
->>>>>>> 4f9b6cf0
         when(mockArtifacts.getArtifactPath(Artifact.snapshotDart,
             platform: anyNamed('platform'), mode: mode)).thenReturn(kSnapshotDart);
       }
