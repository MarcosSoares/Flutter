--- conflicted
+++ resolved
@@ -1290,802 +1290,6 @@
       });
     });
 
-<<<<<<< HEAD
-    group('resolvePlatformImplementation', () {
-      test('selects implementation from direct dependency', () async {
-        final FileSystem fs = MemoryFileSystem();
-        final Set<String> directDependencies = <String>{
-          'url_launcher_linux',
-          'url_launcher_macos',
-        };
-        final List<PluginInterfaceResolution> resolutions = resolvePlatformImplementation(<Plugin>[
-          Plugin.fromYaml(
-            'url_launcher_linux',
-            '',
-            YamlMap.wrap(<String, dynamic>{
-              'implements': 'url_launcher',
-              'platforms': <String, dynamic>{
-                'linux': <String, dynamic>{
-                  'dartPluginClass': 'UrlLauncherPluginLinux',
-                },
-              },
-            }),
-            <String>[],
-            fileSystem: fs,
-            appDependencies: directDependencies,
-          ),
-          Plugin.fromYaml(
-            'url_launcher_macos',
-            '',
-            YamlMap.wrap(<String, dynamic>{
-              'implements': 'url_launcher',
-              'platforms': <String, dynamic>{
-                'macos': <String, dynamic>{
-                  'dartPluginClass': 'UrlLauncherPluginMacOS',
-                },
-              },
-            }),
-            <String>[],
-            fileSystem: fs,
-            appDependencies: directDependencies,
-          ),
-          Plugin.fromYaml(
-            'undirect_dependency_plugin',
-            '',
-            YamlMap.wrap(<String, dynamic>{
-              'implements': 'url_launcher',
-              'platforms': <String, dynamic>{
-                'windows': <String, dynamic>{
-                  'dartPluginClass': 'UrlLauncherPluginWindows',
-                },
-              },
-            }),
-            <String>[],
-            fileSystem: fs,
-            appDependencies: directDependencies,
-          ),
-        ]);
-
-        resolvePlatformImplementation(<Plugin>[
-          Plugin.fromYaml(
-            'url_launcher_macos',
-            '',
-            YamlMap.wrap(<String, dynamic>{
-              'implements': 'url_launcher',
-              'platforms': <String, dynamic>{
-                'macos': <String, dynamic>{
-                  'dartPluginClass': 'UrlLauncherPluginMacOS',
-                },
-              },
-            }),
-            <String>[],
-            fileSystem: fs,
-            appDependencies: directDependencies,
-          ),
-        ]);
-
-        expect(resolutions.length, equals(2));
-        expect(resolutions[0].toMap(), equals(
-          <String, String>{
-            'pluginName': 'url_launcher_linux',
-            'dartClass': 'UrlLauncherPluginLinux',
-            'platform': 'linux',
-          })
-        );
-        expect(resolutions[1].toMap(), equals(
-          <String, String>{
-            'pluginName': 'url_launcher_macos',
-            'dartClass': 'UrlLauncherPluginMacOS',
-            'platform': 'macos',
-          })
-        );
-      });
-
-      test('selects default implementation', () async {
-        final FileSystem fs = MemoryFileSystem();
-        final Set<String> directDependencies = <String>{};
-
-        final List<PluginInterfaceResolution> resolutions = resolvePlatformImplementation(<Plugin>[
-          Plugin.fromYaml(
-            'url_launcher',
-            '',
-            YamlMap.wrap(<String, dynamic>{
-              'platforms': <String, dynamic>{
-                'linux': <String, dynamic>{
-                  'default_package': 'url_launcher_linux',
-                },
-              },
-            }),
-            <String>[],
-            fileSystem: fs,
-            appDependencies: directDependencies,
-          ),
-          Plugin.fromYaml(
-            'url_launcher_linux',
-            '',
-            YamlMap.wrap(<String, dynamic>{
-              'implements': 'url_launcher',
-              'platforms': <String, dynamic>{
-                'linux': <String, dynamic>{
-                  'dartPluginClass': 'UrlLauncherPluginLinux',
-                },
-              },
-            }),
-            <String>[],
-            fileSystem: fs,
-            appDependencies: directDependencies,
-          ),
-        ]);
-        expect(resolutions.length, equals(1));
-        expect(resolutions[0].toMap(), equals(
-          <String, String>{
-            'pluginName': 'url_launcher_linux',
-            'dartClass': 'UrlLauncherPluginLinux',
-            'platform': 'linux',
-          })
-        );
-      });
-
-      test('selects default implementation if interface is direct dependency', () async {
-        final FileSystem fs = MemoryFileSystem();
-        final Set<String> directDependencies = <String>{'url_launcher'};
-
-        final List<PluginInterfaceResolution> resolutions = resolvePlatformImplementation(<Plugin>[
-          Plugin.fromYaml(
-            'url_launcher',
-            '',
-            YamlMap.wrap(<String, dynamic>{
-              'platforms': <String, dynamic>{
-                'linux': <String, dynamic>{
-                  'default_package': 'url_launcher_linux',
-                },
-              },
-            }),
-            <String>[],
-            fileSystem: fs,
-            appDependencies: directDependencies,
-          ),
-          Plugin.fromYaml(
-            'url_launcher_linux',
-            '',
-            YamlMap.wrap(<String, dynamic>{
-              'implements': 'url_launcher',
-              'platforms': <String, dynamic>{
-                'linux': <String, dynamic>{
-                  'dartPluginClass': 'UrlLauncherPluginLinux',
-                },
-              },
-            }),
-            <String>[],
-            fileSystem: fs,
-            appDependencies: directDependencies,
-          ),
-        ]);
-        expect(resolutions.length, equals(1));
-        expect(resolutions[0].toMap(), equals(
-          <String, String>{
-            'pluginName': 'url_launcher_linux',
-            'dartClass': 'UrlLauncherPluginLinux',
-            'platform': 'linux',
-          })
-        );
-      });
-
-      test('selects user selected implementation despites default implementation', () async {
-        final FileSystem fs = MemoryFileSystem();
-        final Set<String> directDependencies = <String>{
-          'user_selected_url_launcher_implementation',
-          'url_launcher',
-        };
-
-        final List<PluginInterfaceResolution> resolutions = resolvePlatformImplementation(<Plugin>[
-          Plugin.fromYaml(
-            'url_launcher',
-            '',
-            YamlMap.wrap(<String, dynamic>{
-              'platforms': <String, dynamic>{
-                'linux': <String, dynamic>{
-                  'default_package': 'url_launcher_linux',
-                },
-              },
-            }),
-            <String>[],
-            fileSystem: fs,
-            appDependencies: directDependencies,
-          ),
-          Plugin.fromYaml(
-            'url_launcher_linux',
-            '',
-            YamlMap.wrap(<String, dynamic>{
-              'implements': 'url_launcher',
-              'platforms': <String, dynamic>{
-                'linux': <String, dynamic>{
-                  'dartPluginClass': 'UrlLauncherPluginLinux',
-                },
-              },
-            }),
-            <String>[],
-            fileSystem: fs,
-            appDependencies: directDependencies,
-          ),
-          Plugin.fromYaml(
-            'user_selected_url_launcher_implementation',
-            '',
-            YamlMap.wrap(<String, dynamic>{
-              'implements': 'url_launcher',
-              'platforms': <String, dynamic>{
-                'linux': <String, dynamic>{
-                  'dartPluginClass': 'UrlLauncherPluginLinux',
-                },
-              },
-            }),
-            <String>[],
-            fileSystem: fs,
-            appDependencies: directDependencies,
-          ),
-        ]);
-        expect(resolutions.length, equals(1));
-        expect(resolutions[0].toMap(), equals(
-          <String, String>{
-            'pluginName': 'user_selected_url_launcher_implementation',
-            'dartClass': 'UrlLauncherPluginLinux',
-            'platform': 'linux',
-          })
-        );
-      });
-
-      test('selects user selected implementation despites default implementation', () async {
-        final FileSystem fs = MemoryFileSystem();
-        final Set<String> directDependencies = <String>{
-          'user_selected_url_launcher_implementation',
-          'url_launcher',
-        };
-
-        final List<PluginInterfaceResolution> resolutions = resolvePlatformImplementation(<Plugin>[
-          Plugin.fromYaml(
-            'url_launcher',
-            '',
-            YamlMap.wrap(<String, dynamic>{
-              'platforms': <String, dynamic>{
-                'linux': <String, dynamic>{
-                  'default_package': 'url_launcher_linux',
-                },
-              },
-            }),
-            <String>[],
-            fileSystem: fs,
-            appDependencies: directDependencies,
-          ),
-          Plugin.fromYaml(
-            'url_launcher_linux',
-            '',
-            YamlMap.wrap(<String, dynamic>{
-              'implements': 'url_launcher',
-              'platforms': <String, dynamic>{
-                'linux': <String, dynamic>{
-                  'dartPluginClass': 'UrlLauncherPluginLinux',
-                },
-              },
-            }),
-            <String>[],
-            fileSystem: fs,
-            appDependencies: directDependencies,
-          ),
-          Plugin.fromYaml(
-            'user_selected_url_launcher_implementation',
-            '',
-            YamlMap.wrap(<String, dynamic>{
-              'implements': 'url_launcher',
-              'platforms': <String, dynamic>{
-                'linux': <String, dynamic>{
-                  'dartPluginClass': 'UrlLauncherPluginLinux',
-                },
-              },
-            }),
-            <String>[],
-            fileSystem: fs,
-            appDependencies: directDependencies,
-          ),
-        ]);
-        expect(resolutions.length, equals(1));
-        expect(resolutions[0].toMap(), equals(
-          <String, String>{
-            'pluginName': 'user_selected_url_launcher_implementation',
-            'dartClass': 'UrlLauncherPluginLinux',
-            'platform': 'linux',
-          })
-        );
-      });
-
-      testUsingContext('provides error when user selected multiple implementations', () async {
-        final FileSystem fs = MemoryFileSystem();
-        final Set<String> directDependencies = <String>{
-          'url_launcher_linux_1',
-          'url_launcher_linux_2',
-        };
-        expect(() {
-          resolvePlatformImplementation(<Plugin>[
-            Plugin.fromYaml(
-              'url_launcher_linux_1',
-              '',
-              YamlMap.wrap(<String, dynamic>{
-                'implements': 'url_launcher',
-                'platforms': <String, dynamic>{
-                  'linux': <String, dynamic>{
-                    'dartPluginClass': 'UrlLauncherPluginLinux',
-                  },
-                },
-              }),
-              <String>[],
-              fileSystem: fs,
-              appDependencies: directDependencies,
-            ),
-            Plugin.fromYaml(
-              'url_launcher_linux_2',
-              '',
-              YamlMap.wrap(<String, dynamic>{
-                'implements': 'url_launcher',
-                'platforms': <String, dynamic>{
-                  'linux': <String, dynamic>{
-                    'dartPluginClass': 'UrlLauncherPluginLinux',
-                  },
-                },
-              }),
-              <String>[],
-              fileSystem: fs,
-              appDependencies: directDependencies,
-            ),
-          ]);
-
-          expect(
-            testLogger.errorText,
-            'Plugin `url_launcher_linux_2` implements an interface for `linux`, which was already implemented by plugin `url_launcher_linux_1`.\n'
-            'To fix this issue, remove either dependency from pubspec.yaml.'
-            '\n\n'
-          );
-        },
-        throwsToolExit(
-          message: 'Please resolve the errors',
-        ));
-      });
-
-      testUsingContext('provides all errors when user selected multiple implementations', () async {
-        final FileSystem fs = MemoryFileSystem();
-        final Set<String> directDependencies = <String>{
-          'url_launcher_linux_1',
-          'url_launcher_linux_2',
-        };
-        expect(() {
-          resolvePlatformImplementation(<Plugin>[
-            Plugin.fromYaml(
-              'url_launcher_linux_1',
-              '',
-              YamlMap.wrap(<String, dynamic>{
-                'implements': 'url_launcher',
-                'platforms': <String, dynamic>{
-                  'linux': <String, dynamic>{
-                    'dartPluginClass': 'UrlLauncherPluginLinux',
-                  },
-                },
-              }),
-              <String>[],
-              fileSystem: fs,
-              appDependencies: directDependencies,
-            ),
-            Plugin.fromYaml(
-              'url_launcher_linux_2',
-              '',
-              YamlMap.wrap(<String, dynamic>{
-                'implements': 'url_launcher',
-                'platforms': <String, dynamic>{
-                  'linux': <String, dynamic>{
-                    'dartPluginClass': 'UrlLauncherPluginLinux',
-                  },
-                },
-              }),
-              <String>[],
-              fileSystem: fs,
-              appDependencies: directDependencies,
-            ),
-          ]);
-
-          expect(
-            testLogger.errorText,
-            'Plugin `url_launcher_linux_2` implements an interface for `linux`, which was already implemented by plugin `url_launcher_linux_1`.\n'
-            'To fix this issue, remove either dependency from pubspec.yaml.'
-            '\n\n'
-          );
-        },
-        throwsToolExit(
-          message: 'Please resolve the errors',
-        ));
-      });
-
-      testUsingContext('provides error when plugin pubspec.yaml doesn\'t have "implementation" nor "default_implementation"', () async {
-        final FileSystem fs = MemoryFileSystem();
-        final Set<String> directDependencies = <String>{
-          'url_launcher_linux_1',
-        };
-        expect(() {
-          resolvePlatformImplementation(<Plugin>[
-            Plugin.fromYaml(
-              'url_launcher_linux_1',
-              '',
-              YamlMap.wrap(<String, dynamic>{
-                'platforms': <String, dynamic>{
-                  'linux': <String, dynamic>{
-                    'dartPluginClass': 'UrlLauncherPluginLinux',
-                  },
-                },
-              }),
-              <String>[],
-              fileSystem: fs,
-              appDependencies: directDependencies,
-            ),
-          ]);
-        },
-        throwsToolExit(
-          message: 'Please resolve the errors'
-        ));
-        expect(
-          testLogger.errorText,
-          "Plugin `url_launcher_linux_1` doesn't implement a plugin interface, "
-          'nor sets a default implementation in pubspec.yaml.\n\n'
-          'To set a default implementation, use:\n'
-          'flutter:\n'
-          '  plugin:\n'
-          '    platforms:\n'
-          '      linux:\n'
-          '        default_package: <plugin-implementation>\n'
-          '\n'
-          'To implement an interface, use:\n'
-          'flutter:\n'
-          '  plugin:\n'
-          '    implements: <plugin-interface>'
-          '\n\n'
-        );
-      });
-
-      testUsingContext('provides all errors when plugin pubspec.yaml doesn\'t have "implementation" nor "default_implementation"', () async {
-        final FileSystem fs = MemoryFileSystem();
-        final Set<String> directDependencies = <String>{
-          'url_launcher_linux',
-          'url_launcher_windows',
-        };
-        expect(() {
-          resolvePlatformImplementation(<Plugin>[
-            Plugin.fromYaml(
-              'url_launcher_linux',
-              '',
-              YamlMap.wrap(<String, dynamic>{
-                'platforms': <String, dynamic>{
-                  'linux': <String, dynamic>{
-                    'dartPluginClass': 'UrlLauncherPluginLinux',
-                  },
-                },
-              }),
-              <String>[],
-              fileSystem: fs,
-              appDependencies: directDependencies,
-            ),
-            Plugin.fromYaml(
-              'url_launcher_windows',
-              '',
-              YamlMap.wrap(<String, dynamic>{
-                'platforms': <String, dynamic>{
-                  'windows': <String, dynamic>{
-                    'dartPluginClass': 'UrlLauncherPluginWindows',
-                  },
-                },
-              }),
-              <String>[],
-              fileSystem: fs,
-              appDependencies: directDependencies,
-            ),
-          ]);
-        },
-        throwsToolExit(
-          message: 'Please resolve the errors'
-        ));
-        expect(
-          testLogger.errorText,
-          "Plugin `url_launcher_linux` doesn't implement a plugin interface, "
-          'nor sets a default implementation in pubspec.yaml.\n\n'
-          'To set a default implementation, use:\n'
-          'flutter:\n'
-          '  plugin:\n'
-          '    platforms:\n'
-          '      linux:\n'
-          '        default_package: <plugin-implementation>\n'
-          '\n'
-          'To implement an interface, use:\n'
-          'flutter:\n'
-          '  plugin:\n'
-          '    implements: <plugin-interface>'
-          '\n\n'
-          "Plugin `url_launcher_windows` doesn't implement a plugin interface, "
-          'nor sets a default implementation in pubspec.yaml.\n\n'
-          'To set a default implementation, use:\n'
-          'flutter:\n'
-          '  plugin:\n'
-          '    platforms:\n'
-          '      windows:\n'
-          '        default_package: <plugin-implementation>\n'
-          '\n'
-          'To implement an interface, use:\n'
-          'flutter:\n'
-          '  plugin:\n'
-          '    implements: <plugin-interface>'
-          '\n\n'
-        );
-      });
-    });
-
-    group('generateMainDartWithPluginRegistrant', () {
-      testUsingContext('Generates new entrypoint', () async {
-        when(flutterProject.isModule).thenReturn(false);
-
-        final List<Directory> directories = <Directory>[];
-        final Directory fakePubCache = fs.systemTempDirectory.childDirectory('cache');
-        final File packagesFile = flutterProject.directory
-            .childFile('.packages')
-            ..createSync(recursive: true);
-
-        final Map<String, String> plugins = <String, String>{};
-        plugins['url_launcher_macos'] = '''
-  flutter:
-    plugin:
-      implements: url_launcher
-      platforms:
-        macos:
-          dartPluginClass: MacOSPlugin
-''';
-        plugins['url_launcher_linux'] = '''
-  flutter:
-    plugin:
-      implements: url_launcher
-      platforms:
-        linux:
-          dartPluginClass: LinuxPlugin
-''';
-        plugins['url_launcher_windows'] = '''
-  flutter:
-    plugin:
-      implements: url_launcher
-      platforms:
-        windows:
-          dartPluginClass: WindowsPlugin
-''';
-        plugins['awesome_macos'] = '''
-  flutter:
-    plugin:
-      implements: awesome
-      platforms:
-        macos:
-          dartPluginClass: AwesomeMacOS
-''';
-        for (final MapEntry<String, String> entry in plugins.entries) {
-          final String name = fs.path.basename(entry.key);
-          final Directory pluginDirectory = fakePubCache.childDirectory(name);
-          packagesFile.writeAsStringSync(
-              '$name:file://${pluginDirectory.childFile('lib').uri}\n',
-              mode: FileMode.writeOnlyAppend);
-          pluginDirectory.childFile('pubspec.yaml')
-              ..createSync(recursive: true)
-              ..writeAsStringSync(entry.value);
-          directories.add(pluginDirectory);
-        }
-
-        when(flutterManifest.dependencies).thenReturn(<String>{...plugins.keys});
-
-        final Directory libDir = flutterProject.directory.childDirectory('lib');
-        libDir.createSync(recursive: true);
-
-        final File mainFile = libDir.childFile('main.dart');
-        mainFile.writeAsStringSync('''
-// @dart = 2.8
-void main() {
-}
-''');
-        final File flutterBuild = flutterProject.directory.childFile('generated_main.dart');
-        final PackageConfig packageConfig = await loadPackageConfigWithLogging(
-          flutterProject.directory.childDirectory('.dart_tool').childFile('package_config.json'),
-          logger: globals.logger,
-          throwOnError: false,
-        );
-        final bool didGenerate = await generateMainDartWithPluginRegistrant(
-          flutterProject,
-          packageConfig,
-          'package:app/main.dart',
-          flutterBuild,
-          mainFile,
-          throwOnPluginPubspecError: true,
-        );
-        expect(didGenerate, isTrue);
-        expect(flutterBuild.readAsStringSync(),
-            '//\n'
-            '// Generated file. Do not edit.\n'
-            '//\n'
-            '\n'
-            '// @dart = 2.8\n'
-            '\n'
-            "import 'package:app/main.dart' as entrypoint;\n"
-            "import 'dart:io'; // flutter_ignore: dart_io_import.\n"
-            "import 'package:url_launcher_linux${fs.path.separator}url_launcher_linux.dart';\n"
-            "import 'package:awesome_macos/awesome_macos.dart';\n"
-            "import 'package:url_launcher_macos${fs.path.separator}url_launcher_macos.dart';\n"
-            "import 'package:url_launcher_windows${fs.path.separator}url_launcher_windows.dart';\n"
-            '\n'
-            "@pragma('vm:entry-point')\n"
-            'void _registerPlugins() {\n'
-            '  if (Platform.isLinux) {\n'
-            '      LinuxPlugin.registerWith();\n'
-            '  } else if (Platform.isMacOS) {\n'
-            '      AwesomeMacOS.registerWith();\n'
-            '      MacOSPlugin.registerWith();\n'
-            '  } else if (Platform.isWindows) {\n'
-            '      WindowsPlugin.registerWith();\n'
-            '  }\n'
-            '}\n'
-            'void main() {\n'
-            '  entrypoint.main();\n'
-            '}\n'
-            '',
-        );
-      }, overrides: <Type, Generator>{
-        FileSystem: () => fs,
-        ProcessManager: () => FakeProcessManager.any(),
-      });
-
-      testUsingContext('Plugin without platform support throws tool exit', () async {
-        when(flutterProject.isModule).thenReturn(false);
-
-        final List<Directory> directories = <Directory>[];
-        final Directory fakePubCache = fs.systemTempDirectory.childDirectory('cache');
-        final File packagesFile = flutterProject.directory
-            .childFile('.packages')
-            ..createSync(recursive: true);
-        final Map<String, String> plugins = <String, String>{};
-        plugins['url_launcher_macos'] = '''
-  flutter:
-    plugin:
-      implements: url_launcher
-      platforms:
-        macos:
-          invalid:
-''';
-        for (final MapEntry<String, String> entry in plugins.entries) {
-          final String name = fs.path.basename(entry.key);
-          final Directory pluginDirectory = fakePubCache.childDirectory(name);
-          packagesFile.writeAsStringSync(
-              '$name:file://${pluginDirectory.childFile('lib').uri}\n',
-              mode: FileMode.writeOnlyAppend);
-          pluginDirectory.childFile('pubspec.yaml')
-              ..createSync(recursive: true)
-              ..writeAsStringSync(entry.value);
-          directories.add(pluginDirectory);
-        }
-
-        when(flutterManifest.dependencies).thenReturn(<String>{...plugins.keys});
-
-        final Directory libDir = flutterProject.directory.childDirectory('lib');
-        libDir.createSync(recursive: true);
-
-        final File mainFile = libDir.childFile('main.dart')..writeAsStringSync('');
-        final File flutterBuild = flutterProject.directory.childFile('generated_main.dart');
-        final PackageConfig packageConfig = await loadPackageConfigWithLogging(
-          flutterProject.directory.childDirectory('.dart_tool').childFile('package_config.json'),
-          logger: globals.logger,
-          throwOnError: false,
-        );
-        await expectLater(
-          generateMainDartWithPluginRegistrant(
-            flutterProject,
-            packageConfig,
-            'package:app/main.dart',
-            flutterBuild,
-            mainFile,
-            throwOnPluginPubspecError: true,
-          ), throwsToolExit(message:
-            'Invalid plugin specification url_launcher_macos.\n'
-            'Invalid "macos" plugin specification.'
-          ),
-        );
-      }, overrides: <Type, Generator>{
-        FileSystem: () => fs,
-        ProcessManager: () => FakeProcessManager.any(),
-      });
-
-      testUsingContext('Plugin with platform support without dart plugin class throws tool exit', () async {
-        when(flutterProject.isModule).thenReturn(false);
-
-        final List<Directory> directories = <Directory>[];
-        final Directory fakePubCache = fs.systemTempDirectory.childDirectory('cache');
-        final File packagesFile = flutterProject.directory
-            .childFile('.packages')
-            ..createSync(recursive: true);
-        final Map<String, String> plugins = <String, String>{};
-        plugins['url_launcher_macos'] = '''
-  flutter:
-    plugin:
-      implements: url_launcher
-''';
-        for (final MapEntry<String, String> entry in plugins.entries) {
-          final String name = fs.path.basename(entry.key);
-          final Directory pluginDirectory = fakePubCache.childDirectory(name);
-          packagesFile.writeAsStringSync(
-              '$name:file://${pluginDirectory.childFile('lib').uri}\n',
-              mode: FileMode.writeOnlyAppend);
-          pluginDirectory.childFile('pubspec.yaml')
-              ..createSync(recursive: true)
-              ..writeAsStringSync(entry.value);
-          directories.add(pluginDirectory);
-        }
-
-        when(flutterManifest.dependencies).thenReturn(<String>{...plugins.keys});
-
-        final Directory libDir = flutterProject.directory.childDirectory('lib');
-        libDir.createSync(recursive: true);
-
-        final File mainFile = libDir.childFile('main.dart')..writeAsStringSync('');
-        final File flutterBuild = flutterProject.directory.childFile('generated_main.dart');
-        final PackageConfig packageConfig = await loadPackageConfigWithLogging(
-          flutterProject.directory.childDirectory('.dart_tool').childFile('package_config.json'),
-          logger: globals.logger,
-          throwOnError: false,
-        );
-        await expectLater(
-          generateMainDartWithPluginRegistrant(
-            flutterProject,
-            packageConfig,
-            'package:app/main.dart',
-            flutterBuild,
-            mainFile,
-            throwOnPluginPubspecError: true,
-          ), throwsToolExit(message:
-            'Invalid plugin specification url_launcher_macos.\n'
-            'Cannot find the `flutter.plugin.platforms` key in the `pubspec.yaml` file. '
-            'An instruction to format the `pubspec.yaml` can be found here: '
-            'https://flutter.dev/docs/development/packages-and-plugins/developing-packages#plugin-platforms'
-          ),
-        );
-      }, overrides: <Type, Generator>{
-        FileSystem: () => fs,
-        ProcessManager: () => FakeProcessManager.any(),
-      });
-
-      testUsingContext('Does not show error messages if throwOnPluginPubspecError is false', () async {
-        final FileSystem fs = MemoryFileSystem();
-        final Set<String> directDependencies = <String>{
-          'url_launcher_windows',
-        };
-        resolvePlatformImplementation(<Plugin>[
-          Plugin.fromYaml(
-            'url_launcher_windows',
-            '',
-            YamlMap.wrap(<String, dynamic>{
-              'platforms': <String, dynamic>{
-                'windows': <String, dynamic>{
-                  'dartPluginClass': 'UrlLauncherPluginWindows',
-                },
-              },
-            }),
-            <String>[],
-            fileSystem: fs,
-            appDependencies: directDependencies,
-          ),
-        ],
-          throwOnPluginPubspecError: false,
-        );
-        expect(testLogger.errorText, '');
-      }, overrides: <Type, Generator>{
-        FileSystem: () => fs,
-        ProcessManager: () => FakeProcessManager.any(),
-      });
-    });
-
-=======
->>>>>>> 2cdd5190
     group('pubspec', () {
 
       Directory projectDir;
