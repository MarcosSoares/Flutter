// Copyright 2014 The Flutter Authors. All rights reserved.
// Use of this source code is governed by a BSD-style license that can be
// found in the LICENSE file.

// @dart = 2.8

import 'dart:async';

import 'package:file/file.dart';
import 'package:vm_service/vm_service.dart' as vm_service;
import 'package:file/memory.dart';
import 'package:file_testing/file_testing.dart';
import 'package:flutter_tools/src/base/io.dart';
import 'package:flutter_tools/src/base/logger.dart';
import 'package:flutter_tools/src/base/signals.dart';
import 'package:flutter_tools/src/base/terminal.dart';
import 'package:flutter_tools/src/build_info.dart';
import 'package:flutter_tools/src/compile.dart';
import 'package:flutter_tools/src/device.dart';
import 'package:flutter_tools/src/resident_runner.dart';
import 'package:flutter_tools/src/vmservice.dart';
import 'package:test/fake.dart';

import '../src/common.dart';
import '../src/fake_vm_services.dart';

final vm_service.Isolate fakeUnpausedIsolate = vm_service.Isolate(
  id: '1',
  pauseEvent: vm_service.Event(
    kind: vm_service.EventKind.kResume,
    timestamp: 0
  ),
  breakpoints: <vm_service.Breakpoint>[],
  exceptionPauseMode: null,
  extensionRPCs: <String>[],
  libraries: <vm_service.LibraryRef>[
    vm_service.LibraryRef(
      id: '1',
      uri: 'file:///hello_world/main.dart',
      name: '',
    ),
  ],
  livePorts: 0,
  name: 'test',
  number: '1',
  pauseOnExit: false,
  runnable: true,
  startTime: 0,
  isSystemIsolate: false,
  isolateFlags: <vm_service.IsolateFlag>[],
);

final vm_service.VM fakeVM = vm_service.VM(
  isolates: <vm_service.IsolateRef>[fakeUnpausedIsolate],
  pid: 1,
  hostCPU: '',
  isolateGroups: <vm_service.IsolateGroupRef>[],
  targetCPU: '',
  startTime: 0,
  name: 'dart',
  architectureBits: 64,
  operatingSystem: '',
  version: '',
  systemIsolateGroups: <vm_service.IsolateGroupRef>[],
  systemIsolates: <vm_service.IsolateRef>[],
);

final FlutterView fakeFlutterView = FlutterView(
  id: 'a',
  uiIsolate: fakeUnpausedIsolate,
);

final FakeVmServiceRequest listViews = FakeVmServiceRequest(
  method: kListViewsMethod,
  jsonResponse: <String, Object>{
    'views': <Object>[
      fakeFlutterView.toJson(),
    ],
  },
);

final FakeVmServiceRequest getVM = FakeVmServiceRequest(
  method: 'getVM',
  jsonResponse: fakeVM.toJson(),
);

void main() {
  testWithoutContext('keyboard input handling single help character', () async {
    final TestRunner testRunner = TestRunner();
    final Logger logger = BufferLogger.test();
    final Signals signals = Signals.test();
    final Terminal terminal = Terminal.test();
    final MemoryFileSystem fs = MemoryFileSystem.test();
    final ProcessInfo processInfo = ProcessInfo.test(fs);
    final TerminalHandler terminalHandler = TerminalHandler(
      testRunner,
      logger: logger,
      signals: signals,
      terminal: terminal,
      processInfo: processInfo,
      reportReady: false,
    );

    expect(testRunner.hasHelpBeenPrinted, false);
    await terminalHandler.processTerminalInput('h');
    expect(testRunner.hasHelpBeenPrinted, true);
  });

  testWithoutContext('keyboard input handling help character surrounded with newlines', () async {
    final TestRunner testRunner = TestRunner();
    final Logger logger = BufferLogger.test();
    final Signals signals = Signals.test();
    final Terminal terminal = Terminal.test();
    final MemoryFileSystem fs = MemoryFileSystem.test();
    final ProcessInfo processInfo = ProcessInfo.test(fs);
    final TerminalHandler terminalHandler = TerminalHandler(
      testRunner,
      logger: logger,
      signals: signals,
      terminal: terminal,
      processInfo: processInfo,
      reportReady: false,
    );

    expect(testRunner.hasHelpBeenPrinted, false);
    await terminalHandler.processTerminalInput('\nh\n');
    expect(testRunner.hasHelpBeenPrinted, true);
  });

  group('keycode verification, brought to you by the letter', () {
    testWithoutContext('a, can handle trailing newlines', () async {
      final TerminalHandler terminalHandler = setUpTerminalHandler(<FakeVmServiceRequest>[], supportsServiceProtocol: false);
      await terminalHandler.processTerminalInput('a\n');

      expect(terminalHandler.lastReceivedCommand, 'a');
    });

    testWithoutContext('n, can handle trailing only newlines', () async {
      final TerminalHandler terminalHandler = setUpTerminalHandler(<FakeVmServiceRequest>[]);
      await terminalHandler.processTerminalInput('\n\n');

      expect(terminalHandler.lastReceivedCommand, '');
    });

    testWithoutContext('a - debugToggleProfileWidgetBuilds', () async {
      final TerminalHandler terminalHandler = setUpTerminalHandler(<FakeVmServiceRequest>[
        listViews,
        const FakeVmServiceRequest(
          method: 'ext.flutter.profileWidgetBuilds',
          args: <String, Object>{
            'isolateId': '1',
          },
          jsonResponse: <String, Object>{
            'enabled': 'false'
          },
         ),
        const FakeVmServiceRequest(
          method: 'ext.flutter.profileWidgetBuilds',
          args: <String, Object>{
            'isolateId': '1',
            'enabled': 'true'
          },
          jsonResponse: <String, Object>{
            'enabled': 'true'
          },
        ),
      ]);

      await terminalHandler.processTerminalInput('a');
    });

    testWithoutContext('a - debugToggleProfileWidgetBuilds with web target', () async {
      final TerminalHandler terminalHandler = setUpTerminalHandler(<FakeVmServiceRequest>[
        getVM,
        const FakeVmServiceRequest(
          method: 'ext.flutter.profileWidgetBuilds',
          args: <String, Object>{
            'isolateId': '1',
          },
          jsonResponse: <String, Object>{
            'enabled': 'false'
          },
        ),
        const FakeVmServiceRequest(
          method: 'ext.flutter.profileWidgetBuilds',
          args: <String, Object>{
            'isolateId': '1',
            'enabled': 'true'
          },
          jsonResponse: <String, Object>{
            'enabled': 'true'
          },
        ),
      ], web: true);

      await terminalHandler.processTerminalInput('a');
    });

    testWithoutContext('a - debugToggleProfileWidgetBuilds without service protocol is skipped', () async {
      final TerminalHandler terminalHandler = setUpTerminalHandler(<FakeVmServiceRequest>[], supportsServiceProtocol: false);

      await terminalHandler.processTerminalInput('a');
    });

    testWithoutContext('b - debugToggleBrightness', () async {
      final TerminalHandler terminalHandler = setUpTerminalHandler(<FakeVmServiceRequest>[
        listViews,
        const FakeVmServiceRequest(
          method: 'ext.flutter.brightnessOverride',
          args: <String, Object>{
            'isolateId': '1',
          },
          jsonResponse: <String, Object>{
            'value': 'Brightness.light',
          }
        ),
        listViews,
        const FakeVmServiceRequest(
          method: 'ext.flutter.brightnessOverride',
          args: <String, Object>{
            'isolateId': '1',
            'value': 'Brightness.dark',
          },
          jsonResponse: <String, Object>{
            'value': 'Brightness.dark',
          }
        ),
      ]);
      await terminalHandler.processTerminalInput('b');

      expect(terminalHandler.logger.statusText, contains('Changed brightness to Brightness.dark'));
    });

    testWithoutContext('b - debugToggleBrightness with web target', () async {
      final TerminalHandler terminalHandler = setUpTerminalHandler(<FakeVmServiceRequest>[
        getVM,
        const FakeVmServiceRequest(
          method: 'ext.flutter.brightnessOverride',
          args: <String, Object>{
            'isolateId': '1',
          },
          jsonResponse: <String, Object>{
            'value': 'Brightness.light',
          }
        ),
        getVM,
        const FakeVmServiceRequest(
          method: 'ext.flutter.brightnessOverride',
          args: <String, Object>{
            'isolateId': '1',
            'value': 'Brightness.dark',
          },
          jsonResponse: <String, Object>{
            'value': 'Brightness.dark',
          }
        ),
      ], web: true);
      await terminalHandler.processTerminalInput('b');

      expect(terminalHandler.logger.statusText, contains('Changed brightness to Brightness.dark'));
    });

    testWithoutContext('b - debugToggleBrightness without service protocol is skipped', () async {
      final TerminalHandler terminalHandler = setUpTerminalHandler(<FakeVmServiceRequest>[], supportsServiceProtocol: false);

      await terminalHandler.processTerminalInput('b');
    });

    testWithoutContext('d,D - detach', () async {
      final TerminalHandler terminalHandler = setUpTerminalHandler(<FakeVmServiceRequest>[]);
      final FakeResidentRunner runner = terminalHandler.residentRunner as FakeResidentRunner;
      await terminalHandler.processTerminalInput('d');

      expect(runner.calledDetach, true);
      runner.calledDetach = false;

      await terminalHandler.processTerminalInput('D');

      expect(runner.calledDetach, true);
    });

    testWithoutContext('h,H,? - printHelp', () async {
      final TerminalHandler terminalHandler = setUpTerminalHandler(<FakeVmServiceRequest>[]);
      final FakeResidentRunner runner = terminalHandler.residentRunner as FakeResidentRunner;
      await terminalHandler.processTerminalInput('h');

      expect(runner.calledPrintWithDetails, true);
      runner.calledPrintWithDetails = false;

      await terminalHandler.processTerminalInput('H');

      expect(runner.calledPrintWithDetails, true);
      runner.calledPrintWithDetails = false;

      await terminalHandler.processTerminalInput('?');

      expect(runner.calledPrintWithDetails, true);
    });

    testWithoutContext('i - debugToggleWidgetInspector', () async {
      final TerminalHandler terminalHandler = setUpTerminalHandler(<FakeVmServiceRequest>[
        listViews,
        const FakeVmServiceRequest(
          method: 'ext.flutter.inspector.show',
          args: <String, Object>{
            'isolateId': '1',
          },
        ),
      ]);

      await terminalHandler.processTerminalInput('i');
    });

    testWithoutContext('i - debugToggleWidgetInspector with web target', () async {
      final TerminalHandler terminalHandler = setUpTerminalHandler(<FakeVmServiceRequest>[
        getVM,
        const FakeVmServiceRequest(
          method: 'ext.flutter.inspector.show',
          args: <String, Object>{
            'isolateId': '1',
          },
        ),
      ], web: true);

      await terminalHandler.processTerminalInput('i');
    });

    testWithoutContext('i - debugToggleWidgetInspector without service protocol is skipped', () async {
      final TerminalHandler terminalHandler = setUpTerminalHandler(<FakeVmServiceRequest>[], supportsServiceProtocol: false);

      await terminalHandler.processTerminalInput('i');
    });

    testWithoutContext('I - debugToggleInvertOversizedImages', () async {
      final TerminalHandler terminalHandler = setUpTerminalHandler(<FakeVmServiceRequest>[
        listViews,
        const FakeVmServiceRequest(
          method: 'ext.flutter.invertOversizedImages',
          args: <String, Object>{
            'isolateId': '1',
          },
        ),
      ]);
      await terminalHandler.processTerminalInput('I');
    });

    testWithoutContext('I - debugToggleInvertOversizedImages with web target', () async {
      final TerminalHandler terminalHandler = setUpTerminalHandler(<FakeVmServiceRequest>[
        getVM,
        const FakeVmServiceRequest(
          method: 'ext.flutter.invertOversizedImages',
          args: <String, Object>{
            'isolateId': '1',
          },
        ),
      ], web: true);
      await terminalHandler.processTerminalInput('I');
    });

    testWithoutContext('I - debugToggleInvertOversizedImages without service protocol is skipped', () async {
      final TerminalHandler terminalHandler = setUpTerminalHandler(<FakeVmServiceRequest>[], supportsServiceProtocol: false);
      await terminalHandler.processTerminalInput('I');
    });

    testWithoutContext('I - debugToggleInvertOversizedImages in profile mode is skipped', () async {
      final TerminalHandler terminalHandler = setUpTerminalHandler(<FakeVmServiceRequest>[], buildMode: BuildMode.profile);
      await terminalHandler.processTerminalInput('I');
    });

    testWithoutContext('L - debugDumpLayerTree', () async {
      final TerminalHandler terminalHandler = setUpTerminalHandler(<FakeVmServiceRequest>[
        listViews,
        const FakeVmServiceRequest(
          method: 'ext.flutter.debugDumpLayerTree',
          args: <String, Object>{
            'isolateId': '1',
          },
          jsonResponse: <String, Object>{
            'data': 'LAYER TREE',
          }
        ),
      ]);
      await terminalHandler.processTerminalInput('L');

      expect(terminalHandler.logger.statusText, contains('LAYER TREE'));
    });

    testWithoutContext('L - debugDumpLayerTree with web target', () async {
      final TerminalHandler terminalHandler = setUpTerminalHandler(<FakeVmServiceRequest>[
        getVM,
        const FakeVmServiceRequest(
          method: 'ext.flutter.debugDumpLayerTree',
          args: <String, Object>{
            'isolateId': '1',
          },
          jsonResponse: <String, Object>{
            'data': 'LAYER TREE',
          }
        ),
      ], web: true);
      await terminalHandler.processTerminalInput('L');

      expect(terminalHandler.logger.statusText, contains('LAYER TREE'));
    });

    testWithoutContext('L - debugDumpLayerTree with service protocol and profile mode is skipped', () async {
      final TerminalHandler terminalHandler = setUpTerminalHandler(<FakeVmServiceRequest>[], buildMode: BuildMode.profile);
      await terminalHandler.processTerminalInput('L');
    });

    testWithoutContext('L - debugDumpLayerTree without service protocol is skipped', () async {
      final TerminalHandler terminalHandler = setUpTerminalHandler(<FakeVmServiceRequest>[], supportsServiceProtocol: false);
      await terminalHandler.processTerminalInput('L');
    });

    testWithoutContext('o,O - debugTogglePlatform', () async {
      final TerminalHandler terminalHandler = setUpTerminalHandler(<FakeVmServiceRequest>[
        // Request 1.
        listViews,
        const FakeVmServiceRequest(
          method: 'ext.flutter.platformOverride',
          args: <String, Object>{
            'isolateId': '1',
          },
          jsonResponse: <String, Object>{
            'value': 'iOS'
          },
        ),
        listViews,
        const FakeVmServiceRequest(
          method: 'ext.flutter.platformOverride',
          args: <String, Object>{
            'isolateId': '1',
            'value': 'fuchsia',
          },
          jsonResponse: <String, Object>{
            'value': 'fuchsia'
          },
        ),
        // Request 2.
        listViews,
        const FakeVmServiceRequest(
          method: 'ext.flutter.platformOverride',
          args: <String, Object>{
            'isolateId': '1',
          },
          jsonResponse: <String, Object>{
            'value': 'android'
          },
        ),
        listViews,
        const FakeVmServiceRequest(
          method: 'ext.flutter.platformOverride',
          args: <String, Object>{
            'isolateId': '1',
            'value': 'iOS',
          },
          jsonResponse: <String, Object>{
            'value': 'iOS'
          },
        ),
      ]);
      await terminalHandler.processTerminalInput('o');
      await terminalHandler.processTerminalInput('O');

      expect(terminalHandler.logger.statusText, contains('Switched operating system to fuchsia'));
      expect(terminalHandler.logger.statusText, contains('Switched operating system to iOS'));
    });

    testWithoutContext('o,O - debugTogglePlatform with web target', () async {
      final TerminalHandler terminalHandler = setUpTerminalHandler(<FakeVmServiceRequest>[
        // Request 1.
        getVM,
        const FakeVmServiceRequest(
          method: 'ext.flutter.platformOverride',
          args: <String, Object>{
            'isolateId': '1',
          },
          jsonResponse: <String, Object>{
            'value': 'iOS'
          },
        ),
        getVM,
        const FakeVmServiceRequest(
          method: 'ext.flutter.platformOverride',
          args: <String, Object>{
            'isolateId': '1',
            'value': 'fuchsia',
          },
          jsonResponse: <String, Object>{
            'value': 'fuchsia'
          },
        ),
        // Request 2.
        getVM,
        const FakeVmServiceRequest(
          method: 'ext.flutter.platformOverride',
          args: <String, Object>{
            'isolateId': '1',
          },
          jsonResponse: <String, Object>{
            'value': 'android'
          },
        ),
        getVM,
        const FakeVmServiceRequest(
          method: 'ext.flutter.platformOverride',
          args: <String, Object>{
            'isolateId': '1',
            'value': 'iOS',
          },
          jsonResponse: <String, Object>{
            'value': 'iOS'
          },
        ),
      ], web: true);
      await terminalHandler.processTerminalInput('o');
      await terminalHandler.processTerminalInput('O');

      expect(terminalHandler.logger.statusText, contains('Switched operating system to fuchsia'));
      expect(terminalHandler.logger.statusText, contains('Switched operating system to iOS'));
    });

    testWithoutContext('o,O - debugTogglePlatform without service protocol is skipped', () async {
      final TerminalHandler terminalHandler = setUpTerminalHandler(<FakeVmServiceRequest>[], supportsServiceProtocol: false);
      await terminalHandler.processTerminalInput('o');
      await terminalHandler.processTerminalInput('O');
    });

    testWithoutContext('p - debugToggleDebugPaintSizeEnabled', () async {
      final TerminalHandler terminalHandler = setUpTerminalHandler(<FakeVmServiceRequest>[
        listViews,
        const FakeVmServiceRequest(
          method: 'ext.flutter.debugPaint',
          args: <String, Object>{
            'isolateId': '1',
          },
        ),
      ]);
      await terminalHandler.processTerminalInput('p');
    });

    testWithoutContext('p - debugToggleDebugPaintSizeEnabled with web target', () async {
      final TerminalHandler terminalHandler = setUpTerminalHandler(<FakeVmServiceRequest>[
        getVM,
        const FakeVmServiceRequest(
          method: 'ext.flutter.debugPaint',
          args: <String, Object>{
            'isolateId': '1',
          },
        ),
      ], web: true);
      await terminalHandler.processTerminalInput('p');
    });

    testWithoutContext('p - debugToggleDebugPaintSizeEnabled without service protocol is skipped', () async {
      final TerminalHandler terminalHandler = setUpTerminalHandler(<FakeVmServiceRequest>[], supportsServiceProtocol: false);
      await terminalHandler.processTerminalInput('p');
    });

    testWithoutContext('P - debugTogglePerformanceOverlayOverride', () async {
      final TerminalHandler terminalHandler = setUpTerminalHandler(<FakeVmServiceRequest>[
        listViews,
        const FakeVmServiceRequest(
          method: 'ext.flutter.showPerformanceOverlay',
          args: <String, Object>{
            'isolateId': '1',
          },
        ),
      ]);
      await terminalHandler.processTerminalInput('P');
    });

    testWithoutContext('P - debugTogglePerformanceOverlayOverride with web target is skipped ', () async {
      final TerminalHandler terminalHandler = setUpTerminalHandler(<FakeVmServiceRequest>[], web: true);
      await terminalHandler.processTerminalInput('P');
    });

    testWithoutContext('P - debugTogglePerformanceOverlayOverride without service protocol is skipped ', () async {
      final TerminalHandler terminalHandler = setUpTerminalHandler(<FakeVmServiceRequest>[], supportsServiceProtocol: false);
      await terminalHandler.processTerminalInput('P');
    });

    testWithoutContext('s - screenshot', () async {
      final TerminalHandler terminalHandler = setUpTerminalHandler(<FakeVmServiceRequest>[]);

      await terminalHandler.processTerminalInput('s');
    });

<<<<<<< HEAD
     testWithoutContext('S - debugDumpSemanticsTreeInTraversalOrder', () async {
      final TerminalHandler terminalHandler = setUpTerminalHandler(<FakeVmServiceRequest>[
        listViews,
        const FakeVmServiceRequest(
          method: 'ext.flutter.debugDumpSemanticsTreeInTraversalOrder',
          args: <String, Object>{
            'isolateId': '1',
          },
          jsonResponse: <String, Object>{
            'data': 'SEMANTICS DATA',
          },
        ),
      ]);
      await terminalHandler.processTerminalInput('S');
=======
    testWithoutContext('R - hotRestart supported and succeeds', () async {
      when(mockResidentRunner.supportsRestart).thenReturn(true);
      when(mockResidentRunner.hotMode).thenReturn(true);
      when(mockResidentRunner.restart(fullRestart: true))
        .thenAnswer((Invocation invocation) async {
          return OperationResult(0, '');
        });
      await terminalHandler.processTerminalInput('R');
>>>>>>> f4c74a6e

      expect(terminalHandler.logger.statusText, contains('SEMANTICS DATA'));
    });

<<<<<<< HEAD
    testWithoutContext('S - debugDumpSemanticsTreeInTraversalOrder with web target', () async {
      final TerminalHandler terminalHandler = setUpTerminalHandler(<FakeVmServiceRequest>[
        getVM,
          const FakeVmServiceRequest(
          method: 'ext.flutter.debugDumpSemanticsTreeInTraversalOrder',
          args: <String, Object>{
            'isolateId': '1',
          },
          jsonResponse: <String, Object>{
            'data': 'SEMANTICS DATA',
          },
        ),
      ], web: true);
      await terminalHandler.processTerminalInput('S');
=======
    testWithoutContext('R - hotRestart supported and fails', () async {
      when(mockResidentRunner.supportsRestart).thenReturn(true);
      when(mockResidentRunner.hotMode).thenReturn(true);
      when(mockResidentRunner.restart(fullRestart: true))
        .thenAnswer((Invocation invocation) async {
          return OperationResult(1, 'fail');
        });
      await terminalHandler.processTerminalInput('R');
>>>>>>> f4c74a6e

      expect(terminalHandler.logger.statusText, contains('SEMANTICS DATA'));
    });

    testWithoutContext('S - debugDumpSemanticsTreeInTraversalOrder without service protocol is skipped', () async {
      final TerminalHandler terminalHandler = setUpTerminalHandler(<FakeVmServiceRequest>[], supportsServiceProtocol: false);
      await terminalHandler.processTerminalInput('S');
    });

<<<<<<< HEAD
    testWithoutContext('U - debugDumpSemanticsTreeInInverseHitTestOrder', () async {
      final TerminalHandler terminalHandler = setUpTerminalHandler(<FakeVmServiceRequest>[
        listViews,
        const FakeVmServiceRequest(
          method: 'ext.flutter.debugDumpSemanticsTreeInInverseHitTestOrder',
          args: <String, Object>{
            'isolateId': '1',
          },
          jsonResponse: <String, Object>{
            'data': 'SEMANTICS DATA',
          },
        ),
      ]);
      await terminalHandler.processTerminalInput('U');

      expect(terminalHandler.logger.statusText, contains('SEMANTICS DATA'));
    });

    testWithoutContext('U - debugDumpSemanticsTreeInInverseHitTestOrder with web target', () async {
      final TerminalHandler terminalHandler = setUpTerminalHandler(<FakeVmServiceRequest>[
        getVM,
          const FakeVmServiceRequest(
          method: 'ext.flutter.debugDumpSemanticsTreeInInverseHitTestOrder',
          args: <String, Object>{
            'isolateId': '1',
          },
          jsonResponse: <String, Object>{
            'data': 'SEMANTICS DATA',
          },
        ),
      ], web: true);
      await terminalHandler.processTerminalInput('U');
=======
    testWithoutContext('R - hotRestart supported and fails fatally', () async {
      when(mockResidentRunner.supportsRestart).thenReturn(true);
      when(mockResidentRunner.hotMode).thenReturn(true);
      when(mockResidentRunner.restart(fullRestart: true))
        .thenAnswer((Invocation invocation) async {
          return OperationResult(1, 'fail', fatal: true);
        });
      expect(() => terminalHandler.processTerminalInput('R'), throwsToolExit());
    });

    testWithoutContext('R - hot restart unsupported', () async {
      when(mockResidentRunner.supportsRestart).thenReturn(false);
      await terminalHandler.processTerminalInput('R');
>>>>>>> f4c74a6e

      expect(terminalHandler.logger.statusText, contains('SEMANTICS DATA'));
    });

<<<<<<< HEAD
    testWithoutContext('U - debugDumpSemanticsTreeInInverseHitTestOrder without service protocol is skipped', () async {
      final TerminalHandler terminalHandler = setUpTerminalHandler(<FakeVmServiceRequest>[], supportsServiceProtocol: false);
      await terminalHandler.processTerminalInput('U');
    });

    testWithoutContext('t,T - debugDumpRenderTree', () async {
      final TerminalHandler terminalHandler = setUpTerminalHandler(<FakeVmServiceRequest>[
        listViews,
        const FakeVmServiceRequest(
          method: 'ext.flutter.debugDumpRenderTree',
          args: <String, Object>{
            'isolateId': '1',
          },
          jsonResponse: <String, Object>{
            'data': 'RENDER DATA 1',
          },
        ),
        // Request 2.
        listViews,
        const FakeVmServiceRequest(
          method: 'ext.flutter.debugDumpRenderTree',
          args: <String, Object>{
            'isolateId': '1',
          },
          jsonResponse: <String, Object>{
            'data': 'RENDER DATA 2',
          },
        ),
      ]);
      await terminalHandler.processTerminalInput('t');
      await terminalHandler.processTerminalInput('T');
=======
    testWithoutContext('ResidentRunner clears the screen when it should', () async {
      const String message = 'This should be cleared';

      expect(testLogger.statusText, equals(''));
      testLogger.printStatus(message);
      expect(testLogger.statusText, equals(message + '\n'));  // printStatus makes a newline

      await terminalHandler.processTerminalInput('c');
      expect(testLogger.statusText, equals(''));
    });

    testWithoutContext('S - debugDumpSemanticsTreeInTraversalOrder with service protocol', () async {
      await terminalHandler.processTerminalInput('S');
>>>>>>> f4c74a6e

      expect(terminalHandler.logger.statusText, contains('RENDER DATA 1'));
      expect(terminalHandler.logger.statusText, contains('RENDER DATA 2'));
    });

    testWithoutContext('t,T - debugDumpRenderTree with web target', () async {
      final TerminalHandler terminalHandler = setUpTerminalHandler(<FakeVmServiceRequest>[
        getVM,
        const FakeVmServiceRequest(
          method: 'ext.flutter.debugDumpRenderTree',
          args: <String, Object>{
            'isolateId': '1',
          },
          jsonResponse: <String, Object>{
            'data': 'RENDER DATA 1',
          },
        ),
        // Request 2.
        getVM,
        const FakeVmServiceRequest(
          method: 'ext.flutter.debugDumpRenderTree',
          args: <String, Object>{
            'isolateId': '1',
          },
          jsonResponse: <String, Object>{
            'data': 'RENDER DATA 2',
          },
        ),
      ], web: true);
      await terminalHandler.processTerminalInput('t');
      await terminalHandler.processTerminalInput('T');

      expect(terminalHandler.logger.statusText, contains('RENDER DATA 1'));
      expect(terminalHandler.logger.statusText, contains('RENDER DATA 2'));
    });

    testWithoutContext('t,T - debugDumpRenderTree without service protocol is skipped', () async {
      final TerminalHandler terminalHandler = setUpTerminalHandler(<FakeVmServiceRequest>[], supportsServiceProtocol: false);
      await terminalHandler.processTerminalInput('t');
      await terminalHandler.processTerminalInput('T');
    });

    testWithoutContext('w,W - debugDumpApp', () async {
      final TerminalHandler terminalHandler = setUpTerminalHandler(<FakeVmServiceRequest>[
        listViews,
        const FakeVmServiceRequest(
          method: 'ext.flutter.debugDumpApp',
          args: <String, Object>{
            'isolateId': '1',
          },
          jsonResponse: <String, Object>{
            'data': 'WIDGET DATA 1',
          },
        ),
        // Request 2.
        listViews,
        const FakeVmServiceRequest(
          method: 'ext.flutter.debugDumpApp',
          args: <String, Object>{
            'isolateId': '1',
          },
          jsonResponse: <String, Object>{
            'data': 'WIDGET DATA 2',
          },
        ),
      ]);
      await terminalHandler.processTerminalInput('w');
      await terminalHandler.processTerminalInput('W');

      expect(terminalHandler.logger.statusText, contains('WIDGET DATA 1'));
      expect(terminalHandler.logger.statusText, contains('WIDGET DATA 2'));
    });

    testWithoutContext('w,W - debugDumpApp with web target', () async {
      final TerminalHandler terminalHandler = setUpTerminalHandler(<FakeVmServiceRequest>[
        getVM,
        const FakeVmServiceRequest(
          method: 'ext.flutter.debugDumpApp',
          args: <String, Object>{
            'isolateId': '1',
          },
          jsonResponse: <String, Object>{
            'data': 'WIDGET DATA 1',
          },
        ),
        // Request 2.
        getVM,
        const FakeVmServiceRequest(
          method: 'ext.flutter.debugDumpApp',
          args: <String, Object>{
            'isolateId': '1',
          },
          jsonResponse: <String, Object>{
            'data': 'WIDGET DATA 2',
          },
        ),
      ], web: true);
      await terminalHandler.processTerminalInput('w');
      await terminalHandler.processTerminalInput('W');

      expect(terminalHandler.logger.statusText, contains('WIDGET DATA 1'));
      expect(terminalHandler.logger.statusText, contains('WIDGET DATA 2'));
    });

    testWithoutContext('w,W - debugDumpApp without service protocol is skipped', () async {
      final TerminalHandler terminalHandler = setUpTerminalHandler(<FakeVmServiceRequest>[], supportsServiceProtocol: false);
      await terminalHandler.processTerminalInput('w');
      await terminalHandler.processTerminalInput('W');
    });

    testWithoutContext('z,Z - debugToggleDebugCheckElevationsEnabled', () async {
      final TerminalHandler terminalHandler = setUpTerminalHandler(<FakeVmServiceRequest>[
        listViews,
        const FakeVmServiceRequest(
          method: 'ext.flutter.debugCheckElevationsEnabled',
          args: <String, Object>{
            'isolateId': '1',
          },
        ),
        // Request 2.
        listViews,
        const FakeVmServiceRequest(
          method: 'ext.flutter.debugCheckElevationsEnabled',
          args: <String, Object>{
            'isolateId': '1',
          },
        ),
      ]);
      await terminalHandler.processTerminalInput('z');
      await terminalHandler.processTerminalInput('Z');
    });

    testWithoutContext('z,Z - debugToggleDebugCheckElevationsEnabled with web target', () async {
      final TerminalHandler terminalHandler = setUpTerminalHandler(<FakeVmServiceRequest>[
        getVM,
        const FakeVmServiceRequest(
          method: 'ext.flutter.debugCheckElevationsEnabled',
          args: <String, Object>{
            'isolateId': '1',
          },
        ),
        // Request 2.
        getVM,
        const FakeVmServiceRequest(
          method: 'ext.flutter.debugCheckElevationsEnabled',
          args: <String, Object>{
            'isolateId': '1',
          },
        ),
      ], web: true);
      await terminalHandler.processTerminalInput('z');
      await terminalHandler.processTerminalInput('Z');
    });

    testWithoutContext('z,Z - debugToggleDebugCheckElevationsEnabled without service protocol is skipped', () async {
      final TerminalHandler terminalHandler = setUpTerminalHandler(<FakeVmServiceRequest>[], supportsServiceProtocol: false);
      await terminalHandler.processTerminalInput('z');
      await terminalHandler.processTerminalInput('Z');
    });

    testWithoutContext('q,Q - exit', () async {
      final TerminalHandler terminalHandler = setUpTerminalHandler(<FakeVmServiceRequest>[]);
      final FakeResidentRunner runner = terminalHandler.residentRunner as FakeResidentRunner;
      await terminalHandler.processTerminalInput('q');

      expect(runner.calledExit, true);
      runner.calledExit = false;

      await terminalHandler.processTerminalInput('Q');

      expect(runner.calledExit, true);
    });

    // testWithoutContext('r - hotReload supported and succeeds', () async {
    //   when(mockResidentRunner.canHotReload).thenReturn(true);
    //   when(mockResidentRunner.restart(fullRestart: false))
    //       .thenAnswer((Invocation invocation) async {
    //         return OperationResult(0, '');
    //       });
    //   await terminalHandler.processTerminalInput('r');

    //   verify(mockResidentRunner.restart(fullRestart: false)).called(1);
    // });

    // testWithoutContext('r - hotReload supported and fails', () async {
    //   when(mockResidentRunner.canHotReload).thenReturn(true);
    //   when(mockResidentRunner.restart(fullRestart: false))
    //       .thenAnswer((Invocation invocation) async {
    //         return OperationResult(1, '');
    //       });
    //   await terminalHandler.processTerminalInput('r');

    //   verify(mockResidentRunner.restart(fullRestart: false)).called(1);

    //   expect(testLogger.statusText, contains('Try again after fixing the above error(s).'));
    // });

    // testWithoutContext('r - hotReload supported and fails fatally', () async {
    //   when(mockResidentRunner.canHotReload).thenReturn(true);
    //   when(mockResidentRunner.hotMode).thenReturn(true);
    //   when(mockResidentRunner.restart(fullRestart: false))
    //     .thenAnswer((Invocation invocation) async {
    //       return OperationResult(1, 'fail', fatal: true);
    //     });
    //   expect(terminalHandler.processTerminalInput('r'), throwsToolExit());
    // });

    testWithoutContext('r - hotReload unsupported', () async {
      final TerminalHandler terminalHandler = setUpTerminalHandler(<FakeVmServiceRequest>[], supportsHotReload: false);
      await terminalHandler.processTerminalInput('r');
    });

    testWithoutContext('R - hotRestart unsupported', () async {
      final TerminalHandler terminalHandler = setUpTerminalHandler(<FakeVmServiceRequest>[], supportsRestart: false);
      await terminalHandler.processTerminalInput('R');
    });

    testWithoutContext('r - hotReload', () async {
      final TerminalHandler terminalHandler = setUpTerminalHandler(<FakeVmServiceRequest>[]);
      final FakeResidentRunner runner = terminalHandler.residentRunner as FakeResidentRunner;

      await terminalHandler.processTerminalInput('r');

      expect(runner.calledReload, true);
      expect(runner.calledRestart, false);
    });

    testWithoutContext('R - hotRestart', () async {
      final TerminalHandler terminalHandler = setUpTerminalHandler(<FakeVmServiceRequest>[]);
      final FakeResidentRunner runner = terminalHandler.residentRunner as FakeResidentRunner;

      await terminalHandler.processTerminalInput('R');

      expect(runner.calledReload, false);
      expect(runner.calledRestart, true);
    });

    testWithoutContext('r - hotReload with non-fatal error', () async {
      final TerminalHandler terminalHandler = setUpTerminalHandler(<FakeVmServiceRequest>[], reloadExitCode: 1);
      final FakeResidentRunner runner = terminalHandler.residentRunner as FakeResidentRunner;

      await terminalHandler.processTerminalInput('r');

      expect(runner.calledReload, true);
      expect(runner.calledRestart, false);
      expect(terminalHandler.logger.statusText, contains('Try again after fixing the above error(s).'));
    });

    testWithoutContext('R - hotRestart with non-fatal error', () async {
      final TerminalHandler terminalHandler = setUpTerminalHandler(<FakeVmServiceRequest>[], reloadExitCode: 1);
      final FakeResidentRunner runner = terminalHandler.residentRunner as FakeResidentRunner;

      await terminalHandler.processTerminalInput('R');

      expect(runner.calledReload, false);
      expect(runner.calledRestart, true);
      expect(terminalHandler.logger.statusText, contains('Try again after fixing the above error(s).'));
    });

    testWithoutContext('r - hotReload with fatal error', () async {
      final TerminalHandler terminalHandler = setUpTerminalHandler(<FakeVmServiceRequest>[], reloadExitCode: 1, fatalReloadError: true);
      final FakeResidentRunner runner = terminalHandler.residentRunner as FakeResidentRunner;

      await expectLater(() => terminalHandler.processTerminalInput('r'), throwsToolExit());

      expect(runner.calledReload, true);
      expect(runner.calledRestart, false);
    });

    testWithoutContext('R - hotRestart with fatal error', () async {
      final TerminalHandler terminalHandler = setUpTerminalHandler(<FakeVmServiceRequest>[], reloadExitCode: 1, fatalReloadError: true);
      final FakeResidentRunner runner = terminalHandler.residentRunner as FakeResidentRunner;

      await expectLater(() => terminalHandler.processTerminalInput('R'), throwsToolExit());

      expect(runner.calledReload, false);
      expect(runner.calledRestart, true);
    });
  });

  testWithoutContext('pidfile creation', () {
    final BufferLogger testLogger = BufferLogger.test();
    final Signals signals = _TestSignals(Signals.defaultExitSignals);
    final Terminal terminal = Terminal.test();
    final MemoryFileSystem fs = MemoryFileSystem.test();
    final ProcessInfo processInfo = ProcessInfo.test(fs);
    final FakeResidentRunner residentRunner = FakeResidentRunner(
      FlutterDevice(FakeDevice(), buildInfo: BuildInfo.debug, generator: FakeResidentCompiler()),
      testLogger,
      fs,
    );
    residentRunner
      ..supportsRestart = true
      ..supportsServiceProtocol = true
      ..stayResident = true;

    const String filename = 'test.pid';
    final TerminalHandler terminalHandler = TerminalHandler(
      residentRunner,
      logger: testLogger,
      signals: signals,
      terminal: terminal,
      processInfo: processInfo,
      reportReady: false,
      pidFile: filename,
    );

    expect(fs.file(filename), isNot(exists));
    terminalHandler.setupTerminal();
    terminalHandler.registerSignalHandlers();
    expect(fs.file(filename), exists);
    terminalHandler.stop();
    expect(fs.file(filename),  isNot(exists));
  });
}

class FakeResidentRunner extends ResidentHandlers {
  FakeResidentRunner(FlutterDevice device, this.logger, this.fileSystem) : flutterDevices = <FlutterDevice>[device];

  bool calledDetach = false;
  bool calledPrint = false;
  bool calledExit = false;
  bool calledPrintWithDetails = false;
  bool calledReload = false;
  bool calledRestart = false;
  int reloadExitCode = 0;
  bool fatalReloadError = false;

  @override
  final Logger logger;

  @override
  final FileSystem fileSystem;

  @override
  final List<FlutterDevice> flutterDevices;

  @override
  bool canHotReload = true;

  @override
  bool hotMode = true;

  @override
  bool isRunningDebug = true;

  @override
  bool isRunningProfile = false;

  @override
  bool isRunningRelease = false;

  @override
  bool stayResident = true;

  @override
  bool supportsRestart = true;

  @override
  bool supportsServiceProtocol = true;

  @override
  bool supportsWriteSkSL = true;

  @override
  Future<void> cleanupAfterSignal() async { }

  @override
  Future<void> detach() async {
    calledDetach = true;
  }

  @override
  Future<void> exit() async {
    calledExit = true;
  }

  @override
  void printHelp({bool details}) {
    if (details) {
      calledPrintWithDetails = true;
    } else {
      calledPrint = true;
    }
  }

  @override
  Future<void> runSourceGenerators() async {  }

  @override
  Future<OperationResult> restart({bool fullRestart = false, bool pause = false, String reason}) async {
    if (fullRestart && !supportsRestart) {
      throw StateError('illegal restart');
    }
    if (!fullRestart && !canHotReload) {
      throw StateError('illegal reload');
    }
    if (fullRestart) {
      calledRestart = true;
    } else {
      calledReload = true;
    }
    return OperationResult(reloadExitCode, '', fatal: fatalReloadError);
  }
}

class FakeDevice extends Fake implements Device {
  @override
  bool isSupported() => true;

  @override
  bool supportsScreenshot = false;

  @override
  Future<void> takeScreenshot(File file) async {
    if (!supportsScreenshot) {
      throw StateError('illegal screenshot attempt');
    }
    file.writeAsBytesSync(<int>[1, 2, 3, 4]);
  }

}

TerminalHandler setUpTerminalHandler(List<FakeVmServiceRequest> requests, {
  bool supportsRestart = true,
  bool supportsServiceProtocol = true,
  bool supportsHotReload = true,
  bool web = false,
  bool fatalReloadError = false,
  int reloadExitCode = 0,
  BuildMode buildMode = BuildMode.debug,
}) {
  final BufferLogger testLogger = BufferLogger.test();
  final Signals signals = Signals.test();
  final Terminal terminal = Terminal.test();
  final FileSystem fileSystem = MemoryFileSystem.test();
  final ProcessInfo processInfo = ProcessInfo.test(MemoryFileSystem.test());
  final FlutterDevice device = FlutterDevice(
    FakeDevice(),
    buildInfo: BuildInfo(buildMode, '', treeShakeIcons: false),
    generator: FakeResidentCompiler(),
    targetPlatform: web
      ? TargetPlatform.web_javascript
      : TargetPlatform.android_arm,
  );
  device.vmService = FakeVmServiceHost(requests: requests).vmService;
  final FakeResidentRunner residentRunner = FakeResidentRunner(device, testLogger, fileSystem)
    ..supportsServiceProtocol = supportsServiceProtocol
    ..supportsRestart = supportsRestart
    ..canHotReload = supportsHotReload
    ..fatalReloadError = fatalReloadError
    ..reloadExitCode = reloadExitCode;

  switch (buildMode) {
    case BuildMode.debug:
      residentRunner
        ..isRunningDebug = true
        ..isRunningProfile = false
        ..isRunningRelease = false;
      break;
    case BuildMode.profile:
      residentRunner
        ..isRunningDebug = false
        ..isRunningProfile = true
        ..isRunningRelease = false;
      break;
    case BuildMode.release:
      residentRunner
        ..isRunningDebug = false
        ..isRunningProfile = false
        ..isRunningRelease = true;
      break;
  }
  return TerminalHandler(
    residentRunner,
    logger: testLogger,
    signals: signals,
    terminal: terminal,
    processInfo: processInfo,
    reportReady: false,
  );
}

class FakeResidentCompiler extends Fake implements ResidentCompiler {}

class TestRunner extends Fake implements ResidentRunner {
  bool hasHelpBeenPrinted = false;
  String receivedCommand;

  @override
  Future<void> cleanupAfterSignal() async { }

  @override
  Future<void> cleanupAtFinish() async { }

  @override
  void printHelp({ bool details }) {
    hasHelpBeenPrinted = true;
  }

  @override
  Future<int> run({
    Completer<DebugConnectionInfo> connectionInfoCompleter,
    Completer<void> appStartedCompleter,
    bool enableDevTools = false,
    String route,
  }) async => null;

  @override
  Future<int> attach({
    Completer<DebugConnectionInfo> connectionInfoCompleter,
    Completer<void> appStartedCompleter,
    bool allowExistingDdsInstance = false,
    bool enableDevTools = false,
  }) async => null;
}

class _TestSignals implements Signals {
  _TestSignals(this.exitSignals);

  final List<ProcessSignal> exitSignals;

  final Map<ProcessSignal, Map<Object, SignalHandler>> _handlersTable =
      <ProcessSignal, Map<Object, SignalHandler>>{};

  @override
  Object addHandler(ProcessSignal signal, SignalHandler handler) {
    final Object token = Object();
    _handlersTable.putIfAbsent(signal, () => <Object, SignalHandler>{})[token] = handler;
    return token;
  }

  @override
  Future<bool> removeHandler(ProcessSignal signal, Object token) async {
    if (!_handlersTable.containsKey(signal)) {
      return false;
    }
    if (!_handlersTable[signal].containsKey(token)) {
      return false;
    }
    _handlersTable[signal].remove(token);
    return true;
  }

  @override
  Stream<Object> get errors => _errors.stream;
  final StreamController<Object> _errors = StreamController<Object>();
}<|MERGE_RESOLUTION|>--- conflicted
+++ resolved
@@ -587,7 +587,6 @@
       await terminalHandler.processTerminalInput('s');
     });
 
-<<<<<<< HEAD
      testWithoutContext('S - debugDumpSemanticsTreeInTraversalOrder', () async {
       final TerminalHandler terminalHandler = setUpTerminalHandler(<FakeVmServiceRequest>[
         listViews,
@@ -602,21 +601,10 @@
         ),
       ]);
       await terminalHandler.processTerminalInput('S');
-=======
-    testWithoutContext('R - hotRestart supported and succeeds', () async {
-      when(mockResidentRunner.supportsRestart).thenReturn(true);
-      when(mockResidentRunner.hotMode).thenReturn(true);
-      when(mockResidentRunner.restart(fullRestart: true))
-        .thenAnswer((Invocation invocation) async {
-          return OperationResult(0, '');
-        });
-      await terminalHandler.processTerminalInput('R');
->>>>>>> f4c74a6e
 
       expect(terminalHandler.logger.statusText, contains('SEMANTICS DATA'));
     });
 
-<<<<<<< HEAD
     testWithoutContext('S - debugDumpSemanticsTreeInTraversalOrder with web target', () async {
       final TerminalHandler terminalHandler = setUpTerminalHandler(<FakeVmServiceRequest>[
         getVM,
@@ -631,16 +619,6 @@
         ),
       ], web: true);
       await terminalHandler.processTerminalInput('S');
-=======
-    testWithoutContext('R - hotRestart supported and fails', () async {
-      when(mockResidentRunner.supportsRestart).thenReturn(true);
-      when(mockResidentRunner.hotMode).thenReturn(true);
-      when(mockResidentRunner.restart(fullRestart: true))
-        .thenAnswer((Invocation invocation) async {
-          return OperationResult(1, 'fail');
-        });
-      await terminalHandler.processTerminalInput('R');
->>>>>>> f4c74a6e
 
       expect(terminalHandler.logger.statusText, contains('SEMANTICS DATA'));
     });
@@ -650,7 +628,6 @@
       await terminalHandler.processTerminalInput('S');
     });
 
-<<<<<<< HEAD
     testWithoutContext('U - debugDumpSemanticsTreeInInverseHitTestOrder', () async {
       final TerminalHandler terminalHandler = setUpTerminalHandler(<FakeVmServiceRequest>[
         listViews,
@@ -683,26 +660,10 @@
         ),
       ], web: true);
       await terminalHandler.processTerminalInput('U');
-=======
-    testWithoutContext('R - hotRestart supported and fails fatally', () async {
-      when(mockResidentRunner.supportsRestart).thenReturn(true);
-      when(mockResidentRunner.hotMode).thenReturn(true);
-      when(mockResidentRunner.restart(fullRestart: true))
-        .thenAnswer((Invocation invocation) async {
-          return OperationResult(1, 'fail', fatal: true);
-        });
-      expect(() => terminalHandler.processTerminalInput('R'), throwsToolExit());
-    });
-
-    testWithoutContext('R - hot restart unsupported', () async {
-      when(mockResidentRunner.supportsRestart).thenReturn(false);
-      await terminalHandler.processTerminalInput('R');
->>>>>>> f4c74a6e
 
       expect(terminalHandler.logger.statusText, contains('SEMANTICS DATA'));
     });
 
-<<<<<<< HEAD
     testWithoutContext('U - debugDumpSemanticsTreeInInverseHitTestOrder without service protocol is skipped', () async {
       final TerminalHandler terminalHandler = setUpTerminalHandler(<FakeVmServiceRequest>[], supportsServiceProtocol: false);
       await terminalHandler.processTerminalInput('U');
@@ -734,21 +695,6 @@
       ]);
       await terminalHandler.processTerminalInput('t');
       await terminalHandler.processTerminalInput('T');
-=======
-    testWithoutContext('ResidentRunner clears the screen when it should', () async {
-      const String message = 'This should be cleared';
-
-      expect(testLogger.statusText, equals(''));
-      testLogger.printStatus(message);
-      expect(testLogger.statusText, equals(message + '\n'));  // printStatus makes a newline
-
-      await terminalHandler.processTerminalInput('c');
-      expect(testLogger.statusText, equals(''));
-    });
-
-    testWithoutContext('S - debugDumpSemanticsTreeInTraversalOrder with service protocol', () async {
-      await terminalHandler.processTerminalInput('S');
->>>>>>> f4c74a6e
 
       expect(terminalHandler.logger.statusText, contains('RENDER DATA 1'));
       expect(terminalHandler.logger.statusText, contains('RENDER DATA 2'));
@@ -921,40 +867,6 @@
 
       expect(runner.calledExit, true);
     });
-
-    // testWithoutContext('r - hotReload supported and succeeds', () async {
-    //   when(mockResidentRunner.canHotReload).thenReturn(true);
-    //   when(mockResidentRunner.restart(fullRestart: false))
-    //       .thenAnswer((Invocation invocation) async {
-    //         return OperationResult(0, '');
-    //       });
-    //   await terminalHandler.processTerminalInput('r');
-
-    //   verify(mockResidentRunner.restart(fullRestart: false)).called(1);
-    // });
-
-    // testWithoutContext('r - hotReload supported and fails', () async {
-    //   when(mockResidentRunner.canHotReload).thenReturn(true);
-    //   when(mockResidentRunner.restart(fullRestart: false))
-    //       .thenAnswer((Invocation invocation) async {
-    //         return OperationResult(1, '');
-    //       });
-    //   await terminalHandler.processTerminalInput('r');
-
-    //   verify(mockResidentRunner.restart(fullRestart: false)).called(1);
-
-    //   expect(testLogger.statusText, contains('Try again after fixing the above error(s).'));
-    // });
-
-    // testWithoutContext('r - hotReload supported and fails fatally', () async {
-    //   when(mockResidentRunner.canHotReload).thenReturn(true);
-    //   when(mockResidentRunner.hotMode).thenReturn(true);
-    //   when(mockResidentRunner.restart(fullRestart: false))
-    //     .thenAnswer((Invocation invocation) async {
-    //       return OperationResult(1, 'fail', fatal: true);
-    //     });
-    //   expect(terminalHandler.processTerminalInput('r'), throwsToolExit());
-    // });
 
     testWithoutContext('r - hotReload unsupported', () async {
       final TerminalHandler terminalHandler = setUpTerminalHandler(<FakeVmServiceRequest>[], supportsHotReload: false);
