// Copyright 2014 The Flutter Authors. All rights reserved.
// Use of this source code is governed by a BSD-style license that can be
// found in the LICENSE file.

import 'package:flutter_tools/src/base/user_messages.dart';
import 'package:flutter_tools/src/base/version.dart';
import 'package:flutter_tools/src/doctor_validator.dart';
import 'package:flutter_tools/src/ios/xcodeproj.dart';
import 'package:flutter_tools/src/macos/xcode.dart';
import 'package:flutter_tools/src/macos/xcode_validator.dart';

import '../../src/common.dart';
import '../../src/fake_process_manager.dart';

void main() {
  group('Xcode validation', () {
    testWithoutContext('Emits missing status when Xcode is not installed', () async {
      final ProcessManager processManager = FakeProcessManager.any();
      final Xcode xcode = Xcode.test(
        processManager: processManager,
        xcodeProjectInterpreter: XcodeProjectInterpreter.test(processManager: processManager, version: null),
      );
      final XcodeValidator validator = XcodeValidator(xcode: xcode, userMessages: UserMessages());
      final ValidationResult result = await validator.validate();
      expect(result.type, ValidationType.missing);
      expect(result.statusInfo, isNull);
      expect(result.messages.last.type, ValidationMessageType.error);
      expect(result.messages.last.message, contains('Xcode not installed'));
    });

    testWithoutContext('Emits missing status when Xcode installation is incomplete', () async {
      final ProcessManager processManager = FakeProcessManager.list(<FakeCommand>[
        const FakeCommand(
          command: <String>['/usr/bin/xcode-select', '--print-path'],
          stdout: '/Library/Developer/CommandLineTools',
        ),
      ]);
      final Xcode xcode = Xcode.test(
      processManager: processManager,
        xcodeProjectInterpreter: XcodeProjectInterpreter.test(processManager: processManager, version: null),
      );
      final XcodeValidator validator = XcodeValidator(xcode: xcode, userMessages: UserMessages());
      final ValidationResult result = await validator.validate();
      expect(result.type, ValidationType.missing);
      expect(result.messages.last.type, ValidationMessageType.error);
      expect(result.messages.last.message, contains('Xcode installation is incomplete'));
    });

    testWithoutContext('Emits partial status when Xcode version too low', () async {
      final ProcessManager processManager = FakeProcessManager.any();
      final Xcode xcode = Xcode.test(
        processManager: processManager,
        xcodeProjectInterpreter: XcodeProjectInterpreter.test(processManager: processManager, version: Version(7, 0, 1)),
      );
      final XcodeValidator validator = XcodeValidator(xcode: xcode, userMessages: UserMessages());
      final ValidationResult result = await validator.validate();
      expect(result.type, ValidationType.partial);
      expect(result.messages.last.type, ValidationMessageType.error);
      expect(result.messages.last.message, contains('Flutter requires a minimum Xcode version of 12.0.1'));
    });

    testWithoutContext('Emits partial status when Xcode below recommended version', () async {
      final ProcessManager processManager = FakeProcessManager.any();
      final Xcode xcode = Xcode.test(
        processManager: processManager,
        xcodeProjectInterpreter: XcodeProjectInterpreter.test(processManager: processManager, version: Version(12, 0, 1)),
      );
      final XcodeValidator validator = XcodeValidator(xcode: xcode, userMessages: UserMessages());
      final ValidationResult result = await validator.validate();
      expect(result.type, ValidationType.partial);
      expect(result.messages.last.type, ValidationMessageType.hint);
<<<<<<< HEAD
      expect(result.messages.last.message, contains('Flutter recommends a minimum Xcode version of 12.0.2'));
    }, skip: true); // [intended] Unskip and update when minimum and required check versions diverge.
=======
      expect(result.messages.last.message, contains('Flutter recommends a minimum Xcode version of 13.0.0'));
    });
>>>>>>> 77d935af

    testWithoutContext('Emits partial status when Xcode EULA not signed', () async {
      final ProcessManager processManager = FakeProcessManager.list(<FakeCommand>[
        const FakeCommand(
          command: <String>['/usr/bin/xcode-select', '--print-path'],
          stdout: '/Library/Developer/CommandLineTools',
        ),
        const FakeCommand(
          command: <String>[
            'which',
            'sysctl',
          ],
        ),
        const FakeCommand(
          command: <String>[
            'sysctl',
            'hw.optional.arm64',
          ],
          exitCode: 1,
        ),
        const FakeCommand(
          command: <String>['xcrun', 'clang'],
          exitCode: 1,
          stderr:
          'Xcode EULA has not been accepted.\nLaunch Xcode and accept the license.',
        ),
        const FakeCommand(
          command: <String>['xcrun', 'simctl', 'list'],
        ),
      ]);
      final Xcode xcode = Xcode.test(
        processManager: processManager,
        xcodeProjectInterpreter: XcodeProjectInterpreter.test(processManager: processManager),
      );
      final XcodeValidator validator = XcodeValidator(xcode: xcode, userMessages: UserMessages());
      final ValidationResult result = await validator.validate();
      expect(result.type, ValidationType.partial);
      expect(result.messages.last.type, ValidationMessageType.error);
      expect(result.messages.last.message, contains('code end user license agreement not signed'));
    });

    testWithoutContext('Emits partial status when simctl is not installed', () async {
      final ProcessManager processManager = FakeProcessManager.list(<FakeCommand>[
        const FakeCommand(
          command: <String>['/usr/bin/xcode-select', '--print-path'],
          stdout: '/Library/Developer/CommandLineTools',
        ),
        const FakeCommand(
          command: <String>[
            'which',
            'sysctl',
          ],
        ),
        const FakeCommand(
          command: <String>[
            'sysctl',
            'hw.optional.arm64',
          ],
          exitCode: 1,
        ),
        const FakeCommand(
          command: <String>['xcrun', 'clang'],
        ),
        const FakeCommand(
          command: <String>['xcrun', 'simctl', 'list'],
          exitCode: 1,
        ),
      ]);
      final Xcode xcode = Xcode.test(
        processManager: processManager,
        xcodeProjectInterpreter: XcodeProjectInterpreter.test(processManager: processManager),
      );
      final XcodeValidator validator = XcodeValidator(xcode: xcode, userMessages: UserMessages());
      final ValidationResult result = await validator.validate();
      expect(result.type, ValidationType.partial);
      expect(result.messages.last.type, ValidationMessageType.error);
      expect(result.messages.last.message, contains('Xcode requires additional components'));
    });

    testWithoutContext('Succeeds when all checks pass', () async {
      final ProcessManager processManager = FakeProcessManager.list(<FakeCommand>[
        const FakeCommand(
          command: <String>['/usr/bin/xcode-select', '--print-path'],
          stdout: '/Library/Developer/CommandLineTools',
        ),
        const FakeCommand(
          command: <String>[
            'which',
            'sysctl',
          ],
        ),
        const FakeCommand(
          command: <String>[
            'sysctl',
            'hw.optional.arm64',
          ],
          exitCode: 1,
        ),
        const FakeCommand(
          command: <String>['xcrun', 'clang'],
        ),
        const FakeCommand(
          command: <String>['xcrun', 'simctl', 'list'],
        ),
      ]);
      final Xcode xcode = Xcode.test(
        processManager: processManager,
        xcodeProjectInterpreter: XcodeProjectInterpreter.test(processManager: processManager),
      );
      final XcodeValidator validator = XcodeValidator(xcode: xcode, userMessages: UserMessages());
      final ValidationResult result = await validator.validate();
      expect(result.type, ValidationType.installed);
      expect(result.messages.length, 1);
      final ValidationMessage firstMessage = result.messages.first;
      expect(firstMessage.type, ValidationMessageType.information);
      expect(firstMessage.message, 'Xcode at /Library/Developer/CommandLineTools');
      expect(result.statusInfo, '1000.0.0');
    });
  });
}<|MERGE_RESOLUTION|>--- conflicted
+++ resolved
@@ -69,13 +69,8 @@
       final ValidationResult result = await validator.validate();
       expect(result.type, ValidationType.partial);
       expect(result.messages.last.type, ValidationMessageType.hint);
-<<<<<<< HEAD
-      expect(result.messages.last.message, contains('Flutter recommends a minimum Xcode version of 12.0.2'));
-    }, skip: true); // [intended] Unskip and update when minimum and required check versions diverge.
-=======
       expect(result.messages.last.message, contains('Flutter recommends a minimum Xcode version of 13.0.0'));
     });
->>>>>>> 77d935af
 
     testWithoutContext('Emits partial status when Xcode EULA not signed', () async {
       final ProcessManager processManager = FakeProcessManager.list(<FakeCommand>[
