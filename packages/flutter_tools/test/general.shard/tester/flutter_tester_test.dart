--- conflicted
+++ resolved
@@ -109,11 +109,6 @@
         Platform: () => FakePlatform(operatingSystem: 'linux'),
         FileSystem: () => fs,
         ProcessManager: () => mockProcessManager,
-<<<<<<< HEAD
-=======
-        Cache: () => Cache(rootOverride: fs.directory(flutterRoot)),
-        KernelCompilerFactory: () => FakeKernelCompilerFactory(mockKernelCompiler),
->>>>>>> 3fea2838
         Artifacts: () => mockArtifacts,
         BuildSystem: () => mockBuildSystem,
       };
