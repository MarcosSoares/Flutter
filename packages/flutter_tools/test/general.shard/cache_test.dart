// Copyright 2014 The Flutter Authors. All rights reserved.
// Use of this source code is governed by a BSD-style license that can be
// found in the LICENSE file.

import 'package:collection/collection.dart' show IterableExtension;
import 'package:file/file.dart';
import 'package:file/memory.dart';
import 'package:file_testing/file_testing.dart';
import 'package:flutter_tools/src/android/android_sdk.dart';
import 'package:flutter_tools/src/base/file_system.dart';
import 'package:flutter_tools/src/base/io.dart';
import 'package:flutter_tools/src/base/logger.dart';
import 'package:flutter_tools/src/base/os.dart';
import 'package:flutter_tools/src/base/platform.dart';
import 'package:flutter_tools/src/cache.dart';
import 'package:flutter_tools/src/dart/pub.dart';
import 'package:flutter_tools/src/flutter_cache.dart';
import 'package:flutter_tools/src/globals.dart' as globals;
<<<<<<< HEAD
import 'package:flutter_tools/src/project.dart';
import 'package:meta/meta.dart';
=======
>>>>>>> 4f034a40
import 'package:test/fake.dart';

import '../src/common.dart';
import '../src/context.dart';
import '../src/fakes.dart';

const FakeCommand unameCommandForX64 = FakeCommand(
  command: <String>[
    'uname',
    '-m',
  ],
  stdout: 'x86_64',
);

const FakeCommand unameCommandForArm64 = FakeCommand(
  command: <String>[
    'uname',
    '-m',
  ],
  stdout: 'aarch64',
);

void main() {
  late FakeProcessManager fakeProcessManager;

  setUp(() {
    fakeProcessManager = FakeProcessManager.empty();
  });

  Cache createCache(Platform platform) {
    return Cache.test(
      platform: platform,
      processManager: fakeProcessManager
    );
  }

  group('Cache.checkLockAcquired', () {
    setUp(() {
      Cache.enableLocking();
    });

    tearDown(() {
      // Restore locking to prevent potential side-effects in
      // tests outside this group (this option is globally shared).
      Cache.enableLocking();
    });

    testWithoutContext('should throw when locking is not acquired', () {
      final Cache cache = Cache.test(processManager: FakeProcessManager.any());

      expect(cache.checkLockAcquired, throwsStateError);
    });

    testWithoutContext('should not throw when locking is disabled', () {
      final Cache cache = Cache.test(processManager: FakeProcessManager.any());
      Cache.disableLocking();

      expect(cache.checkLockAcquired, returnsNormally);
    });

    testWithoutContext('should not throw when lock is acquired', () async {
      final String? oldRoot = Cache.flutterRoot;
      Cache.flutterRoot = '';
      try {
        final FileSystem fileSystem = MemoryFileSystem.test();
        final Cache cache = Cache.test(
            fileSystem: fileSystem, processManager: FakeProcessManager.any());
        fileSystem.file(fileSystem.path.join('bin', 'cache', 'lockfile'))
            .createSync(recursive: true);

        await cache.lock();

        expect(cache.checkLockAcquired, returnsNormally);
        expect(cache.releaseLock, returnsNormally);
      } finally {
        Cache.flutterRoot = oldRoot;
      }
      // TODO(zanderso): implement support for lock so this can be tested with the memory file system.
    }, skip: true); // https://github.com/flutter/flutter/issues/87923

    testWithoutContext('throws tool exit when lockfile open fails', () async {
      final FileSystem fileSystem = MemoryFileSystem.test();
      final Cache cache = Cache.test(fileSystem: fileSystem, processManager: FakeProcessManager.any());
      fileSystem.file(fileSystem.path.join('bin', 'cache', 'lockfile'))
        .createSync(recursive: true);

      expect(() async => cache.lock(), throwsToolExit());
      // TODO(zanderso): implement support for lock so this can be tested with the memory file system.
    }, skip: true); // https://github.com/flutter/flutter/issues/87923

    testWithoutContext('should not throw when FLUTTER_ALREADY_LOCKED is set', () {
     final Cache cache = Cache.test(
       platform: FakePlatform(environment: <String, String>{
        'FLUTTER_ALREADY_LOCKED': 'true',
       }),
       processManager: FakeProcessManager.any(),
     );

      expect(cache.checkLockAcquired, returnsNormally);
    });
  });

  group('Cache', () {
    testWithoutContext('Continues on failed stamp file update', () async {
      final FileSystem fileSystem = MemoryFileSystem.test();
      final BufferLogger logger = BufferLogger.test();
      final Directory artifactDir = fileSystem.systemTempDirectory.createTempSync('flutter_cache_test_artifact.');
      final Directory downloadDir = fileSystem.systemTempDirectory.createTempSync('flutter_cache_test_download.');
      final Cache cache = FakeSecondaryCache()
        ..version = 'asdasd'
        ..artifactDirectory = artifactDir
        ..downloadDir = downloadDir
        ..onSetStamp = (String name, String version) {
          throw const FileSystemException('stamp write failed');
        };

      final FakeSimpleArtifact artifact = FakeSimpleArtifact(cache);
      await artifact.update(FakeArtifactUpdater(), logger, fileSystem, FakeOperatingSystemUtils());

      expect(logger.warningText, contains('stamp write failed'));
    });

    testWithoutContext('Continues on missing version file', () async {
      final FileSystem fileSystem = MemoryFileSystem.test();
      final BufferLogger logger = BufferLogger.test();
      final Directory artifactDir = fileSystem.systemTempDirectory.createTempSync('flutter_cache_test_artifact.');
      final Directory downloadDir = fileSystem.systemTempDirectory.createTempSync('flutter_cache_test_download.');
      final Cache cache = FakeSecondaryCache()
        ..version = null // version is missing.
        ..artifactDirectory = artifactDir
        ..downloadDir = downloadDir;

      final FakeSimpleArtifact artifact = FakeSimpleArtifact(cache);
      await artifact.update(FakeArtifactUpdater(), logger, fileSystem, FakeOperatingSystemUtils());

      expect(logger.warningText, contains('No known version for the artifact name "fake"'));
    });

    testWithoutContext('Gradle wrapper should not be up to date, if some cached artifact is not available', () {
      final FileSystem fileSystem = MemoryFileSystem.test();
      final Cache cache = Cache.test(fileSystem: fileSystem, processManager: FakeProcessManager.any());
      final GradleWrapper gradleWrapper = GradleWrapper(cache);
      final Directory directory = cache.getCacheDir(fileSystem.path.join('artifacts', 'gradle_wrapper'));
      fileSystem.file(fileSystem.path.join(directory.path, 'gradle', 'wrapper', 'gradle-wrapper.jar')).createSync(recursive: true);

      expect(gradleWrapper.isUpToDateInner(fileSystem), false);
    });

    testWithoutContext('Gradle wrapper will delete .properties/NOTICES if they exist', () async {
      final FileSystem fileSystem = MemoryFileSystem.test();
      final Directory artifactDir = fileSystem.systemTempDirectory.createTempSync('flutter_cache_test_artifact.');
      final FakeSecondaryCache cache = FakeSecondaryCache()
        ..artifactDirectory = artifactDir
        ..version = '123456';

      final OperatingSystemUtils operatingSystemUtils = OperatingSystemUtils(
        processManager: FakeProcessManager.any(),
        platform: FakePlatform(),
        logger: BufferLogger.test(),
        fileSystem: fileSystem,
      );
      final GradleWrapper gradleWrapper = GradleWrapper(cache);
      final File propertiesFile = fileSystem.file(fileSystem.path.join(artifactDir.path, 'gradle', 'wrapper', 'gradle-wrapper.properties'))
        ..createSync(recursive: true);
      final File noticeFile = fileSystem.file(fileSystem.path.join(artifactDir.path, 'NOTICE'))
        ..createSync(recursive: true);

      await gradleWrapper.updateInner(FakeArtifactUpdater(), fileSystem, operatingSystemUtils);

      expect(propertiesFile, isNot(exists));
      expect(noticeFile, isNot(exists));
    });

    testWithoutContext('Gradle wrapper should be up to date, only if all cached artifact are available', () {
      final FileSystem fileSystem = MemoryFileSystem.test();
      final Cache cache = Cache.test(fileSystem: fileSystem, processManager: FakeProcessManager.any());
      final GradleWrapper gradleWrapper = GradleWrapper(cache);
      final Directory directory = cache.getCacheDir(fileSystem.path.join('artifacts', 'gradle_wrapper'));
      fileSystem.file(fileSystem.path.join(directory.path, 'gradle', 'wrapper', 'gradle-wrapper.jar')).createSync(recursive: true);
      fileSystem.file(fileSystem.path.join(directory.path, 'gradlew')).createSync(recursive: true);
      fileSystem.file(fileSystem.path.join(directory.path, 'gradlew.bat')).createSync(recursive: true);

      expect(gradleWrapper.isUpToDateInner(fileSystem), true);
    });

    testWithoutContext('should not be up to date, if some cached artifact is not', () async {
      final CachedArtifact artifact1 = FakeSecondaryCachedArtifact()
        ..upToDate = true;
      final CachedArtifact artifact2 = FakeSecondaryCachedArtifact()
        ..upToDate = false;
      final FileSystem fileSystem = MemoryFileSystem.test();

      final Cache cache = Cache.test(
        fileSystem: fileSystem,
        artifacts: <CachedArtifact>[artifact1, artifact2],
        processManager: FakeProcessManager.any(),
      );

      expect(await cache.isUpToDate(), isFalse);
    });

    testWithoutContext('should be up to date, if all cached artifacts are', () async {
      final FakeSecondaryCachedArtifact artifact1 = FakeSecondaryCachedArtifact()
        ..upToDate = true;
      final FakeSecondaryCachedArtifact artifact2 = FakeSecondaryCachedArtifact()
        ..upToDate = true;
      final FileSystem fileSystem = MemoryFileSystem.test();
      final Cache cache = Cache.test(
        fileSystem: fileSystem,
        artifacts: <CachedArtifact>[artifact1, artifact2],
        processManager: FakeProcessManager.any(),
      );

      expect(await cache.isUpToDate(), isTrue);
    });

    testWithoutContext('should update cached artifacts which are not up to date', () async {
      final FakeSecondaryCachedArtifact artifact1 = FakeSecondaryCachedArtifact()
        ..upToDate = true;
      final FakeSecondaryCachedArtifact artifact2 = FakeSecondaryCachedArtifact()
        ..upToDate = false;
      final FileSystem fileSystem = MemoryFileSystem.test();

      final Cache cache = Cache.test(
        fileSystem: fileSystem,
        artifacts: <CachedArtifact>[artifact1, artifact2],
        processManager: FakeProcessManager.any(),
      );

      await cache.updateAll(<DevelopmentArtifact>{
        DevelopmentArtifact.universal,
      });
      expect(artifact1.didUpdate, false);
      expect(artifact2.didUpdate, true);
    });

    testWithoutContext("getter dyLdLibEntry concatenates the output of each artifact's dyLdLibEntry getter", () async {
      final FakeIosUsbArtifacts artifact1 = FakeIosUsbArtifacts();
      final FakeIosUsbArtifacts artifact2 = FakeIosUsbArtifacts();
      final FakeIosUsbArtifacts artifact3 = FakeIosUsbArtifacts();
      artifact1.environment = <String, String>{
        'DYLD_LIBRARY_PATH': '/path/to/alpha:/path/to/beta',
      };
      artifact2.environment = <String, String>{
        'DYLD_LIBRARY_PATH': '/path/to/gamma:/path/to/delta:/path/to/epsilon',
      };
      artifact3.environment = <String, String>{
        'DYLD_LIBRARY_PATH': '',
      };
      final Cache cache = Cache.test(
        artifacts: <CachedArtifact>[artifact1, artifact2, artifact3],
        processManager: FakeProcessManager.any(),
      );

      expect(cache.dyLdLibEntry.key, 'DYLD_LIBRARY_PATH');
      expect(
        cache.dyLdLibEntry.value,
        '/path/to/alpha:/path/to/beta:/path/to/gamma:/path/to/delta:/path/to/epsilon',
      );
    });

    testWithoutContext('failed storage.googleapis.com download shows China warning', () async {
      final InternetAddress address = (await InternetAddress.lookup('storage.googleapis.com')).first;
      final FakeSecondaryCachedArtifact artifact1 = FakeSecondaryCachedArtifact()
        ..upToDate = false;
      final FakeSecondaryCachedArtifact artifact2 = FakeSecondaryCachedArtifact()
        ..upToDate = false
        ..updateException = SocketException(
        'Connection reset by peer',
        address: address,
      );

      final BufferLogger logger = BufferLogger.test();
      final Cache cache = Cache.test(
        artifacts: <CachedArtifact>[artifact1, artifact2],
        processManager: FakeProcessManager.any(),
        logger: logger,
      );
      await expectLater(
        () => cache.updateAll(<DevelopmentArtifact>{DevelopmentArtifact.universal}),
        throwsException,
      );
      expect(artifact1.didUpdate, true);
      // Don't continue when retrieval fails.
      expect(artifact2.didUpdate, false);
      expect(
        logger.errorText,
        contains('https://flutter.dev/community/china'),
      );
    });

    testWithoutContext('Invalid URI for FLUTTER_STORAGE_BASE_URL throws ToolExit', () async {
      final Cache cache = Cache.test(
        platform: FakePlatform(environment: <String, String>{
          'FLUTTER_STORAGE_BASE_URL': ' http://foo',
        }),
        processManager: FakeProcessManager.any(),
      );

      expect(() => cache.storageBaseUrl, throwsToolExit());
    });

    testWithoutContext('overridden storage base url prints warning to STDERR', () async {
      final BufferLogger logger = BufferLogger.test();
      const String baseUrl = 'https://storage.com';
      final Cache cache = Cache.test(
        platform: FakePlatform(environment: <String, String>{
          'FLUTTER_STORAGE_BASE_URL': baseUrl,
        }),
        processManager: FakeProcessManager.any(),
        logger: logger,
      );

      expect(cache.storageBaseUrl, baseUrl);
      expect(logger.errorText, contains('Flutter assets will be downloaded from $baseUrl'));
      expect(logger.statusText, isEmpty);
    });
  });

  testWithoutContext('flattenNameSubdirs', () {
    expect(flattenNameSubdirs(Uri.parse('http://flutter.dev/foo/bar'), MemoryFileSystem.test()), 'flutter.dev/foo/bar');
    expect(flattenNameSubdirs(Uri.parse('http://api.flutter.dev/foo/bar'), MemoryFileSystem.test()), 'api.flutter.dev/foo/bar');
    expect(flattenNameSubdirs(Uri.parse('https://www.flutter.dev'), MemoryFileSystem.test()), 'www.flutter.dev');
  });

  testWithoutContext('EngineCachedArtifact makes binary dirs readable and executable by all', () async {
    final FakeOperatingSystemUtils operatingSystemUtils = FakeOperatingSystemUtils();
    final FileSystem fileSystem = MemoryFileSystem.test();
    final Directory artifactDir = fileSystem.systemTempDirectory.createTempSync('flutter_cache_test_artifact.');
    final Directory downloadDir = fileSystem.systemTempDirectory.createTempSync('flutter_cache_test_download.');
    final FakeSecondaryCache cache = FakeSecondaryCache()
      ..artifactDirectory = artifactDir
      ..downloadDir = downloadDir;
    artifactDir.childDirectory('bin_dir').createSync();
    artifactDir.childFile('unused_url_path').createSync();

    final FakeCachedArtifact artifact = FakeCachedArtifact(
      cache: cache,
      binaryDirs: <List<String>>[
        <String>['bin_dir', 'unused_url_path'],
      ],
      requiredArtifacts: DevelopmentArtifact.universal,
    );
    await artifact.updateInner(FakeArtifactUpdater(), fileSystem, operatingSystemUtils);
    final Directory dir = fileSystem.systemTempDirectory
        .listSync(recursive: true)
        .whereType<Directory>()
        .singleWhereOrNull((Directory directory) => directory.basename == 'bin_dir')!;

    expect(dir, isNotNull);
    expect(dir.path, artifactDir.childDirectory('bin_dir').path);
    expect(operatingSystemUtils.chmods, <List<String>>[<String>['/.tmp_rand0/flutter_cache_test_artifact.rand0/bin_dir', 'a+r,a+x']]);
  });

  testWithoutContext('EngineCachedArtifact removes unzipped FlutterMacOS.framework before replacing', () async {
    final OperatingSystemUtils operatingSystemUtils = FakeOperatingSystemUtils();
    final FileSystem fileSystem = MemoryFileSystem.test();
    final Directory artifactDir = fileSystem.systemTempDirectory.createTempSync('flutter_cache_test_artifact.');
    final Directory downloadDir = fileSystem.systemTempDirectory.createTempSync('flutter_cache_test_download.');
    final FakeSecondaryCache cache = FakeSecondaryCache()
      ..artifactDirectory = artifactDir
      ..downloadDir = downloadDir;

    final Directory binDir = artifactDir.childDirectory('bin_dir')..createSync();
    binDir.childFile('FlutterMacOS.framework.zip').createSync();
    final Directory unzippedFramework = binDir.childDirectory('FlutterMacOS.framework');
    final File staleFile = unzippedFramework.childFile('stale_file')..createSync(recursive: true);
    artifactDir.childFile('unused_url_path').createSync();

    final FakeCachedArtifact artifact = FakeCachedArtifact(
      cache: cache,
      binaryDirs: <List<String>>[
        <String>['bin_dir', 'unused_url_path'],
      ],
      requiredArtifacts: DevelopmentArtifact.universal,
    );
    await artifact.updateInner(FakeArtifactUpdater(), fileSystem, operatingSystemUtils);
    expect(unzippedFramework, exists);
    expect(staleFile, isNot(exists));
  });

  testWithoutContext('IosUsbArtifacts verifies executables for libimobiledevice in isUpToDateInner', () async {
    final FileSystem fileSystem = MemoryFileSystem.test();
    final Cache cache = Cache.test(fileSystem: fileSystem, processManager: FakeProcessManager.any());
    final IosUsbArtifacts iosUsbArtifacts = IosUsbArtifacts('libimobiledevice', cache, platform: FakePlatform(operatingSystem: 'macos'));
    iosUsbArtifacts.location.createSync();
    final File ideviceScreenshotFile = iosUsbArtifacts.location.childFile('idevicescreenshot')
      ..createSync();
    iosUsbArtifacts.location.childFile('idevicesyslog')
      .createSync();

    expect(iosUsbArtifacts.isUpToDateInner(fileSystem), true);

    ideviceScreenshotFile.deleteSync();

    expect(iosUsbArtifacts.isUpToDateInner(fileSystem), false);
  });

  testWithoutContext('IosUsbArtifacts verifies iproxy for usbmuxd in isUpToDateInner', () async {
    final FileSystem fileSystem = MemoryFileSystem.test();
    final Cache cache = Cache.test(fileSystem: fileSystem, processManager: FakeProcessManager.any());
    final IosUsbArtifacts iosUsbArtifacts = IosUsbArtifacts('usbmuxd', cache, platform: FakePlatform(operatingSystem: 'macos'));
    iosUsbArtifacts.location.createSync();
    final File iproxy = iosUsbArtifacts.location.childFile('iproxy')
      ..createSync();

    expect(iosUsbArtifacts.isUpToDateInner(fileSystem), true);

    iproxy.deleteSync();

    expect(iosUsbArtifacts.isUpToDateInner(fileSystem), false);
  });

  testWithoutContext('IosUsbArtifacts does not verify executables for openssl in isUpToDateInner', () async {
    final FileSystem fileSystem = MemoryFileSystem.test();
    final Cache cache = Cache.test(fileSystem: fileSystem, processManager: FakeProcessManager.any());
    final IosUsbArtifacts iosUsbArtifacts = IosUsbArtifacts('openssl', cache, platform: FakePlatform(operatingSystem: 'macos'));
    iosUsbArtifacts.location.createSync();

    expect(iosUsbArtifacts.isUpToDateInner(fileSystem), true);
  });

  testWithoutContext('IosUsbArtifacts uses unsigned when specified', () async {
    final Cache cache = Cache.test(processManager: FakeProcessManager.any());
    cache.useUnsignedMacBinaries = true;

    final IosUsbArtifacts iosUsbArtifacts = IosUsbArtifacts('name', cache, platform: FakePlatform(operatingSystem: 'macos'));
    expect(iosUsbArtifacts.archiveUri.toString(), contains('/unsigned/'));
  });

  testWithoutContext('IosUsbArtifacts does not use unsigned when not specified', () async {
    final Cache cache = Cache.test(processManager: FakeProcessManager.any());
    final IosUsbArtifacts iosUsbArtifacts = IosUsbArtifacts('name', cache, platform: FakePlatform(operatingSystem: 'macos'));

    expect(iosUsbArtifacts.archiveUri.toString(), isNot(contains('/unsigned/')));
  });

  testWithoutContext('FlutterRunnerDebugSymbols downloads Flutter runner debug symbols', () async {
    final FileSystem fileSystem = MemoryFileSystem.test();
    final Cache cache = FakeSecondaryCache()
      ..artifactDirectory = fileSystem.currentDirectory
      ..version = '123456';

    final FakeVersionedPackageResolver packageResolver = FakeVersionedPackageResolver();
    final FlutterRunnerDebugSymbols flutterRunnerDebugSymbols = FlutterRunnerDebugSymbols(
      cache,
      packageResolver: packageResolver,
      platform: FakePlatform(),
    );

    await flutterRunnerDebugSymbols.updateInner(FakeArtifactUpdater(), fileSystem, FakeOperatingSystemUtils());

    expect(packageResolver.resolved, <List<String>>[
      <String>['fuchsia-debug-symbols-x64', '123456'],
      <String>['fuchsia-debug-symbols-arm64', '123456'],
    ]);
  });

  testWithoutContext('FontSubset in universal artifacts', () {
    final Cache cache = Cache.test(processManager: FakeProcessManager.any());
    final FontSubsetArtifacts artifacts = FontSubsetArtifacts(cache, platform: FakePlatform());

    expect(artifacts.developmentArtifact, DevelopmentArtifact.universal);
  });

  testWithoutContext('FontSubset artifacts on x64 linux', () {
    fakeProcessManager.addCommand(unameCommandForX64);

    final Cache cache = createCache(FakePlatform());
    final FontSubsetArtifacts artifacts = FontSubsetArtifacts(cache, platform: FakePlatform());
    cache.includeAllPlatforms = false;

    expect(artifacts.getBinaryDirs(), <List<String>>[<String>['linux-x64', 'linux-x64/font-subset.zip']]);
  });

  testWithoutContext('FontSubset artifacts on arm64 linux', () {
    fakeProcessManager.addCommand(unameCommandForArm64);

    final Cache cache = createCache(FakePlatform());
    final FontSubsetArtifacts artifacts = FontSubsetArtifacts(cache, platform: FakePlatform());
    cache.includeAllPlatforms = false;

    expect(artifacts.getBinaryDirs(), <List<String>>[<String>['linux-arm64', 'linux-arm64/font-subset.zip']]);
  });

  testWithoutContext('FontSubset artifacts on windows', () {
    final Cache cache = createCache(FakePlatform(operatingSystem: 'windows'));
    final FontSubsetArtifacts artifacts = FontSubsetArtifacts(cache, platform: FakePlatform(operatingSystem: 'windows'));
    cache.includeAllPlatforms = false;

    expect(artifacts.getBinaryDirs(), <List<String>>[<String>['windows-x64', 'windows-x64/font-subset.zip']]);
  });

  testWithoutContext('FontSubset artifacts on macos', () {
    fakeProcessManager.addCommands(<FakeCommand>[
      const FakeCommand(
        command: <String>[
          'which',
          'sysctl',
        ],
        stdout: '/sbin/sysctl',
      ),
      const FakeCommand(
        command: <String>[
          'sysctl',
          'hw.optional.arm64',
        ],
        stdout: 'hw.optional.arm64: 0',
      ),
    ]);

    final Cache cache = createCache(FakePlatform(operatingSystem: 'macos'));
    final FontSubsetArtifacts artifacts = FontSubsetArtifacts(cache, platform: FakePlatform(operatingSystem: 'macos'));
    cache.includeAllPlatforms = false;

    expect(artifacts.getBinaryDirs(), <List<String>>[<String>['darwin-x64', 'darwin-x64/font-subset.zip']]);
  });

  testWithoutContext('FontSubset artifacts on fuchsia', () {
    fakeProcessManager.addCommand(unameCommandForX64);

    final Cache cache = createCache(FakePlatform(operatingSystem: 'fuchsia'));
    final FontSubsetArtifacts artifacts = FontSubsetArtifacts(cache, platform: FakePlatform(operatingSystem: 'fuchsia'));
    cache.includeAllPlatforms = false;

    expect(artifacts.getBinaryDirs, throwsToolExit(message: 'Unsupported operating system: fuchsia'));
  });

  testWithoutContext('FontSubset artifacts for all platforms on x64 hosts', () {
      fakeProcessManager.addCommand(unameCommandForX64);

      final Cache cache = createCache(FakePlatform(operatingSystem: 'fuchsia'));
      final FontSubsetArtifacts artifacts = FontSubsetArtifacts(cache, platform: FakePlatform(operatingSystem: 'fuchsia'));
      cache.includeAllPlatforms = true;

      expect(artifacts.getBinaryDirs(), <List<String>>[
        <String>['darwin-x64', 'darwin-x64/font-subset.zip'],
        <String>['linux-x64', 'linux-x64/font-subset.zip'],
        <String>['windows-x64', 'windows-x64/font-subset.zip'],
      ]);
  });

  testWithoutContext('FontSubset artifacts for all platforms on arm64 hosts', () {
      fakeProcessManager.addCommand(unameCommandForArm64);

      final Cache cache = createCache(FakePlatform(operatingSystem: 'fuchsia'));
      final FontSubsetArtifacts artifacts = FontSubsetArtifacts(cache, platform: FakePlatform(operatingSystem: 'fuchsia'));
      cache.includeAllPlatforms = true;

      expect(artifacts.getBinaryDirs(), <List<String>>[
        <String>['darwin-x64', 'darwin-x64/font-subset.zip'], // arm64 macOS hosts are not supported now
        <String>['linux-arm64', 'linux-arm64/font-subset.zip'],
        <String>['windows-x64', 'windows-x64/font-subset.zip'], // arm64 macOS hosts are not supported now
      ]);
  });

  testWithoutContext('macOS desktop artifacts include all gen_snapshot binaries', () {
    final Cache cache = Cache.test(processManager: FakeProcessManager.any());
    final MacOSEngineArtifacts artifacts = MacOSEngineArtifacts(cache, platform: FakePlatform());
    cache.includeAllPlatforms = false;
    cache.platformOverrideArtifacts = <String>{'macos'};

    expect(artifacts.getBinaryDirs(), containsAll(<List<String>>[
      <String>['darwin-x64', 'darwin-x64/gen_snapshot.zip'],
      <String>['darwin-x64-profile', 'darwin-x64-profile/gen_snapshot.zip'],
      <String>['darwin-x64-release', 'darwin-x64-release/gen_snapshot.zip'],
    ]));
  });

  testWithoutContext('macOS desktop artifacts ignore filtering when requested', () {
    final Cache cache = Cache.test(processManager: FakeProcessManager.any());
    final MacOSEngineArtifacts artifacts = MacOSEngineArtifacts(cache, platform: FakePlatform());
    cache.includeAllPlatforms = false;
    cache.platformOverrideArtifacts = <String>{'macos'};

    expect(artifacts.getBinaryDirs(), isNotEmpty);
  });

  testWithoutContext('Windows desktop artifacts ignore filtering when requested', () {
    final Cache cache = Cache.test(processManager: FakeProcessManager.any());
    final WindowsEngineArtifacts artifacts = WindowsEngineArtifacts(
      cache,
      platform: FakePlatform(),
    );
    cache.includeAllPlatforms = false;
    cache.platformOverrideArtifacts = <String>{'windows'};

    expect(artifacts.getBinaryDirs(), isNotEmpty);
  });

  testWithoutContext('Windows desktop artifacts include profile and release artifacts', () {
    final Cache cache = Cache.test(processManager: FakeProcessManager.any());
    final WindowsEngineArtifacts artifacts = WindowsEngineArtifacts(
      cache,
      platform: FakePlatform(operatingSystem: 'windows'),
    );

    expect(artifacts.getBinaryDirs(), containsAll(<Matcher>[
      contains(contains('profile')),
      contains(contains('release')),
    ]));
  });

  testWithoutContext('Linux desktop artifacts ignore filtering when requested', () {
    fakeProcessManager.addCommand(unameCommandForX64);

    final Cache cache = createCache(FakePlatform());
    final LinuxEngineArtifacts artifacts = LinuxEngineArtifacts(
      cache,
      platform: FakePlatform(operatingSystem: 'macos'),
    );
    cache.includeAllPlatforms = false;
    cache.platformOverrideArtifacts = <String>{'linux'};

    expect(artifacts.getBinaryDirs(), isNotEmpty);
  });

  testWithoutContext('Linux desktop artifacts for x64 include profile and release artifacts', () {
      fakeProcessManager.addCommand(unameCommandForX64);

      final Cache cache = createCache(FakePlatform());
      final LinuxEngineArtifacts artifacts = LinuxEngineArtifacts(
        cache,
        platform: FakePlatform(),
      );

      expect(artifacts.getBinaryDirs(), <List<String>>[
        <String>['linux-x64', 'linux-x64/linux-x64-flutter-gtk.zip'],
        <String>['linux-x64-profile', 'linux-x64-profile/linux-x64-flutter-gtk.zip'],
        <String>['linux-x64-release', 'linux-x64-release/linux-x64-flutter-gtk.zip'],
      ]);
  });

  testWithoutContext('Linux desktop artifacts for arm64 include profile and release artifacts', () {
      fakeProcessManager.addCommand(unameCommandForArm64);

      final Cache cache = createCache(FakePlatform());
      final LinuxEngineArtifacts artifacts = LinuxEngineArtifacts(
        cache,
        platform: FakePlatform(),
      );

      expect(artifacts.getBinaryDirs(), <List<String>>[
        <String>['linux-arm64', 'linux-arm64/linux-arm64-flutter-gtk.zip'],
        <String>['linux-arm64-profile', 'linux-arm64-profile/linux-arm64-flutter-gtk.zip'],
        <String>['linux-arm64-release', 'linux-arm64-release/linux-arm64-flutter-gtk.zip'],
      ]);
  });

  testWithoutContext('Cache can delete stampfiles of artifacts', () {
    final FileSystem fileSystem = MemoryFileSystem.test();
    final FakeIosUsbArtifacts artifactSet = FakeIosUsbArtifacts();
    final BufferLogger logger = BufferLogger.test();

    artifactSet.stampName = 'STAMP';
    final Cache cache = Cache(
      artifacts: <ArtifactSet>[
        artifactSet,
      ],
      logger: logger,
      fileSystem: fileSystem,
      platform: FakePlatform(),
      osUtils: FakeOperatingSystemUtils(),
      rootOverride: fileSystem.currentDirectory,
    );
    final File toolStampFile = fileSystem.file('bin/cache/flutter_tools.stamp');
    final File stampFile = cache.getStampFileFor(artifactSet.stampName);
    stampFile.createSync(recursive: true);
    toolStampFile.createSync(recursive: true);

    cache.clearStampFiles();

    expect(logger.errorText, isEmpty);
    expect(stampFile, isNot(exists));
    expect(toolStampFile, isNot(exists));
  });

   testWithoutContext('Cache does not attempt to delete already missing stamp files', () {
    final FileSystem fileSystem = MemoryFileSystem.test();
    final FakeIosUsbArtifacts artifactSet = FakeIosUsbArtifacts();
    final BufferLogger logger = BufferLogger.test();

    artifactSet.stampName = 'STAMP';
    final Cache cache = Cache(
      artifacts: <ArtifactSet>[
        artifactSet,
      ],
      logger: logger,
      fileSystem: fileSystem,
      platform: FakePlatform(),
      osUtils: FakeOperatingSystemUtils(),
      rootOverride: fileSystem.currentDirectory,
    );
    final File toolStampFile = fileSystem.file('bin/cache/flutter_tools.stamp');
    final File stampFile = cache.getStampFileFor(artifactSet.stampName);
    toolStampFile.createSync(recursive: true);

    cache.clearStampFiles();

    expect(logger.errorText, isEmpty);
    expect(stampFile, isNot(exists));
    expect(toolStampFile, isNot(exists));
  });

  testWithoutContext('Cache catches file system exception from missing tool stamp file', () {
    final FileSystem fileSystem = MemoryFileSystem.test();
    final FakeIosUsbArtifacts artifactSet = FakeIosUsbArtifacts();
    final BufferLogger logger = BufferLogger.test();

    artifactSet.stampName = 'STAMP';
    final Cache cache = Cache(
      artifacts: <ArtifactSet>[
        artifactSet,
      ],
      logger: logger,
      fileSystem: fileSystem,
      platform: FakePlatform(),
      osUtils: FakeOperatingSystemUtils(),
      rootOverride: fileSystem.currentDirectory,
    );

    cache.clearStampFiles();

    expect(logger.warningText, contains('Failed to delete some stamp files'));
  });

  testWithoutContext('FlutterWebSdk fetches web artifacts and deletes previous directory contents', () async {
    final MemoryFileSystem fileSystem = MemoryFileSystem.test();
    final Directory internalDir = fileSystem.currentDirectory
      .childDirectory('cache')
      .childDirectory('bin')
      .childDirectory('internal');
    final File canvasKitVersionFile = internalDir.childFile('canvaskit.version');
    canvasKitVersionFile.createSync(recursive: true);
    canvasKitVersionFile.writeAsStringSync('abcdefg');

    final File engineVersionFile = internalDir.childFile('engine.version');
    engineVersionFile.createSync(recursive: true);
    engineVersionFile.writeAsStringSync('hijklmnop');

    final Cache cache = Cache.test(processManager: FakeProcessManager.any(), fileSystem: fileSystem);
    final Directory webCacheDirectory = cache.getWebSdkDirectory();
    final FakeArtifactUpdater artifactUpdater = FakeArtifactUpdater();
    final FlutterWebSdk webSdk = FlutterWebSdk(cache, platform: FakePlatform());

    final List<String> messages = <String>[];
    final List<String> downloads = <String>[];
    final List<String> locations = <String>[];
    artifactUpdater.onDownloadZipArchive = (String message, Uri uri, Directory location) {
      messages.add(message);
      downloads.add(uri.toString());
      locations.add(location.path);
      location.createSync(recursive: true);
      location.childFile('foo').createSync();
    };
    webCacheDirectory.childFile('bar').createSync(recursive: true);

    await webSdk.updateInner(artifactUpdater, fileSystem, FakeOperatingSystemUtils());

    expect(messages, <String>[
      'Downloading Web SDK...',
      'Downloading CanvasKit...',
    ]);

    expect(downloads, <String>[
      'https://storage.googleapis.com/flutter_infra_release/flutter/hijklmnop/flutter-web-sdk-linux-x64.zip',
      'https://chrome-infra-packages.appspot.com/dl/flutter/web/canvaskit_bundle/+/abcdefg',
    ]);

    expect(locations, <String>[
      'cache/bin/cache/flutter_web_sdk',
      'cache/bin/cache/flutter_web_sdk',
    ]);

    expect(webCacheDirectory.childFile('foo'), exists);
    expect(webCacheDirectory.childFile('bar'), isNot(exists));
  });

  testWithoutContext('FlutterWebSdk CanvasKit URL can be overridden via FLUTTER_STORAGE_BASE_URL', () async {
    final MemoryFileSystem fileSystem = MemoryFileSystem.test();
    final Directory internalDir = fileSystem.currentDirectory
      .childDirectory('cache')
      .childDirectory('bin')
      .childDirectory('internal');
    final File canvasKitVersionFile = internalDir.childFile('canvaskit.version');
    canvasKitVersionFile.createSync(recursive: true);
    canvasKitVersionFile.writeAsStringSync('abcdefg');

    final File engineVersionFile = internalDir.childFile('engine.version');
    engineVersionFile.createSync(recursive: true);
    engineVersionFile.writeAsStringSync('hijklmnop');

    final Cache cache = Cache.test(
      processManager: FakeProcessManager.any(),
      fileSystem: fileSystem,
      platform: FakePlatform(
        environment: <String, String>{
          'FLUTTER_STORAGE_BASE_URL': 'https://flutter.storage.com/override',
        },
      ),
    );
    final Directory webCacheDirectory = cache.getWebSdkDirectory();
    final FakeArtifactUpdater artifactUpdater = FakeArtifactUpdater();
    final FlutterWebSdk webSdk = FlutterWebSdk(cache, platform: FakePlatform());

    final List<String> downloads = <String>[];
    final List<String> locations = <String>[];
    artifactUpdater.onDownloadZipArchive = (String message, Uri uri, Directory location) {
      downloads.add(uri.toString());
      locations.add(location.path);
      location.createSync(recursive: true);
      location.childFile('foo').createSync();
    };
    webCacheDirectory.childFile('bar').createSync(recursive: true);

    await webSdk.updateInner(artifactUpdater, fileSystem, FakeOperatingSystemUtils());

    expect(downloads, <String>[
      'https://flutter.storage.com/override/flutter_infra_release/flutter/hijklmnop/flutter-web-sdk-linux-x64.zip',
      'https://flutter.storage.com/override/flutter_infra_release/cipd/flutter/web/canvaskit_bundle/+/abcdefg',
    ]);
  });

  testWithoutContext('FlutterWebSdk uses tryToDelete to handle directory edge cases', () async {
    final FileExceptionHandler handler = FileExceptionHandler();
    final MemoryFileSystem fileSystem = MemoryFileSystem.test(opHandle: handler.opHandle);
    final Cache cache = Cache.test(processManager: FakeProcessManager.any(), fileSystem: fileSystem);
    final Directory webCacheDirectory = cache.getWebSdkDirectory();
    final FakeArtifactUpdater artifactUpdater = FakeArtifactUpdater();
    final FlutterWebSdk webSdk = FlutterWebSdk(cache, platform: FakePlatform());

    artifactUpdater.onDownloadZipArchive = (String message, Uri uri, Directory location) {
      location.createSync(recursive: true);
      location.childFile('foo').createSync();
    };
    webCacheDirectory.childFile('bar').createSync(recursive: true);
    handler.addError(webCacheDirectory, FileSystemOp.delete, const FileSystemException('', '', OSError('', 2)));

    await expectLater(() => webSdk.updateInner(artifactUpdater, fileSystem, FakeOperatingSystemUtils()), throwsToolExit(
      message: RegExp('The Flutter tool tried to delete the file or directory cache/bin/cache/flutter_web_sdk but was unable to'),
    ));
  });

  testWithoutContext('Cache handles exception thrown if stamp file cannot be parsed', () {
    final FileExceptionHandler exceptionHandler = FileExceptionHandler();
    final FileSystem fileSystem = MemoryFileSystem.test(opHandle: exceptionHandler.opHandle);
    final Logger logger = BufferLogger.test();
    final FakeCache cache = FakeCache(
      fileSystem: fileSystem,
      logger: logger,
      platform: FakePlatform(),
      osUtils: FakeOperatingSystemUtils()
    );
    final File file = fileSystem.file('stamp');
    cache.stampFile = file;

    expect(cache.getStampFor('foo'), null);

    file.createSync();
    exceptionHandler.addError(
      file,
      FileSystemOp.read,
      const FileSystemException(),
    );

    expect(cache.getStampFor('foo'), null);
  });

  testWithoutContext('Cache parses stamp file', () {
    final FileSystem fileSystem = MemoryFileSystem.test();
    final Logger logger = BufferLogger.test();
    final FakeCache cache = FakeCache(
      fileSystem: fileSystem,
      logger: logger,
      platform: FakePlatform(),
      osUtils: FakeOperatingSystemUtils()
    );

    final File file = fileSystem.file('stamp')..writeAsStringSync('ABC ');
    cache.stampFile = file;

    expect(cache.getStampFor('foo'), 'ABC');
  });

  testWithoutContext('PubDependencies needs to be updated if the package config'
    ' file or the source directories are missing', () async {
    final BufferLogger logger = BufferLogger.test();
    final MemoryFileSystem fileSystem = MemoryFileSystem.test();
    final PubDependencies pubDependencies = PubDependencies(
      flutterRoot: () => '',
      logger: logger,
      pub: () => FakePub(),
    );

    expect(await pubDependencies.isUpToDate(fileSystem), false); // no package config

    fileSystem.file('packages/flutter_tools/.packages')
      ..createSync(recursive: true)
      ..writeAsStringSync('\n');
    fileSystem.file('packages/flutter_tools/.dart_tool/package_config.json')
      ..createSync(recursive: true)
      ..writeAsStringSync('''
{
  "configVersion": 2,
  "packages": [
    {
      "name": "example",
      "rootUri": "file:///.pub-cache/hosted/pub.dartlang.org/example-7.0.0",
      "packageUri": "lib/",
      "languageVersion": "2.7"
    }
  ],
  "generated": "2020-09-15T20:29:20.691147Z",
  "generator": "pub",
  "generatorVersion": "2.10.0-121.0.dev"
}
''');

    expect(await pubDependencies.isUpToDate(fileSystem), false); // dependencies are missing.

    fileSystem.file('.pub-cache/hosted/pub.dartlang.org/example-7.0.0/lib/foo.dart')
      .createSync(recursive: true);

    expect(await pubDependencies.isUpToDate(fileSystem), true);
  });

  testWithoutContext('PubDependencies updates via pub get', () async {
    final BufferLogger logger = BufferLogger.test();
    final MemoryFileSystem fileSystem = MemoryFileSystem.test();
    final FakePub pub = FakePub();
    final PubDependencies pubDependencies = PubDependencies(
      flutterRoot: () => '',
      logger: logger,
      pub: () => pub,
    );

    await pubDependencies.update(FakeArtifactUpdater(), logger, fileSystem, FakeOperatingSystemUtils());

    expect(pub.calledGet, 1);
  });

  testUsingContext('Check current DevTools version', () async {
    final String currentDevToolsVersion = globals.cache.devToolsVersion;
    final RegExp devToolsVersionFormat = RegExp(r'\d+\.\d+\.\d+(?:-\S+)?');
    expect(devToolsVersionFormat.allMatches(currentDevToolsVersion).length, 1,);
  });

  // Check that the build number matches the format documented here:
  // https://dart.dev/get-dart#release-channels
  testUsingContext('Check current Dart SDK build number', () async {
    final String currentDartSdkVersion = globals.cache.dartSdkBuild;
    final RegExp dartSdkVersionFormat = RegExp(r'\d+\.\d+\.\d+(?:-\S+)?');

    expect(dartSdkVersionFormat.allMatches(currentDartSdkVersion).length, 1,);
  });

  group('AndroidMavenArtifacts', () {
    MemoryFileSystem? memoryFileSystem;
    Cache? cache;
    FakeAndroidSdk? fakeAndroidSdk;

    setUp(() {
      memoryFileSystem = MemoryFileSystem.test();
      cache = Cache.test(
        fileSystem: memoryFileSystem,
        processManager: FakeProcessManager.any(),
      );
      fakeAndroidSdk = FakeAndroidSdk();
    });

    testWithoutContext('AndroidMavenArtifacts has a specified development artifact', () async {
      final AndroidMavenArtifacts mavenArtifacts = AndroidMavenArtifacts(cache!, platform: FakePlatform());
      expect(mavenArtifacts.developmentArtifact, DevelopmentArtifact.androidMaven);
    });

    testUsingContext('AndroidMavenArtifacts can invoke Gradle resolve dependencies if Android SDK is present', () async {
      final String? oldRoot = Cache.flutterRoot;
      Cache.flutterRoot = '';
      try {
        final AndroidMavenArtifacts mavenArtifacts = AndroidMavenArtifacts(cache!, platform: FakePlatform());
        expect(await mavenArtifacts.isUpToDate(memoryFileSystem!), isFalse);

        final Directory gradleWrapperDir = cache!.getArtifactDirectory('gradle_wrapper')..createSync(recursive: true);
        gradleWrapperDir.childFile('gradlew').writeAsStringSync('irrelevant');
        gradleWrapperDir.childFile('gradlew.bat').writeAsStringSync('irrelevant');

        await mavenArtifacts.update(FakeArtifactUpdater(), BufferLogger.test(), memoryFileSystem!, FakeOperatingSystemUtils());

        expect(await mavenArtifacts.isUpToDate(memoryFileSystem!), isFalse);
        expect(fakeAndroidSdk!.reinitialized, true);
      } finally {
        Cache.flutterRoot = oldRoot;
      }
    }, overrides: <Type, Generator>{
      Cache: () => cache,
      FileSystem: () => memoryFileSystem,
      Platform: () => FakePlatform(),
      ProcessManager: () => FakeProcessManager.list(<FakeCommand>[
        const FakeCommand(command: <String>[
          '/cache/bin/cache/flutter_gradle_wrapper.rand0/gradlew',
          '-b',
          'packages/flutter_tools/gradle/resolve_dependencies.gradle',
          '--project-cache-dir',
          'cache/bin/cache/flutter_gradle_wrapper.rand0',
          'resolveDependencies',
        ]),
      ]),
      AndroidSdk: () => fakeAndroidSdk,
    });

    testUsingContext('AndroidMavenArtifacts is a no-op if the Android SDK is absent', () async {
      final AndroidMavenArtifacts mavenArtifacts = AndroidMavenArtifacts(cache!, platform: FakePlatform());
      expect(await mavenArtifacts.isUpToDate(memoryFileSystem!), isFalse);

      await mavenArtifacts.update(FakeArtifactUpdater(), BufferLogger.test(), memoryFileSystem!, FakeOperatingSystemUtils());

      expect(await mavenArtifacts.isUpToDate(memoryFileSystem!), isFalse);
    }, overrides: <Type, Generator>{
      Cache: () => cache,
      FileSystem: () => memoryFileSystem,
      ProcessManager: () => FakeProcessManager.empty(),
      AndroidSdk: () => null, // Android SDK was not located.
    });
  });
}

class FakeCachedArtifact extends EngineCachedArtifact {
  FakeCachedArtifact({
    String stampName = 'STAMP',
    required Cache cache,
    required DevelopmentArtifact requiredArtifacts,
    this.binaryDirs = const <List<String>>[],
    this.licenseDirs = const <String>[],
    this.packageDirs = const <String>[],
  }) : super(stampName, cache, requiredArtifacts);

  final List<List<String>> binaryDirs;
  final List<String> licenseDirs;
  final List<String> packageDirs;

  @override
  List<List<String>> getBinaryDirs() => binaryDirs;

  @override
  List<String> getLicenseDirs() => licenseDirs;

  @override
  List<String> getPackageDirs() => packageDirs;
}

class FakeSimpleArtifact extends CachedArtifact {
  FakeSimpleArtifact(Cache cache) : super(
    'fake',
    cache,
    DevelopmentArtifact.universal,
  );

  @override
  Future<void> updateInner(ArtifactUpdater artifactUpdater, FileSystem fileSystem, OperatingSystemUtils operatingSystemUtils) async { }
}

class FakeSecondaryCachedArtifact extends Fake implements CachedArtifact {
  bool upToDate = false;
  bool didUpdate = false;
  Exception? updateException;

  @override
  Future<bool> isUpToDate(FileSystem fileSystem) async => upToDate;

  @override
  Future<void> update(ArtifactUpdater artifactUpdater, Logger logger, FileSystem fileSystem, OperatingSystemUtils operatingSystemUtils, {bool offline = false}) async {
    if (updateException != null) {
      throw updateException!;
    }
    didUpdate = true;
  }

  @override
  DevelopmentArtifact get developmentArtifact => DevelopmentArtifact.universal;
}

class FakeIosUsbArtifacts extends Fake implements IosUsbArtifacts {
  @override
  Map<String, String> environment =  <String, String>{};

  @override
  String stampName = 'ios-usb';
}

class FakeSecondaryCache extends Fake implements Cache {
  Directory? downloadDir;
  late Directory artifactDirectory;
  String? version;
  late void Function(String artifactName, String version) onSetStamp;

  @override
  String get storageBaseUrl => 'https://storage.googleapis.com';

  @override
  Directory getDownloadDir() => artifactDirectory;

  @override
  Directory getArtifactDirectory(String name) => artifactDirectory;

  @override
  Directory getCacheDir(String name, { bool shouldCreate = true }) {
    return artifactDirectory.childDirectory(name);
  }

  @override
  File getLicenseFile() {
    return artifactDirectory.childFile('LICENSE');
  }

  @override
  String? getVersionFor(String artifactName) => version;

  @override
  void setStampFor(String artifactName, String version) {
    onSetStamp(artifactName, version);
  }
}

class FakeVersionedPackageResolver extends Fake implements VersionedPackageResolver {
  final List<List<String>> resolved = <List<String>>[];

  @override
  String resolveUrl(String packageName, String version) {
    resolved.add(<String>[packageName, version]);
    return '';
  }
}

class FakePub extends Fake implements Pub {
  int calledGet = 0;

  @override
  Future<void> get({
<<<<<<< HEAD
    PubContext context,
    FlutterProject project,
=======
    PubContext? context,
    String? directory,
>>>>>>> 4f034a40
    bool skipIfAbsent = false,
    bool upgrade = false,
    bool offline = false,
    bool generateSyntheticPackage = false,
<<<<<<< HEAD
    bool generateSyntheticPackageForExample = false,
    String flutterRootOverride,
=======
    String? flutterRootOverride,
>>>>>>> 4f034a40
    bool checkUpToDate = false,
    bool shouldSkipThirdPartyGenerator = true,
    bool printProgress = true,
  }) async {
    calledGet += 1;
  }
}

class FakeCache extends Cache {
  FakeCache({
    required super.logger,
    required super.fileSystem,
    required super.platform,
    required super.osUtils,
  }) : super(
    artifacts: <ArtifactSet>[],
  );

  late File stampFile;

  @override
  File getStampFileFor(String artifactName) {
    return stampFile;
  }
}

class FakeAndroidSdk extends Fake implements AndroidSdk {
  bool reinitialized = false;

  @override
  void reinitialize() {
    reinitialized = true;
  }
}

class FakeArtifactUpdater extends Fake implements ArtifactUpdater {
  void Function(String, Uri, Directory)? onDownloadZipArchive;
  void Function(String, Uri, Directory)? onDownloadZipTarball;

  @override
  Future<void> downloadZippedTarball(String message, Uri url, Directory location) async {
    onDownloadZipTarball?.call(message, url, location);
  }

  @override
  Future<void> downloadZipArchive(String message, Uri url, Directory location) async {
    onDownloadZipArchive?.call(message, url, location);
  }

  @override
  void removeDownloadedFiles() { }
}<|MERGE_RESOLUTION|>--- conflicted
+++ resolved
@@ -16,11 +16,7 @@
 import 'package:flutter_tools/src/dart/pub.dart';
 import 'package:flutter_tools/src/flutter_cache.dart';
 import 'package:flutter_tools/src/globals.dart' as globals;
-<<<<<<< HEAD
 import 'package:flutter_tools/src/project.dart';
-import 'package:meta/meta.dart';
-=======
->>>>>>> 4f034a40
 import 'package:test/fake.dart';
 
 import '../src/common.dart';
@@ -1159,23 +1155,13 @@
 
   @override
   Future<void> get({
-<<<<<<< HEAD
-    PubContext context,
-    FlutterProject project,
-=======
     PubContext? context,
-    String? directory,
->>>>>>> 4f034a40
+    required FlutterProject project,
     bool skipIfAbsent = false,
     bool upgrade = false,
     bool offline = false,
     bool generateSyntheticPackage = false,
-<<<<<<< HEAD
-    bool generateSyntheticPackageForExample = false,
-    String flutterRootOverride,
-=======
     String? flutterRootOverride,
->>>>>>> 4f034a40
     bool checkUpToDate = false,
     bool shouldSkipThirdPartyGenerator = true,
     bool printProgress = true,
