--- conflicted
+++ resolved
@@ -182,11 +182,7 @@
       _testInMemory('checkForDeprecation fails on invalid android app manifest file', () async {
         // This is not a valid Xml document
         const String invalidManifest = '<manifest></application>';
-<<<<<<< HEAD
-        final FlutterProject project = await someProject(androidManifestOverride: invalidManifest);
-=======
         final FlutterProject project = await someProject(androidManifestOverride: invalidManifest, includePubspec: true);
->>>>>>> 12cb4eb7
 
         expect(
           () => project.checkForDeprecation(deprecationBehavior: DeprecationBehavior.ignore),
@@ -949,12 +945,8 @@
 }
 
 Future<FlutterProject> someProject({
-<<<<<<< HEAD
-  String androidManifestOverride,
-=======
   String? androidManifestOverride,
   bool includePubspec = false,
->>>>>>> 12cb4eb7
 }) async {
   final Directory directory = globals.fs.directory('some_project');
   directory.childDirectory('.dart_tool')
