--- conflicted
+++ resolved
@@ -61,7 +61,6 @@
           final TarEncoder encoder = TarEncoder();
           final Archive archive = Archive()
             ..addFile(ArchiveFile.noCompress('main_web_entrypoint.1.dart.js', bytes.length, bytes));
-          final List<int> buffer = encoder.encode(archive);
           fs.file(fs.path.join(prefix, 'main_web_entrypoint.dart.js.tar.gz'))
             ..writeAsBytes(encoder.encode(archive));
         }
@@ -81,6 +80,7 @@
       FlutterProject.current(),
       fs.path.join('lib', 'main.dart'),
       BuildInfo.release,
+      false,
     );
 
     expect(fs.file(fs.path.join('build', 'web', 'main_web_entrypoint.1.dart.js')), exists);
@@ -110,18 +110,6 @@
     expect(await runner.run(), 1);
   }));
 
-<<<<<<< HEAD
-=======
-  test('Can build for web', () => testbed.run(() async {
-
-    await buildWeb(
-      FlutterProject.current(),
-      fs.path.join('lib', 'main.dart'),
-      BuildInfo.debug,
-      false,
-    );
-  }));
-
   test('Refuses to build a debug build for web', () => testbed.run(() async {
     final CommandRunner<void> runner = createTestCommandRunner(BuildCommand());
 
@@ -131,7 +119,6 @@
     FeatureFlags: () => TestFeatureFlags(isWebEnabled: true),
   }));
 
->>>>>>> 81e693a7
   test('Refuses to build for web when feature is disabled', () => testbed.run(() async {
     final CommandRunner<void> runner = createTestCommandRunner(BuildCommand());
 
