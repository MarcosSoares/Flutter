--- conflicted
+++ resolved
@@ -805,10 +805,6 @@
 
     testUsingContext('can call custom gradle task getBuildOptions and parse the result', () async {
       final AndroidGradleBuilder builder = AndroidGradleBuilder(
-<<<<<<< HEAD
-        java: FakeJava(),
-=======
->>>>>>> f468f336
         logger: logger,
         processManager: processManager,
         fileSystem: fileSystem,
@@ -843,10 +839,6 @@
 
     testUsingContext('getBuildOptions returns empty list if gradle returns error', () async {
       final AndroidGradleBuilder builder = AndroidGradleBuilder(
-<<<<<<< HEAD
-        java: FakeJava(),
-=======
->>>>>>> f468f336
         logger: logger,
         processManager: processManager,
         fileSystem: fileSystem,
@@ -875,136 +867,6 @@
       AndroidStudio: () => FakeAndroidStudio(),
     });
 
-<<<<<<< HEAD
-    testUsingContext('can call custom gradle task getApplicationIdForVariant and parse the result', () async {
-      final AndroidGradleBuilder builder = AndroidGradleBuilder(
-        java: FakeJava(),
-        logger: logger,
-        processManager: processManager,
-        fileSystem: fileSystem,
-        artifacts: Artifacts.test(),
-        usage: testUsage,
-        gradleUtils: FakeGradleUtils(),
-        platform: FakePlatform(),
-        androidStudio: FakeAndroidStudio(),
-      );
-      processManager.addCommand(const FakeCommand(
-        command: <String>[
-          'gradlew',
-          '-q',
-          'printFreeDebugApplicationId',
-        ],
-        stdout: '''
-ApplicationId: com.example.id
-        ''',
-      ));
-      final String actual = await builder.getApplicationIdForVariant(
-        'freeDebug',
-        project: FlutterProject.fromDirectoryTest(fileSystem.currentDirectory),
-      );
-      expect(actual, 'com.example.id');
-    }, overrides: <Type, Generator>{
-      AndroidStudio: () => FakeAndroidStudio(),
-    });
-
-    testUsingContext('can call custom gradle task getApplicationIdForVariant with unknown crash', () async {
-      final AndroidGradleBuilder builder = AndroidGradleBuilder(
-        java: FakeJava(),
-        logger: logger,
-        processManager: processManager,
-        fileSystem: fileSystem,
-        artifacts: Artifacts.test(),
-        usage: testUsage,
-        gradleUtils: FakeGradleUtils(),
-        platform: FakePlatform(),
-        androidStudio: FakeAndroidStudio(),
-      );
-      processManager.addCommand(const FakeCommand(
-        command: <String>[
-          'gradlew',
-          '-q',
-          'printFreeDebugApplicationId',
-        ],
-        stdout: '''
-unknown crash
-        ''',
-      ));
-      final String actual = await builder.getApplicationIdForVariant(
-        'freeDebug',
-        project: FlutterProject.fromDirectoryTest(fileSystem.currentDirectory),
-      );
-      expect(actual, '');
-    }, overrides: <Type, Generator>{
-      AndroidStudio: () => FakeAndroidStudio(),
-    });
-
-    testUsingContext('can call custom gradle task getAppLinkDomainsForVariant and parse the result', () async {
-      final AndroidGradleBuilder builder = AndroidGradleBuilder(
-        java: FakeJava(),
-        logger: logger,
-        processManager: processManager,
-        fileSystem: fileSystem,
-        artifacts: Artifacts.test(),
-        usage: testUsage,
-        gradleUtils: FakeGradleUtils(),
-        platform: FakePlatform(),
-        androidStudio: FakeAndroidStudio(),
-      );
-
-      processManager.addCommand(const FakeCommand(
-        command: <String>[
-          'gradlew',
-          '-q',
-          'printFreeDebugAppLinkDomains',
-        ],
-        stdout: '''
-Domain: example.com
-Domain: example2.com
-        ''',
-      ));
-      final List<String> actual = await builder.getAppLinkDomainsForVariant(
-        'freeDebug',
-        project: FlutterProject.fromDirectoryTest(fileSystem.currentDirectory),
-      );
-      expect(actual, <String>['example.com', 'example2.com']);
-    }, overrides: <Type, Generator>{
-      AndroidStudio: () => FakeAndroidStudio(),
-    });
-
-    testUsingContext('can call custom gradle task getAppLinkDomainsForVariant with unknown crash', () async {
-      final AndroidGradleBuilder builder = AndroidGradleBuilder(
-        java: FakeJava(),
-        logger: logger,
-        processManager: processManager,
-        fileSystem: fileSystem,
-        artifacts: Artifacts.test(),
-        usage: testUsage,
-        gradleUtils: FakeGradleUtils(),
-        platform: FakePlatform(),
-        androidStudio: FakeAndroidStudio(),
-      );
-
-      processManager.addCommand(const FakeCommand(
-        command: <String>[
-          'gradlew',
-          '-q',
-          'printFreeDebugAppLinkDomains',
-        ],
-        stdout: '''
-unknown crash
-        ''',
-      ));
-      final List<String> actual = await builder.getAppLinkDomainsForVariant(
-        'freeDebug',
-        project: FlutterProject.fromDirectoryTest(fileSystem.currentDirectory),
-      );
-      expect(actual.isEmpty, isTrue);
-    }, overrides: <Type, Generator>{
-      AndroidStudio: () => FakeAndroidStudio(),
-    });
-
-=======
->>>>>>> f468f336
     testUsingContext("doesn't indicate how to consume an AAR when printHowToConsumeAar is false", () async {
       final AndroidGradleBuilder builder = AndroidGradleBuilder(
         java: FakeJava(),
