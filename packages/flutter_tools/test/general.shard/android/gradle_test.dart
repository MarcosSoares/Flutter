--- conflicted
+++ resolved
@@ -849,7 +849,6 @@
     });
   });
 
-<<<<<<< HEAD
   group('Gradle HTTP failures', () {
     MemoryFileSystem fs;
     MockProcessManager processManager;
@@ -921,7 +920,7 @@
       ProcessManager: () => processManager,
     });
   });
-=======
+
   group('injectGradleWrapperIfNeeded', () {
     MemoryFileSystem memoryFileSystem;
     Directory tempDir;
@@ -1161,7 +1160,6 @@
   fs.directory(aabDirectory).createSync(recursive: true);
   fs.file(fs.path.join(aabDirectory.path, fileName)).writeAsStringSync('irrelevant');
   return gradleProject;
->>>>>>> 4b655e4b
 }
 
 Platform fakePlatform(String name) {
