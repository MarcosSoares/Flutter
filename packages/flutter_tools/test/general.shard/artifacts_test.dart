--- conflicted
+++ resolved
@@ -135,7 +135,6 @@
       );
     });
 
-<<<<<<< HEAD
     testWithoutContext('getArtifactPath for FlutterMacOS.framework and FlutterMacOS.xcframework', () {
       final String xcframeworkPath = fileSystem.path.join(
         'root',
@@ -217,10 +216,7 @@
       );
     });
 
-    testWithoutContext('precompiled web artifact paths are correct', () {
-=======
     testWithoutContext('Precompiled web AMD module system artifact paths are correct', () {
->>>>>>> 96dc9893
       expect(
         artifacts.getHostArtifact(HostArtifact.webPrecompiledAmdSdk).path,
         'root/bin/cache/flutter_web_sdk/kernel/amd/dart_sdk.js',
