--- conflicted
+++ resolved
@@ -584,20 +584,13 @@
     await expectation;
   }));
 
-<<<<<<< HEAD
   test('Successfully turns ChromeDebugError into ToolExit', () => testbed.run(() async {
-=======
-  test('Successfully turns OptionsSkew error into ToolExit', () => testbed.run(() async {
->>>>>>> 598cdf21
-    _setupMocks();
+     _setupMocks();
     final Completer<DebugConnectionInfo> connectionInfoCompleter = Completer<DebugConnectionInfo>();
     final Completer<void> unhandledErrorCompleter = Completer<void>();
     when(mockWebFs.connect(any)).thenAnswer((Invocation _) async {
       unawaited(unhandledErrorCompleter.future.then((void value) {
-<<<<<<< HEAD
         throw ChromeDebugException(<String, dynamic>{});
-=======
-        throw OptionsSkew();
       }));
       return ConnectionResult(mockAppConnection, mockDebugConnection);
     });
@@ -610,6 +603,25 @@
     await expectation;
   }));
 
+  test('Successfully turns OptionsSkew error into ToolExit', () => testbed.run(() async {
+    _setupMocks();
+    final Completer<DebugConnectionInfo> connectionInfoCompleter = Completer<DebugConnectionInfo>();
+    final Completer<void> unhandledErrorCompleter = Completer<void>();
+    when(mockWebFs.connect(any)).thenAnswer((Invocation _) async {
+      unawaited(unhandledErrorCompleter.future.then((void value) {
+        throw OptionsSkew();
+      }));
+      return ConnectionResult(mockAppConnection, mockDebugConnection);
+    });
+
+    final Future<void> expectation = expectLater(() => residentWebRunner.run(
+      connectionInfoCompleter: connectionInfoCompleter,
+    ), throwsA(isInstanceOf<ToolExit>()));
+
+    unhandledErrorCompleter.complete();
+    await expectation;
+  }));
+
   test('Successfully turns VersionSkew error into ToolExit', () => testbed.run(() async {
     _setupMocks();
     final Completer<DebugConnectionInfo> connectionInfoCompleter = Completer<DebugConnectionInfo>();
@@ -617,7 +629,6 @@
     when(mockWebFs.connect(any)).thenAnswer((Invocation _) async {
       unawaited(unhandledErrorCompleter.future.then((void value) {
         throw VersionSkew();
->>>>>>> 598cdf21
       }));
       return ConnectionResult(mockAppConnection, mockDebugConnection);
     });
