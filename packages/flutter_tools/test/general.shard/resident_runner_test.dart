// Copyright 2014 The Flutter Authors. All rights reserved.
// Use of this source code is governed by a BSD-style license that can be
// found in the LICENSE file.

import 'dart:async';

import 'package:file/memory.dart';
import 'package:file_testing/file_testing.dart';
import 'package:flutter_tools/src/artifacts.dart';
import 'package:flutter_tools/src/base/command_help.dart';
import 'package:flutter_tools/src/base/dds.dart';
import 'package:flutter_tools/src/base/file_system.dart';
import 'package:flutter_tools/src/base/io.dart' as io;
import 'package:flutter_tools/src/base/logger.dart';
import 'package:flutter_tools/src/base/platform.dart';
import 'package:flutter_tools/src/build_info.dart';
import 'package:flutter_tools/src/compile.dart';
import 'package:flutter_tools/src/convert.dart';
import 'package:flutter_tools/src/devfs.dart';
import 'package:flutter_tools/src/device.dart';
import 'package:flutter_tools/src/features.dart';
import 'package:flutter_tools/src/globals.dart' as globals;
import 'package:flutter_tools/src/project.dart';
import 'package:flutter_tools/src/reporting/reporting.dart';
import 'package:flutter_tools/src/resident_devtools_handler.dart';
import 'package:flutter_tools/src/resident_runner.dart';
import 'package:flutter_tools/src/run_cold.dart';
import 'package:flutter_tools/src/run_hot.dart';
import 'package:flutter_tools/src/version.dart';
import 'package:flutter_tools/src/vmservice.dart';
import 'package:test/fake.dart';
import 'package:unified_analytics/unified_analytics.dart';
import 'package:vm_service/vm_service.dart' as vm_service;

import '../src/common.dart';
import '../src/context.dart';
import '../src/fake_vm_services.dart';
import '../src/fakes.dart';
import '../src/testbed.dart';
import 'resident_runner_helpers.dart';

FakeAnalytics get fakeAnalytics => globals.analytics as FakeAnalytics;

void main() {
  late Testbed testbed;
  late FakeFlutterDevice flutterDevice;
  late FakeDevFS devFS;
  late ResidentRunner residentRunner;
  late FakeDevice device;
  FakeVmServiceHost? fakeVmServiceHost;

  setUp(() {
    testbed = Testbed(setup: () {
      globals.fs.file('.packages')
        .writeAsStringSync('\n');
      globals.fs.file(globals.fs.path.join('build', 'app.dill'))
        ..createSync(recursive: true)
        ..writeAsStringSync('ABC');
      residentRunner = HotRunner(
        <FlutterDevice>[
          flutterDevice,
        ],
        stayResident: false,
        debuggingOptions: DebuggingOptions.enabled(BuildInfo.debug),
        target: 'main.dart',
<<<<<<< HEAD
        analytics: fakeAnalytics,
        devtoolsHandler: createNoOpHandler,
=======
        devtoolsHandler: createNoOpHandler,
        analytics: globals.analytics,
>>>>>>> 32081aab
      );
    }, overrides: <Type, Generator>{
      Analytics: () => FakeAnalytics(),
    });
    device = FakeDevice();
    devFS = FakeDevFS();
    flutterDevice = FakeFlutterDevice()
      ..testUri = testUri
      ..vmServiceHost = (() => fakeVmServiceHost)
      ..device = device
      ..fakeDevFS = devFS;
  });

  testUsingContext('ResidentRunner can attach to device successfully', () => testbed.run(() async {
    fakeVmServiceHost = FakeVmServiceHost(requests: <VmServiceExpectation>[
      listViews,
      listViews,
    ]);
    final Completer<DebugConnectionInfo> futureConnectionInfo = Completer<DebugConnectionInfo>.sync();
    final Completer<void> futureAppStart = Completer<void>.sync();
    final Future<int?> result = residentRunner.attach(
      appStartedCompleter: futureAppStart,
      connectionInfoCompleter: futureConnectionInfo,
    );
    final Future<DebugConnectionInfo> connectionInfo = futureConnectionInfo.future;

    expect(await result, 0);
    expect(futureConnectionInfo.isCompleted, true);
    expect((await connectionInfo).baseUri, 'foo://bar');
    expect(futureAppStart.isCompleted, true);
    expect(fakeVmServiceHost?.hasRemainingExpectations, false);
  }));

  testUsingContext('ResidentRunner suppresses errors for the initial compilation', () => testbed.run(() async {
    globals.fs.file(globals.fs.path.join('lib', 'main.dart'))
      .createSync(recursive: true);
    fakeVmServiceHost = FakeVmServiceHost(requests: <VmServiceExpectation>[
      listViews,
      listViews,
    ]);
    final FakeResidentCompiler residentCompiler = FakeResidentCompiler()
      ..nextOutput = const CompilerOutput('foo', 0 ,<Uri>[]);
    residentRunner = HotRunner(
      <FlutterDevice>[
        flutterDevice,
      ],
      stayResident: false,
      debuggingOptions: DebuggingOptions.enabled(BuildInfo.debug),
      target: 'main.dart',
      devtoolsHandler: createNoOpHandler,
      analytics: globals.analytics,
    );
    flutterDevice.generator = residentCompiler;

    expect(await residentRunner.run(), 0);
    expect(residentCompiler.didSuppressErrors, true);
    expect(fakeVmServiceHost?.hasRemainingExpectations, false);
  }));

  // Regression test for https://github.com/flutter/flutter/issues/60613
  testUsingContext('ResidentRunner calls appFailedToStart if initial compilation fails', () => testbed.run(() async {
    globals.fs.file(globals.fs.path.join('lib', 'main.dart'))
      .createSync(recursive: true);
    fakeVmServiceHost = FakeVmServiceHost(requests: <VmServiceExpectation>[]);
    final FakeResidentCompiler residentCompiler = FakeResidentCompiler()
      ..nextOutput = const CompilerOutput('foo', 1 ,<Uri>[]);
    residentRunner = HotRunner(
      <FlutterDevice>[
        flutterDevice,
      ],
      stayResident: false,
      debuggingOptions: DebuggingOptions.enabled(BuildInfo.debug),
      target: 'main.dart',
      devtoolsHandler: createNoOpHandler,
      analytics: globals.analytics,
    );
    flutterDevice.generator = residentCompiler;

    expect(await residentRunner.run(), 1);
    // Completing this future ensures that the daemon can exit correctly.
    expect(await residentRunner.waitForAppToFinish(), 1);
  }));

  // Regression test for https://github.com/flutter/flutter/issues/60613
  testUsingContext('ResidentRunner calls appFailedToStart if initial compilation fails - cold mode', () => testbed.run(() async {
    globals.fs.file(globals.fs.path.join('lib', 'main.dart'))
      .createSync(recursive: true);
    fakeVmServiceHost = FakeVmServiceHost(requests: <VmServiceExpectation>[]);
    residentRunner = ColdRunner(
      <FlutterDevice>[
        flutterDevice,
      ],
      stayResident: false,
      debuggingOptions: DebuggingOptions.enabled(BuildInfo.release),
      target: 'main.dart',
      devtoolsHandler: createNoOpHandler,
    );
    flutterDevice.runColdCode = 1;

    expect(await residentRunner.run(), 1);
    // Completing this future ensures that the daemon can exit correctly.
    expect(await residentRunner.waitForAppToFinish(), 1);
  }));

  // Regression test for https://github.com/flutter/flutter/issues/60613
  testUsingContext('ResidentRunner calls appFailedToStart if exception is thrown - cold mode', () => testbed.run(() async {
    globals.fs.file(globals.fs.path.join('lib', 'main.dart'))
      .createSync(recursive: true);
    fakeVmServiceHost = FakeVmServiceHost(requests: <VmServiceExpectation>[]);
    residentRunner = ColdRunner(
      <FlutterDevice>[
        flutterDevice,
      ],
      stayResident: false,
      debuggingOptions: DebuggingOptions.enabled(BuildInfo.release),
      target: 'main.dart',
      devtoolsHandler: createNoOpHandler,
    );
    flutterDevice.runColdError = Exception('BAD STUFF');


    expect(await residentRunner.run(), 1);
    // Completing this future ensures that the daemon can exit correctly.
    expect(await residentRunner.waitForAppToFinish(), 1);
  }));

  testUsingContext('ResidentRunner does not suppressErrors if running with an applicationBinary', () => testbed.run(() async {
    globals.fs.file(globals.fs.path.join('lib', 'main.dart'))
      .createSync(recursive: true);
    fakeVmServiceHost = FakeVmServiceHost(requests: <VmServiceExpectation>[
      listViews,
      listViews,
    ]);
    final FakeResidentCompiler residentCompiler = FakeResidentCompiler()
      ..nextOutput = const CompilerOutput('foo', 0 ,<Uri>[]);
    residentRunner = HotRunner(
      <FlutterDevice>[
        flutterDevice,
      ],
      applicationBinary: globals.fs.file('app-debug.apk'),
      stayResident: false,
      debuggingOptions: DebuggingOptions.enabled(BuildInfo.debug),
      target: 'main.dart',
      devtoolsHandler: createNoOpHandler,
      analytics: globals.analytics,
    );
    flutterDevice.generator = residentCompiler;

    expect(await residentRunner.run(), 0);
    expect(residentCompiler.didSuppressErrors, false);
    expect(fakeVmServiceHost?.hasRemainingExpectations, false);
  }));

  testUsingContext('ResidentRunner can attach to device successfully with --fast-start', () => testbed.run(() async {
    fakeVmServiceHost = FakeVmServiceHost(requests: <VmServiceExpectation>[
      listViews,
      listViews,
      listViews,
      FakeVmServiceRequest(
        method: 'getIsolate',
        args: <String, Object?>{
          'isolateId': fakeUnpausedIsolate.id,
        },
        jsonResponse: fakeUnpausedIsolate.toJson(),
      ),
      FakeVmServiceRequest(
        method: 'getVM',
        jsonResponse: vm_service.VM.parse(<String, Object>{})!.toJson(),
      ),
      listViews,
      const FakeVmServiceRequest(
        method: 'streamListen',
        args: <String, Object>{
          'streamId': 'Isolate',
        }
      ),
      FakeVmServiceRequest(
        method: kRunInViewMethod,
        args: <String, Object>{
          'viewId': fakeFlutterView.id,
          'mainScript': 'main.dart.dill',
          'assetDirectory': 'build/flutter_assets',
        }
      ),
      FakeVmServiceStreamResponse(
        streamId: 'Isolate',
        event: vm_service.Event(
          timestamp: 0,
          kind: vm_service.EventKind.kIsolateRunnable,
        )
      ),
    ]);
    residentRunner = HotRunner(
      <FlutterDevice>[
        flutterDevice,
      ],
      stayResident: false,
      debuggingOptions: DebuggingOptions.enabled(
        BuildInfo.debug,
        fastStart: true,
        startPaused: true,
      ),
      target: 'main.dart',
      devtoolsHandler: createNoOpHandler,
      analytics: globals.analytics,
    );
    final Completer<DebugConnectionInfo> futureConnectionInfo = Completer<DebugConnectionInfo>.sync();
    final Completer<void> futureAppStart = Completer<void>.sync();
    final Future<int?> result = residentRunner.attach(
      appStartedCompleter: futureAppStart,
      connectionInfoCompleter: futureConnectionInfo,
    );
    final Future<DebugConnectionInfo> connectionInfo = futureConnectionInfo.future;

    expect(await result, 0);
    expect(futureConnectionInfo.isCompleted, true);
    expect((await connectionInfo).baseUri, 'foo://bar');
    expect(futureAppStart.isCompleted, true);
    expect(fakeVmServiceHost?.hasRemainingExpectations, false);
  }));

  testUsingContext('ResidentRunner can handle an RPC exception from hot reload', () => testbed.run(() async {
    fakeVmServiceHost = FakeVmServiceHost(requests: <VmServiceExpectation>[
      listViews,
      listViews,
      listViews,
    ]);
    final Completer<DebugConnectionInfo> futureConnectionInfo = Completer<DebugConnectionInfo>.sync();
    final Completer<void> futureAppStart = Completer<void>.sync();
    unawaited(residentRunner.attach(
      appStartedCompleter: futureAppStart,
      connectionInfoCompleter: futureConnectionInfo,
    ));
    await futureAppStart.future;
    flutterDevice.reportError = vm_service.RPCError('something bad happened', 666, '');

    final OperationResult result = await residentRunner.restart();
    expect(result.fatal, true);
    expect(result.code, 1);
    expect((globals.flutterUsage as TestUsage).events, contains(
      TestUsageEvent('hot', 'exception', parameters: CustomDimensions(
        hotEventTargetPlatform: getNameForTargetPlatform(TargetPlatform.android_arm),
        hotEventSdkName: 'Android',
        hotEventEmulator: false,
        hotEventFullRestart: false,
      )),
    ));
    expect((globals.analytics as FakeAnalytics).sentEvents, contains(
      Event.hotRunnerInfo(
        label: 'exception',
        targetPlatform: getNameForTargetPlatform(TargetPlatform.android_arm),
        sdkName: 'Android',
        emulator: false,
        fullRestart: false,
      ),
    ));
    expect(fakeVmServiceHost?.hasRemainingExpectations, false);
  }, overrides: <Type, Generator>{
    Usage: () => TestUsage(),
  }));

  testUsingContext('ResidentRunner can handle an RPC exception from debugFrameJankMetrics', () => testbed.run(() async {
    fakeVmServiceHost = FakeVmServiceHost(requests: <VmServiceExpectation>[
      listViews,
      listViews,
      listViews,
      renderFrameRasterStats,
    ]);
    final Completer<DebugConnectionInfo> futureConnectionInfo = Completer<DebugConnectionInfo>.sync();
    final Completer<void> futureAppStart = Completer<void>.sync();
    unawaited(residentRunner.attach(
      appStartedCompleter: futureAppStart,
      connectionInfoCompleter: futureConnectionInfo,
    ));
    await futureAppStart.future;

    final bool result = await residentRunner.debugFrameJankMetrics();
    expect(result, true);
    expect((globals.flutterUsage as TestUsage).events, isEmpty);
    expect(fakeAnalytics.sentEvents, isEmpty);
    expect(fakeVmServiceHost?.hasRemainingExpectations, false);
    expect((globals.logger as BufferLogger).warningText, contains('Unable to get jank metrics for Impeller renderer'));
  }, overrides: <Type, Generator>{
    Usage: () => TestUsage(),
  }));

  testUsingContext('ResidentRunner fails its operation if the device initialization is not complete', () => testbed.run(() async {
    fakeVmServiceHost = FakeVmServiceHost(requests: <VmServiceExpectation>[
      listViews,
      listViews,
    ]);
    final Completer<DebugConnectionInfo> futureConnectionInfo = Completer<DebugConnectionInfo>.sync();
    final Completer<void> futureAppStart = Completer<void>.sync();
    unawaited(residentRunner.attach(
      appStartedCompleter: futureAppStart,
      connectionInfoCompleter: futureConnectionInfo,
    ));
    await futureAppStart.future;
    flutterDevice.fakeDevFS = null;

    final OperationResult result = await residentRunner.restart();
    expect(result.fatal, false);
    expect(result.code, 1);
    expect(result.message, contains('Device initialization has not completed.'));
    expect(fakeVmServiceHost?.hasRemainingExpectations, false);
  }));

  testUsingContext('ResidentRunner can handle an reload-barred exception from hot reload', () => testbed.run(() async {
    fakeVmServiceHost = FakeVmServiceHost(requests: <VmServiceExpectation>[
      listViews,
      listViews,
      listViews,
    ]);
    final Completer<DebugConnectionInfo> futureConnectionInfo = Completer<DebugConnectionInfo>.sync();
    final Completer<void> futureAppStart = Completer<void>.sync();
    unawaited(residentRunner.attach(
      appStartedCompleter: futureAppStart,
      connectionInfoCompleter: futureConnectionInfo,
    ));
    await futureAppStart.future;
    flutterDevice.reportError = vm_service.RPCError('something bad happened', kIsolateReloadBarred, '');

    final OperationResult result = await residentRunner.restart();
    expect(result.fatal, true);
    expect(result.code, kIsolateReloadBarred);
    expect(result.message, contains('Unable to hot reload application due to an unrecoverable error'));

    expect((globals.flutterUsage as TestUsage).events, contains(
      TestUsageEvent('hot', 'reload-barred', parameters: CustomDimensions(
        hotEventTargetPlatform: getNameForTargetPlatform(TargetPlatform.android_arm),
        hotEventSdkName: 'Android',
        hotEventEmulator: false,
        hotEventFullRestart: false,
      )),
    ));
    expect(fakeAnalytics.sentEvents, contains(
      Event.hotRunnerInfo(
        label: 'reload-barred',
        targetPlatform: getNameForTargetPlatform(TargetPlatform.android_arm),
        sdkName: 'Android',
        emulator: false,
        fullRestart: false,
      )
    ));
    expect(fakeVmServiceHost?.hasRemainingExpectations, false);
  }, overrides: <Type, Generator>{
    Usage: () => TestUsage(),
  }));

  testUsingContext('ResidentRunner reports hot reload event with null safety analytics', () => testbed.run(() async {
    fakeVmServiceHost = FakeVmServiceHost(requests: <VmServiceExpectation>[
      listViews,
      listViews,
      listViews,
    ]);
    residentRunner = HotRunner(
      <FlutterDevice>[
        flutterDevice,
      ],
      stayResident: false,
      target: 'main.dart',
      debuggingOptions: DebuggingOptions.enabled(
        const BuildInfo(
          BuildMode.debug, '', treeShakeIcons: false, extraFrontEndOptions: <String>[
          '--enable-experiment=non-nullable',
          ],
        ),
        enableDevTools: false,
      ),
      analytics: fakeAnalytics,
    );
    final Completer<DebugConnectionInfo> futureConnectionInfo = Completer<DebugConnectionInfo>.sync();
    final Completer<void> futureAppStart = Completer<void>.sync();
    unawaited(residentRunner.attach(
      appStartedCompleter: futureAppStart,
      connectionInfoCompleter: futureConnectionInfo,
    ));
    await futureAppStart.future;
    flutterDevice.reportError = vm_service.RPCError('something bad happened', 666, '');

    final OperationResult result = await residentRunner.restart();
    expect(result.fatal, true);
    expect(result.code, 1);

    expect((globals.flutterUsage as TestUsage).events, contains(
      TestUsageEvent('hot', 'exception', parameters: CustomDimensions(
        hotEventTargetPlatform: getNameForTargetPlatform(TargetPlatform.android_arm),
        hotEventSdkName: 'Android',
        hotEventEmulator: false,
        hotEventFullRestart: false,
      )),
    ));
    expect(fakeAnalytics.sentEvents, contains(
      Event.hotRunnerInfo(
        label: 'exception',
        targetPlatform: getNameForTargetPlatform(TargetPlatform.android_arm),
        sdkName: 'Android',
        emulator: false,
        fullRestart: false,
      )
    ));
    expect(fakeVmServiceHost?.hasRemainingExpectations, false);
  }, overrides: <Type, Generator>{
    Usage: () => TestUsage(),
  }));

  testUsingContext('ResidentRunner does not reload sources if no sources changed', () => testbed.run(() async {
    fakeVmServiceHost = FakeVmServiceHost(requests: <VmServiceExpectation>[
      listViews,
      listViews,
      listViews,
      FakeVmServiceRequest(
        method: 'getIsolatePauseEvent',
        args: <String, Object>{
          'isolateId': '1',
        },
        jsonResponse: fakeUnpausedEvent.toJson(),
      ),
      FakeVmServiceRequest(
        method: 'ext.flutter.reassemble',
        args: <String, Object?>{
          'isolateId': fakeUnpausedIsolate.id,
        },
      ),
    ]);
    residentRunner = HotRunner(
      <FlutterDevice>[
        flutterDevice,
      ],
      stayResident: false,
      debuggingOptions: DebuggingOptions.enabled(BuildInfo.debug),
      target: 'main.dart',
      devtoolsHandler: createNoOpHandler,
      analytics: fakeAnalytics,
    );
    final Completer<DebugConnectionInfo> futureConnectionInfo = Completer<DebugConnectionInfo>.sync();
    final Completer<void> futureAppStart = Completer<void>.sync();
    unawaited(residentRunner.attach(
      appStartedCompleter: futureAppStart,
      connectionInfoCompleter: futureConnectionInfo,
    ));
    await futureAppStart.future;
    flutterDevice.report =  UpdateFSReport(success: true);

    final OperationResult result = await residentRunner.restart();

    expect(result.code, 0);
    expect(fakeVmServiceHost?.hasRemainingExpectations, false);
  }));

  testUsingContext('ResidentRunner reports error with missing entrypoint file', () => testbed.run(() async {
    fakeVmServiceHost = FakeVmServiceHost(requests: <VmServiceExpectation>[
      listViews,
      listViews,
      listViews,
      FakeVmServiceRequest(
        method: 'getVM',
        jsonResponse: vm_service.VM.parse(<String, Object>{
          'isolates': <Object>[
            fakeUnpausedIsolate.toJson(),
          ],
        })!.toJson(),
      ),
      const FakeVmServiceRequest(
        method: kReloadSourcesServiceName,
        args: <String, Object>{
          'isolateId': '1',
          'pause': false,
          'rootLibUri': 'main.dart.incremental.dill',
        },
        jsonResponse: <String, Object>{
          'type': 'ReloadReport',
          'success': true,
          'details': <String, Object>{
            'loadedLibraryCount': 1,
          },
        },
      ),
      FakeVmServiceRequest(
        method: 'getIsolatePauseEvent',
        args: <String, Object>{
          'isolateId': '1',
        },
        jsonResponse: fakeUnpausedEvent.toJson(),
      ),
      FakeVmServiceRequest(
        method: 'ext.flutter.reassemble',
        args: <String, Object?>{
          'isolateId': fakeUnpausedIsolate.id,
        },
      ),
    ]);
    final Completer<DebugConnectionInfo> futureConnectionInfo = Completer<DebugConnectionInfo>.sync();
    final Completer<void> futureAppStart = Completer<void>.sync();
    unawaited(residentRunner.attach(
      appStartedCompleter: futureAppStart,
      connectionInfoCompleter: futureConnectionInfo,
    ));
    await futureAppStart.future;
    flutterDevice.report =  UpdateFSReport(success: true, invalidatedSourcesCount: 1);

    final OperationResult result = await residentRunner.restart();

    expect(globals.fs.file(globals.fs.path.join('lib', 'main.dart')), isNot(exists));
    expect(testLogger.errorText, contains('The entrypoint file (i.e. the file with main())'));
    expect(result.fatal, false);
    expect(result.code, 0);
  }));

   testUsingContext('ResidentRunner resets compilation time on reload reject', () => testbed.run(() async {
    fakeVmServiceHost = FakeVmServiceHost(requests: <VmServiceExpectation>[
      listViews,
      listViews,
      listViews,
      FakeVmServiceRequest(
        method: 'getVM',
        jsonResponse: vm_service.VM.parse(<String, Object>{
          'isolates': <Object>[
            fakeUnpausedIsolate.toJson(),
          ],
        })!.toJson(),
      ),
      const FakeVmServiceRequest(
        method: kReloadSourcesServiceName,
        args: <String, Object>{
          'isolateId': '1',
          'pause': false,
          'rootLibUri': 'main.dart.incremental.dill',
        },
        jsonResponse: <String, Object>{
          'type': 'ReloadReport',
          'success': false,
          'notices': <Object>[
            <String, Object>{
              'message': 'Failed to hot reload',
            },
          ],
          'details': <String, Object>{},
        },
      ),
      listViews,
      FakeVmServiceRequest(
        method: 'getIsolate',
        args: <String, Object>{
          'isolateId': '1',
        },
        jsonResponse: fakeUnpausedIsolate.toJson(),
      ),
      FakeVmServiceRequest(
        method: 'ext.flutter.reassemble',
        args: <String, Object?>{
          'isolateId': fakeUnpausedIsolate.id,
        },
      ),
    ]);
    final Completer<DebugConnectionInfo> futureConnectionInfo = Completer<DebugConnectionInfo>.sync();
    final Completer<void> futureAppStart = Completer<void>.sync();
    unawaited(residentRunner.attach(
      appStartedCompleter: futureAppStart,
      connectionInfoCompleter: futureConnectionInfo,
    ));
    await futureAppStart.future;
    flutterDevice.report =  UpdateFSReport(success: true, invalidatedSourcesCount: 1);

    final OperationResult result = await residentRunner.restart();

    expect(result.fatal, false);
    expect(result.message, contains('Reload rejected: Failed to hot reload')); // contains error message from reload report.
    expect(result.code, 1);
    expect(devFS.lastCompiled, null);
  }));

  testUsingContext('ResidentRunner can send target platform to analytics from hot reload', () => testbed.run(() async {
    fakeVmServiceHost = FakeVmServiceHost(requests: <VmServiceExpectation>[
      listViews,
      listViews,
      listViews,
      FakeVmServiceRequest(
        method: 'getVM',
        jsonResponse: vm_service.VM.parse(<String, Object>{
          'isolates': <Object>[
            fakeUnpausedIsolate.toJson(),
          ],
        })!.toJson(),
      ),
      const FakeVmServiceRequest(
        method: kReloadSourcesServiceName,
        args: <String, Object>{
          'isolateId': '1',
          'pause': false,
          'rootLibUri': 'main.dart.incremental.dill',
        },
        jsonResponse: <String, Object>{
          'type': 'ReloadReport',
          'success': true,
          'details': <String, Object>{
            'loadedLibraryCount': 1,
          },
        },
      ),
      FakeVmServiceRequest(
        method: 'getIsolatePauseEvent',
        args: <String, Object>{
          'isolateId': '1',
        },
        jsonResponse: fakeUnpausedEvent.toJson(),
      ),
      FakeVmServiceRequest(
        method: 'ext.flutter.reassemble',
        args: <String, Object?>{
          'isolateId': fakeUnpausedIsolate.id,
        },
      ),
    ]);
    final Completer<DebugConnectionInfo> futureConnectionInfo = Completer<DebugConnectionInfo>.sync();
    final Completer<void> futureAppStart = Completer<void>.sync();
    unawaited(residentRunner.attach(
      appStartedCompleter: futureAppStart,
      connectionInfoCompleter: futureConnectionInfo,
    ));
    await futureAppStart.future;

    final OperationResult result = await residentRunner.restart();
    expect(result.fatal, false);
    expect(result.code, 0);

    final TestUsageEvent event = (globals.flutterUsage as TestUsage).events.first;
    expect(event.category, 'hot');
    expect(event.parameter, 'reload');
    expect(event.parameters?.hotEventTargetPlatform, getNameForTargetPlatform(TargetPlatform.android_arm));

    final Event newEvent = fakeAnalytics.sentEvents.first;
    expect(newEvent.eventName.label, 'hot_runner_info');
    expect(newEvent.eventData['label'], 'reload');
    expect(newEvent.eventData['targetPlatform'], getNameForTargetPlatform(TargetPlatform.android_arm));

  }, overrides: <Type, Generator>{
    Usage: () => TestUsage(),
  }));

  testUsingContext('ResidentRunner reports hot reload time details', () => testbed.run(() async {
    fakeVmServiceHost = FakeVmServiceHost(requests: <VmServiceExpectation>[
      listViews,
      FakeVmServiceRequest(
        method: 'getVM',
        jsonResponse: fakeVM.toJson(),
      ),
      listViews,
      listViews,
      FakeVmServiceRequest(
        method: 'getVM',
        jsonResponse: fakeVM.toJson(),
      ),
      const FakeVmServiceRequest(
        method: kReloadSourcesServiceName,
        args: <String, Object>{
          'isolateId': '1',
          'pause': false,
          'rootLibUri': 'main.dart.incremental.dill',
        },
        jsonResponse: <String, Object>{
          'type': 'ReloadReport',
          'success': true,
          'details': <String, Object>{
            'loadedLibraryCount': 1,
            'finalLibraryCount': 42,
          },
        },
      ),
      FakeVmServiceRequest(
        method: 'getIsolatePauseEvent',
        args: <String, Object>{
          'isolateId': '1',
        },
        jsonResponse: fakeUnpausedEvent.toJson(),
      ),
      FakeVmServiceRequest(
        method: 'ext.flutter.reassemble',
        args: <String, Object?>{
          'isolateId': fakeUnpausedIsolate.id,
        },
      ),
    ]);
    final FakeDelegateFlutterDevice flutterDevice = FakeDelegateFlutterDevice(
      device,
      BuildInfo.debug,
      FakeResidentCompiler(),
      devFS,
    )..vmService = fakeVmServiceHost!.vmService;
    residentRunner = HotRunner(
      <FlutterDevice>[
        flutterDevice,
      ],
      stayResident: false,
      debuggingOptions: DebuggingOptions.enabled(BuildInfo.debug),
      target: 'main.dart',
      devtoolsHandler: createNoOpHandler,
      analytics: fakeAnalytics,
    );
    devFS.nextUpdateReport = UpdateFSReport(
      success: true,
      invalidatedSourcesCount: 1,
    );

    final Completer<DebugConnectionInfo> futureConnectionInfo = Completer<DebugConnectionInfo>.sync();
    final Completer<void> futureAppStart = Completer<void>.sync();
    unawaited(residentRunner.attach(
      appStartedCompleter: futureAppStart,
      connectionInfoCompleter: futureConnectionInfo,
    ));

    await futureAppStart.future;
    await residentRunner.restart();

    // The actual test: Expect to have compile, reload and reassemble times.
    expect(
        testLogger.statusText,
        contains(RegExp(r'Reloaded 1 of 42 libraries in \d+ms '
            r'\(compile: \d+ ms, reload: \d+ ms, reassemble: \d+ ms\)\.')));
  }, overrides: <Type, Generator>{
    FileSystem: () => MemoryFileSystem.test(),
    Platform: () => FakePlatform(),
    ProjectFileInvalidator: () => FakeProjectFileInvalidator(),
    Usage: () => TestUsage(),
  }));

  testUsingContext('ResidentRunner can send target platform to analytics from full restart', () => testbed.run(() async {
    fakeVmServiceHost = FakeVmServiceHost(requests: <VmServiceExpectation>[
      listViews,
      listViews,
      listViews,
      FakeVmServiceRequest(
        method: 'getIsolate',
        args: <String, Object?>{
          'isolateId': fakeUnpausedIsolate.id,
        },
        jsonResponse: fakeUnpausedIsolate.toJson(),
      ),
      FakeVmServiceRequest(
        method: 'getVM',
        jsonResponse: vm_service.VM.parse(<String, Object>{})!.toJson(),
      ),
      listViews,
      const FakeVmServiceRequest(
        method: 'streamListen',
        args: <String, Object>{
          'streamId': 'Isolate',
        },
      ),
      FakeVmServiceRequest(
        method: kRunInViewMethod,
        args: <String, Object>{
          'viewId': fakeFlutterView.id,
          'mainScript': 'main.dart.dill',
          'assetDirectory': 'build/flutter_assets',
        },
      ),
      FakeVmServiceStreamResponse(
        streamId: 'Isolate',
        event: vm_service.Event(
          timestamp: 0,
          kind: vm_service.EventKind.kIsolateRunnable,
        )
      ),
    ]);
    final Completer<DebugConnectionInfo> futureConnectionInfo = Completer<DebugConnectionInfo>.sync();
    final Completer<void> futureAppStart = Completer<void>.sync();
    unawaited(residentRunner.attach(
      appStartedCompleter: futureAppStart,
      connectionInfoCompleter: futureConnectionInfo,
    ));

    final OperationResult result = await residentRunner.restart(fullRestart: true);
    expect(result.fatal, false);
    expect(result.code, 0);

    final TestUsageEvent event = (globals.flutterUsage as TestUsage).events.first;
    expect(event.category, 'hot');
    expect(event.parameter, 'restart');
    expect(event.parameters?.hotEventTargetPlatform, getNameForTargetPlatform(TargetPlatform.android_arm));
    expect(fakeVmServiceHost?.hasRemainingExpectations, false);

    // Parse out the event of interest since we may have timing events with
    // the new analytics package
    final List<Event> newEventList = fakeAnalytics.sentEvents.where((Event e) => e.eventName.label == 'hot_runner_info').toList();
    expect(newEventList, hasLength(1));
    final Event newEvent = newEventList.first;
    expect(newEvent.eventName.label, 'hot_runner_info');
    expect(newEvent.eventData['label'], 'restart');
    expect(newEvent.eventData['targetPlatform'], getNameForTargetPlatform(TargetPlatform.android_arm));

  }, overrides: <Type, Generator>{
    Usage: () => TestUsage(),
  }));

  testUsingContext('ResidentRunner can remove breakpoints and exception-pause-mode from paused isolate during hot restart', () => testbed.run(() async {
    fakeVmServiceHost = FakeVmServiceHost(requests: <VmServiceExpectation>[
      listViews,
      listViews,
      listViews,
      FakeVmServiceRequest(
        method: 'getIsolate',
        args: <String, Object?>{
          'isolateId': fakeUnpausedIsolate.id,
        },
        jsonResponse: fakePausedIsolate.toJson(),
      ),
      FakeVmServiceRequest(
        method: 'getVM',
        jsonResponse: vm_service.VM.parse(<String, Object>{})!.toJson(),
      ),
      const FakeVmServiceRequest(
        method: 'setIsolatePauseMode',
        args: <String, String>{
          'isolateId': '1',
          'exceptionPauseMode': 'None',
        }
      ),
      const FakeVmServiceRequest(
        method: 'removeBreakpoint',
        args: <String, String>{
          'isolateId': '1',
          'breakpointId': 'test-breakpoint',
        }
      ),
      const FakeVmServiceRequest(
        method: 'resume',
        args: <String, String>{
          'isolateId': '1',
        }
      ),
      listViews,
      const FakeVmServiceRequest(
        method: 'streamListen',
        args: <String, Object>{
          'streamId': 'Isolate',
        },
      ),
      FakeVmServiceRequest(
        method: kRunInViewMethod,
        args: <String, Object>{
          'viewId': fakeFlutterView.id,
          'mainScript': 'main.dart.dill',
          'assetDirectory': 'build/flutter_assets',
        },
      ),
      FakeVmServiceStreamResponse(
        streamId: 'Isolate',
        event: vm_service.Event(
          timestamp: 0,
          kind: vm_service.EventKind.kIsolateRunnable,
        ),
      ),
    ]);
    final Completer<DebugConnectionInfo> futureConnectionInfo = Completer<DebugConnectionInfo>.sync();
    final Completer<void> futureAppStart = Completer<void>.sync();
    unawaited(residentRunner.attach(
      appStartedCompleter: futureAppStart,
      connectionInfoCompleter: futureConnectionInfo,
    ));

    final OperationResult result = await residentRunner.restart(fullRestart: true);

    expect(result.isOk, true);
    expect(fakeVmServiceHost?.hasRemainingExpectations, false);
  }));

  testUsingContext('ResidentRunner will alternative the name of the dill file uploaded for a hot restart', () => testbed.run(() async {
    fakeVmServiceHost = FakeVmServiceHost(requests: <VmServiceExpectation>[
      listViews,
      listViews,
      listViews,
      FakeVmServiceRequest(
        method: 'getIsolate',
        args: <String, Object?>{
          'isolateId': fakeUnpausedIsolate.id,
        },
        jsonResponse: fakeUnpausedIsolate.toJson(),
      ),
      FakeVmServiceRequest(
        method: 'getVM',
        jsonResponse: vm_service.VM.parse(<String, Object>{})!.toJson(),
      ),
      listViews,
      const FakeVmServiceRequest(
        method: 'streamListen',
        args: <String, Object>{
          'streamId': 'Isolate',
        },
      ),
      FakeVmServiceRequest(
        method: kRunInViewMethod,
        args: <String, Object>{
          'viewId': fakeFlutterView.id,
          'mainScript': 'main.dart.dill',
          'assetDirectory': 'build/flutter_assets',
        },
      ),
      FakeVmServiceStreamResponse(
        streamId: 'Isolate',
        event: vm_service.Event(
          timestamp: 0,
          kind: vm_service.EventKind.kIsolateRunnable,
        ),
      ),
      listViews,
      FakeVmServiceRequest(
        method: 'getIsolate',
        args: <String, Object?>{
          'isolateId': fakeUnpausedIsolate.id,
        },
        jsonResponse: fakeUnpausedIsolate.toJson(),
      ),
      FakeVmServiceRequest(
        method: 'getVM',
        jsonResponse: vm_service.VM.parse(<String, Object>{})!.toJson(),
      ),
      listViews,
      const FakeVmServiceRequest(
        method: 'streamListen',
        args: <String, Object>{
          'streamId': 'Isolate',
        },
      ),
      FakeVmServiceRequest(
        method: kRunInViewMethod,
        args: <String, Object>{
          'viewId': fakeFlutterView.id,
          'mainScript': 'main.dart.swap.dill',
          'assetDirectory': 'build/flutter_assets',
        },
      ),
      FakeVmServiceStreamResponse(
        streamId: 'Isolate',
        event: vm_service.Event(
          timestamp: 0,
          kind: vm_service.EventKind.kIsolateRunnable,
        ),
      ),
      listViews,
      FakeVmServiceRequest(
        method: 'getIsolate',
        args: <String, Object?>{
          'isolateId': fakeUnpausedIsolate.id,
        },
        jsonResponse: fakeUnpausedIsolate.toJson(),
      ),
      FakeVmServiceRequest(
        method: 'getVM',
        jsonResponse: vm_service.VM.parse(<String, Object>{})!.toJson(),
      ),
      listViews,
      const FakeVmServiceRequest(
        method: 'streamListen',
        args: <String, Object>{
          'streamId': 'Isolate',
        },
      ),
      FakeVmServiceRequest(
        method: kRunInViewMethod,
        args: <String, Object>{
          'viewId': fakeFlutterView.id,
          'mainScript': 'main.dart.dill',
          'assetDirectory': 'build/flutter_assets',
        },
      ),
      FakeVmServiceStreamResponse(
        streamId: 'Isolate',
        event: vm_service.Event(
          timestamp: 0,
          kind: vm_service.EventKind.kIsolateRunnable,
        ),
      ),
    ]);
    final Completer<DebugConnectionInfo> futureConnectionInfo = Completer<DebugConnectionInfo>.sync();
    final Completer<void> futureAppStart = Completer<void>.sync();
    unawaited(residentRunner.attach(
      appStartedCompleter: futureAppStart,
      connectionInfoCompleter: futureConnectionInfo,
    ));

    await residentRunner.restart(fullRestart: true);
    await residentRunner.restart(fullRestart: true);
    await residentRunner.restart(fullRestart: true);

    expect(fakeVmServiceHost?.hasRemainingExpectations, false);
  }));

  testUsingContext('ResidentRunner Can handle an RPC exception from hot restart', () => testbed.run(() async {
    fakeVmServiceHost = FakeVmServiceHost(requests: <VmServiceExpectation>[
      listViews,
      listViews,
    ]);
    final Completer<DebugConnectionInfo> futureConnectionInfo = Completer<DebugConnectionInfo>.sync();
    final Completer<void> futureAppStart = Completer<void>.sync();
    unawaited(residentRunner.attach(
      appStartedCompleter: futureAppStart,
      connectionInfoCompleter: futureConnectionInfo,
    ));
    await futureAppStart.future;
    flutterDevice.reportError = vm_service.RPCError('something bad happened', 666, '');

    final OperationResult result = await residentRunner.restart(fullRestart: true);
    expect(result.fatal, true);
    expect(result.code, 1);

    expect((globals.flutterUsage as TestUsage).events, contains(
      TestUsageEvent('hot', 'exception', parameters: CustomDimensions(
        hotEventTargetPlatform: getNameForTargetPlatform(TargetPlatform.android_arm),
        hotEventSdkName: 'Android',
        hotEventEmulator: false,
        hotEventFullRestart: true,
      )),
    ));
    expect(fakeAnalytics.sentEvents, contains(
      Event.hotRunnerInfo(
        label: 'exception',
        targetPlatform: getNameForTargetPlatform(TargetPlatform.android_arm),
        sdkName: 'Android',
        emulator: false,
        fullRestart: true,
      ),
    ));
    expect(fakeVmServiceHost?.hasRemainingExpectations, false);
  }, overrides: <Type, Generator>{
    Usage: () => TestUsage(),
  }));

  testUsingContext('ResidentRunner uses temp directory when there is no output dill path', () => testbed.run(() {
    fakeVmServiceHost = FakeVmServiceHost(requests: <VmServiceExpectation>[]);
    expect(residentRunner.artifactDirectory.path, contains('flutter_tool.'));

    final ResidentRunner otherRunner = HotRunner(
      <FlutterDevice>[
        flutterDevice,
      ],
      stayResident: false,
      debuggingOptions: DebuggingOptions.enabled(BuildInfo.debug),
      dillOutputPath: globals.fs.path.join('foobar', 'app.dill'),
      target: 'main.dart',
      devtoolsHandler: createNoOpHandler,
      analytics: fakeAnalytics,
    );
    expect(otherRunner.artifactDirectory.path, contains('foobar'));
  }));

  testUsingContext('ResidentRunner deletes artifact directory on preExit', () => testbed.run(() async {
    fakeVmServiceHost = FakeVmServiceHost(requests: <VmServiceExpectation>[]);
    residentRunner.artifactDirectory.childFile('app.dill').createSync();
    await residentRunner.preExit();

    expect(residentRunner.artifactDirectory, isNot(exists));
  }));

  testUsingContext('ResidentRunner can run source generation', () => testbed.run(() async {
    final File arbFile = globals.fs.file(globals.fs.path.join('lib', 'l10n', 'app_en.arb'))
      ..createSync(recursive: true);
    arbFile.writeAsStringSync('''
{
  "helloWorld": "Hello, World!",
  "@helloWorld": {
    "description": "Sample description"
  }
}''');
    globals.fs.file('l10n.yaml').createSync();
    globals.fs.file('pubspec.yaml').writeAsStringSync('flutter:\n  generate: true\n');

    // Create necessary files for [DartPluginRegistrantTarget]
    final File packageConfig = globals.fs.directory('.dart_tool')
        .childFile('package_config.json');
    packageConfig.createSync(recursive: true);
    packageConfig.writeAsStringSync('''
{
  "configVersion": 2,
  "packages": [
    {
      "name": "path_provider_linux",
      "rootUri": "../../../path_provider_linux",
      "packageUri": "lib/",
      "languageVersion": "2.12"
    }
  ]
}
''');
    // Start from an empty dart_plugin_registrant.dart file.
    globals.fs.directory('.dart_tool').childDirectory('flutter_build').childFile('dart_plugin_registrant.dart').createSync(recursive: true);

    await residentRunner.runSourceGenerators();

    expect(testLogger.errorText, isEmpty);
    expect(testLogger.statusText, isEmpty);
  }));

  testUsingContext('generated main uses correct target', () => testbed.run(() async {
    final File arbFile = globals.fs.file(globals.fs.path.join('lib', 'l10n', 'app_en.arb'))
      ..createSync(recursive: true);
    arbFile.writeAsStringSync('''
{
  "helloWorld": "Hello, World!",
  "@helloWorld": {
    "description": "Sample description"
  }
}''');
    globals.fs.file('l10n.yaml').createSync();
    globals.fs.file('pubspec.yaml').writeAsStringSync('''
flutter:
  generate: true

dependencies:
  flutter:
    sdk: flutter
  path_provider_linux: 1.0.0
''');

    // Create necessary files for [DartPluginRegistrantTarget], including a
    // plugin that will trigger generation.
    final File packageConfig = globals.fs.directory('.dart_tool')
        .childFile('package_config.json');
    packageConfig.createSync(recursive: true);
    packageConfig.writeAsStringSync('''
{
  "configVersion": 2,
  "packages": [
    {
      "name": "path_provider_linux",
      "rootUri": "../path_provider_linux",
      "packageUri": "lib/",
      "languageVersion": "2.12"
    }
  ]
}
''');
    globals.fs.file('.packages').writeAsStringSync('''
path_provider_linux:/path_provider_linux/lib/
''');
    final Directory fakePluginDir = globals.fs.directory('path_provider_linux');
    final File pluginPubspec = fakePluginDir.childFile('pubspec.yaml');
    pluginPubspec.createSync(recursive: true);
    pluginPubspec.writeAsStringSync('''
name: path_provider_linux

flutter:
  plugin:
    implements: path_provider
    platforms:
      linux:
        dartPluginClass: PathProviderLinux
''');

    residentRunner = HotRunner(
        <FlutterDevice>[
          flutterDevice,
        ],
        stayResident: false,
        debuggingOptions: DebuggingOptions.enabled(BuildInfo.debug),
        target: 'custom_main.dart',
        devtoolsHandler: createNoOpHandler,
        analytics: fakeAnalytics,
      );
    await residentRunner.runSourceGenerators();

    final File generatedMain = globals.fs.directory('.dart_tool')
        .childDirectory('flutter_build')
        .childFile('dart_plugin_registrant.dart');

    expect(generatedMain.existsSync(), isTrue);
    expect(testLogger.errorText, isEmpty);
    expect(testLogger.statusText, isEmpty);
  }));

  testUsingContext('ResidentRunner can run source generation - generation fails', () => testbed.run(() async {
    // Intentionally define arb file with wrong name. generate_localizations defaults
    // to app_en.arb.
    final File arbFile = globals.fs.file(globals.fs.path.join('lib', 'l10n', 'foo.arb'))
      ..createSync(recursive: true);
    arbFile.writeAsStringSync('''
{
  "helloWorld": "Hello, World!",
  "@helloWorld": {
    "description": "Sample description"
  }
}''');
    globals.fs.file('l10n.yaml').createSync();
    globals.fs.file('pubspec.yaml').writeAsStringSync('flutter:\n  generate: true\n');

    await residentRunner.runSourceGenerators();

    expect(testLogger.errorText, contains('Error'));
    expect(testLogger.statusText, isEmpty);
  }));

  testUsingContext('ResidentRunner generates files when l10n.yaml exists', () => testbed.run(() async {
    globals.fs.file(globals.fs.path.join('lib', 'main.dart'))
      .createSync(recursive: true);
    final File arbFile = globals.fs.file(globals.fs.path.join('lib', 'l10n', 'app_en.arb'))
      ..createSync(recursive: true);
    arbFile.writeAsStringSync('''
{
  "helloWorld": "Hello, World!",
  "@helloWorld": {
    "description": "Sample description"
  }
}''');
    globals.fs.file('l10n.yaml').createSync();
    globals.fs.file('pubspec.yaml').writeAsStringSync('flutter:\n  generate: true\n');

    fakeVmServiceHost = FakeVmServiceHost(requests: <VmServiceExpectation>[]);
    final FakeResidentCompiler residentCompiler = FakeResidentCompiler()
      ..nextOutput = const CompilerOutput('foo', 1 ,<Uri>[]);
    residentRunner = HotRunner(
      <FlutterDevice>[
        flutterDevice,
      ],
      stayResident: false,
      debuggingOptions: DebuggingOptions.enabled(BuildInfo.debug),
      target: 'main.dart',
      devtoolsHandler: createNoOpHandler,
      analytics: fakeAnalytics,
    );
    flutterDevice.generator = residentCompiler;

    await residentRunner.run();

    final File generatedLocalizationsFile = globals.fs.directory('.dart_tool')
      .childDirectory('flutter_gen')
      .childDirectory('gen_l10n')
      .childFile('app_localizations.dart');
    expect(generatedLocalizationsFile.existsSync(), isTrue);

    // Completing this future ensures that the daemon can exit correctly.
    expect(await residentRunner.waitForAppToFinish(), 1);
  }));

  testUsingContext('ResidentRunner printHelpDetails hot runner', () => testbed.run(() {
    fakeVmServiceHost = FakeVmServiceHost(requests: <VmServiceExpectation>[]);

    residentRunner.printHelp(details: true);

    final CommandHelp commandHelp = residentRunner.commandHelp;

    // supports service protocol
    expect(residentRunner.supportsServiceProtocol, true);
    // isRunningDebug
    expect(residentRunner.isRunningDebug, true);
    // does support SkSL
    expect(residentRunner.supportsWriteSkSL, true);
    // commands
    expect(testLogger.statusText, equals(
        <dynamic>[
          'Flutter run key commands.',
          commandHelp.r,
          commandHelp.R,
          commandHelp.v,
          commandHelp.s,
          commandHelp.w,
          commandHelp.t,
          commandHelp.L,
          commandHelp.f,
          commandHelp.S,
          commandHelp.U,
          commandHelp.i,
          commandHelp.p,
          commandHelp.I,
          commandHelp.o,
          commandHelp.b,
          commandHelp.P,
          commandHelp.a,
          commandHelp.M,
          commandHelp.g,
          commandHelp.j,
          commandHelp.hWithDetails,
          commandHelp.c,
          commandHelp.q,
          '',
          'A Dart VM Service on FakeDevice is available at: null',
          '',
        ].join('\n')
    ));
  }));

  testUsingContext('ResidentRunner printHelp hot runner', () => testbed.run(() {
    fakeVmServiceHost = FakeVmServiceHost(requests: <VmServiceExpectation>[]);

    residentRunner.printHelp(details: false);

    final CommandHelp commandHelp = residentRunner.commandHelp;

    // supports service protocol
    expect(residentRunner.supportsServiceProtocol, true);
    // isRunningDebug
    expect(residentRunner.isRunningDebug, true);
    // does support SkSL
    expect(residentRunner.supportsWriteSkSL, true);
    // commands
    expect(testLogger.statusText, equals(
        <dynamic>[
          'Flutter run key commands.',
          commandHelp.r,
          commandHelp.R,
          commandHelp.hWithoutDetails,
          commandHelp.c,
          commandHelp.q,
          '',
          'A Dart VM Service on FakeDevice is available at: null',
          '',
        ].join('\n')
    ));
  }));

  testUsingContext('ResidentRunner printHelpDetails cold runner', () => testbed.run(() {
    fakeVmServiceHost = null;
    residentRunner = ColdRunner(
      <FlutterDevice>[
        flutterDevice,
      ],
      stayResident: false,
      debuggingOptions: DebuggingOptions.disabled(BuildInfo.release),
      target: 'main.dart',
      devtoolsHandler: createNoOpHandler,
    );
    residentRunner.printHelp(details: true);

    final CommandHelp commandHelp = residentRunner.commandHelp;

    // does not supports service protocol
    expect(residentRunner.supportsServiceProtocol, false);
    // isRunningDebug
    expect(residentRunner.isRunningDebug, false);
    // does support SkSL
    expect(residentRunner.supportsWriteSkSL, false);
    // commands
    expect(testLogger.statusText, equals(
        <dynamic>[
          'Flutter run key commands.',
          commandHelp.v,
          commandHelp.s,
          commandHelp.hWithDetails,
          commandHelp.c,
          commandHelp.q,
          '',
        ].join('\n')
    ));
  }));

  testUsingContext('ResidentRunner printHelp cold runner', () => testbed.run(() {
    fakeVmServiceHost = null;
    residentRunner = ColdRunner(
      <FlutterDevice>[
        flutterDevice,
      ],
      stayResident: false,
      debuggingOptions: DebuggingOptions.disabled(BuildInfo.release),
      target: 'main.dart',
      devtoolsHandler: createNoOpHandler,
    );
    residentRunner.printHelp(details: false);

    final CommandHelp commandHelp = residentRunner.commandHelp;

    // does not supports service protocol
    expect(residentRunner.supportsServiceProtocol, false);
    // isRunningDebug
    expect(residentRunner.isRunningDebug, false);
    // does support SkSL
    expect(residentRunner.supportsWriteSkSL, false);
    // commands
    expect(testLogger.statusText, equals(
        <dynamic>[
          'Flutter run key commands.',
          commandHelp.hWithoutDetails,
          commandHelp.c,
          commandHelp.q,
          '',
        ].join('\n')
    ));
  }));

  testUsingContext('ResidentRunner handles writeSkSL returning no data', () => testbed.run(() async {
    fakeVmServiceHost = FakeVmServiceHost(requests: <VmServiceExpectation>[
      listViews,
      FakeVmServiceRequest(
        method: kGetSkSLsMethod,
        args: <String, Object>{
          'viewId': fakeFlutterView.id,
        },
        jsonResponse: <String, Object>{
          'SkSLs': <String, Object>{},
        }
      ),
    ]);
    await residentRunner.writeSkSL();

    expect(testLogger.statusText, contains('No data was received'));
    expect(fakeVmServiceHost?.hasRemainingExpectations, false);
  }));

  testUsingContext('ResidentRunner can write SkSL data to a unique file with engine revision, platform, and device name', () => testbed.run(() async {
    fakeVmServiceHost = FakeVmServiceHost(requests: <VmServiceExpectation>[
      listViews,
      FakeVmServiceRequest(
        method: kGetSkSLsMethod,
        args: <String, Object>{
          'viewId': fakeFlutterView.id,
        },
        jsonResponse: <String, Object>{
          'SkSLs': <String, Object>{
            'A': 'B',
          },
        },
      ),
    ]);
    await residentRunner.writeSkSL();

    expect(testLogger.statusText, contains('flutter_01.sksl.json'));
    expect(globals.fs.file('flutter_01.sksl.json'), exists);
    expect(json.decode(globals.fs.file('flutter_01.sksl.json').readAsStringSync()), <String, Object>{
      'platform': 'android',
      'name': 'FakeDevice',
      'engineRevision': 'abcdefg',
      'data': <String, Object>{'A': 'B'},
    });
    expect(fakeVmServiceHost?.hasRemainingExpectations, false);
  }, overrides: <Type, Generator>{
    FileSystemUtils: () => FileSystemUtils(
      fileSystem: globals.fs,
      platform: globals.platform,
    ),
    FlutterVersion: () => FakeFlutterVersion(engineRevision: 'abcdefg'),
  }));

  testUsingContext('ResidentRunner ignores DevtoolsLauncher when attaching with enableDevTools: false - cold mode', () => testbed.run(() async {
    fakeVmServiceHost = FakeVmServiceHost(requests: <VmServiceExpectation>[
      listViews,
      listViews,
    ]);
    residentRunner = ColdRunner(
      <FlutterDevice>[
        flutterDevice,
      ],
      stayResident: false,
      debuggingOptions: DebuggingOptions.enabled(BuildInfo.profile, vmserviceOutFile: 'foo', enableDevTools: false),
      target: 'main.dart',
      devtoolsHandler: createNoOpHandler,
    );

    final Future<int?> result = residentRunner.attach();
    expect(await result, 0);
  }));

  testUsingContext('FlutterDevice can exit from a release mode isolate with no VmService', () => testbed.run(() async {
    final TestFlutterDevice flutterDevice = TestFlutterDevice(
      device,
    );

    await flutterDevice.exitApps();

    expect(device.appStopped, true);
  }));

  testUsingContext('FlutterDevice will exit an un-paused isolate using stopApp', () => testbed.run(() async {
    fakeVmServiceHost = FakeVmServiceHost(requests: <VmServiceExpectation>[]);
    final TestFlutterDevice flutterDevice = TestFlutterDevice(
      device,
    );
    flutterDevice.vmService = fakeVmServiceHost!.vmService;

    final Future<void> exitFuture = flutterDevice.exitApps();

    await expectLater(exitFuture, completes);
    expect(device.appStopped, true);
    expect(fakeVmServiceHost?.hasRemainingExpectations, false);
  }));

  testUsingContext('HotRunner writes vm service file when providing debugging option', () => testbed.run(() async {
    fakeVmServiceHost = FakeVmServiceHost(requests: <VmServiceExpectation>[
      listViews,
      listViews,
    ], wsAddress: testUri);
    globals.fs.file(globals.fs.path.join('lib', 'main.dart')).createSync(recursive: true);
    residentRunner = HotRunner(
      <FlutterDevice>[
        flutterDevice,
      ],
      stayResident: false,
      debuggingOptions: DebuggingOptions.enabled(BuildInfo.debug, vmserviceOutFile: 'foo'),
      target: 'main.dart',
      devtoolsHandler: createNoOpHandler,
      analytics: fakeAnalytics,
    );

    await residentRunner.run();

    expect(fakeVmServiceHost?.hasRemainingExpectations, false);
    expect(await globals.fs.file('foo').readAsString(), testUri.toString());
  }));

  testUsingContext('HotRunner copies compiled app.dill to cache during startup', () => testbed.run(() async {
    fakeVmServiceHost = FakeVmServiceHost(requests: <VmServiceExpectation>[
      listViews,
      listViews,
    ], wsAddress: testUri);
    globals.fs.file(globals.fs.path.join('lib', 'main.dart')).createSync(recursive: true);
    residentRunner = HotRunner(
      <FlutterDevice>[
        flutterDevice,
      ],
      stayResident: false,
      debuggingOptions: DebuggingOptions.enabled(
        const BuildInfo(
          BuildMode.debug,
          null,
          treeShakeIcons: false,
        )
      ),
      target: 'main.dart',
      devtoolsHandler: createNoOpHandler,
      analytics: fakeAnalytics,
    );
    residentRunner.artifactDirectory.childFile('app.dill').writeAsStringSync('ABC');

    await residentRunner.run();

    expect(await globals.fs.file(globals.fs.path.join('build', 'cache.dill')).readAsString(), 'ABC');
  }));

  testUsingContext('HotRunner copies compiled app.dill to cache during startup with dart defines', () => testbed.run(() async {
    fakeVmServiceHost = FakeVmServiceHost(requests: <VmServiceExpectation>[
      listViews,
      listViews,
    ], wsAddress: testUri);
    globals.fs.file(globals.fs.path.join('lib', 'main.dart')).createSync(recursive: true);
    residentRunner = HotRunner(
      <FlutterDevice>[
        flutterDevice,
      ],
      stayResident: false,
      debuggingOptions: DebuggingOptions.enabled(
        const BuildInfo(
          BuildMode.debug,
          '',
          treeShakeIcons: false,
          dartDefines: <String>['a', 'b'],
        )
      ),
      target: 'main.dart',
      devtoolsHandler: createNoOpHandler,
      analytics: fakeAnalytics,
    );
    residentRunner.artifactDirectory.childFile('app.dill').writeAsStringSync('ABC');

    await residentRunner.run();

    expect(await globals.fs.file(globals.fs.path.join(
      'build', '187ef4436122d1cc2f40dc2b92f0eba0.cache.dill')).readAsString(), 'ABC');
  }));

  testUsingContext('HotRunner copies compiled app.dill to cache during startup with null safety', () => testbed.run(() async {
    fakeVmServiceHost = FakeVmServiceHost(requests: <VmServiceExpectation>[
      listViews,
      listViews,
    ], wsAddress: testUri);
    globals.fs.file(globals.fs.path.join('lib', 'main.dart')).createSync(recursive: true);
    residentRunner = HotRunner(
      <FlutterDevice>[
        flutterDevice,
      ],
      stayResident: false,
      debuggingOptions: DebuggingOptions.enabled(
        const BuildInfo(
          BuildMode.debug,
          '',
          treeShakeIcons: false,
          extraFrontEndOptions: <String>['--enable-experiment=non-nullable']
        )
      ),
      target: 'main.dart',
      devtoolsHandler: createNoOpHandler,
      analytics: fakeAnalytics,
    );
    residentRunner.artifactDirectory.childFile('app.dill').writeAsStringSync('ABC');

    await residentRunner.run();

    expect(await globals.fs.file(globals.fs.path.join(
      'build', 'cache.dill')).readAsString(), 'ABC');
  }));

  testUsingContext('HotRunner copies compiled app.dill to cache during startup with track-widget-creation', () => testbed.run(() async {
    fakeVmServiceHost = FakeVmServiceHost(requests: <VmServiceExpectation>[
      listViews,
      listViews,
    ], wsAddress: testUri);
    globals.fs.file(globals.fs.path.join('lib', 'main.dart')).createSync(recursive: true);
    residentRunner = HotRunner(
      <FlutterDevice>[
        flutterDevice,
      ],
      stayResident: false,
      debuggingOptions: DebuggingOptions.enabled(BuildInfo.debug),
      target: 'main.dart',
      devtoolsHandler: createNoOpHandler,
      analytics: fakeAnalytics,
    );
    residentRunner.artifactDirectory.childFile('app.dill').writeAsStringSync('ABC');

    await residentRunner.run();

    expect(await globals.fs.file(globals.fs.path.join(
      'build', 'cache.dill.track.dill')).readAsString(), 'ABC');
  }));

  testUsingContext('HotRunner does not copy app.dill if a dillOutputPath is given', () => testbed.run(() async {
    fakeVmServiceHost = FakeVmServiceHost(requests: <VmServiceExpectation>[
      listViews,
      listViews,
    ], wsAddress: testUri);
    globals.fs.file(globals.fs.path.join('lib', 'main.dart')).createSync(recursive: true);
    residentRunner = HotRunner(
      <FlutterDevice>[
        flutterDevice,
      ],
      stayResident: false,
      dillOutputPath: 'test',
      debuggingOptions: DebuggingOptions.enabled(BuildInfo.debug),
      target: 'main.dart',
      devtoolsHandler: createNoOpHandler,
      analytics: fakeAnalytics,
    );
    residentRunner.artifactDirectory.childFile('app.dill').writeAsStringSync('ABC');

    await residentRunner.run();

    expect(globals.fs.file(globals.fs.path.join('build', 'cache.dill')), isNot(exists));
  }));

  testUsingContext('HotRunner copies compiled app.dill to cache during startup with --track-widget-creation', () => testbed.run(() async {
    fakeVmServiceHost = FakeVmServiceHost(requests: <VmServiceExpectation>[
      listViews,
      listViews,
    ], wsAddress: testUri);
    globals.fs.file(globals.fs.path.join('lib', 'main.dart')).createSync(recursive: true);
    residentRunner = HotRunner(
      <FlutterDevice>[
        flutterDevice,
      ],
      stayResident: false,
      debuggingOptions: DebuggingOptions.enabled(const BuildInfo(
        BuildMode.debug,
        '',
        treeShakeIcons: false,
        trackWidgetCreation: true,
      )),
      target: 'main.dart',
      devtoolsHandler: createNoOpHandler,
      analytics: fakeAnalytics,
    );
    residentRunner.artifactDirectory.childFile('app.dill').writeAsStringSync('ABC');

    await residentRunner.run();

    expect(await globals.fs.file(globals.fs.path.join('build', 'cache.dill.track.dill')).readAsString(), 'ABC');
  }));

  testUsingContext('HotRunner calls device dispose', () => testbed.run(() async {
    fakeVmServiceHost = FakeVmServiceHost(requests: <VmServiceExpectation>[
      listViews,
      listViews,
    ], wsAddress: testUri);
    globals.fs.file(globals.fs.path.join('lib', 'main.dart')).createSync(recursive: true);
    residentRunner = HotRunner(
      <FlutterDevice>[
        flutterDevice,
      ],
      stayResident: false,
      debuggingOptions: DebuggingOptions.enabled(BuildInfo.debug),
      target: 'main.dart',
      devtoolsHandler: createNoOpHandler,
      analytics: fakeAnalytics,
    );

    await residentRunner.run();
    expect(device.disposed, true);
  }));

  testUsingContext('HotRunner handles failure to write vmservice file', () => testbed.run(() async {
    fakeVmServiceHost = FakeVmServiceHost(requests: <VmServiceExpectation>[
      listViews,
      listViews,
    ]);
    globals.fs.file(globals.fs.path.join('lib', 'main.dart')).createSync(recursive: true);
    residentRunner = HotRunner(
      <FlutterDevice>[
        flutterDevice,
      ],
      stayResident: false,
      debuggingOptions: DebuggingOptions.enabled(BuildInfo.debug, vmserviceOutFile: 'foo'),
      target: 'main.dart',
      devtoolsHandler: createNoOpHandler,
      analytics: fakeAnalytics,
    );

    await residentRunner.run();

    expect(testLogger.errorText, contains('Failed to write vmservice-out-file at foo'));
    expect(fakeVmServiceHost?.hasRemainingExpectations, false);
  }, overrides: <Type, Generator>{
    FileSystem: () => ThrowingForwardingFileSystem(MemoryFileSystem.test()),
  }));

  testUsingContext('ColdRunner writes vm service file when providing debugging option', () => testbed.run(() async {
    fakeVmServiceHost = FakeVmServiceHost(requests: <VmServiceExpectation>[
      listViews,
    ], wsAddress: testUri);
    globals.fs.file(globals.fs.path.join('lib', 'main.dart')).createSync(recursive: true);
    residentRunner = ColdRunner(
      <FlutterDevice>[
        flutterDevice,
      ],
      stayResident: false,
      debuggingOptions: DebuggingOptions.enabled(BuildInfo.profile, vmserviceOutFile: 'foo'),
      devtoolsHandler: createNoOpHandler,
      target: 'main.dart',
    );

    await residentRunner.run();

    expect(await globals.fs.file('foo').readAsString(), testUri.toString());
    expect(fakeVmServiceHost?.hasRemainingExpectations, false);
  }));

  testUsingContext('FlutterDevice uses dartdevc configuration when targeting web', () async {
    fakeVmServiceHost = FakeVmServiceHost(requests: <VmServiceExpectation>[]);
    final FakeDevice device = FakeDevice(targetPlatform: TargetPlatform.web_javascript);
    final DefaultResidentCompiler? residentCompiler = (await FlutterDevice.create(
      device,
      buildInfo: const BuildInfo(
        BuildMode.debug,
        '',
        treeShakeIcons: false,
        nullSafetyMode: NullSafetyMode.unsound,
      ),
      target: null,
      platform: FakePlatform(),
    )).generator as DefaultResidentCompiler?;

    expect(residentCompiler!.initializeFromDill,
      globals.fs.path.join(getBuildDirectory(), 'fbbe6a61fb7a1de317d381f8df4814e5.cache.dill'));
    expect(residentCompiler.librariesSpec,
      globals.fs.file(globals.artifacts!.getHostArtifact(HostArtifact.flutterWebLibrariesJson))
        .uri.toString());
    expect(residentCompiler.targetModel, TargetModel.dartdevc);
    expect(residentCompiler.sdkRoot,
      '${globals.artifacts!.getHostArtifact(HostArtifact.flutterWebSdk).path}/');
    expect(residentCompiler.platformDill, 'file:///HostArtifact.webPlatformKernelFolder/ddc_outline.dill');
  }, overrides: <Type, Generator>{
    Artifacts: () => Artifacts.test(),
    FileSystem: () => MemoryFileSystem.test(),
    ProcessManager: () => FakeProcessManager.any(),
  });

  testUsingContext('FlutterDevice uses dartdevc configuration when targeting web with null-safety autodetected', () async {
    fakeVmServiceHost = FakeVmServiceHost(requests: <VmServiceExpectation>[]);
    final FakeDevice device = FakeDevice(targetPlatform: TargetPlatform.web_javascript);

    final DefaultResidentCompiler? residentCompiler = (await FlutterDevice.create(
      device,
      buildInfo: const BuildInfo(
        BuildMode.debug,
        '',
        treeShakeIcons: false,
        extraFrontEndOptions: <String>['--enable-experiment=non-nullable'],
      ),
      target: null,
      platform: FakePlatform(),
    )).generator as DefaultResidentCompiler?;

    expect(residentCompiler!.initializeFromDill,
      globals.fs.path.join(getBuildDirectory(), '80b1a4cf4e7b90e1ab5f72022a0bc624.cache.dill'));
    expect(residentCompiler.librariesSpec,
      globals.fs.file(globals.artifacts!.getHostArtifact(HostArtifact.flutterWebLibrariesJson))
        .uri.toString());
    expect(residentCompiler.targetModel, TargetModel.dartdevc);
    expect(residentCompiler.sdkRoot,
      '${globals.artifacts!.getHostArtifact(HostArtifact.flutterWebSdk).path}/');
    expect(residentCompiler.platformDill, 'file:///HostArtifact.webPlatformKernelFolder/ddc_outline_sound.dill');
  }, overrides: <Type, Generator>{
    Artifacts: () => Artifacts.test(),
    FileSystem: () => MemoryFileSystem.test(),
    ProcessManager: () => FakeProcessManager.any(),
  });

  testUsingContext('FlutterDevice passes alternative-invalidation-strategy flag', () async {
    fakeVmServiceHost = FakeVmServiceHost(requests: <VmServiceExpectation>[]);
    final FakeDevice device = FakeDevice();


    final DefaultResidentCompiler? residentCompiler = (await FlutterDevice.create(
      device,
      buildInfo: const BuildInfo(
        BuildMode.debug,
        '',
        treeShakeIcons: false,
        extraFrontEndOptions: <String>[],
      ),
      target: null, platform: FakePlatform(),
    )).generator as DefaultResidentCompiler?;

    expect(residentCompiler!.extraFrontEndOptions,
      contains('--enable-experiment=alternative-invalidation-strategy'));
  }, overrides: <Type, Generator>{
    Artifacts: () => Artifacts.test(),
    FileSystem: () => MemoryFileSystem.test(),
    ProcessManager: () => FakeProcessManager.any(),
  });

  testUsingContext('FlutterDevice passes initializeFromDill parameter if specified', () async {
    fakeVmServiceHost = FakeVmServiceHost(requests: <VmServiceExpectation>[]);
    final FakeDevice device = FakeDevice();

    final DefaultResidentCompiler? residentCompiler = (await FlutterDevice.create(
      device,
      buildInfo: const BuildInfo(
        BuildMode.debug,
        '',
        treeShakeIcons: false,
        extraFrontEndOptions: <String>[],
        initializeFromDill: '/foo/bar.dill',
      ),
      target: null, platform: FakePlatform(),
    )).generator as DefaultResidentCompiler?;

    expect(residentCompiler!.initializeFromDill, '/foo/bar.dill');
    expect(residentCompiler.assumeInitializeFromDillUpToDate, false);
  }, overrides: <Type, Generator>{
    Artifacts: () => Artifacts.test(),
    FileSystem: () => MemoryFileSystem.test(),
    ProcessManager: () => FakeProcessManager.any(),
  });

   testUsingContext('FlutterDevice passes assumeInitializeFromDillUpToDate parameter if specified', () async {
    fakeVmServiceHost = FakeVmServiceHost(requests: <VmServiceExpectation>[]);
    final FakeDevice device = FakeDevice();

    final DefaultResidentCompiler? residentCompiler = (await FlutterDevice.create(
      device,
      buildInfo: const BuildInfo(
        BuildMode.debug,
        '',
        treeShakeIcons: false,
        extraFrontEndOptions: <String>[],
        assumeInitializeFromDillUpToDate: true,
      ),
      target: null, platform: FakePlatform(),
    )).generator as DefaultResidentCompiler?;

    expect(residentCompiler!.assumeInitializeFromDillUpToDate, true);
  }, overrides: <Type, Generator>{
    Artifacts: () => Artifacts.test(),
    FileSystem: () => MemoryFileSystem.test(),
    ProcessManager: () => FakeProcessManager.any(),
  });

  testUsingContext('FlutterDevice passes frontendServerStarterPath parameter if specified', () async {
    fakeVmServiceHost = FakeVmServiceHost(requests: <VmServiceExpectation>[]);
    final FakeDevice device = FakeDevice();

    final DefaultResidentCompiler? residentCompiler = (await FlutterDevice.create(
      device,
      buildInfo: const BuildInfo(
        BuildMode.debug,
        '',
        treeShakeIcons: false,
        frontendServerStarterPath: '/foo/bar/frontend_server_starter.dart',
      ),
      target: null, platform: FakePlatform(),
    )).generator as DefaultResidentCompiler?;

    expect(residentCompiler!.frontendServerStarterPath, '/foo/bar/frontend_server_starter.dart');
  }, overrides: <Type, Generator>{
    Artifacts: () => Artifacts.test(),
    FileSystem: () => MemoryFileSystem.test(),
    ProcessManager: () => FakeProcessManager.any(),
  });

  testUsingContext('Uses existing DDS URI from exception field', () => testbed.run(() async {
    fakeVmServiceHost = FakeVmServiceHost(requests: <VmServiceExpectation>[]);
    final FakeDevice device = FakeDevice()
      ..dds = DartDevelopmentService(logger: testLogger);
    ddsLauncherCallback = (Uri uri,
                            {bool enableDevTools = false,
                            bool enableAuthCodes = true,
                            bool ipv6 = false, Uri? serviceUri,
                            List<String> cachedUserTags = const <String>[],
                            String? google3WorkspaceRoot,
                            Uri? devToolsServerAddress,
                          }) {
      throw DartDevelopmentServiceException.existingDdsInstance(
        'Existing DDS at http://localhost/existingDdsInMessage.',
        ddsUri: Uri.parse('http://localhost/existingDdsInField'),
      );
    };
    final TestFlutterDevice flutterDevice = TestFlutterDevice(
      device,
      vmServiceUris: Stream<Uri>.value(testUri),
    );
    final Completer<void> done = Completer<void>();
    unawaited(runZonedGuarded(
      () => flutterDevice.connect(
        allowExistingDdsInstance: true,
        debuggingOptions: DebuggingOptions.enabled(BuildInfo.debug),
      ).then((_) => done.complete()),
      (_, __) => done.complete(),
    ));
    await done.future;
    expect(device.dds.uri, Uri.parse('http://localhost/existingDdsInField'));
  }, overrides: <Type, Generator>{
    VMServiceConnector: () => (Uri httpUri, {
      ReloadSources? reloadSources,
      Restart? restart,
      CompileExpression? compileExpression,
      GetSkSLMethod? getSkSLMethod,
      FlutterProject? flutterProject,
    PrintStructuredErrorLogMethod? printStructuredErrorLogMethod,
      io.CompressionOptions? compression,
      Device? device,
      required Logger logger,
    }) async => FakeVmServiceHost(requests: <VmServiceExpectation>[]).vmService,
  }));

  testUsingContext('Host VM service ipv6 defaults', () => testbed.run(() async {
    fakeVmServiceHost = FakeVmServiceHost(requests: <VmServiceExpectation>[]);
    final FakeDevice device = FakeDevice()
      ..dds = DartDevelopmentService(logger: testLogger);
    final Completer<void>done = Completer<void>();
    ddsLauncherCallback = (Uri uri,
                            {bool enableDevTools = false,
                            bool enableAuthCodes = true,
                            bool ipv6 = false, Uri? serviceUri,
                            List<String> cachedUserTags = const <String>[],
                            String? google3WorkspaceRoot,
                            Uri? devToolsServerAddress,
                          }) async {
      expect(uri, Uri(scheme: 'foo', host: 'bar'));
      expect(enableAuthCodes, isFalse);
      expect(ipv6, isTrue);
      expect(serviceUri, Uri(scheme: 'http', host: '::1', port: 0));
      expect(cachedUserTags, isEmpty);
      done.complete();
      return fakeDartDevelopmentServiceInstance;
    };
    final TestFlutterDevice flutterDevice = TestFlutterDevice(
      device,
      vmServiceUris: Stream<Uri>.value(testUri),
    );
    await flutterDevice.connect(
      allowExistingDdsInstance: true,
      debuggingOptions: DebuggingOptions.enabled(
        BuildInfo.debug, disableServiceAuthCodes: true, ipv6: true,
      )
    );
    await done.future;
  }, overrides: <Type, Generator>{
    VMServiceConnector: () => (Uri httpUri, {
      ReloadSources? reloadSources,
      Restart? restart,
      CompileExpression? compileExpression,
      GetSkSLMethod? getSkSLMethod,
      FlutterProject? flutterProject,
      PrintStructuredErrorLogMethod? printStructuredErrorLogMethod,
      io.CompressionOptions? compression,
      Device? device,
      required Logger logger,
    }) async => FakeVmServiceHost(requests: <VmServiceExpectation>[]).vmService,
  }));

  testUsingContext('Failed DDS start outputs error message', () => testbed.run(() async {
    // See https://github.com/flutter/flutter/issues/72385 for context.
    final FakeDevice device = FakeDevice()
      ..dds = DartDevelopmentService(logger: testLogger);
    ddsLauncherCallback = (
      Uri uri, {
      bool enableDevTools = false,
      bool enableAuthCodes = false,
      bool ipv6 = false,
      Uri? serviceUri,
      List<String> cachedUserTags = const <String>[],
      String? google3WorkspaceRoot,
      Uri? devToolsServerAddress,
    }) {
      expect(uri, Uri(scheme: 'foo', host: 'bar'));
      expect(enableAuthCodes, isTrue);
      expect(ipv6, isFalse);
      expect(serviceUri, Uri(scheme: 'http', host: '127.0.0.1', port: 0));
      expect(cachedUserTags, isEmpty);
      throw FakeDartDevelopmentServiceException(message: 'No URI');
    };
    final TestFlutterDevice flutterDevice = TestFlutterDevice(
      device,
      vmServiceUris: Stream<Uri>.value(testUri),
    );
    bool caught = false;
    final Completer<void>done = Completer<void>();
    runZonedGuarded(() {
      flutterDevice.connect(
        allowExistingDdsInstance: true,
        debuggingOptions: DebuggingOptions.enabled(BuildInfo.debug, enableDevTools: false),
      ).then((_) => done.complete());
    }, (Object e, StackTrace st) {
      expect(e, isA<StateError>());
      expect((e as StateError).message, contains('No URI'));
      expect(testLogger.errorText, contains(
        'DDS has failed to start and there is not an existing DDS instance',
      ));
      done.complete();
      caught = true;
    });
    await done.future;
    if (!caught) {
      fail('Expected a StateError to be thrown.');
    }
  }, overrides: <Type, Generator>{
    VMServiceConnector: () => (Uri httpUri, {
      ReloadSources? reloadSources,
      Restart? restart,
      CompileExpression? compileExpression,
      GetSkSLMethod? getSkSLMethod,
      FlutterProject? flutterProject,
      PrintStructuredErrorLogMethod? printStructuredErrorLogMethod,
      io.CompressionOptions compression = io.CompressionOptions.compressionDefault,
      Device? device,
      required Logger logger,
    }) async => FakeVmServiceHost(requests: <VmServiceExpectation>[]).vmService,
  }));

  testUsingContext('nextPlatform moves through expected platforms', () {
    expect(nextPlatform('android'), 'iOS');
    expect(nextPlatform('iOS'), 'windows');
    expect(nextPlatform('windows'), 'macOS');
    expect(nextPlatform('macOS'), 'linux');
    expect(nextPlatform('linux'), 'fuchsia');
    expect(nextPlatform('fuchsia'), 'android');
    expect(() => nextPlatform('unknown'), throwsAssertionError);
  });

  // TODO(bkonyi): remove when ready to serve DevTools from DDS.
  testUsingContext('cleanupAtFinish shuts down resident devtools handler', () => testbed.run(() async {
    residentRunner = HotRunner(
      <FlutterDevice>[
        flutterDevice,
      ],
      stayResident: false,
      debuggingOptions: DebuggingOptions.enabled(BuildInfo.debug, vmserviceOutFile: 'foo'),
      target: 'main.dart',
      devtoolsHandler: createNoOpHandler,
      analytics: fakeAnalytics,
    );
    await residentRunner.cleanupAtFinish();

    expect((residentRunner.residentDevtoolsHandler! as NoOpDevtoolsHandler).wasShutdown, true);
  }));

  testUsingContext('HotRunner sets asset directory when first evict assets', () => testbed.run(() async {
    fakeVmServiceHost = FakeVmServiceHost(requests: <VmServiceExpectation>[
      listViews,
      setAssetBundlePath,
      evict,
    ]);
    residentRunner = HotRunner(
      <FlutterDevice>[
        flutterDevice,
      ],
      stayResident: false,
      debuggingOptions: DebuggingOptions.enabled(BuildInfo.debug),
      target: 'main.dart',
      devtoolsHandler: createNoOpHandler,
      analytics: fakeAnalytics,
    );

    (flutterDevice.devFS! as FakeDevFS).assetPathsToEvict = <String>{'asset'};

    expect(flutterDevice.devFS!.hasSetAssetDirectory, isFalse);
    await (residentRunner as HotRunner).evictDirtyAssets();
    expect(flutterDevice.devFS!.hasSetAssetDirectory, isTrue);
    expect(fakeVmServiceHost!.hasRemainingExpectations, isFalse);
  }));

  testUsingContext('HotRunner sets asset directory when first evict shaders', () => testbed.run(() async {
    fakeVmServiceHost = FakeVmServiceHost(requests: <VmServiceExpectation>[
      listViews,
      setAssetBundlePath,
      evictShader,
    ]);
    residentRunner = HotRunner(
      <FlutterDevice>[
        flutterDevice,
      ],
      stayResident: false,
      debuggingOptions: DebuggingOptions.enabled(BuildInfo.debug),
      target: 'main.dart',
      devtoolsHandler: createNoOpHandler,
      analytics: fakeAnalytics,
    );

    (flutterDevice.devFS! as FakeDevFS).shaderPathsToEvict = <String>{'foo.frag'};

    expect(flutterDevice.devFS!.hasSetAssetDirectory, false);
    await (residentRunner as HotRunner).evictDirtyAssets();
    expect(flutterDevice.devFS!.hasSetAssetDirectory, true);
    expect(fakeVmServiceHost!.hasRemainingExpectations, false);
  }));

  testUsingContext('HotRunner does not sets asset directory when no assets to evict', () => testbed.run(() async {
    fakeVmServiceHost = FakeVmServiceHost(requests: <VmServiceExpectation>[
    ]);
    residentRunner = HotRunner(
      <FlutterDevice>[
        flutterDevice,
      ],
      stayResident: false,
      debuggingOptions: DebuggingOptions.enabled(BuildInfo.debug),
      target: 'main.dart',
      devtoolsHandler: createNoOpHandler,
      analytics: fakeAnalytics,
    );

    expect(flutterDevice.devFS!.hasSetAssetDirectory, false);
    await (residentRunner as HotRunner).evictDirtyAssets();
    expect(flutterDevice.devFS!.hasSetAssetDirectory, false);
    expect(fakeVmServiceHost!.hasRemainingExpectations, false);
  }));

  testUsingContext('HotRunner does not set asset directory if it has been set before', () => testbed.run(() async {
    fakeVmServiceHost = FakeVmServiceHost(requests: <VmServiceExpectation>[
      listViews,
      evict,
    ]);
    residentRunner = HotRunner(
      <FlutterDevice>[
        flutterDevice,
      ],
      stayResident: false,
      debuggingOptions: DebuggingOptions.enabled(BuildInfo.debug),
      target: 'main.dart',
      devtoolsHandler: createNoOpHandler,
      analytics: fakeAnalytics,
    );

    (flutterDevice.devFS! as FakeDevFS).assetPathsToEvict = <String>{'asset'};
    flutterDevice.devFS!.hasSetAssetDirectory = true;

    await (residentRunner as HotRunner).evictDirtyAssets();
    expect(flutterDevice.devFS!.hasSetAssetDirectory, true);
    expect(fakeVmServiceHost!.hasRemainingExpectations, false);
  }));

  testUsingContext(
      'use the nativeAssetsYamlFile when provided',
      () => testbed.run(() async {
        final FakeDevice device = FakeDevice(
          targetPlatform: TargetPlatform.darwin,
          sdkNameAndVersion: 'Macos',
        );
        final FakeResidentCompiler residentCompiler = FakeResidentCompiler();
        final FakeFlutterDevice flutterDevice = FakeFlutterDevice()
          ..testUri = testUri
          ..vmServiceHost = (() => fakeVmServiceHost)
          ..device = device
          ..fakeDevFS = devFS
          ..targetPlatform = TargetPlatform.darwin
          ..generator = residentCompiler;

        fakeVmServiceHost = FakeVmServiceHost(requests: <VmServiceExpectation>[
          listViews,
          listViews,
        ]);
        globals.fs
            .file(globals.fs.path.join('lib', 'main.dart'))
            .createSync(recursive: true);
        residentRunner = HotRunner(
          <FlutterDevice>[
            flutterDevice,
          ],
          stayResident: false,
          debuggingOptions: DebuggingOptions.enabled(const BuildInfo(
            BuildMode.debug,
            '',
            treeShakeIcons: false,
            trackWidgetCreation: true,
          )),
          target: 'main.dart',
          devtoolsHandler: createNoOpHandler,
          analytics: globals.analytics,
          nativeAssetsYamlFile: 'foo.yaml',
        );

        final int? result = await residentRunner.run();
        expect(result, 0);

        expect(residentCompiler.recompileCalled, true);
        expect(residentCompiler.receivedNativeAssetsYaml, globals.fs.path.toUri('foo.yaml'));
      }),
      overrides: <Type, Generator>{
        ProcessManager: () => FakeProcessManager.any(),
        FeatureFlags: () => TestFeatureFlags(isNativeAssetsEnabled: true, isMacOSEnabled: true),
      });
}

class FakeAnalytics extends Fake implements Analytics {
  @override
  void send(Event event) => sentEvents.add(event);

  final List<Event> sentEvents = <Event>[];
}<|MERGE_RESOLUTION|>--- conflicted
+++ resolved
@@ -63,13 +63,8 @@
         stayResident: false,
         debuggingOptions: DebuggingOptions.enabled(BuildInfo.debug),
         target: 'main.dart',
-<<<<<<< HEAD
         analytics: fakeAnalytics,
         devtoolsHandler: createNoOpHandler,
-=======
-        devtoolsHandler: createNoOpHandler,
-        analytics: globals.analytics,
->>>>>>> 32081aab
       );
     }, overrides: <Type, Generator>{
       Analytics: () => FakeAnalytics(),
