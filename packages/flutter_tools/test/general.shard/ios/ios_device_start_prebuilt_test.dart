// Copyright 2014 The Flutter Authors. All rights reserved.
// Use of this source code is governed by a BSD-style license that can be
// found in the LICENSE file.

import 'dart:async';
import 'dart:convert';

import 'package:file/memory.dart';
import 'package:flutter_tools/src/artifacts.dart';
import 'package:flutter_tools/src/base/file_system.dart';
import 'package:flutter_tools/src/base/logger.dart';
import 'package:flutter_tools/src/base/platform.dart';
import 'package:flutter_tools/src/build_info.dart';
import 'package:flutter_tools/src/cache.dart';
import 'package:flutter_tools/src/device.dart';
import 'package:flutter_tools/src/device_port_forwarder.dart';
import 'package:flutter_tools/src/ios/application_package.dart';
import 'package:flutter_tools/src/ios/devices.dart';
import 'package:flutter_tools/src/ios/ios_deploy.dart';
import 'package:flutter_tools/src/ios/iproxy.dart';
import 'package:flutter_tools/src/ios/mac.dart';
import 'package:flutter_tools/src/mdns_discovery.dart';
import 'package:test/fake.dart';

import '../../src/common.dart';
import '../../src/context.dart';
import '../../src/fake_devices.dart';
import '../../src/fake_process_manager.dart';
import '../../src/fakes.dart';

// The command used to actually launch the app with args in release/profile.
const FakeCommand kLaunchReleaseCommand = FakeCommand(
  command: <String>[
    'HostArtifact.iosDeploy',
    '--id',
    '123',
    '--bundle',
    '/',
    '--no-wifi',
    '--justlaunch',
    // These args are the default on DebuggingOptions.
    '--args',
    '--enable-dart-profiling',
  ],
  environment: <String, String>{
    'PATH': '/usr/bin:null',
    'DYLD_LIBRARY_PATH': '/path/to/libraries',
  }
);

// The command used to just launch the app with args in debug.
const FakeCommand kLaunchDebugCommand = FakeCommand(command: <String>[
  'HostArtifact.iosDeploy',
  '--id',
  '123',
  '--bundle',
  '/',
  '--no-wifi',
  '--justlaunch',
  '--args',
  '--enable-dart-profiling --enable-checked-mode --verify-entry-points',
], environment: <String, String>{
  'PATH': '/usr/bin:null',
  'DYLD_LIBRARY_PATH': '/path/to/libraries',
});

// The command used to actually launch the app and attach the debugger with args in debug.
FakeCommand attachDebuggerCommand({
  IOSink? stdin,
  Completer<void>? completer,
  bool isNetworkDevice = false,
}) {
  return FakeCommand(
    command: <String>[
      'script',
      '-t',
      '0',
      '/dev/null',
      'HostArtifact.iosDeploy',
      '--id',
      '123',
      '--bundle',
      '/',
      '--debug',
      if (!isNetworkDevice) '--no-wifi',
      '--args',
      if (isNetworkDevice)
        '--enable-dart-profiling --enable-checked-mode --verify-entry-points --observatory-host=0.0.0.0'
      else
        '--enable-dart-profiling --enable-checked-mode --verify-entry-points',
    ],
    completer: completer,
    environment: const <String, String>{
      'PATH': '/usr/bin:null',
      'DYLD_LIBRARY_PATH': '/path/to/libraries',
    },
    stdout: '(lldb)     run\nsuccess',
    stdin: stdin,
  );
}

void main() {
  testWithoutContext('disposing device disposes the portForwarder and logReader', () async {
    final IOSDevice device = setUpIOSDevice();
    final FakeDevicePortForwarder devicePortForwarder = FakeDevicePortForwarder();
    final FakeDeviceLogReader deviceLogReader = FakeDeviceLogReader();
    final IOSApp iosApp = PrebuiltIOSApp(
      projectBundleId: 'app',
      bundleName: 'Runner',
      uncompressedBundle: MemoryFileSystem.test().directory('bundle'),
      applicationPackage: MemoryFileSystem.test().directory('bundle'),
    );

    device.portForwarder = devicePortForwarder;
    device.setLogReader(iosApp, deviceLogReader);
    await device.dispose();

    expect(deviceLogReader.disposed, true);
    expect(devicePortForwarder.disposed, true);
  });

  testWithoutContext('IOSDevice.startApp attaches in debug mode via log reading on iOS 13+', () async {
    final FileSystem fileSystem = MemoryFileSystem.test();
    final FakeProcessManager processManager = FakeProcessManager.list(<FakeCommand>[
      attachDebuggerCommand(),
    ]);
    final IOSDevice device = setUpIOSDevice(
      processManager: processManager,
      fileSystem: fileSystem,
    );
    final IOSApp iosApp = PrebuiltIOSApp(
      projectBundleId: 'app',
      bundleName: 'Runner',
      uncompressedBundle: fileSystem.currentDirectory,
      applicationPackage: fileSystem.currentDirectory,
    );
    final FakeDeviceLogReader deviceLogReader = FakeDeviceLogReader();

    device.portForwarder = const NoOpDevicePortForwarder();
    device.setLogReader(iosApp, deviceLogReader);

    // Start writing messages to the log reader.
    Timer.run(() {
      deviceLogReader.addLine('Foo');
      deviceLogReader.addLine('The Dart VM service is listening on http://127.0.0.1:456');
    });

    final LaunchResult launchResult = await device.startApp(iosApp,
      prebuiltApplication: true,
      debuggingOptions: DebuggingOptions.enabled(BuildInfo.debug),
      platformArgs: <String, dynamic>{},
    );

    expect(launchResult.started, true);
    expect(launchResult.hasVmService, true);
    expect(await device.stopApp(iosApp), false);
  });

  testWithoutContext('IOSDevice.startApp launches in debug mode via log reading on <iOS 13', () async {
    final FileSystem fileSystem = MemoryFileSystem.test();
    final FakeProcessManager processManager = FakeProcessManager.list(<FakeCommand>[
      kLaunchDebugCommand,
    ]);
    final IOSDevice device = setUpIOSDevice(
      sdkVersion: '12.4.4',
      processManager: processManager,
      fileSystem: fileSystem,
    );
    final IOSApp iosApp = PrebuiltIOSApp(
      projectBundleId: 'app',
      bundleName: 'Runner',
      uncompressedBundle: fileSystem.currentDirectory,
      applicationPackage: fileSystem.currentDirectory,
    );
    final FakeDeviceLogReader deviceLogReader = FakeDeviceLogReader();

    device.portForwarder = const NoOpDevicePortForwarder();
    device.setLogReader(iosApp, deviceLogReader);

    // Start writing messages to the log reader.
    Timer.run(() {
      deviceLogReader.addLine('Foo');
      deviceLogReader.addLine('The Dart VM service is listening on http://127.0.0.1:456');
    });

    final LaunchResult launchResult = await device.startApp(iosApp,
      prebuiltApplication: true,
      debuggingOptions: DebuggingOptions.enabled(BuildInfo.debug),
      platformArgs: <String, dynamic>{},
    );

    expect(launchResult.started, true);
    expect(launchResult.hasVmService, true);
    expect(await device.stopApp(iosApp), false);
  });

  testWithoutContext('IOSDevice.startApp prints warning message if discovery takes longer than configured timeout for wired device', () async {
    final FileSystem fileSystem = MemoryFileSystem.test();
    final BufferLogger logger = BufferLogger.test();
    final CompleterIOSink stdin = CompleterIOSink();
    final Completer<void> completer = Completer<void>();
    final FakeProcessManager processManager = FakeProcessManager.list(<FakeCommand>[
      attachDebuggerCommand(stdin: stdin, completer: completer),
    ]);
    final IOSDevice device = setUpIOSDevice(
      processManager: processManager,
      fileSystem: fileSystem,
      logger: logger,
    );
    final IOSApp iosApp = PrebuiltIOSApp(
      projectBundleId: 'app',
      bundleName: 'Runner',
      uncompressedBundle: fileSystem.currentDirectory,
      applicationPackage: fileSystem.currentDirectory,
    );
    final FakeDeviceLogReader deviceLogReader = FakeDeviceLogReader();

    device.portForwarder = const NoOpDevicePortForwarder();
    device.setLogReader(iosApp, deviceLogReader);

    // Start writing messages to the log reader.
    deviceLogReader.addLine('Foo');
    deviceLogReader.addLine('The Dart VM service is listening on http://127.0.0.1:456');

    final LaunchResult launchResult = await device.startApp(iosApp,
      prebuiltApplication: true,
      debuggingOptions: DebuggingOptions.enabled(BuildInfo.debug),
      platformArgs: <String, dynamic>{},
      discoveryTimeout: Duration.zero,
    );

    expect(launchResult.started, true);
    expect(launchResult.hasVmService, true);
    expect(await device.stopApp(iosApp), false);
<<<<<<< HEAD
    expect(logger.errorText, contains('iOS VmService not discovered after 30 seconds. This is taking much longer than expected...'));
=======
    expect(logger.errorText, contains('The Dart VM Service was not discovered after 30 seconds. This is taking much longer than expected...'));
>>>>>>> 2c34a88e
    expect(utf8.decoder.convert(stdin.writes.first), contains('process interrupt'));
    completer.complete();
    expect(processManager, hasNoRemainingExpectations);
  });

  testUsingContext('IOSDevice.startApp prints warning message if discovery takes longer than configured timeout for wireless device', () async {
    final FileSystem fileSystem = MemoryFileSystem.test();
    final BufferLogger logger = BufferLogger.test();
    final CompleterIOSink stdin = CompleterIOSink();
    final Completer<void> completer = Completer<void>();
    final FakeProcessManager processManager = FakeProcessManager.list(<FakeCommand>[
      attachDebuggerCommand(stdin: stdin, completer: completer, isNetworkDevice: true),
    ]);
    final IOSDevice device = setUpIOSDevice(
      processManager: processManager,
      fileSystem: fileSystem,
      logger: logger,
      interfaceType: IOSDeviceConnectionInterface.network,
    );
    final IOSApp iosApp = PrebuiltIOSApp(
      projectBundleId: 'app',
      bundleName: 'Runner',
      uncompressedBundle: fileSystem.currentDirectory,
      applicationPackage: fileSystem.currentDirectory,
    );
    final FakeDeviceLogReader deviceLogReader = FakeDeviceLogReader();

    device.portForwarder = const NoOpDevicePortForwarder();
    device.setLogReader(iosApp, deviceLogReader);

    // Start writing messages to the log reader.
    deviceLogReader.addLine('Foo');
    deviceLogReader.addLine('The Dart VM service is listening on http://127.0.0.1:456');

    final LaunchResult launchResult = await device.startApp(iosApp,
      prebuiltApplication: true,
      debuggingOptions: DebuggingOptions.enabled(BuildInfo.debug),
      platformArgs: <String, dynamic>{},
      discoveryTimeout: Duration.zero,
    );

    expect(launchResult.started, true);
    expect(launchResult.hasObservatory, true);
    expect(await device.stopApp(iosApp), false);
    expect(logger.errorText, contains('The Dart VM Service was not discovered after 45 seconds. This is taking much longer than expected...'));
    expect(logger.errorText, contains('Click "Allow" to the prompt asking if you would like to find and connect devices on your local network.'));
    completer.complete();
    expect(processManager, hasNoRemainingExpectations);
  }, overrides: <Type, Generator>{
    MDnsVmServiceDiscovery: () => FakeMDnsVmServiceDiscovery(),
  });

  testWithoutContext('IOSDevice.startApp succeeds in release mode', () async {
    final FileSystem fileSystem = MemoryFileSystem.test();
    final FakeProcessManager processManager = FakeProcessManager.list(<FakeCommand>[
      kLaunchReleaseCommand,
    ]);
    final IOSDevice device = setUpIOSDevice(
      processManager: processManager,
      fileSystem: fileSystem,
    );
    final IOSApp iosApp = PrebuiltIOSApp(
      projectBundleId: 'app',
      bundleName: 'Runner',
      uncompressedBundle: fileSystem.currentDirectory,
      applicationPackage: fileSystem.currentDirectory,
    );

    final LaunchResult launchResult = await device.startApp(iosApp,
      prebuiltApplication: true,
      debuggingOptions: DebuggingOptions.disabled(BuildInfo.release),
      platformArgs: <String, dynamic>{},
    );

    expect(launchResult.started, true);
    expect(launchResult.hasVmService, false);
    expect(await device.stopApp(iosApp), false);
    expect(processManager, hasNoRemainingExpectations);
  });

  testWithoutContext('IOSDevice.startApp forwards all supported debugging options', () async {
    final FileSystem fileSystem = MemoryFileSystem.test();
    final FakeProcessManager processManager = FakeProcessManager.list(<FakeCommand>[
      FakeCommand(
        command: <String>[
          'script',
          '-t',
          '0',
          '/dev/null',
          'HostArtifact.iosDeploy',
          '--id',
          '123',
          '--bundle',
          '/',
          '--debug',
          '--no-wifi',
          // The arguments below are determined by what is passed into
          // the debugging options argument to startApp.
          '--args',
          <String>[
            '--enable-dart-profiling',
            '--disable-service-auth-codes',
            '--disable-vm-service-publication',
            '--start-paused',
            '--dart-flags="--foo,--null_assertions"',
            '--use-test-fonts',
            '--enable-checked-mode',
            '--verify-entry-points',
            '--enable-software-rendering',
            '--trace-systrace',
            '--skia-deterministic-rendering',
            '--trace-skia',
            '--trace-allowlist="foo"',
            '--trace-skia-allowlist="skia.a,skia.b"',
            '--endless-trace-buffer',
            '--dump-skp-on-shader-compilation',
            '--verbose-logging',
            '--cache-sksl',
            '--purge-persistent-cache',
            '--enable-impeller',
          ].join(' '),
        ],
        environment: const <String, String>{
          'PATH': '/usr/bin:null',
          'DYLD_LIBRARY_PATH': '/path/to/libraries',
        },
        stdout: '(lldb)     run\nsuccess',
      ),
    ]);
    final IOSDevice device = setUpIOSDevice(
      sdkVersion: '13.3',
      processManager: processManager,
      fileSystem: fileSystem,
    );
    final IOSApp iosApp = PrebuiltIOSApp(
      projectBundleId: 'app',
      bundleName: 'Runner',
      uncompressedBundle: fileSystem.currentDirectory,
      applicationPackage: fileSystem.currentDirectory,
    );
    final FakeDeviceLogReader deviceLogReader = FakeDeviceLogReader();

    device.portForwarder = const NoOpDevicePortForwarder();
    device.setLogReader(iosApp, deviceLogReader);

    // Start writing messages to the log reader.
    Timer.run(() {
      deviceLogReader.addLine('The Dart VM service is listening on http://127.0.0.1:1234');
    });

    final LaunchResult launchResult = await device.startApp(iosApp,
      prebuiltApplication: true,
      debuggingOptions: DebuggingOptions.enabled(
        BuildInfo.debug,
        startPaused: true,
        disableServiceAuthCodes: true,
        disablePortPublication: true,
        dartFlags: '--foo',
        useTestFonts: true,
        enableSoftwareRendering: true,
        skiaDeterministicRendering: true,
        traceSkia: true,
        traceAllowlist: 'foo',
        traceSkiaAllowlist: 'skia.a,skia.b',
        traceSystrace: true,
        endlessTraceBuffer: true,
        dumpSkpOnShaderCompilation: true,
        cacheSkSL: true,
        purgePersistentCache: true,
        verboseSystemLogs: true,
        nullAssertions: true,
        enableImpeller: true,
      ),
      platformArgs: <String, dynamic>{},
    );

    expect(launchResult.started, true);
    expect(await device.stopApp(iosApp), false);
    expect(processManager, hasNoRemainingExpectations);
  });

  testWithoutContext('startApp using route', () async {
    final FileSystem fileSystem = MemoryFileSystem.test();
    final FakeProcessManager processManager = FakeProcessManager.list(<FakeCommand>[
      FakeCommand(
        command: <String>[
          'script',
          '-t',
          '0',
          '/dev/null',
          'HostArtifact.iosDeploy',
          '--id',
          '123',
          '--bundle',
          '/',
          '--debug',
          '--no-wifi',
          '--args',
          <String>[
            '--enable-dart-profiling',
            '--enable-checked-mode',
            '--verify-entry-points',
            // The --route argument below is determined by what is passed into
            // route argument to startApp.
            '--route=/animation',
          ].join(' '),
        ],
        environment: const <String, String>{
          'PATH': '/usr/bin:null',
          'DYLD_LIBRARY_PATH': '/path/to/libraries',
        },
        stdout: '(lldb)     run\nsuccess',
      ),
    ]);
    final IOSDevice device = setUpIOSDevice(
      sdkVersion: '13.3',
      processManager: processManager,
      fileSystem: fileSystem,
    );
    final IOSApp iosApp = PrebuiltIOSApp(
      projectBundleId: 'app',
      bundleName: 'Runner',
      uncompressedBundle: fileSystem.currentDirectory,
      applicationPackage: fileSystem.currentDirectory,
    );
    final FakeDeviceLogReader deviceLogReader = FakeDeviceLogReader();

    device.portForwarder = const NoOpDevicePortForwarder();
    device.setLogReader(iosApp, deviceLogReader);

    // Start writing messages to the log reader.
    Timer.run(() {
      deviceLogReader.addLine('The Dart VM service is listening on http://127.0.0.1:1234');
    });

    final LaunchResult launchResult = await device.startApp(iosApp,
      prebuiltApplication: true,
      debuggingOptions: DebuggingOptions.enabled(
        BuildInfo.debug,
      ),
      platformArgs: <String, dynamic>{},
      route: '/animation',
    );

    expect(launchResult.started, true);
    expect(await device.stopApp(iosApp), false);
    expect(processManager, hasNoRemainingExpectations);
  });

  testWithoutContext('startApp using trace-startup', () async {
    final FileSystem fileSystem = MemoryFileSystem.test();
    final FakeProcessManager processManager = FakeProcessManager.list(<FakeCommand>[
      FakeCommand(
        command: <String>[
          'script',
          '-t',
          '0',
          '/dev/null',
          'HostArtifact.iosDeploy',
          '--id',
          '123',
          '--bundle',
          '/',
          '--debug',
          '--no-wifi',
          '--args',
          <String>[
            '--enable-dart-profiling',
            '--enable-checked-mode',
            '--verify-entry-points',
            // The --trace-startup argument below is determined by what is passed into
            // platformArgs argument to startApp.
            '--trace-startup',
          ].join(' '),
        ],
        environment: const <String, String>{
          'PATH': '/usr/bin:null',
          'DYLD_LIBRARY_PATH': '/path/to/libraries',
        },
        stdout: '(lldb)     run\nsuccess',
      ),
    ]);
    final IOSDevice device = setUpIOSDevice(
      sdkVersion: '13.3',
      processManager: processManager,
      fileSystem: fileSystem,
    );
    final IOSApp iosApp = PrebuiltIOSApp(
      projectBundleId: 'app',
      bundleName: 'Runner',
      uncompressedBundle: fileSystem.currentDirectory,
      applicationPackage: fileSystem.currentDirectory,
    );
    final FakeDeviceLogReader deviceLogReader = FakeDeviceLogReader();

    device.portForwarder = const NoOpDevicePortForwarder();
    device.setLogReader(iosApp, deviceLogReader);

    // Start writing messages to the log reader.
    Timer.run(() {
      deviceLogReader.addLine('The Dart VM service is listening on http://127.0.0.1:1234');
    });

    final LaunchResult launchResult = await device.startApp(iosApp,
      prebuiltApplication: true,
      debuggingOptions: DebuggingOptions.enabled(
        BuildInfo.debug,
      ),
      platformArgs: <String, dynamic>{
        'trace-startup': true,
      },
    );

    expect(launchResult.started, true);
    expect(await device.stopApp(iosApp), false);
    expect(processManager, hasNoRemainingExpectations);
  });
}

IOSDevice setUpIOSDevice({
  String sdkVersion = '13.0.1',
  FileSystem? fileSystem,
  Logger? logger,
  ProcessManager? processManager,
  IOSDeploy? iosDeploy,
  IOSDeviceConnectionInterface interfaceType = IOSDeviceConnectionInterface.usb,
}) {
  final Artifacts artifacts = Artifacts.test();
  final FakePlatform macPlatform = FakePlatform(
    operatingSystem: 'macos',
    environment: <String, String>{},
  );

  final Cache cache = Cache.test(
    platform: macPlatform,
    artifacts: <ArtifactSet>[
      FakeDyldEnvironmentArtifact(),
    ],
    processManager: FakeProcessManager.any(),
  );
  logger ??= BufferLogger.test();
  return IOSDevice('123',
    name: 'iPhone 1',
    sdkVersion: sdkVersion,
    fileSystem: fileSystem ?? MemoryFileSystem.test(),
    platform: macPlatform,
    iProxy: IProxy.test(logger: logger, processManager: processManager ?? FakeProcessManager.any()),
    logger: logger,
    iosDeploy: iosDeploy ??
        IOSDeploy(
          logger: logger,
          platform: macPlatform,
          processManager: processManager ?? FakeProcessManager.any(),
          artifacts: artifacts,
          cache: cache,
        ),
    iMobileDevice: IMobileDevice(
      logger: logger,
      processManager: processManager ?? FakeProcessManager.any(),
      artifacts: artifacts,
      cache: cache,
    ),
    cpuArchitecture: DarwinArch.arm64,
    interfaceType: interfaceType,
  );
}

class FakeDevicePortForwarder extends Fake implements DevicePortForwarder {
  bool disposed = false;

  @override
  Future<void> dispose() async {
    disposed = true;
  }
}

class FakeMDnsVmServiceDiscovery extends Fake implements MDnsVmServiceDiscovery {
  @override
  Future<Uri?> getVMServiceUriForLaunch(
    String applicationId,
    Device device, {
    bool usesIpv6 = false,
    int? hostVmservicePort,
    required int deviceVmservicePort,
    bool isNetworkDevice = false,
    Duration timeout = Duration.zero,
  }) async {
    return Uri.tryParse('http://0.0.0.0:1234');
  }
}<|MERGE_RESOLUTION|>--- conflicted
+++ resolved
@@ -232,11 +232,7 @@
     expect(launchResult.started, true);
     expect(launchResult.hasVmService, true);
     expect(await device.stopApp(iosApp), false);
-<<<<<<< HEAD
-    expect(logger.errorText, contains('iOS VmService not discovered after 30 seconds. This is taking much longer than expected...'));
-=======
     expect(logger.errorText, contains('The Dart VM Service was not discovered after 30 seconds. This is taking much longer than expected...'));
->>>>>>> 2c34a88e
     expect(utf8.decoder.convert(stdin.writes.first), contains('process interrupt'));
     completer.complete();
     expect(processManager, hasNoRemainingExpectations);
