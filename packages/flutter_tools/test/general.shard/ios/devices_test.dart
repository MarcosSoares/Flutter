// Copyright 2014 The Flutter Authors. All rights reserved.
// Use of this source code is governed by a BSD-style license that can be
// found in the LICENSE file.

import 'dart:async';

import 'package:flutter_tools/src/application_package.dart';
import 'package:flutter_tools/src/artifacts.dart';
import 'package:flutter_tools/src/base/io.dart';
import 'package:flutter_tools/src/base/logger.dart';
import 'package:flutter_tools/src/base/platform.dart';
import 'package:flutter_tools/src/build_info.dart';
import 'package:flutter_tools/src/cache.dart';
import 'package:flutter_tools/src/device.dart';
import 'package:flutter_tools/src/ios/devices.dart';
import 'package:flutter_tools/src/ios/ios_deploy.dart';
import 'package:flutter_tools/src/ios/ios_workflow.dart';
import 'package:flutter_tools/src/ios/mac.dart';
import 'package:flutter_tools/src/macos/xcode.dart';
import 'package:mockito/mockito.dart';

import '../../src/common.dart';
import '../../src/context.dart';
import '../../src/mocks.dart';

void main() {
  final FakePlatform macPlatform = FakePlatform(operatingSystem: 'macos');
  final FakePlatform linuxPlatform = FakePlatform(operatingSystem: 'linux');
  final FakePlatform windowsPlatform = FakePlatform(operatingSystem: 'windows');

  group('IOSDevice', () {
    final List<Platform> unsupportedPlatforms = <Platform>[linuxPlatform, windowsPlatform];
    Artifacts mockArtifacts;
    MockCache mockCache;
    Logger logger;
    IMobileDevice iMobileDevice;

    setUp(() {
      mockArtifacts = MockArtifacts();
      mockCache = MockCache();
      const MapEntry<String, String> dyLdLibEntry = MapEntry<String, String>('DYLD_LIBRARY_PATH', '/path/to/libs');
      when(mockCache.dyLdLibEntry).thenReturn(dyLdLibEntry);
      logger = BufferLogger.test();
      iMobileDevice = IMobileDevice(
        artifacts: mockArtifacts,
        cache: mockCache,
        logger: logger,
        processManager: FakeProcessManager.any(),
      );
    });

    testWithoutContext('successfully instantiates on Mac OS', () {
      IOSDevice(
        'device-123',
        artifacts: mockArtifacts,
        logger: logger,
        platform: macPlatform,
        iMobileDevice: iMobileDevice,
        name: 'iPhone 1',
        sdkVersion: '13.3',
        cpuArchitecture: DarwinArch.arm64,
<<<<<<< HEAD
        installationService: MockIOSInstallationService(),
=======
        interfaceType: IOSDeviceInterface.usb,
>>>>>>> 1d395c5e
      );
    });

    testWithoutContext('parses major version', () {
      expect(IOSDevice(
        'device-123',
        artifacts: mockArtifacts,
        logger: logger,
        platform: macPlatform,
        iMobileDevice: iMobileDevice,
        name: 'iPhone 1',
        cpuArchitecture: DarwinArch.arm64,
        sdkVersion: '1.0.0',
<<<<<<< HEAD
        installationService: MockIOSInstallationService(),
=======
        interfaceType: IOSDeviceInterface.usb,
>>>>>>> 1d395c5e
      ).majorSdkVersion, 1);
      expect(IOSDevice(
        'device-123',
        artifacts: mockArtifacts,
        logger: logger,
        platform: macPlatform,
        iMobileDevice: iMobileDevice,
        name: 'iPhone 1',
        cpuArchitecture: DarwinArch.arm64,
        sdkVersion: '13.1.1',
<<<<<<< HEAD
        installationService: MockIOSInstallationService(),
=======
        interfaceType: IOSDeviceInterface.usb,
>>>>>>> 1d395c5e
      ).majorSdkVersion, 13);
      expect(IOSDevice(
        'device-123',
        artifacts: mockArtifacts,
        logger: logger,
        platform: macPlatform,
        iMobileDevice: iMobileDevice,
        name: 'iPhone 1',
        cpuArchitecture: DarwinArch.arm64,
        sdkVersion: '10',
<<<<<<< HEAD
        installationService: MockIOSInstallationService(),
=======
        interfaceType: IOSDeviceInterface.usb,
>>>>>>> 1d395c5e
      ).majorSdkVersion, 10);
      expect(IOSDevice(
        'device-123',
        artifacts: mockArtifacts,
        logger: logger,
        platform: macPlatform,
        iMobileDevice: iMobileDevice,
        name: 'iPhone 1',
        cpuArchitecture: DarwinArch.arm64,
        sdkVersion: '0',
<<<<<<< HEAD
        installationService: MockIOSInstallationService(),
=======
        interfaceType: IOSDeviceInterface.usb,
>>>>>>> 1d395c5e
      ).majorSdkVersion, 0);
      expect(IOSDevice(
        'device-123',
        artifacts: mockArtifacts,
        logger: logger,
        platform: macPlatform,
        iMobileDevice: iMobileDevice,
        name: 'iPhone 1',
        cpuArchitecture: DarwinArch.arm64,
        sdkVersion: 'bogus',
<<<<<<< HEAD
        installationService: MockIOSInstallationService(),
=======
        interfaceType: IOSDeviceInterface.usb,
>>>>>>> 1d395c5e
      ).majorSdkVersion, 0);
    });

    for (final Platform platform in unsupportedPlatforms) {
      testWithoutContext('throws UnsupportedError exception if instantiated on ${platform.operatingSystem}', () {
        expect(
          () {
            IOSDevice(
              'device-123',
              artifacts: mockArtifacts,
              logger: logger,
              platform: platform,
              iMobileDevice: iMobileDevice,
              name: 'iPhone 1',
              sdkVersion: '13.3',
              cpuArchitecture: DarwinArch.arm64,
<<<<<<< HEAD
              installationService: MockIOSInstallationService(),
=======
              interfaceType: IOSDeviceInterface.usb,
>>>>>>> 1d395c5e
            );
          },
          throwsAssertionError,
        );
      });
    }

    group('.dispose()', () {
      IOSDevice device;
      MockIOSApp appPackage1;
      MockIOSApp appPackage2;
      IOSDeviceLogReader logReader1;
      IOSDeviceLogReader logReader2;
      MockProcess mockProcess1;
      MockProcess mockProcess2;
      MockProcess mockProcess3;
      IOSDevicePortForwarder portForwarder;
      ForwardedPort forwardedPort;
      Artifacts mockArtifacts;
      MockCache mockCache;
      Logger logger;

      IOSDevicePortForwarder createPortForwarder(
          ForwardedPort forwardedPort,
          IOSDevice device) {
        final IOSDevicePortForwarder portForwarder = IOSDevicePortForwarder(
          dyLdLibEntry: mockCache.dyLdLibEntry,
          id: device.id,
          iproxyPath: mockArtifacts.getArtifactPath(Artifact.iproxy, platform: TargetPlatform.ios),
          logger: logger,
          processManager: FakeProcessManager.any(),
        );
        portForwarder.addForwardedPorts(<ForwardedPort>[forwardedPort]);
        return portForwarder;
      }

      IOSDeviceLogReader createLogReader(
          IOSDevice device,
          IOSApp appPackage,
          Process process) {
        final IOSDeviceLogReader logReader = IOSDeviceLogReader.create(
          device: device,
          app: appPackage,
          iMobileDevice: null, // not used by this test.
        );
        logReader.idevicesyslogProcess = process;
        return logReader;
      }

      setUp(() {
        appPackage1 = MockIOSApp();
        appPackage2 = MockIOSApp();
        when(appPackage1.name).thenReturn('flutterApp1');
        when(appPackage2.name).thenReturn('flutterApp2');
        mockProcess1 = MockProcess();
        mockProcess2 = MockProcess();
        mockProcess3 = MockProcess();
        forwardedPort = ForwardedPort.withContext(123, 456, mockProcess3);
        mockArtifacts = MockArtifacts();
        mockCache = MockCache();
      });

      testWithoutContext('kills all log readers & port forwarders', () async {
        device = IOSDevice(
          '123',
          artifacts: mockArtifacts,
          logger: logger,
          platform: macPlatform,
          iMobileDevice: iMobileDevice,
          name: 'iPhone 1',
          sdkVersion: '13.3',
          cpuArchitecture: DarwinArch.arm64,
<<<<<<< HEAD
          installationService: MockIOSInstallationService(),
=======
          interfaceType: IOSDeviceInterface.usb,
>>>>>>> 1d395c5e
        );
        logReader1 = createLogReader(device, appPackage1, mockProcess1);
        logReader2 = createLogReader(device, appPackage2, mockProcess2);
        portForwarder = createPortForwarder(forwardedPort, device);
        device.setLogReader(appPackage1, logReader1);
        device.setLogReader(appPackage2, logReader2);
        device.portForwarder = portForwarder;

        await device.dispose();

        verify(mockProcess1.kill());
        verify(mockProcess2.kill());
        verify(mockProcess3.kill());
      });
    });
  });

  group('pollingGetDevices', () {
    MockXcdevice mockXcdevice;
    MockArtifacts mockArtifacts;
    MockCache mockCache;
    FakeProcessManager fakeProcessManager;
    Logger logger;
    IMobileDevice iMobileDevice;
    IOSWorkflow mockIosWorkflow;

    setUp(() {
      mockXcdevice = MockXcdevice();
      mockArtifacts = MockArtifacts();
      mockCache = MockCache();
      logger = BufferLogger.test();
      mockIosWorkflow = MockIOSWorkflow();
      fakeProcessManager = FakeProcessManager.any();
      iMobileDevice = IMobileDevice(
        artifacts: mockArtifacts,
        cache: mockCache,
        processManager: fakeProcessManager,
        logger: logger,
      );
    });

    final List<Platform> unsupportedPlatforms = <Platform>[linuxPlatform, windowsPlatform];
    for (final Platform unsupportedPlatform in unsupportedPlatforms) {
      testWithoutContext('throws Unsupported Operation exception on ${unsupportedPlatform.operatingSystem}', () async {
        final IOSDevices iosDevices = IOSDevices(
          platform: unsupportedPlatform,
          xcdevice: mockXcdevice,
          iosWorkflow: mockIosWorkflow,
        );
        when(mockXcdevice.isInstalled).thenReturn(false);
        expect(
            () async { await iosDevices.pollingGetDevices(); },
            throwsA(isA<UnsupportedError>()),
        );
      });
    }

    testWithoutContext('returns attached devices', () async {
      final IOSDevices iosDevices = IOSDevices(
        platform: macPlatform,
        xcdevice: mockXcdevice,
        iosWorkflow: mockIosWorkflow,
      );
      when(mockXcdevice.isInstalled).thenReturn(true);

      final IOSDevice device = IOSDevice(
        'd83d5bc53967baa0ee18626ba87b6254b2ab5418',
        name: 'Paired iPhone',
        sdkVersion: '13.3',
        cpuArchitecture: DarwinArch.arm64,
        artifacts: mockArtifacts,
        iMobileDevice: iMobileDevice,
        logger: logger,
        platform: macPlatform,
<<<<<<< HEAD
        installationService: MockIOSInstallationService(),
=======
        fileSystem: MemoryFileSystem.test(),
        interfaceType: IOSDeviceInterface.usb,
>>>>>>> 1d395c5e
      );
      when(mockXcdevice.getAvailableIOSDevices())
          .thenAnswer((Invocation invocation) => Future<List<IOSDevice>>.value(<IOSDevice>[device]));

      final List<Device> devices = await iosDevices.pollingGetDevices();
      expect(devices, hasLength(1));
      expect(identical(devices.first, device), isTrue);
    });
  });

  group('getDiagnostics', () {
    MockXcdevice mockXcdevice;
    IOSWorkflow mockIosWorkflow;

    setUp(() {
      mockXcdevice = MockXcdevice();
      mockIosWorkflow = MockIOSWorkflow();
    });

    final List<Platform> unsupportedPlatforms = <Platform>[linuxPlatform, windowsPlatform];
    for (final Platform unsupportedPlatform in unsupportedPlatforms) {
      testWithoutContext('throws returns platform diagnostic exception on ${unsupportedPlatform.operatingSystem}', () async {
        final IOSDevices iosDevices = IOSDevices(
          platform: unsupportedPlatform,
          xcdevice: mockXcdevice,
          iosWorkflow: mockIosWorkflow,
        );
        when(mockXcdevice.isInstalled).thenReturn(false);
        expect((await iosDevices.getDiagnostics()).first, 'Control of iOS devices or simulators only supported on macOS.');
      });
    }

    testWithoutContext('returns diagnostics', () async {
      final IOSDevices iosDevices = IOSDevices(
        platform: macPlatform,
        xcdevice: mockXcdevice,
        iosWorkflow: mockIosWorkflow,
      );
      when(mockXcdevice.isInstalled).thenReturn(true);
      when(mockXcdevice.getDiagnostics())
          .thenAnswer((Invocation invocation) => Future<List<String>>.value(<String>['Generic pairing error']));

      final List<String> diagnostics = await iosDevices.getDiagnostics();
      expect(diagnostics, hasLength(1));
      expect(diagnostics.first, 'Generic pairing error');
    });
  });
}

class MockIOSApp extends Mock implements IOSApp {}
class MockArtifacts extends Mock implements Artifacts {}
class MockCache extends Mock implements Cache {}
class MockIMobileDevice extends Mock implements IMobileDevice {}
class MockIOSDeploy extends Mock implements IOSDeploy {}
class MockIOSWorkflow extends Mock implements IOSWorkflow {}
class MockXcdevice extends Mock implements XCDevice {}
class MockIOSInstallationService extends Mock implements IOSInstallationService {}<|MERGE_RESOLUTION|>--- conflicted
+++ resolved
@@ -59,11 +59,8 @@
         name: 'iPhone 1',
         sdkVersion: '13.3',
         cpuArchitecture: DarwinArch.arm64,
-<<<<<<< HEAD
-        installationService: MockIOSInstallationService(),
-=======
-        interfaceType: IOSDeviceInterface.usb,
->>>>>>> 1d395c5e
+        installationService: MockIOSInstallationService(),
+        interfaceType: IOSDeviceInterface.usb,
       );
     });
 
@@ -77,11 +74,8 @@
         name: 'iPhone 1',
         cpuArchitecture: DarwinArch.arm64,
         sdkVersion: '1.0.0',
-<<<<<<< HEAD
-        installationService: MockIOSInstallationService(),
-=======
-        interfaceType: IOSDeviceInterface.usb,
->>>>>>> 1d395c5e
+        installationService: MockIOSInstallationService(),
+        interfaceType: IOSDeviceInterface.usb,
       ).majorSdkVersion, 1);
       expect(IOSDevice(
         'device-123',
@@ -92,11 +86,8 @@
         name: 'iPhone 1',
         cpuArchitecture: DarwinArch.arm64,
         sdkVersion: '13.1.1',
-<<<<<<< HEAD
-        installationService: MockIOSInstallationService(),
-=======
-        interfaceType: IOSDeviceInterface.usb,
->>>>>>> 1d395c5e
+        installationService: MockIOSInstallationService(),
+        interfaceType: IOSDeviceInterface.usb,
       ).majorSdkVersion, 13);
       expect(IOSDevice(
         'device-123',
@@ -107,11 +98,8 @@
         name: 'iPhone 1',
         cpuArchitecture: DarwinArch.arm64,
         sdkVersion: '10',
-<<<<<<< HEAD
-        installationService: MockIOSInstallationService(),
-=======
-        interfaceType: IOSDeviceInterface.usb,
->>>>>>> 1d395c5e
+        installationService: MockIOSInstallationService(),
+        interfaceType: IOSDeviceInterface.usb,
       ).majorSdkVersion, 10);
       expect(IOSDevice(
         'device-123',
@@ -122,11 +110,8 @@
         name: 'iPhone 1',
         cpuArchitecture: DarwinArch.arm64,
         sdkVersion: '0',
-<<<<<<< HEAD
-        installationService: MockIOSInstallationService(),
-=======
-        interfaceType: IOSDeviceInterface.usb,
->>>>>>> 1d395c5e
+        installationService: MockIOSInstallationService(),
+        interfaceType: IOSDeviceInterface.usb,
       ).majorSdkVersion, 0);
       expect(IOSDevice(
         'device-123',
@@ -137,11 +122,8 @@
         name: 'iPhone 1',
         cpuArchitecture: DarwinArch.arm64,
         sdkVersion: 'bogus',
-<<<<<<< HEAD
-        installationService: MockIOSInstallationService(),
-=======
-        interfaceType: IOSDeviceInterface.usb,
->>>>>>> 1d395c5e
+        installationService: MockIOSInstallationService(),
+        interfaceType: IOSDeviceInterface.usb,
       ).majorSdkVersion, 0);
     });
 
@@ -158,11 +140,8 @@
               name: 'iPhone 1',
               sdkVersion: '13.3',
               cpuArchitecture: DarwinArch.arm64,
-<<<<<<< HEAD
               installationService: MockIOSInstallationService(),
-=======
               interfaceType: IOSDeviceInterface.usb,
->>>>>>> 1d395c5e
             );
           },
           throwsAssertionError,
@@ -235,11 +214,8 @@
           name: 'iPhone 1',
           sdkVersion: '13.3',
           cpuArchitecture: DarwinArch.arm64,
-<<<<<<< HEAD
           installationService: MockIOSInstallationService(),
-=======
           interfaceType: IOSDeviceInterface.usb,
->>>>>>> 1d395c5e
         );
         logReader1 = createLogReader(device, appPackage1, mockProcess1);
         logReader2 = createLogReader(device, appPackage2, mockProcess2);
@@ -314,12 +290,8 @@
         iMobileDevice: iMobileDevice,
         logger: logger,
         platform: macPlatform,
-<<<<<<< HEAD
-        installationService: MockIOSInstallationService(),
-=======
-        fileSystem: MemoryFileSystem.test(),
-        interfaceType: IOSDeviceInterface.usb,
->>>>>>> 1d395c5e
+        installationService: MockIOSInstallationService(),
+        interfaceType: IOSDeviceInterface.usb,
       );
       when(mockXcdevice.getAvailableIOSDevices())
           .thenAnswer((Invocation invocation) => Future<List<IOSDevice>>.value(<IOSDevice>[device]));
