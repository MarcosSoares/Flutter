--- conflicted
+++ resolved
@@ -101,11 +101,7 @@
     webResources.childFile('index.html')
         .createSync(recursive: true);
     environment.buildDir.childFile('main.dart.js').createSync();
-<<<<<<< HEAD
-    await const WebReleaseBundle(WebRendererMode.autoDetect, false).build(environment);
-=======
     await const WebReleaseBundle(WebRendererMode.autoDetect, isWasm: false).build(environment);
->>>>>>> b2fc5f97
 
     expect(environment.outputDir.childFile('version.json'), exists);
   }));
