// Copyright 2014 The Flutter Authors. All rights reserved.
// Use of this source code is governed by a BSD-style license that can be
// found in the LICENSE file.

import 'package:args/command_runner.dart';
import 'package:flutter_tools/src/artifacts.dart';
import 'package:flutter_tools/src/base/file_system.dart';
import 'package:flutter_tools/src/build_system/build_system.dart';
import 'package:flutter_tools/src/cache.dart';
import 'package:flutter_tools/src/commands/assemble.dart';
import 'package:flutter_tools/src/runner/flutter_command_runner.dart';
import 'package:mockito/mockito.dart';
import 'package:flutter_tools/src/globals.dart' as globals;

import '../../src/common.dart';
import '../../src/context.dart';
import '../../src/testbed.dart';

void main() {
  FlutterCommandRunner.initFlutterRoot();
  Cache.disableLocking();
  final Testbed testbed = Testbed(overrides: <Type, Generator>{
    BuildSystem: ()  => MockBuildSystem(),
    Cache: () => FakeCache(),
  });

  testbed.test('flutter assemble can run a build', () async {
    when(globals.buildSystem.build(any, any, buildSystemConfig: anyNamed('buildSystemConfig')))
      .thenAnswer((Invocation invocation) async {
        return BuildResult(success: true);
      });
    final CommandRunner<void> commandRunner = createTestCommandRunner(AssembleCommand());
    await commandRunner.run(<String>['assemble', '-o Output', 'debug_macos_bundle_flutter_assets']);

    expect(testLogger.traceText, contains('build succeeded.'));
  });

  testbed.test('flutter assemble can parse defines whose values contain =', () async {
    when(globals.buildSystem.build(any, any, buildSystemConfig: anyNamed('buildSystemConfig')))
      .thenAnswer((Invocation invocation) async {
        expect((invocation.positionalArguments[1] as Environment).defines, containsPair('FooBar', 'fizz=2'));
        return BuildResult(success: true);
      });
    final CommandRunner<void> commandRunner = createTestCommandRunner(AssembleCommand());
    await commandRunner.run(<String>['assemble', '-o Output', '-dFooBar=fizz=2', 'debug_macos_bundle_flutter_assets']);

    expect(testLogger.traceText, contains('build succeeded.'));
  });

  testbed.test('flutter assemble can parse inputs', () async {
    when(globals.buildSystem.build(any, any, buildSystemConfig: anyNamed('buildSystemConfig')))
      .thenAnswer((Invocation invocation) async {
        expect((invocation.positionalArguments[1] as Environment).inputs, containsPair('Foo', 'Bar.txt'));
        return BuildResult(success: true);
      });
    final CommandRunner<void> commandRunner = createTestCommandRunner(AssembleCommand());
    await commandRunner.run(<String>['assemble', '-o Output', '-iFoo=Bar.txt', 'debug_macos_bundle_flutter_assets']);

    expect(testLogger.traceText, contains('build succeeded.'));
  });

  testbed.test('flutter assemble throws ToolExit if not provided with output', () async {
    when(globals.buildSystem.build(any, any, buildSystemConfig: anyNamed('buildSystemConfig')))
      .thenAnswer((Invocation invocation) async {
        return BuildResult(success: true);
      });
    final CommandRunner<void> commandRunner = createTestCommandRunner(AssembleCommand());

    expect(commandRunner.run(<String>['assemble', 'debug_macos_bundle_flutter_assets']),
      throwsToolExit());
  });

  testbed.test('flutter assemble throws ToolExit if called with non-existent rule', () async {
    when(globals.buildSystem.build(any, any, buildSystemConfig: anyNamed('buildSystemConfig')))
      .thenAnswer((Invocation invocation) async {
        return BuildResult(success: true);
      });
    final CommandRunner<void> commandRunner = createTestCommandRunner(AssembleCommand());

    expect(commandRunner.run(<String>['assemble', '-o Output', 'undefined']),
      throwsToolExit());
  });

  testbed.test('flutter assemble does not log stack traces during build failure', () async {
    final StackTrace testStackTrace = StackTrace.current;
    when(globals.buildSystem.build(any, any, buildSystemConfig: anyNamed('buildSystemConfig')))
      .thenAnswer((Invocation invocation) async {
        return BuildResult(success: false, exceptions: <String, ExceptionMeasurement>{
          'hello': ExceptionMeasurement('hello', 'bar', testStackTrace),
        });
      });
    final CommandRunner<void> commandRunner = createTestCommandRunner(AssembleCommand());

    await expectLater(commandRunner.run(<String>['assemble', '-o Output', 'debug_macos_bundle_flutter_assets']),
      throwsToolExit());
    expect(testLogger.errorText, contains('bar'));
    expect(testLogger.errorText, isNot(contains(testStackTrace.toString())));
  });

<<<<<<< HEAD
  testbed.test('Does not inject engine revision with local-engine', () async {
    Environment environment;
    when(globals.buildSystem.build(any, any, buildSystemConfig: anyNamed('buildSystemConfig')))
      .thenAnswer((Invocation invocation) async {
        environment = invocation.positionalArguments[1] as Environment;
        return BuildResult(success: true);
      });
    final CommandRunner<void> commandRunner = createTestCommandRunner(AssembleCommand());
    await commandRunner.run(<String>['assemble', '-o Output', 'debug_macos_bundle_flutter_assets']);

    expect(environment.engineVersion, isNull);
  }, overrides: <Type, Generator>{
    Artifacts: () => MockLocalEngineArtifacts()
  });

  testbed.test('Only writes input and output files when the values change', () async {
=======
  testbed.test('flutter assemble only writes input and output files when the values change', () async {
>>>>>>> 4b98c056
    when(globals.buildSystem.build(any, any, buildSystemConfig: anyNamed('buildSystemConfig')))
      .thenAnswer((Invocation invocation) async {
        return BuildResult(
          success: true,
          inputFiles: <File>[globals.fs.file('foo')..createSync()],
          outputFiles: <File>[globals.fs.file('bar')..createSync()],
        );
      });

    final CommandRunner<void> commandRunner = createTestCommandRunner(AssembleCommand());
    await commandRunner.run(<String>[
      'assemble',
      '-o Output',
      '--build-outputs=outputs',
      '--build-inputs=inputs',
      'debug_macos_bundle_flutter_assets',
    ]);

    final File inputs = globals.fs.file('inputs');
    final File outputs = globals.fs.file('outputs');
    expect(inputs.readAsStringSync(), contains('foo'));
    expect(outputs.readAsStringSync(), contains('bar'));

    final DateTime theDistantPast = DateTime(1991, 8, 23);
    inputs.setLastModifiedSync(theDistantPast);
    outputs.setLastModifiedSync(theDistantPast);
    await commandRunner.run(<String>[
      'assemble',
      '-o Output',
      '--build-outputs=outputs',
      '--build-inputs=inputs',
      'debug_macos_bundle_flutter_assets',
    ]);

    expect(inputs.lastModifiedSync(), theDistantPast);
    expect(outputs.lastModifiedSync(), theDistantPast);

    when(globals.buildSystem.build(any, any, buildSystemConfig: anyNamed('buildSystemConfig')))
      .thenAnswer((Invocation invocation) async {
        return BuildResult(
          success: true,
          inputFiles: <File>[globals.fs.file('foo'), globals.fs.file('fizz')..createSync()],
          outputFiles: <File>[globals.fs.file('bar'), globals.fs.file(globals.fs.path.join('.dart_tool', 'fizz2'))..createSync(recursive: true)]);
      });
    await commandRunner.run(<String>[
      'assemble',
      '-o Output',
      '--build-outputs=outputs',
      '--build-inputs=inputs',
      'debug_macos_bundle_flutter_assets',
    ]);

    expect(inputs.readAsStringSync(), contains('foo'));
    expect(inputs.readAsStringSync(), contains('fizz'));
    expect(inputs.lastModifiedSync(), isNot(theDistantPast));
  });
}

class MockBuildSystem extends Mock implements BuildSystem {}
class MockLocalEngineArtifacts extends Mock implements LocalEngineArtifacts {}<|MERGE_RESOLUTION|>--- conflicted
+++ resolved
@@ -97,8 +97,7 @@
     expect(testLogger.errorText, isNot(contains(testStackTrace.toString())));
   });
 
-<<<<<<< HEAD
-  testbed.test('Does not inject engine revision with local-engine', () async {
+  testbed.test('flutter assemble does not inject engine revision with local-engine', () async {
     Environment environment;
     when(globals.buildSystem.build(any, any, buildSystemConfig: anyNamed('buildSystemConfig')))
       .thenAnswer((Invocation invocation) async {
@@ -113,10 +112,7 @@
     Artifacts: () => MockLocalEngineArtifacts()
   });
 
-  testbed.test('Only writes input and output files when the values change', () async {
-=======
   testbed.test('flutter assemble only writes input and output files when the values change', () async {
->>>>>>> 4b98c056
     when(globals.buildSystem.build(any, any, buildSystemConfig: anyNamed('buildSystemConfig')))
       .thenAnswer((Invocation invocation) async {
         return BuildResult(
