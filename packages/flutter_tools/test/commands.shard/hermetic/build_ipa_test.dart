// Copyright 2014 The Flutter Authors. All rights reserved.
// Use of this source code is governed by a BSD-style license that can be
// found in the LICENSE file.

import 'dart:typed_data';

import 'package:args/command_runner.dart';
import 'package:file/memory.dart';
import 'package:flutter_tools/src/artifacts.dart';
import 'package:flutter_tools/src/base/file_system.dart';
import 'package:flutter_tools/src/base/logger.dart';
import 'package:flutter_tools/src/base/platform.dart';
import 'package:flutter_tools/src/base/process.dart';
import 'package:flutter_tools/src/build_system/build_system.dart';
import 'package:flutter_tools/src/cache.dart';
import 'package:flutter_tools/src/commands/build.dart';
import 'package:flutter_tools/src/commands/build_ios.dart';
import 'package:flutter_tools/src/ios/plist_parser.dart';
import 'package:flutter_tools/src/ios/xcodeproj.dart';
import 'package:flutter_tools/src/reporting/reporting.dart';
import 'package:test/fake.dart';
import 'package:unified_analytics/unified_analytics.dart';

import '../../general.shard/ios/xcresult_test_data.dart';
import '../../src/common.dart';
import '../../src/context.dart';
import '../../src/fake_process_manager.dart';
import '../../src/fakes.dart';
import '../../src/test_build_system.dart';
import '../../src/test_flutter_command_runner.dart';

class FakeXcodeProjectInterpreterWithBuildSettings extends FakeXcodeProjectInterpreter {
  FakeXcodeProjectInterpreterWithBuildSettings({ this.overrides = const <String, String>{} });

  final Map<String, String> overrides;

  @override
  Future<Map<String, String>> getBuildSettings(
    String projectPath, {
    XcodeProjectBuildContext? buildContext,
    Duration timeout = const Duration(minutes: 1),
  }) async {
    return <String, String>{
      ...overrides,
      'PRODUCT_BUNDLE_IDENTIFIER': 'io.flutter.someProject',
      'DEVELOPMENT_TEAM': 'abc',
    };
  }
}

final Platform macosPlatform = FakePlatform(
  operatingSystem: 'macos',
  environment: <String, String>{
    'FLUTTER_ROOT': '/',
    'HOME': '/',
  }
);
final Platform notMacosPlatform = FakePlatform(
  environment: <String, String>{
    'FLUTTER_ROOT': '/',
  }
);

class FakePlistUtils extends Fake implements PlistParser {
  final Map<String, Map<String, Object>> fileContents = <String, Map<String, Object>>{};

  @override
  T? getValueFromFile<T>(String plistFilePath, String key) {
    final Map<String, Object>? plistFile = fileContents[plistFilePath];
    return plistFile == null ? null : plistFile[key] as T?;
  }
}

void main() {
  late FileSystem fileSystem;
  late TestUsage usage;
  late FakeProcessManager fakeProcessManager;
  late ProcessUtils processUtils;
  late FakePlistUtils plistUtils;
  late BufferLogger logger;
  late Artifacts artifacts;
  late FakeAnalytics fakeAnalytics;

  setUpAll(() {
    Cache.disableLocking();
  });

  setUp(() {
    fileSystem = MemoryFileSystem.test();
    artifacts = Artifacts.test(fileSystem: fileSystem);
    usage = TestUsage();
    fakeProcessManager = FakeProcessManager.empty();
    logger = BufferLogger.test();
    processUtils = ProcessUtils(
      logger: logger,
      processManager: fakeProcessManager,
    );
    plistUtils = FakePlistUtils();
    fakeAnalytics = getInitializedFakeAnalyticsInstance(
      fs: fileSystem,
      fakeFlutterVersion: FakeFlutterVersion(),
    );
  });

  // Sets up the minimal mock project files necessary to look like a Flutter project.
  void createCoreMockProjectFiles() {
    fileSystem.file('pubspec.yaml').createSync();
    fileSystem.file('.packages').createSync();
    fileSystem.file(fileSystem.path.join('lib', 'main.dart')).createSync(recursive: true);
  }

  // Sets up the minimal mock project files necessary for iOS builds to succeed.
  void createMinimalMockProjectFiles() {
    fileSystem.directory(fileSystem.path.join('ios', 'Runner.xcodeproj')).createSync(recursive: true);
    fileSystem.directory(fileSystem.path.join('ios', 'Runner.xcworkspace')).createSync(recursive: true);
    fileSystem.file(fileSystem.path.join('ios', 'Runner.xcodeproj', 'project.pbxproj')).createSync();
    final String packageConfigPath = '${Cache.flutterRoot!}/packages/flutter_tools/.dart_tool/package_config.json';
    fileSystem.file(packageConfigPath)
      ..createSync(recursive: true)
      ..writeAsStringSync('''
{
  "configVersion": 2,
  "packages": [
    {
      "name": "flutter_template_images",
      "rootUri": "/flutter_template_images",
      "packageUri": "lib/",
      "languageVersion": "2.12"
    }
  ]
}
''');
    createCoreMockProjectFiles();
  }

  const FakeCommand xattrCommand = FakeCommand(command: <String>[
    'xattr', '-r', '-d', 'com.apple.FinderInfo', '/',
  ]);

  FakeCommand setUpXCResultCommand({String stdout = '', void Function()? onRun}) {
    return FakeCommand(
      command: const <String>[
        'xcrun',
        'xcresulttool',
        'get',
        '--path',
        _xcBundleFilePath,
        '--format',
        'json',
      ],
      stdout: stdout,
      onRun: onRun,
    );
  }

  // Creates a FakeCommand for the xcodebuild call to build the app
  // in the given configuration.
  FakeCommand setUpFakeXcodeBuildHandler({ bool verbose = false, int exitCode = 0, void Function()? onRun }) {
    return FakeCommand(
      command: <String>[
        'xcrun',
        'xcodebuild',
        '-configuration', 'Release',
        if (verbose)
          'VERBOSE_SCRIPT_LOGGING=YES'
        else
          '-quiet',
        '-workspace', 'Runner.xcworkspace',
        '-scheme', 'Runner',
        '-sdk', 'iphoneos',
        '-destination',
        'generic/platform=iOS',
        '-resultBundlePath', '/.tmp_rand0/flutter_ios_build_temp_dirrand0/temporary_xcresult_bundle',
        '-resultBundleVersion', '3',
        'FLUTTER_SUPPRESS_ANALYTICS=true',
        'COMPILER_INDEX_STORE_ENABLE=NO',
        '-archivePath', '/build/ios/archive/Runner',
        'archive',
      ],
      stdout: 'STDOUT STUFF',
      exitCode: exitCode,
      onRun: onRun,
    );
  }

  FakeCommand exportArchiveCommand({
    String exportOptionsPlist =  '/ExportOptions.plist',
    File? cachePlist,
    bool deleteExportOptionsPlist = false,
  }) {
    return FakeCommand(
      command: <String>[
        'xcrun',
        'xcodebuild',
        '-exportArchive',
        '-allowProvisioningDeviceRegistration',
        '-allowProvisioningUpdates',
        '-archivePath',
        '/build/ios/archive/Runner.xcarchive',
        '-exportPath',
        '/build/ios/ipa',
        '-exportOptionsPlist',
        exportOptionsPlist,
      ],
      onRun: () {
        // exportOptionsPlist will be cleaned up within the command.
        // Save it somewhere else so test expectations can be run on it.
        if (cachePlist != null) {
          cachePlist.writeAsStringSync(fileSystem.file(_exportOptionsPlist).readAsStringSync());
        }
        if (deleteExportOptionsPlist) {
          fileSystem.file(_exportOptionsPlist).deleteSync();
        }
      }
    );
  }

  testUsingContext('ipa build fails when there is no ios project', () async {
    final BuildCommand command = BuildCommand(
      artifacts: artifacts,
      androidSdk: FakeAndroidSdk(),
      buildSystem: TestBuildSystem.all(BuildResult(success: true)),
      logger: logger,
      fileSystem: fileSystem,
      processUtils: processUtils,
      osUtils: FakeOperatingSystemUtils(),
    );
    createCoreMockProjectFiles();

    expect(createTestCommandRunner(command).run(
      const <String>['build', 'ipa', '--no-pub']
    ), throwsToolExit(message: 'Application not configured for iOS'));
  }, overrides: <Type, Generator>{
    Platform: () => macosPlatform,
    FileSystem: () => fileSystem,
    ProcessManager: () => fakeProcessManager,
    XcodeProjectInterpreter: () => FakeXcodeProjectInterpreterWithBuildSettings(),
  });

  testUsingContext('ipa build fails in debug with code analysis', () async {
    final BuildCommand command = BuildCommand(
      artifacts: artifacts,
      androidSdk: FakeAndroidSdk(),
      buildSystem: TestBuildSystem.all(BuildResult(success: true)),
      logger: logger,
      fileSystem: fileSystem,
      processUtils: processUtils,
      osUtils: FakeOperatingSystemUtils(),
    );
    createCoreMockProjectFiles();

    expect(createTestCommandRunner(command).run(
      const <String>['build', 'ipa', '--no-pub', '--debug', '--analyze-size']
    ), throwsToolExit(message: '--analyze-size" can only be used on release builds'));
  }, overrides: <Type, Generator>{
    Platform: () => macosPlatform,
    FileSystem: () => fileSystem,
    ProcessManager: () => fakeProcessManager,
    XcodeProjectInterpreter: () => FakeXcodeProjectInterpreterWithBuildSettings(),
  });

  testUsingContext('ipa build fails on non-macOS platform', () async {
    final BuildCommand command = BuildCommand(
      artifacts: artifacts,
      androidSdk: FakeAndroidSdk(),
      buildSystem: TestBuildSystem.all(BuildResult(success: true)),
      logger: logger,
      fileSystem: fileSystem,
      processUtils: processUtils,
      osUtils: FakeOperatingSystemUtils(),
    );
    fileSystem.file('pubspec.yaml').createSync();
    fileSystem.file('.packages').createSync();
    fileSystem.file(fileSystem.path.join('lib', 'main.dart'))
      .createSync(recursive: true);

    final bool supported = BuildIOSArchiveCommand(logger: BufferLogger.test(), verboseHelp: false).supported;
    expect(createTestCommandRunner(command).run(
      const <String>['build', 'ipa', '--no-pub']
    ), supported ? throwsToolExit() : throwsA(isA<UsageException>()));
  }, overrides: <Type, Generator>{
    Platform: () => notMacosPlatform,
    Logger: () => logger,
    FileSystem: () => fileSystem,
    ProcessManager: () => fakeProcessManager,
    XcodeProjectInterpreter: () => FakeXcodeProjectInterpreterWithBuildSettings(),
  });

  testUsingContext('ipa build fails when export plist does not exist',
      () async {
    final BuildCommand command = BuildCommand(
      artifacts: artifacts,
      androidSdk: FakeAndroidSdk(),
      buildSystem: TestBuildSystem.all(BuildResult(success: true)),
      logger: logger,
      fileSystem: fileSystem,
      processUtils: processUtils,
      osUtils: FakeOperatingSystemUtils(),
    );
    createMinimalMockProjectFiles();

    await expectToolExitLater(
      createTestCommandRunner(command).run(<String>[
        'build',
        'ipa',
        '--export-options-plist',
        'bogus.plist',
        '--no-pub',
      ]),
      contains('property list does not exist'),
    );
  }, overrides: <Type, Generator>{
    FileSystem: () => fileSystem,
    Logger: () => logger,
    ProcessManager: () => fakeProcessManager,
    Platform: () => macosPlatform,
    XcodeProjectInterpreter: () =>
        FakeXcodeProjectInterpreterWithBuildSettings(),
  });

  testUsingContext('ipa build fails when export plist is not a file', () async {
    final Directory bogus = fileSystem.directory('bogus')..createSync();
    final BuildCommand command = BuildCommand(
      artifacts: artifacts,
      androidSdk: FakeAndroidSdk(),
      buildSystem: TestBuildSystem.all(BuildResult(success: true)),
      logger: logger,
      fileSystem: fileSystem,
      processUtils: processUtils,
      osUtils: FakeOperatingSystemUtils(),
    );
    createMinimalMockProjectFiles();

    await expectToolExitLater(
      createTestCommandRunner(command).run(<String>[
        'build',
        'ipa',
        '--export-options-plist',
        bogus.path,
        '--no-pub',
      ]),
      contains('is not a file.'),
    );
  }, overrides: <Type, Generator>{
    FileSystem: () => fileSystem,
    ProcessManager: () => fakeProcessManager,
    Platform: () => macosPlatform,
    XcodeProjectInterpreter: () => FakeXcodeProjectInterpreterWithBuildSettings(),
  });

  testUsingContext('ipa build fails when --export-options-plist and --export-method are used together', () async {
    final BuildCommand command = BuildCommand(
      artifacts: artifacts,
      androidSdk: FakeAndroidSdk(),
      buildSystem: TestBuildSystem.all(BuildResult(success: true)),
      logger: logger,
      fileSystem: fileSystem,
      processUtils: processUtils,
      osUtils: FakeOperatingSystemUtils(),
    );
    createMinimalMockProjectFiles();

    await expectToolExitLater(
      createTestCommandRunner(command).run(<String>[
        'build',
        'ipa',
        '--export-options-plist',
        'ExportOptions.plist',
        '--export-method',
        'app-store',
        '--no-pub',
      ]),
      contains('"--export-options-plist" is not compatible with "--export-method"'),
    );
  }, overrides: <Type, Generator>{
    FileSystem: () => fileSystem,
    ProcessManager: () => fakeProcessManager,
    Platform: () => macosPlatform,
    XcodeProjectInterpreter: () => FakeXcodeProjectInterpreterWithBuildSettings(),
  });

  testUsingContext('ipa build reports method from --export-method when used', () async {
    final BuildCommand command = BuildCommand(
      artifacts: artifacts,
      androidSdk: FakeAndroidSdk(),
      buildSystem: TestBuildSystem.all(BuildResult(success: true)),
      logger: logger,
      fileSystem: fileSystem,
      processUtils: processUtils,
      osUtils: FakeOperatingSystemUtils(),
    );
    fakeProcessManager.addCommands(<FakeCommand>[
      xattrCommand,
      setUpFakeXcodeBuildHandler(),
      exportArchiveCommand(exportOptionsPlist: _exportOptionsPlist),
    ]);
    createMinimalMockProjectFiles();
    await createTestCommandRunner(command).run(
        const <String>['build', 'ipa','--export-method', 'ad-hoc', '--no-pub']
    );

    expect(logger.statusText, contains('build/ios/archive/Runner.xcarchive'));
    expect(logger.statusText, contains('Building ad-hoc IPA'));
  }, overrides: <Type, Generator>{
    FileSystem: () => fileSystem,
    Logger: () => logger,
    ProcessManager: () => fakeProcessManager,
    Platform: () => macosPlatform,
    XcodeProjectInterpreter: () => FakeXcodeProjectInterpreterWithBuildSettings(),
  });

  testUsingContext('ipa build reports method from --export-options-plist when used', () async {
    final File exportOptions = fileSystem.file('/ExportOptions.plist')
      ..createSync();
    createMinimalMockProjectFiles();

    plistUtils.fileContents[exportOptions.path] = <String,String>{
      'CFBundleIdentifier': 'io.flutter.someProject',
      'method': 'enterprise'
    };

    fakeProcessManager.addCommands(<FakeCommand>[
      xattrCommand,
      setUpFakeXcodeBuildHandler(),
      exportArchiveCommand(exportOptionsPlist: exportOptions.path),
    ]);
    final BuildCommand command = BuildCommand(
      artifacts: artifacts,
      androidSdk: FakeAndroidSdk(),
      buildSystem: TestBuildSystem.all(BuildResult(success: true)),
      logger: logger,
      fileSystem: fileSystem,
      processUtils: processUtils,
      osUtils: FakeOperatingSystemUtils(),
    );
    await createTestCommandRunner(command).run(
        <String>['build', 'ipa', '--export-options-plist', exportOptions.path, '--no-pub']
    );

    expect(logger.statusText, contains('build/ios/archive/Runner.xcarchive'));
    expect(logger.statusText, contains('Building enterprise IPA'));
  }, overrides: <Type, Generator>{
    FileSystem: () => fileSystem,
    Logger: () => logger,
    ProcessManager: () => fakeProcessManager,
    Platform: () => macosPlatform,
    XcodeProjectInterpreter: () => FakeXcodeProjectInterpreterWithBuildSettings(),
    PlistParser: () => plistUtils,
  });

  testUsingContext('ipa build reports when IPA fails', () async {
    final BuildCommand command = BuildCommand(
      artifacts: artifacts,
      androidSdk: FakeAndroidSdk(),
      buildSystem: TestBuildSystem.all(BuildResult(success: true)),
      logger: logger,
      fileSystem: fileSystem,
      processUtils: processUtils,
      osUtils: FakeOperatingSystemUtils(),
    );
    fakeProcessManager.addCommands(<FakeCommand>[
      xattrCommand,
      setUpFakeXcodeBuildHandler(),
      const FakeCommand(
        command: <String>[
          'xcrun',
          'xcodebuild',
          '-exportArchive',
          '-allowProvisioningDeviceRegistration',
          '-allowProvisioningUpdates',
          '-archivePath',
          '/build/ios/archive/Runner.xcarchive',
          '-exportPath',
          '/build/ios/ipa',
          '-exportOptionsPlist',
          _exportOptionsPlist,
        ],
        exitCode: 1,
        stderr: 'error: exportArchive: "Runner.app" requires a provisioning profile.',
      ),
    ]);
    createMinimalMockProjectFiles();

    await createTestCommandRunner(command).run(
      const <String>['build', 'ipa', '--no-pub']
    );

    expect(logger.statusText, contains('build/ios/archive/Runner.xcarchive'));
    expect(logger.statusText, contains('Building App Store IPA'));
    expect(logger.errorText, contains('Encountered error while creating the IPA:'));
    expect(logger.errorText, contains('error: exportArchive: "Runner.app" requires a provisioning profile.'));
    expect(fakeProcessManager, hasNoRemainingExpectations);
  }, overrides: <Type, Generator>{
    FileSystem: () => fileSystem,
    Logger: () => logger,
    ProcessManager: () => fakeProcessManager,
    Platform: () => macosPlatform,
    XcodeProjectInterpreter: () => FakeXcodeProjectInterpreterWithBuildSettings(),
  });

  testUsingContext('ipa build ignores deletion failure if generatedExportPlist does not exist', () async {
    final File cachedExportOptionsPlist = fileSystem.file('/CachedExportOptions.plist');
    final BuildCommand command = BuildCommand(
      artifacts: artifacts,
      androidSdk: FakeAndroidSdk(),
      buildSystem: TestBuildSystem.all(BuildResult(success: true)),
      logger: logger,
      fileSystem: fileSystem,
      processUtils: processUtils,
      osUtils: FakeOperatingSystemUtils(),
    );
    fakeProcessManager.addCommands(<FakeCommand>[
      xattrCommand,
      setUpFakeXcodeBuildHandler(),
      exportArchiveCommand(
        exportOptionsPlist: _exportOptionsPlist,
        cachePlist: cachedExportOptionsPlist,
        deleteExportOptionsPlist: true,
      ),
    ]);
    createMinimalMockProjectFiles();

    await createTestCommandRunner(command).run(
      const <String>['build', 'ipa', '--no-pub']
    );
    expect(fakeProcessManager, hasNoRemainingExpectations);
  }, overrides: <Type, Generator>{
    FileSystem: () => fileSystem,
    Logger: () => logger,
    ProcessManager: () => fakeProcessManager,
    Platform: () => macosPlatform,
    XcodeProjectInterpreter: () => FakeXcodeProjectInterpreterWithBuildSettings(),
  });

  testUsingContext('ipa build invokes xcodebuild and archives for app store', () async {
    final File cachedExportOptionsPlist = fileSystem.file('/CachedExportOptions.plist');
    final BuildCommand command = BuildCommand(
      artifacts: artifacts,
      androidSdk: FakeAndroidSdk(),
      buildSystem: TestBuildSystem.all(BuildResult(success: true)),
      logger: logger,
      fileSystem: fileSystem,
      processUtils: processUtils,
      osUtils: FakeOperatingSystemUtils(),
    );
    fakeProcessManager.addCommands(<FakeCommand>[
      xattrCommand,
      setUpFakeXcodeBuildHandler(),
      exportArchiveCommand(exportOptionsPlist: _exportOptionsPlist, cachePlist: cachedExportOptionsPlist),
    ]);
    createMinimalMockProjectFiles();

    await createTestCommandRunner(command).run(
      const <String>['build', 'ipa', '--no-pub']
    );

    const String expectedIpaPlistContents = '''
<?xml version="1.0" encoding="UTF-8"?>
<!DOCTYPE plist PUBLIC "-//Apple//DTD PLIST 1.0//EN" "http://www.apple.com/DTDs/PropertyList-1.0.dtd">
<plist version="1.0">
    <dict>
        <key>method</key>
        <string>app-store</string>
        <key>uploadBitcode</key>
        <false/>
    </dict>
</plist>
''';

    final String actualIpaPlistContents = fileSystem.file(cachedExportOptionsPlist).readAsStringSync();
    expect(actualIpaPlistContents, expectedIpaPlistContents);

<<<<<<< HEAD
    expect(testLogger.statusText, contains('build/ios/archive/Runner.xcarchive'));
    expect(testLogger.statusText, contains('Building App Store IPA'));
    expect(testLogger.statusText, contains('Built IPA to build/ios/ipa (10.0MB)'));
    expect(testLogger.statusText, contains('To upload to the App Store'));
    expect(testLogger.statusText, contains('Apple Transporter macOS app'));
=======
    expect(logger.statusText, contains('build/ios/archive/Runner.xcarchive'));
    expect(logger.statusText, contains('Building App Store IPA'));
    expect(logger.statusText, contains('Built IPA to /build/ios/ipa'));
    expect(logger.statusText, contains('To upload to the App Store'));
    expect(logger.statusText, contains('Apple Transporter macOS app'));
>>>>>>> 3d112429
    expect(fakeProcessManager, hasNoRemainingExpectations);
  }, overrides: <Type, Generator>{
    FileSystem: () => fileSystem,
    Logger: () => logger,
    ProcessManager: () => fakeProcessManager,
    Platform: () => macosPlatform,
    XcodeProjectInterpreter: () => FakeXcodeProjectInterpreterWithBuildSettings(),
  });

  testUsingContext('ipa build invokes xcodebuild and archives for ad-hoc distribution', () async {
    final File cachedExportOptionsPlist = fileSystem.file('/CachedExportOptions.plist');
    final BuildCommand command = BuildCommand(
      artifacts: artifacts,
      androidSdk: FakeAndroidSdk(),
      buildSystem: TestBuildSystem.all(BuildResult(success: true)),
      logger: logger,
      fileSystem: fileSystem,
      processUtils: processUtils,
      osUtils: FakeOperatingSystemUtils(),
    );
    fakeProcessManager.addCommands(<FakeCommand>[
      xattrCommand,
      setUpFakeXcodeBuildHandler(),
      exportArchiveCommand(exportOptionsPlist: _exportOptionsPlist, cachePlist: cachedExportOptionsPlist),
    ]);
    createMinimalMockProjectFiles();

    await createTestCommandRunner(command).run(
        const <String>['build', 'ipa', '--no-pub', '--export-method', 'ad-hoc']
    );

    const String expectedIpaPlistContents = '''
<?xml version="1.0" encoding="UTF-8"?>
<!DOCTYPE plist PUBLIC "-//Apple//DTD PLIST 1.0//EN" "http://www.apple.com/DTDs/PropertyList-1.0.dtd">
<plist version="1.0">
    <dict>
        <key>method</key>
        <string>ad-hoc</string>
        <key>uploadBitcode</key>
        <false/>
    </dict>
</plist>
''';

    final String actualIpaPlistContents = fileSystem.file(cachedExportOptionsPlist).readAsStringSync();
    expect(actualIpaPlistContents, expectedIpaPlistContents);

<<<<<<< HEAD
    expect(testLogger.statusText, contains('build/ios/archive/Runner.xcarchive'));
    expect(testLogger.statusText, contains('Building ad-hoc IPA'));
    expect(testLogger.statusText, contains('Built IPA to build/ios/ipa (10.0MB)'));
    // Don't instruct how to upload to the App Store.
    expect(testLogger.statusText, isNot(contains('To upload')));
=======
    expect(logger.statusText, contains('build/ios/archive/Runner.xcarchive'));
    expect(logger.statusText, contains('Building ad-hoc IPA'));
    expect(logger.statusText, contains('Built IPA to /build/ios/ipa'));
    // Don'ltruct how to upload to the App Store.
    expect(logger.statusText, isNot(contains('To upload')));
>>>>>>> 3d112429
    expect(fakeProcessManager, hasNoRemainingExpectations);
  }, overrides: <Type, Generator>{
    FileSystem: () => fileSystem,
    Logger: () => logger,
    ProcessManager: () => fakeProcessManager,
    Platform: () => macosPlatform,
    XcodeProjectInterpreter: () => FakeXcodeProjectInterpreterWithBuildSettings(),
  });

  testUsingContext('ipa build invokes xcodebuild and archives for enterprise distribution', () async {
    final File cachedExportOptionsPlist = fileSystem.file('/CachedExportOptions.plist');
    final BuildCommand command = BuildCommand(
      artifacts: artifacts,
      androidSdk: FakeAndroidSdk(),
      buildSystem: TestBuildSystem.all(BuildResult(success: true)),
      logger: logger,
      fileSystem: fileSystem,
      processUtils: processUtils,
      osUtils: FakeOperatingSystemUtils(),
    );
    fakeProcessManager.addCommands(<FakeCommand>[
      xattrCommand,
      setUpFakeXcodeBuildHandler(),
      exportArchiveCommand(exportOptionsPlist: _exportOptionsPlist, cachePlist: cachedExportOptionsPlist),
    ]);
    createMinimalMockProjectFiles();

    await createTestCommandRunner(command).run(
        const <String>['build', 'ipa', '--no-pub', '--export-method', 'enterprise']
    );

    const String expectedIpaPlistContents = '''
<?xml version="1.0" encoding="UTF-8"?>
<!DOCTYPE plist PUBLIC "-//Apple//DTD PLIST 1.0//EN" "http://www.apple.com/DTDs/PropertyList-1.0.dtd">
<plist version="1.0">
    <dict>
        <key>method</key>
        <string>enterprise</string>
        <key>uploadBitcode</key>
        <false/>
    </dict>
</plist>
''';

    final String actualIpaPlistContents = fileSystem.file(cachedExportOptionsPlist).readAsStringSync();
    expect(actualIpaPlistContents, expectedIpaPlistContents);

<<<<<<< HEAD
    expect(testLogger.statusText, contains('build/ios/archive/Runner.xcarchive'));
    expect(testLogger.statusText, contains('Building enterprise IPA'));
    expect(testLogger.statusText, contains('Built IPA to build/ios/ipa (10.0MB)'));
    // Don't instruct how to upload to the App Store.
    expect(testLogger.statusText, isNot(contains('To upload')));
=======
    expect(logger.statusText, contains('build/ios/archive/Runner.xcarchive'));
    expect(logger.statusText, contains('Building enterprise IPA'));
    expect(logger.statusText, contains('Built IPA to /build/ios/ipa'));
    // Don'ltruct how to upload to the App Store.
    expect(logger.statusText, isNot(contains('To upload')));
>>>>>>> 3d112429
    expect(fakeProcessManager, hasNoRemainingExpectations);
  }, overrides: <Type, Generator>{
    FileSystem: () => fileSystem,
    Logger: () => logger,
    ProcessManager: () => fakeProcessManager,
    Platform: () => macosPlatform,
    XcodeProjectInterpreter: () => FakeXcodeProjectInterpreterWithBuildSettings(),
  });

  testUsingContext('ipa build invokes xcode build with verbosity', () async {
    final BuildCommand command = BuildCommand(
      artifacts: artifacts,
      androidSdk: FakeAndroidSdk(),
      buildSystem: TestBuildSystem.all(BuildResult(success: true)),
      logger: logger,
      fileSystem: fileSystem,
      processUtils: processUtils,
      osUtils: FakeOperatingSystemUtils(),
    );
    fakeProcessManager.addCommands(<FakeCommand>[
      xattrCommand,
      setUpFakeXcodeBuildHandler(verbose: true),
      exportArchiveCommand(exportOptionsPlist: _exportOptionsPlist),
    ]);
    createMinimalMockProjectFiles();

    await createTestCommandRunner(command).run(
      const <String>['build', 'ipa', '--no-pub', '-v']
    );
    expect(fakeProcessManager, hasNoRemainingExpectations);
  }, overrides: <Type, Generator>{
    FileSystem: () => fileSystem,
    Logger: () => logger,
    ProcessManager: () => fakeProcessManager,
    Platform: () => macosPlatform,
    XcodeProjectInterpreter: () => FakeXcodeProjectInterpreterWithBuildSettings(),
  });

  testUsingContext('ipa build invokes xcode build without disablePortPublication', () async {
    final BuildCommand command = BuildCommand(
      artifacts: artifacts,
      androidSdk: FakeAndroidSdk(),
      buildSystem: TestBuildSystem.all(BuildResult(success: true)),
      logger: logger,
      fileSystem: fileSystem,
      processUtils: processUtils,
      osUtils: FakeOperatingSystemUtils(),
    );
    fakeProcessManager.addCommands(<FakeCommand>[
      xattrCommand,
      setUpFakeXcodeBuildHandler(),
      exportArchiveCommand(exportOptionsPlist: _exportOptionsPlist),
    ]);
    createMinimalMockProjectFiles();

    await createTestCommandRunner(command).run(
      const <String>['build', 'ipa', '--no-pub', '--ci']
    );
    expect(fakeProcessManager, hasNoRemainingExpectations);
  }, overrides: <Type, Generator>{
    FileSystem: () => fileSystem,
    ProcessManager: () => fakeProcessManager,
    Platform: () => macosPlatform,
    XcodeProjectInterpreter: () => FakeXcodeProjectInterpreterWithBuildSettings(),
  });

  testUsingContext('ipa build --no-codesign skips codesigning and IPA creation', () async {
    final BuildCommand command = BuildCommand(
      artifacts: artifacts,
      androidSdk: FakeAndroidSdk(),
      buildSystem: TestBuildSystem.all(BuildResult(success: true)),
      logger: logger,
      fileSystem: fileSystem,
      processUtils: processUtils,
      osUtils: FakeOperatingSystemUtils(),
    );
    fakeProcessManager.addCommands(<FakeCommand>[
      xattrCommand,
      const FakeCommand(
        command: <String>[
          'xcrun',
          'xcodebuild',
          '-configuration', 'Release',
          '-quiet',
          '-workspace', 'Runner.xcworkspace',
          '-scheme', 'Runner',
          '-sdk', 'iphoneos',
          '-destination',
          'generic/platform=iOS',
          'CODE_SIGNING_ALLOWED=NO',
          'CODE_SIGNING_REQUIRED=NO',
          'CODE_SIGNING_IDENTITY=""',
          '-resultBundlePath',
          '/.tmp_rand0/flutter_ios_build_temp_dirrand0/temporary_xcresult_bundle',
          '-resultBundleVersion', '3',
          'FLUTTER_SUPPRESS_ANALYTICS=true',
          'COMPILER_INDEX_STORE_ENABLE=NO',
          '-archivePath',
          '/build/ios/archive/Runner',
          'archive',
        ],
      ),
    ]);
    createMinimalMockProjectFiles();

    await createTestCommandRunner(command).run(
      const <String>['build', 'ipa', '--no-pub', '--no-codesign']
    );
    expect(fakeProcessManager, hasNoRemainingExpectations);
    expect(logger.statusText, contains('Codesigning disabled with --no-codesign, skipping IPA'));
  }, overrides: <Type, Generator>{
    FileSystem: () => fileSystem,
    Logger: () => logger,
    ProcessManager: () => fakeProcessManager,
    Platform: () => macosPlatform,
    XcodeProjectInterpreter: () => FakeXcodeProjectInterpreterWithBuildSettings(),
  });

  testUsingContext('code size analysis fails when app not found', () async {
    final BuildCommand command = BuildCommand(
      artifacts: artifacts,
      androidSdk: FakeAndroidSdk(),
      buildSystem: TestBuildSystem.all(BuildResult(success: true)),
      logger: logger,
      fileSystem: fileSystem,
      processUtils: processUtils,
      osUtils: FakeOperatingSystemUtils(),
    );
    createMinimalMockProjectFiles();

    fakeProcessManager.addCommand(setUpFakeXcodeBuildHandler());
    await expectToolExitLater(
      createTestCommandRunner(command).run(
          const <String>['build', 'ipa', '--no-pub', '--analyze-size']
      ),
      contains('Could not find app to analyze code size'),
    );
  }, overrides: <Type, Generator>{
    FileSystem: () => fileSystem,
    ProcessManager: () => fakeProcessManager,
    Platform: () => macosPlatform,
    XcodeProjectInterpreter: () => FakeXcodeProjectInterpreterWithBuildSettings(),
  });

  testUsingContext('Performs code size analysis and sends analytics', () async {
    final BuildCommand command = BuildCommand(
      artifacts: artifacts,
      androidSdk: FakeAndroidSdk(),
      buildSystem: TestBuildSystem.all(BuildResult(success: true)),
      logger: logger,
      fileSystem: fileSystem,
      processUtils: processUtils,
      osUtils: FakeOperatingSystemUtils(),
    );
    createMinimalMockProjectFiles();

    fileSystem.file('build/ios/archive/Runner.xcarchive/Products/Applications/Runner.app/Frameworks/App.framework/App')
      ..createSync(recursive: true)
      ..writeAsBytesSync(List<int>.generate(10000, (int index) => 0));
    fakeProcessManager.addCommands(<FakeCommand>[
      xattrCommand,
      setUpFakeXcodeBuildHandler(onRun: () {
        fileSystem.file('build/flutter_size_01/snapshot.arm64.json')
          ..createSync(recursive: true)
          ..writeAsStringSync('''
[
  {
    "l": "dart:_internal",
    "c": "SubListIterable",
    "n": "[Optimized] skip",
    "s": 2400
  }
]''');
        fileSystem.file('build/flutter_size_01/trace.arm64.json')
          ..createSync(recursive: true)
          ..writeAsStringSync('{}');
      }),
      exportArchiveCommand(exportOptionsPlist: _exportOptionsPlist),
    ]);

    await createTestCommandRunner(command).run(
      const <String>['build', 'ipa', '--no-pub', '--analyze-size']
    );

    expect(logger.statusText, contains('A summary of your iOS bundle analysis can be found at'));
    expect(logger.statusText, contains('dart devtools --appSizeBase='));
    expect(usage.events, contains(
      const TestUsageEvent('code-size-analysis', 'ios'),
    ));
    expect(fakeProcessManager, hasNoRemainingExpectations);
    expect(fakeAnalytics.sentEvents, contains(
      Event.codeSizeAnalysis(platform: 'ios')
    ));
  }, overrides: <Type, Generator>{
    FileSystem: () => fileSystem,
    Logger: () => logger,
    ProcessManager: () => fakeProcessManager,
    Platform: () => macosPlatform,
    FileSystemUtils: () => FileSystemUtils(fileSystem: fileSystem, platform: macosPlatform),
    Usage: () => usage,
    Analytics: () => fakeAnalytics,
    XcodeProjectInterpreter: () => FakeXcodeProjectInterpreterWithBuildSettings(),
  });

  testUsingContext('ipa build invokes xcode build export archive when passed plist', () async {
    final String outputPath =
        fileSystem.path.relative(fileSystem.path.join('build', 'ios', 'ipa'));
    final File exportOptions = fileSystem.file('ExportOptions.plist')
      ..createSync();
    final BuildCommand command = BuildCommand(
      artifacts: artifacts,
      androidSdk: FakeAndroidSdk(),
      buildSystem: TestBuildSystem.all(BuildResult(success: true)),
      logger: logger,
      fileSystem: fileSystem,
      processUtils: processUtils,
      osUtils: FakeOperatingSystemUtils(),
    );
    fakeProcessManager.addCommands(<FakeCommand>[
      xattrCommand,
      setUpFakeXcodeBuildHandler(),
      exportArchiveCommand(),
    ]);
    createMinimalMockProjectFiles();

    await createTestCommandRunner(command).run(
      <String>[
        'build',
        'ipa',
        '--no-pub',
        '--export-options-plist',
        exportOptions.path,
      ],
    );

<<<<<<< HEAD
    expect(testLogger.statusText, contains('Built IPA to $outputPath (10.0MB)'));
=======
    expect(logger.statusText, contains('Built IPA to $outputPath.'));
>>>>>>> 3d112429
    expect(fakeProcessManager, hasNoRemainingExpectations);
  }, overrides: <Type, Generator>{
    FileSystem: () => fileSystem,
    Logger: () => logger,
    ProcessManager: () => fakeProcessManager,
    Platform: () => macosPlatform,
    XcodeProjectInterpreter: () => FakeXcodeProjectInterpreterWithBuildSettings(),
  });

  testUsingContext('Trace error if xcresult is empty.', () async {
    final BuildCommand command = BuildCommand(
      artifacts: artifacts,
      androidSdk: FakeAndroidSdk(),
      buildSystem: TestBuildSystem.all(BuildResult(success: true)),
      logger: logger,
      fileSystem: fileSystem,
      processUtils: processUtils,
      osUtils: FakeOperatingSystemUtils(),
    );
    fakeProcessManager.addCommands(<FakeCommand>[
      xattrCommand,
      setUpFakeXcodeBuildHandler(exitCode: 1, onRun: () {
        fileSystem.systemTempDirectory.childDirectory(_xcBundleFilePath).createSync();
      }),
      setUpXCResultCommand(),
    ]);
    createMinimalMockProjectFiles();

    await expectLater(
      createTestCommandRunner(command).run(const <String>['build', 'ipa', '--no-pub']),
      throwsToolExit(),
    );

    expect(logger.traceText, contains('xcresult parser: Unrecognized top level json format.'));
    expect(fakeProcessManager, hasNoRemainingExpectations);
  }, overrides: <Type, Generator>{
    FileSystem: () => fileSystem,
    Logger: () => logger,
    ProcessManager: () => fakeProcessManager,
    Platform: () => macosPlatform,
    XcodeProjectInterpreter: () => FakeXcodeProjectInterpreterWithBuildSettings(),
  });

  testUsingContext('Display xcresult issues on console if parsed.', () async {
    final BuildCommand command = BuildCommand(
      artifacts: artifacts,
      androidSdk: FakeAndroidSdk(),
      buildSystem: TestBuildSystem.all(BuildResult(success: true)),
      logger: logger,
      fileSystem: fileSystem,
      processUtils: processUtils,
      osUtils: FakeOperatingSystemUtils(),
    );
    fakeProcessManager.addCommands(<FakeCommand>[
      xattrCommand,
      setUpFakeXcodeBuildHandler(exitCode: 1, onRun: () {
        fileSystem.systemTempDirectory.childDirectory(_xcBundleFilePath).createSync();
      }),
      setUpXCResultCommand(stdout: kSampleResultJsonWithIssues),
    ]);
    createMinimalMockProjectFiles();

    await expectLater(
      createTestCommandRunner(command).run(const <String>['build', 'ipa', '--no-pub']),
      throwsToolExit(),
    );

    expect(logger.errorText, contains("Use of undeclared identifier 'asdas'"));
    expect(logger.errorText, contains('/Users/m/Projects/test_create/ios/Runner/AppDelegate.m:7:56'));
    expect(fakeProcessManager, hasNoRemainingExpectations);
  }, overrides: <Type, Generator>{
    FileSystem: () => fileSystem,
    Logger: () => logger,
    ProcessManager: () => fakeProcessManager,
    Platform: () => macosPlatform,
    XcodeProjectInterpreter: () => FakeXcodeProjectInterpreterWithBuildSettings(),
  });

  testUsingContext('Do not display xcresult issues that needs to be discarded.', () async {
    final BuildCommand command = BuildCommand(
      artifacts: artifacts,
      androidSdk: FakeAndroidSdk(),
      buildSystem: TestBuildSystem.all(BuildResult(success: true)),
      logger: logger,
      fileSystem: fileSystem,
      processUtils: processUtils,
      osUtils: FakeOperatingSystemUtils(),
    );
    fakeProcessManager.addCommands(<FakeCommand>[
      xattrCommand,
      setUpFakeXcodeBuildHandler(exitCode: 1, onRun: () {
        fileSystem.systemTempDirectory.childDirectory(_xcBundleFilePath).createSync();
      }),
      setUpXCResultCommand(stdout: kSampleResultJsonWithIssuesToBeDiscarded),
    ]);
    createMinimalMockProjectFiles();

    await expectLater(
      createTestCommandRunner(command).run(const <String>['build', 'ipa', '--no-pub']),
      throwsToolExit(),
    );

    expect(logger.errorText, contains("Use of undeclared identifier 'asdas'"));
    expect(logger.errorText, contains('/Users/m/Projects/test_create/ios/Runner/AppDelegate.m:7:56'));
    expect(logger.errorText, isNot(contains('Command PhaseScriptExecution failed with a nonzero exit code')));
    expect(logger.warningText, isNot(contains('but the range of supported deployment target versions')));
    expect(fakeProcessManager, hasNoRemainingExpectations);
  }, overrides: <Type, Generator>{
    FileSystem: () => fileSystem,
    Logger: () => logger,
    ProcessManager: () => fakeProcessManager,
    Platform: () => macosPlatform,
    XcodeProjectInterpreter: () => FakeXcodeProjectInterpreterWithBuildSettings(),
  });

  testUsingContext('Trace if xcresult bundle does not exist.', () async {
    final BuildCommand command = BuildCommand(
      artifacts: artifacts,
      androidSdk: FakeAndroidSdk(),
      buildSystem: TestBuildSystem.all(BuildResult(success: true)),
      logger: logger,
      fileSystem: fileSystem,
      processUtils: processUtils,
      osUtils: FakeOperatingSystemUtils(),
    );
    fakeProcessManager.addCommands(<FakeCommand>[
      xattrCommand,
      setUpFakeXcodeBuildHandler(exitCode: 1),
    ]);
    createMinimalMockProjectFiles();

    await expectLater(
      createTestCommandRunner(command).run(const <String>['build', 'ipa', '--no-pub']),
      throwsToolExit(),
    );

    expect(logger.traceText, contains('The xcresult bundle are not generated. Displaying xcresult is disabled.'));
    expect(fakeProcessManager, hasNoRemainingExpectations);
  }, overrides: <Type, Generator>{
    FileSystem: () => fileSystem,
    Logger: () => logger,
    ProcessManager: () => fakeProcessManager,
    Platform: () => macosPlatform,
    XcodeProjectInterpreter: () => FakeXcodeProjectInterpreterWithBuildSettings(),
  });


  testUsingContext('Extra error message for provision profile issue in xcresulb bundle.', () async {
    final BuildCommand command = BuildCommand(
      artifacts: artifacts,
      androidSdk: FakeAndroidSdk(),
      buildSystem: TestBuildSystem.all(BuildResult(success: true)),
      logger: logger,
      fileSystem: fileSystem,
      processUtils: processUtils,
      osUtils: FakeOperatingSystemUtils(),
    );
    fakeProcessManager.addCommands(<FakeCommand>[
      xattrCommand,
      setUpFakeXcodeBuildHandler(exitCode: 1, onRun: () {
        fileSystem.systemTempDirectory.childDirectory(_xcBundleFilePath).createSync();
      }),
      setUpXCResultCommand(stdout: kSampleResultJsonWithProvisionIssue),
    ]);
    createMinimalMockProjectFiles();

    await expectLater(
      createTestCommandRunner(command).run(const <String>['build', 'ipa', '--no-pub']),
      throwsToolExit(),
    );

    expect(logger.errorText, contains('Some Provisioning profile issue.'));
    expect(logger.errorText, contains('It appears that there was a problem signing your application prior to installation on the device.'));
    expect(logger.errorText, contains('Verify that the Bundle Identifier in your project is your signing id in Xcode'));
    expect(logger.errorText, contains('open ios/Runner.xcworkspace'));
    expect(logger.errorText, contains("Also try selecting 'Product > Build' to fix the problem."));
    expect(fakeProcessManager, hasNoRemainingExpectations);
  }, overrides: <Type, Generator>{
    FileSystem: () => fileSystem,
    Logger: () => logger,
    ProcessManager: () => fakeProcessManager,
    Platform: () => macosPlatform,
    XcodeProjectInterpreter: () => FakeXcodeProjectInterpreterWithBuildSettings(),
  });

  testUsingContext(
      'Validate basic Xcode settings with missing settings', () async {

    const String plistPath = 'build/ios/archive/Runner.xcarchive/Products/Applications/Runner.app/Info.plist';
    fakeProcessManager.addCommands(<FakeCommand>[
      xattrCommand,
      setUpFakeXcodeBuildHandler(onRun: () {
        fileSystem.file(plistPath).createSync(recursive: true);
      }),
      exportArchiveCommand(exportOptionsPlist: _exportOptionsPlist),
    ]);

    createMinimalMockProjectFiles();

    plistUtils.fileContents[plistPath] = <String,String>{
      'CFBundleIdentifier': 'io.flutter.someProject',
    };

    final BuildCommand command = BuildCommand(
      artifacts: artifacts,
      androidSdk: FakeAndroidSdk(),
      buildSystem: TestBuildSystem.all(BuildResult(success: true)),
      logger: logger,
      fileSystem: fileSystem,
      processUtils: processUtils,
      osUtils: FakeOperatingSystemUtils(),
    );
    await createTestCommandRunner(command).run(
        <String>['build', 'ipa', '--no-pub']);

    expect(
      logger.statusText,
      contains(
        '[!] App Settings Validation\n'
        '    ! Version Number: Missing\n'
        '    ! Build Number: Missing\n'
        '    ! Display Name: Missing\n'
        '    ! Deployment Target: Missing\n'
        '    • Bundle Identifier: io.flutter.someProject\n'
        '    ! You must set up the missing app settings.\n'
    ));
    expect(
      logger.statusText,
      contains('To update the settings, please refer to https://docs.flutter.dev/deployment/ios')
    );
  }, overrides: <Type, Generator>{
    FileSystem: () => fileSystem,
    Logger: () => logger,
    ProcessManager: () => fakeProcessManager,
    Platform: () => macosPlatform,
    XcodeProjectInterpreter: () => FakeXcodeProjectInterpreterWithBuildSettings(),
    PlistParser: () => plistUtils,
  });

  testUsingContext(
      'Validate basic Xcode settings with full settings', () async {
    const String plistPath = 'build/ios/archive/Runner.xcarchive/Products/Applications/Runner.app/Info.plist';
    fakeProcessManager.addCommands(<FakeCommand>[
      xattrCommand,
      setUpFakeXcodeBuildHandler(onRun: () {
        fileSystem.file(plistPath).createSync(recursive: true);
      }),
      exportArchiveCommand(exportOptionsPlist: _exportOptionsPlist),
    ]);

    createMinimalMockProjectFiles();

    plistUtils.fileContents[plistPath] = <String,String>{
      'CFBundleIdentifier': 'io.flutter.someProject',
      'CFBundleDisplayName': 'Awesome Gallery',
      // Will not use CFBundleName since CFBundleDisplayName is present.
      'CFBundleName': 'Awesome Gallery 2',
      'MinimumOSVersion': '17.0',
      'CFBundleVersion': '666',
      'CFBundleShortVersionString': '12.34.56',
    };

    final BuildCommand command = BuildCommand(
      artifacts: artifacts,
      androidSdk: FakeAndroidSdk(),
      buildSystem: TestBuildSystem.all(BuildResult(success: true)),
      logger: logger,
      fileSystem: fileSystem,
      processUtils: processUtils,
      osUtils: FakeOperatingSystemUtils(),
    );
    await createTestCommandRunner(command).run(
        <String>['build', 'ipa', '--no-pub']);

    expect(
      logger.statusText,
      contains(
        '[✓] App Settings Validation\n'
        '    • Version Number: 12.34.56\n'
        '    • Build Number: 666\n'
        '    • Display Name: Awesome Gallery\n'
        '    • Deployment Target: 17.0\n'
        '    • Bundle Identifier: io.flutter.someProject\n'
      )
    );
    expect(
      logger.statusText,
      contains('To update the settings, please refer to https://docs.flutter.dev/deployment/ios')
    );
  }, overrides: <Type, Generator>{
    FileSystem: () => fileSystem,
    Logger: () => logger,
    ProcessManager: () => fakeProcessManager,
    Platform: () => macosPlatform,
    XcodeProjectInterpreter: () => FakeXcodeProjectInterpreterWithBuildSettings(),
    PlistParser: () => plistUtils,
  });

  testUsingContext(
      'Validate basic Xcode settings with CFBundleDisplayName fallback to CFBundleName', () async {
    const String plistPath = 'build/ios/archive/Runner.xcarchive/Products/Applications/Runner.app/Info.plist';
    fakeProcessManager.addCommands(<FakeCommand>[
      xattrCommand,
      setUpFakeXcodeBuildHandler(onRun: () {
        fileSystem.file(plistPath).createSync(recursive: true);
      }),
      exportArchiveCommand(exportOptionsPlist: _exportOptionsPlist),
    ]);

    createMinimalMockProjectFiles();

    plistUtils.fileContents[plistPath] = <String,String>{
      'CFBundleIdentifier': 'io.flutter.someProject',
      // Will use CFBundleName since CFBundleDisplayName is absent.
      'CFBundleName': 'Awesome Gallery',
      'MinimumOSVersion': '17.0',
      'CFBundleVersion': '666',
      'CFBundleShortVersionString': '12.34.56',
    };

    final BuildCommand command = BuildCommand(
      artifacts: artifacts,
      androidSdk: FakeAndroidSdk(),
      buildSystem: TestBuildSystem.all(BuildResult(success: true)),
      logger: logger,
      fileSystem: fileSystem,
      processUtils: processUtils,
      osUtils: FakeOperatingSystemUtils(),
    );
    await createTestCommandRunner(command).run(
        <String>['build', 'ipa', '--no-pub']);

    expect(
      logger.statusText,
      contains(
        '[✓] App Settings Validation\n'
        '    • Version Number: 12.34.56\n'
        '    • Build Number: 666\n'
        '    • Display Name: Awesome Gallery\n'
        '    • Deployment Target: 17.0\n'
        '    • Bundle Identifier: io.flutter.someProject\n'
      ),
    );
    expect(
      logger.statusText,
      contains('To update the settings, please refer to https://docs.flutter.dev/deployment/ios'),
    );
  }, overrides: <Type, Generator>{
    FileSystem: () => fileSystem,
    Logger: () => logger,
    ProcessManager: () => fakeProcessManager,
    Platform: () => macosPlatform,
    XcodeProjectInterpreter: () => FakeXcodeProjectInterpreterWithBuildSettings(),
    PlistParser: () => plistUtils,
  });


  testUsingContext(
      'Validate basic Xcode settings with default bundle identifier prefix', () async {
    const String plistPath = 'build/ios/archive/Runner.xcarchive/Products/Applications/Runner.app/Info.plist';
    fakeProcessManager.addCommands(<FakeCommand>[
      xattrCommand,
      setUpFakeXcodeBuildHandler(onRun: () {
        fileSystem.file(plistPath).createSync(recursive: true);
      }),
      exportArchiveCommand(exportOptionsPlist: _exportOptionsPlist),
    ]);

    createMinimalMockProjectFiles();

    plistUtils.fileContents[plistPath] = <String,String>{
      'CFBundleIdentifier': 'com.example.my_app',
    };

    final BuildCommand command = BuildCommand(
      artifacts: artifacts,
      androidSdk: FakeAndroidSdk(),
      buildSystem: TestBuildSystem.all(BuildResult(success: true)),
      logger: logger,
      fileSystem: fileSystem,
      processUtils: processUtils,
      osUtils: FakeOperatingSystemUtils(),
    );
    await createTestCommandRunner(command).run(
      <String>['build', 'ipa', '--no-pub'],
    );

    expect(
      logger.statusText,
      contains('    ! Your application still contains the default "com.example" bundle identifier.'),
    );
  }, overrides: <Type, Generator>{
    FileSystem: () => fileSystem,
    Logger: () => logger,
    ProcessManager: () => fakeProcessManager,
    Platform: () => macosPlatform,
    XcodeProjectInterpreter: () => FakeXcodeProjectInterpreterWithBuildSettings(),
    PlistParser: () => plistUtils,
  });

  testUsingContext(
      'Validate basic Xcode settings with custom bundle identifier prefix', () async {
    const String plistPath = 'build/ios/archive/Runner.xcarchive/Products/Applications/Runner.app/Info.plist';
    fakeProcessManager.addCommands(<FakeCommand>[
      xattrCommand,
      setUpFakeXcodeBuildHandler(onRun: () {
        fileSystem.file(plistPath).createSync(recursive: true);
      }),
      exportArchiveCommand(exportOptionsPlist: _exportOptionsPlist),
    ]);

    createMinimalMockProjectFiles();

    plistUtils.fileContents[plistPath] = <String,String>{
      'CFBundleIdentifier': 'com.my_company.my_app',
    };

    final BuildCommand command = BuildCommand(
      artifacts: artifacts,
      androidSdk: FakeAndroidSdk(),
      buildSystem: TestBuildSystem.all(BuildResult(success: true)),
      logger: logger,
      fileSystem: fileSystem,
      processUtils: processUtils,
      osUtils: FakeOperatingSystemUtils(),
    );
    await createTestCommandRunner(command).run(
        <String>['build', 'ipa', '--no-pub']);

    expect(
      logger.statusText,
      isNot(contains('    ! Your application still contains the default "com.example" bundle identifier.'))
    );
  }, overrides: <Type, Generator>{
    FileSystem: () => fileSystem,
    Logger: () => logger,
    ProcessManager: () => fakeProcessManager,
    Platform: () => macosPlatform,
    XcodeProjectInterpreter: () => FakeXcodeProjectInterpreterWithBuildSettings(),
    PlistParser: () => plistUtils,
  });


  testUsingContext('Validate template app icons with conflicts', () async {
    const String projectIconContentsJsonPath = 'ios/Runner/Assets.xcassets/AppIcon.appiconset/Contents.json';
    const String projectIconImagePath = 'ios/Runner/Assets.xcassets/AppIcon.appiconset/Icon-App-20x20@2x.png';
    final String templateIconContentsJsonPath = '${Cache.flutterRoot!}/packages/flutter_tools/templates/app_shared/ios.tmpl/Runner/Assets.xcassets/AppIcon.appiconset/Contents.json';
    const String templateIconImagePath = '/flutter_template_images/templates/app_shared/ios.tmpl/Runner/Assets.xcassets/AppIcon.appiconset/Icon-App-20x20@2x.png';

    fakeProcessManager.addCommands(<FakeCommand>[
      xattrCommand,
      setUpFakeXcodeBuildHandler(onRun: () {
        fileSystem.file(templateIconContentsJsonPath)
        ..createSync(recursive: true)
        ..writeAsStringSync('''
{
  "images": [
    {
      "size": "20x20",
      "idiom": "iphone",
      "filename": "Icon-App-20x20@2x.png",
      "scale": "2x"
    }
  ],
  "info": {
    "version": 1,
    "author": "xcode"
  }
}
''');
        fileSystem.file(templateIconImagePath)
        ..createSync(recursive: true)
        ..writeAsBytes(<int>[1, 2, 3]);

        fileSystem.file(projectIconContentsJsonPath)
            ..createSync(recursive: true)
            ..writeAsStringSync('''
{
  "images": [
    {
      "size": "20x20",
      "idiom": "iphone",
      "filename": "Icon-App-20x20@2x.png",
      "scale": "2x"
    }
  ],
  "info": {
    "version": 1,
    "author": "xcode"
  }
}
''');
        fileSystem.file(projectIconImagePath)
            ..createSync(recursive: true)
            ..writeAsBytes(<int>[1, 2, 3]);
      }),
      exportArchiveCommand(exportOptionsPlist: _exportOptionsPlist),
    ]);

    createMinimalMockProjectFiles();

    final BuildCommand command = BuildCommand(
      artifacts: artifacts,
      androidSdk: FakeAndroidSdk(),
      buildSystem: TestBuildSystem.all(BuildResult(success: true)),
      logger: logger,
      fileSystem: fileSystem,
      processUtils: processUtils,
      osUtils: FakeOperatingSystemUtils(),
    );
    await createTestCommandRunner(command).run(
        <String>['build', 'ipa', '--no-pub']);

    expect(
      logger.statusText,
      contains('    ! App icon is set to the default placeholder icon. Replace with unique icons.'),
    );
  }, overrides: <Type, Generator>{
    FileSystem: () => fileSystem,
    Logger: () => logger,
    ProcessManager: () => fakeProcessManager,
    Platform: () => macosPlatform,
    XcodeProjectInterpreter: () => FakeXcodeProjectInterpreterWithBuildSettings(),
  });

  testUsingContext('Validate template app icons without conflicts', () async {
    const String projectIconContentsJsonPath = 'ios/Runner/Assets.xcassets/AppIcon.appiconset/Contents.json';
    const String projectIconImagePath = 'ios/Runner/Assets.xcassets/AppIcon.appiconset/Icon-App-20x20@2x.png';
    final String templateIconContentsJsonPath = '${Cache.flutterRoot!}/packages/flutter_tools/templates/app_shared/ios.tmpl/Runner/Assets.xcassets/AppIcon.appiconset/Contents.json';
    const String templateIconImagePath = '/flutter_template_images/templates/app_shared/ios.tmpl/Runner/Assets.xcassets/AppIcon.appiconset/Icon-App-20x20@2x.png';

    fakeProcessManager.addCommands(<FakeCommand>[
      xattrCommand,
      setUpFakeXcodeBuildHandler(onRun: () {
        fileSystem.file(templateIconContentsJsonPath)
          ..createSync(recursive: true)
          ..writeAsStringSync('''
{
  "images": [
    {
      "size": "20x20",
      "idiom": "iphone",
      "filename": "Icon-App-20x20@2x.png",
      "scale": "2x"
    }
  ],
  "info": {
    "version": 1,
    "author": "xcode"
  }
}
''');
        fileSystem.file(templateIconImagePath)
          ..createSync(recursive: true)
          ..writeAsBytes(<int>[1, 2, 3]);

        fileSystem.file(projectIconContentsJsonPath)
          ..createSync(recursive: true)
          ..writeAsStringSync('''
{
  "images": [
    {
      "size": "20x20",
      "idiom": "iphone",
      "filename": "Icon-App-20x20@2x.png",
      "scale": "2x"
    }
  ],
  "info": {
    "version": 1,
    "author": "xcode"
  }
}
''');
        fileSystem.file(projectIconImagePath)
          ..createSync(recursive: true)
          ..writeAsBytes(<int>[4, 5, 6]);
      }),
      exportArchiveCommand(exportOptionsPlist: _exportOptionsPlist),
    ]);

    createMinimalMockProjectFiles();

    final BuildCommand command = BuildCommand(
      artifacts: artifacts,
      androidSdk: FakeAndroidSdk(),
      buildSystem: TestBuildSystem.all(BuildResult(success: true)),
      logger: logger,
      fileSystem: fileSystem,
      processUtils: processUtils,
      osUtils: FakeOperatingSystemUtils(),
    );
    await createTestCommandRunner(command).run(
        <String>['build', 'ipa', '--no-pub']);

    expect(
      logger.statusText,
      isNot(contains('! App icon is set to the default placeholder icon. Replace with unique icons.')),
    );
  }, overrides: <Type, Generator>{
    FileSystem: () => fileSystem,
    Logger: () => logger,
    ProcessManager: () => fakeProcessManager,
    Platform: () => macosPlatform,
    XcodeProjectInterpreter: () => FakeXcodeProjectInterpreterWithBuildSettings(),
  });

  testUsingContext('Validate app icon using the wrong width', () async {
    const String projectIconContentsJsonPath = 'ios/Runner/Assets.xcassets/AppIcon.appiconset/Contents.json';
    const String projectIconImagePath = 'ios/Runner/Assets.xcassets/AppIcon.appiconset/Icon-App-20x20@2x.png';

    fakeProcessManager.addCommands(<FakeCommand>[
      xattrCommand,
      setUpFakeXcodeBuildHandler(onRun: () {
        fileSystem.file(projectIconContentsJsonPath)
          ..createSync(recursive: true)
          ..writeAsStringSync('''
{
  "images": [
    {
      "size": "20x20",
      "idiom": "iphone",
      "filename": "Icon-App-20x20@2x.png",
      "scale": "2x"
    }
  ],
  "info": {
    "version": 1,
    "author": "xcode"
  }
}
''');
        fileSystem.file(projectIconImagePath)
          ..createSync(recursive: true)
          ..writeAsBytes(Uint8List(16))
          // set width to 1 pixel
          ..writeAsBytes(Uint8List(4)..buffer.asByteData().setInt32(0, 1), mode: FileMode.append)
          // set height to 40 pixels
          ..writeAsBytes(Uint8List(4)..buffer.asByteData().setInt32(0, 40), mode: FileMode.append);
      }),
      exportArchiveCommand(exportOptionsPlist: _exportOptionsPlist),
    ]);

    createMinimalMockProjectFiles();

    final BuildCommand command = BuildCommand(
      artifacts: artifacts,
      androidSdk: FakeAndroidSdk(),
      buildSystem: TestBuildSystem.all(BuildResult(success: true)),
      logger: logger,
      fileSystem: fileSystem,
      processUtils: processUtils,
      osUtils: FakeOperatingSystemUtils(),
    );
    await createTestCommandRunner(command).run(
        <String>['build', 'ipa', '--no-pub']);

    expect(
      logger.statusText,
      contains('    ! App icon is using the incorrect size (e.g. Icon-App-20x20@2x.png).')
    );
  }, overrides: <Type, Generator>{
    FileSystem: () => fileSystem,
    Logger: () => logger,
    ProcessManager: () => fakeProcessManager,
    Platform: () => macosPlatform,
    XcodeProjectInterpreter: () => FakeXcodeProjectInterpreterWithBuildSettings(),
  });

  testUsingContext('Validate app icon using the wrong height', () async {
    const String projectIconContentsJsonPath = 'ios/Runner/Assets.xcassets/AppIcon.appiconset/Contents.json';
    const String projectIconImagePath = 'ios/Runner/Assets.xcassets/AppIcon.appiconset/Icon-App-20x20@2x.png';

    fakeProcessManager.addCommands(<FakeCommand>[
      xattrCommand,
      setUpFakeXcodeBuildHandler(onRun: () {
        fileSystem.file(projectIconContentsJsonPath)
          ..createSync(recursive: true)
          ..writeAsStringSync('''
{
  "images": [
    {
      "size": "20x20",
      "idiom": "iphone",
      "filename": "Icon-App-20x20@2x.png",
      "scale": "2x"
    }
  ],
  "info": {
    "version": 1,
    "author": "xcode"
  }
}
''');
        fileSystem.file(projectIconImagePath)
          ..createSync(recursive: true)
          ..writeAsBytes(Uint8List(16))
          // set width to 40 pixels
          ..writeAsBytes(Uint8List(4)..buffer.asByteData().setInt32(0, 40), mode: FileMode.append)
          // set height to 1 pixel
          ..writeAsBytes(Uint8List(4)..buffer.asByteData().setInt32(0, 1), mode: FileMode.append);
      }),
      exportArchiveCommand(exportOptionsPlist: _exportOptionsPlist),
    ]);

    createMinimalMockProjectFiles();

    final BuildCommand command = BuildCommand(
      artifacts: artifacts,
      androidSdk: FakeAndroidSdk(),
      buildSystem: TestBuildSystem.all(BuildResult(success: true)),
      logger: logger,
      fileSystem: fileSystem,
      processUtils: processUtils,
      osUtils: FakeOperatingSystemUtils(),
    );
    await createTestCommandRunner(command).run(
      <String>['build', 'ipa', '--no-pub'],
    );

    expect(
      logger.statusText,
      contains('    ! App icon is using the incorrect size (e.g. Icon-App-20x20@2x.png).'),
    );
  }, overrides: <Type, Generator>{
    FileSystem: () => fileSystem,
    Logger: () => logger,
    ProcessManager: () => fakeProcessManager,
    Platform: () => macosPlatform,
    XcodeProjectInterpreter: () => FakeXcodeProjectInterpreterWithBuildSettings(),
  });

  testUsingContext('Validate app icon using the correct width and height', () async {
    const String projectIconContentsJsonPath = 'ios/Runner/Assets.xcassets/AppIcon.appiconset/Contents.json';
    const String projectIconImagePath = 'ios/Runner/Assets.xcassets/AppIcon.appiconset/Icon-App-20x20@2x.png';

    fakeProcessManager.addCommands(<FakeCommand>[
      xattrCommand,
      setUpFakeXcodeBuildHandler(onRun: () {
        fileSystem.file(projectIconContentsJsonPath)
          ..createSync(recursive: true)
          ..writeAsStringSync('''
{
  "images": [
    {
      "size": "20x20",
      "idiom": "iphone",
      "filename": "Icon-App-20x20@2x.png",
      "scale": "2x"
    }
  ],
  "info": {
    "version": 1,
    "author": "xcode"
  }
}
''');
        fileSystem.file(projectIconImagePath)
          ..createSync(recursive: true)
          ..writeAsBytes(Uint8List(16))
          // set width to 40 pixels
          ..writeAsBytes(Uint8List(4)..buffer.asByteData().setInt32(0, 40), mode: FileMode.append)
          // set height to 40 pixel
          ..writeAsBytes(Uint8List(4)..buffer.asByteData().setInt32(0, 40), mode: FileMode.append);
      }),
      exportArchiveCommand(exportOptionsPlist: _exportOptionsPlist),
    ]);

    createMinimalMockProjectFiles();

    final BuildCommand command = BuildCommand(
      artifacts: artifacts,
      androidSdk: FakeAndroidSdk(),
      buildSystem: TestBuildSystem.all(BuildResult(success: true)),
      logger: logger,
      fileSystem: fileSystem,
      processUtils: processUtils,
      osUtils: FakeOperatingSystemUtils(),
    );
    await createTestCommandRunner(command).run(
        <String>['build', 'ipa', '--no-pub']);

    expect(
      logger.statusText,
      isNot(contains('    ! App icon is using the incorrect size (e.g. Icon-App-20x20@2x.png).')),
    );
  }, overrides: <Type, Generator>{
    FileSystem: () => fileSystem,
    Logger: () => logger,
    ProcessManager: () => fakeProcessManager,
    Platform: () => macosPlatform,
    XcodeProjectInterpreter: () => FakeXcodeProjectInterpreterWithBuildSettings(),
  });

  testUsingContext('Validate app icon should skip validation for unknown format version', () async {
    const String projectIconContentsJsonPath = 'ios/Runner/Assets.xcassets/AppIcon.appiconset/Contents.json';
    const String projectIconImagePath = 'ios/Runner/Assets.xcassets/AppIcon.appiconset/Icon-App-20x20@2x.png';

    fakeProcessManager.addCommands(<FakeCommand>[
      xattrCommand,
      setUpFakeXcodeBuildHandler(onRun: () {
        // Uses unknown format version 123.
        fileSystem.file(projectIconContentsJsonPath)
          ..createSync(recursive: true)
          ..writeAsStringSync('''
{
  "images": [
    {
      "size": "20x20",
      "idiom": "iphone",
      "filename": "Icon-App-20x20@2x.png",
      "scale": "2x"
    }
  ],
  "info": {
    "version": 123,
    "author": "xcode"
  }
}
''');
        fileSystem.file(projectIconImagePath)
          ..createSync(recursive: true)
          ..writeAsBytes(Uint8List(16))
          // set width to 1 pixel
          ..writeAsBytes(Uint8List(4)..buffer.asByteData().setInt32(0, 1), mode: FileMode.append)
          // set height to 1 pixel
          ..writeAsBytes(Uint8List(4)..buffer.asByteData().setInt32(0, 1), mode: FileMode.append);
      }),
      exportArchiveCommand(exportOptionsPlist: _exportOptionsPlist),
    ]);

    createMinimalMockProjectFiles();

    final BuildCommand command = BuildCommand(
      artifacts: artifacts,
      androidSdk: FakeAndroidSdk(),
      buildSystem: TestBuildSystem.all(BuildResult(success: true)),
      logger: logger,
      fileSystem: fileSystem,
      processUtils: processUtils,
      osUtils: FakeOperatingSystemUtils(),
    );
    await createTestCommandRunner(command).run(
      <String>['build', 'ipa', '--no-pub'],
    );

    // The validation should be skipped, even when the icon size is incorrect.
    expect(
      logger.statusText,
      isNot(contains('    ! App icon is using the incorrect size (e.g. Icon-App-20x20@2x.png).')),
    );
  }, overrides: <Type, Generator>{
    FileSystem: () => fileSystem,
    Logger: () => logger,
    ProcessManager: () => fakeProcessManager,
    Platform: () => macosPlatform,
    XcodeProjectInterpreter: () => FakeXcodeProjectInterpreterWithBuildSettings(),
  });

  testUsingContext('Validate app icon should skip validation of an icon image if invalid format', () async {
    const String projectIconContentsJsonPath = 'ios/Runner/Assets.xcassets/AppIcon.appiconset/Contents.json';
    final List<String> imageFileNames = <String>[
      'Icon-App-20x20@1x.png',
      'Icon-App-20x20@2x.png',
      'Icon-App-20x20@3x.png',
      'Icon-App-29x29@1x.png',
      'Icon-App-29x29@2x.png',
      'Icon-App-29x29@3x.png',
    ];

    fakeProcessManager.addCommands(<FakeCommand>[
      xattrCommand,
      setUpFakeXcodeBuildHandler(onRun: () {
        // The following json contains examples of:
        // - invalid size
        // - invalid scale
        // - missing size
        // - missing idiom
        // - missing filename
        // - missing scale
        fileSystem.file(projectIconContentsJsonPath)
          ..createSync(recursive: true)
          ..writeAsStringSync('''
{
  "images": [
    {
      "size": "20*20",
      "idiom": "iphone",
      "filename": "Icon-App-20x20@2x.png",
      "scale": "1x"
    },
    {
      "size": "20x20",
      "idiom": "iphone",
      "filename": "Icon-App-20x20@2x.png",
      "scale": "2@"
    },
    {
      "idiom": "iphone",
      "filename": "Icon-App-20x20@3x.png",
      "scale": "3x"
    },
    {
      "size": "29x29",
      "filename": "Icon-App-29x29@1x.png",
      "scale": "1x"
    },
    {
      "size": "29x29",
      "idiom": "iphone",
      "scale": "2x"
    },
    {
      "size": "29x29",
      "idiom": "iphone",
      "filename": "Icon-App-20x20@3x.png"
    }
  ],
  "info": {
    "version": 1,
    "author": "xcode"
  }
}
''');

        // Resize all related images to 1x1.
        for (final String imageFileName in imageFileNames) {
          fileSystem.file('ios/Runner/Assets.xcassets/AppIcon.appiconset/$imageFileName')
            ..createSync(recursive: true)
            ..writeAsBytes(Uint8List(16))
            // set width to 1 pixel
            ..writeAsBytes(Uint8List(4)..buffer.asByteData().setInt32(0, 1), mode: FileMode.append)
            // set height to 1 pixel
            ..writeAsBytes(Uint8List(4)..buffer.asByteData().setInt32(0, 1), mode: FileMode.append);
        }
      }),
      exportArchiveCommand(exportOptionsPlist: _exportOptionsPlist),
    ]);

    createMinimalMockProjectFiles();

    final BuildCommand command = BuildCommand(
      artifacts: artifacts,
      androidSdk: FakeAndroidSdk(),
      buildSystem: TestBuildSystem.all(BuildResult(success: true)),
      logger: logger,
      fileSystem: fileSystem,
      processUtils: processUtils,
      osUtils: FakeOperatingSystemUtils(),
    );
    await createTestCommandRunner(command).run(
      <String>['build', 'ipa', '--no-pub'],
    );

    // The validation should be skipped, even when the image size is incorrect.
    for (final String imageFileName in imageFileNames) {
      expect(
        logger.statusText,
        isNot(contains('    ! App icon is using the incorrect size (e.g. $imageFileName).')),
      );
    }
  }, overrides: <Type, Generator>{
    FileSystem: () => fileSystem,
    Logger: () => logger,
    ProcessManager: () => fakeProcessManager,
    Platform: () => macosPlatform,
    XcodeProjectInterpreter: () => FakeXcodeProjectInterpreterWithBuildSettings(),
  });

  testUsingContext('Validate template launch images with conflicts', () async {
    const String projectLaunchImageContentsJsonPath = 'ios/Runner/Assets.xcassets/LaunchImage.imageset/Contents.json';
    const String projectLaunchImagePath = 'ios/Runner/Assets.xcassets/LaunchImage.imageset/LaunchImage@2x.png';
    final String templateLaunchImageContentsJsonPath = '${Cache.flutterRoot!}/packages/flutter_tools/templates/app_shared/ios.tmpl/Runner/Assets.xcassets/LaunchImage.imageset/Contents.json';
    const String templateLaunchImagePath = '/flutter_template_images/templates/app_shared/ios.tmpl/Runner/Assets.xcassets/LaunchImage.imageset/LaunchImage@2x.png';

    fakeProcessManager.addCommands(<FakeCommand>[
      xattrCommand,
      setUpFakeXcodeBuildHandler(onRun: () {
        fileSystem.file(templateLaunchImageContentsJsonPath)
          ..createSync(recursive: true)
          ..writeAsStringSync('''
{
  "images": [
    {
      "idiom": "iphone",
      "filename": "LaunchImage@2x.png",
      "scale": "2x"
    }
  ],
  "info": {
    "version": 1,
    "author": "xcode"
  }
}
''');
        fileSystem.file(templateLaunchImagePath)
          ..createSync(recursive: true)
          ..writeAsBytes(<int>[1, 2, 3]);

        fileSystem.file(projectLaunchImageContentsJsonPath)
          ..createSync(recursive: true)
          ..writeAsStringSync('''
{
  "images": [
    {
      "idiom": "iphone",
      "filename": "LaunchImage@2x.png",
      "scale": "2x"
    }
  ],
  "info": {
    "version": 1,
    "author": "xcode"
  }
}
''');
        fileSystem.file(projectLaunchImagePath)
          ..createSync(recursive: true)
          ..writeAsBytes(<int>[1, 2, 3]);
      }),
      exportArchiveCommand(exportOptionsPlist: _exportOptionsPlist),
    ]);

    createMinimalMockProjectFiles();

    final BuildCommand command = BuildCommand(
      artifacts: artifacts,
      androidSdk: FakeAndroidSdk(),
      buildSystem: TestBuildSystem.all(BuildResult(success: true)),
      logger: logger,
      fileSystem: fileSystem,
      processUtils: processUtils,
      osUtils: FakeOperatingSystemUtils(),
    );
    await createTestCommandRunner(command).run(
        <String>['build', 'ipa', '--no-pub']);

    expect(
      logger.statusText,
      contains('    ! Launch image is set to the default placeholder icon. Replace with unique launch image.'),
    );
  }, overrides: <Type, Generator>{
    FileSystem: () => fileSystem,
    Logger: () => logger,
    ProcessManager: () => fakeProcessManager,
    Platform: () => macosPlatform,
    XcodeProjectInterpreter: () => FakeXcodeProjectInterpreterWithBuildSettings(),
  });


  testUsingContext('Validate template launch images without conflicts', () async {
    const String projectLaunchImageContentsJsonPath = 'ios/Runner/Assets.xcassets/LaunchImage.imageset/Contents.json';
    const String projectLaunchImagePath = 'ios/Runner/Assets.xcassets/LaunchImage.imageset/LaunchImage@2x.png';
    final String templateLaunchImageContentsJsonPath = '${Cache.flutterRoot!}/packages/flutter_tools/templates/app_shared/ios.tmpl/Runner/Assets.xcassets/LaunchImage.imageset/Contents.json';
    const String templateLaunchImagePath = '/flutter_template_images/templates/app_shared/ios.tmpl/Runner/Assets.xcassets/LaunchImage.imageset/LaunchImage@2x.png';

    fakeProcessManager.addCommands(<FakeCommand>[
      xattrCommand,
      setUpFakeXcodeBuildHandler(onRun: () {
        fileSystem.file(templateLaunchImageContentsJsonPath)
          ..createSync(recursive: true)
          ..writeAsStringSync('''
{
  "images": [
    {
      "idiom": "iphone",
      "filename": "LaunchImage@2x.png",
      "scale": "2x"
    }
  ],
  "info": {
    "version": 1,
    "author": "xcode"
  }
}
''');
        fileSystem.file(templateLaunchImagePath)
          ..createSync(recursive: true)
          ..writeAsBytes(<int>[1, 2, 3]);

        fileSystem.file(projectLaunchImageContentsJsonPath)
          ..createSync(recursive: true)
          ..writeAsStringSync('''
{
  "images": [
    {
      "idiom": "iphone",
      "filename": "LaunchImage@2x.png",
      "scale": "2x"
    }
  ],
  "info": {
    "version": 1,
    "author": "xcode"
  }
}
''');
        fileSystem.file(projectLaunchImagePath)
          ..createSync(recursive: true)
          ..writeAsBytes(<int>[4, 5, 6]);
      }),
      exportArchiveCommand(exportOptionsPlist: _exportOptionsPlist),
    ]);

    createMinimalMockProjectFiles();

    final BuildCommand command = BuildCommand(
      artifacts: artifacts,
      androidSdk: FakeAndroidSdk(),
      buildSystem: TestBuildSystem.all(BuildResult(success: true)),
      logger: logger,
      fileSystem: fileSystem,
      processUtils: processUtils,
      osUtils: FakeOperatingSystemUtils(),
    );
    await createTestCommandRunner(command).run(
        <String>['build', 'ipa', '--no-pub']);

    expect(
      logger.statusText,
      isNot(contains('    ! Launch image is set to the default placeholder icon. Replace with unique launch image.')),
    );
  }, overrides: <Type, Generator>{
    FileSystem: () => fileSystem,
    Logger: () => logger,
    ProcessManager: () => fakeProcessManager,
    Platform: () => macosPlatform,
    XcodeProjectInterpreter: () => FakeXcodeProjectInterpreterWithBuildSettings(),
  });

}


const String _xcBundleFilePath = '/.tmp_rand0/flutter_ios_build_temp_dirrand0/temporary_xcresult_bundle';
const String _exportOptionsPlist = '/.tmp_rand0/flutter_build_ios.rand0/ExportOptions.plist';<|MERGE_RESOLUTION|>--- conflicted
+++ resolved
@@ -570,19 +570,11 @@
     final String actualIpaPlistContents = fileSystem.file(cachedExportOptionsPlist).readAsStringSync();
     expect(actualIpaPlistContents, expectedIpaPlistContents);
 
-<<<<<<< HEAD
-    expect(testLogger.statusText, contains('build/ios/archive/Runner.xcarchive'));
-    expect(testLogger.statusText, contains('Building App Store IPA'));
-    expect(testLogger.statusText, contains('Built IPA to build/ios/ipa (10.0MB)'));
-    expect(testLogger.statusText, contains('To upload to the App Store'));
-    expect(testLogger.statusText, contains('Apple Transporter macOS app'));
-=======
     expect(logger.statusText, contains('build/ios/archive/Runner.xcarchive'));
     expect(logger.statusText, contains('Building App Store IPA'));
-    expect(logger.statusText, contains('Built IPA to /build/ios/ipa'));
+    expect(logger.statusText, contains('Built IPA to /build/ios/ipa (10.0MB)'));
     expect(logger.statusText, contains('To upload to the App Store'));
     expect(logger.statusText, contains('Apple Transporter macOS app'));
->>>>>>> 3d112429
     expect(fakeProcessManager, hasNoRemainingExpectations);
   }, overrides: <Type, Generator>{
     FileSystem: () => fileSystem,
@@ -630,19 +622,11 @@
     final String actualIpaPlistContents = fileSystem.file(cachedExportOptionsPlist).readAsStringSync();
     expect(actualIpaPlistContents, expectedIpaPlistContents);
 
-<<<<<<< HEAD
-    expect(testLogger.statusText, contains('build/ios/archive/Runner.xcarchive'));
-    expect(testLogger.statusText, contains('Building ad-hoc IPA'));
-    expect(testLogger.statusText, contains('Built IPA to build/ios/ipa (10.0MB)'));
-    // Don't instruct how to upload to the App Store.
-    expect(testLogger.statusText, isNot(contains('To upload')));
-=======
     expect(logger.statusText, contains('build/ios/archive/Runner.xcarchive'));
     expect(logger.statusText, contains('Building ad-hoc IPA'));
-    expect(logger.statusText, contains('Built IPA to /build/ios/ipa'));
+    expect(logger.statusText, contains('Built IPA to /build/ios/ipa (10.0MB)'));
     // Don'ltruct how to upload to the App Store.
     expect(logger.statusText, isNot(contains('To upload')));
->>>>>>> 3d112429
     expect(fakeProcessManager, hasNoRemainingExpectations);
   }, overrides: <Type, Generator>{
     FileSystem: () => fileSystem,
@@ -690,19 +674,11 @@
     final String actualIpaPlistContents = fileSystem.file(cachedExportOptionsPlist).readAsStringSync();
     expect(actualIpaPlistContents, expectedIpaPlistContents);
 
-<<<<<<< HEAD
-    expect(testLogger.statusText, contains('build/ios/archive/Runner.xcarchive'));
-    expect(testLogger.statusText, contains('Building enterprise IPA'));
-    expect(testLogger.statusText, contains('Built IPA to build/ios/ipa (10.0MB)'));
-    // Don't instruct how to upload to the App Store.
-    expect(testLogger.statusText, isNot(contains('To upload')));
-=======
     expect(logger.statusText, contains('build/ios/archive/Runner.xcarchive'));
     expect(logger.statusText, contains('Building enterprise IPA'));
-    expect(logger.statusText, contains('Built IPA to /build/ios/ipa'));
+    expect(logger.statusText, contains('Built IPA to /build/ios/ipa (10.0MB)'));
     // Don'ltruct how to upload to the App Store.
     expect(logger.statusText, isNot(contains('To upload')));
->>>>>>> 3d112429
     expect(fakeProcessManager, hasNoRemainingExpectations);
   }, overrides: <Type, Generator>{
     FileSystem: () => fileSystem,
@@ -938,11 +914,7 @@
       ],
     );
 
-<<<<<<< HEAD
-    expect(testLogger.statusText, contains('Built IPA to $outputPath (10.0MB)'));
-=======
-    expect(logger.statusText, contains('Built IPA to $outputPath.'));
->>>>>>> 3d112429
+    expect(logger.statusText, contains('Built IPA to $outputPath (10.0MB)'));
     expect(fakeProcessManager, hasNoRemainingExpectations);
   }, overrides: <Type, Generator>{
     FileSystem: () => fileSystem,
