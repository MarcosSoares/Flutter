--- conflicted
+++ resolved
@@ -73,11 +73,7 @@
       mockStopwatch = FakeStopwatch();
       return AnsiStatus(
         message: 'Hello world',
-<<<<<<< HEAD
-        timeout: const Duration(milliseconds: 100),
-=======
         timeout: const Duration(seconds: 2),
->>>>>>> 3ce0c27f
         padding: 20,
         onFinish: () => called += 1,
       );
@@ -700,9 +696,6 @@
   });
 }
 
-<<<<<<< HEAD
-class MockStopwatch extends Stopwatch implements Mock {}
-=======
 class FakeStopwatch implements Stopwatch {
   @override
   bool get isRunning => _isRunning;
@@ -737,5 +730,4 @@
 
   @override
   String toString() => '$runtimeType $elapsed $isRunning';
-}
->>>>>>> 3ce0c27f
+}