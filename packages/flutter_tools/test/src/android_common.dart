// Copyright 2014 The Flutter Authors. All rights reserved.
// Use of this source code is governed by a BSD-style license that can be
// found in the LICENSE file.

import 'package:flutter_tools/src/android/android_builder.dart';
import 'package:flutter_tools/src/base/file_system.dart';
import 'package:flutter_tools/src/build_info.dart';
import 'package:flutter_tools/src/globals.dart' as globals;
import 'package:flutter_tools/src/project.dart';

/// A fake implementation of [AndroidBuilder].
class FakeAndroidBuilder implements AndroidBuilder {
  @override
  Future<void> buildAar({
    required FlutterProject project,
    required Set<AndroidBuildInfo> androidBuildInfo,
    required String target,
    String? outputDirectoryPath,
    required String buildNumber,
  }) async {}

  @override
  Future<void> buildApk({
    required FlutterProject project,
    required AndroidBuildInfo androidBuildInfo,
    required String target,
    bool configOnly = false,
  }) async {}

  @override
  Future<void> buildAab({
    required FlutterProject project,
    required AndroidBuildInfo androidBuildInfo,
    required String target,
    bool validateDeferredComponents = true,
    bool deferredComponentsEnabled = false,
    bool configOnly = false,
  }) async {}

  @override
  Future<List<String>> getBuildVariants({required FlutterProject project}) async => const <String>[];
<<<<<<< HEAD
=======

  @override
  Future<List<String>> getAppLinkDomainsForVariant(String buildVariant, {required FlutterProject project}) async => const <String>[];

  @override
  Future<String> getApplicationIdForVariant(String buildVariant, {required FlutterProject project}) async => '';
>>>>>>> 12fccda5
}

/// Creates a [FlutterProject] in a directory named [flutter_project]
/// within [directoryOverride].
class FakeFlutterProjectFactory extends FlutterProjectFactory {
  FakeFlutterProjectFactory(this.directoryOverride) :
    super(
      fileSystem: globals.fs,
      logger: globals.logger,
    );

  final Directory directoryOverride;

  @override
  FlutterProject fromDirectory(Directory _) {
    projects.clear();
    return super.fromDirectory(directoryOverride.childDirectory('flutter_project'));
  }
}<|MERGE_RESOLUTION|>--- conflicted
+++ resolved
@@ -39,15 +39,12 @@
 
   @override
   Future<List<String>> getBuildVariants({required FlutterProject project}) async => const <String>[];
-<<<<<<< HEAD
-=======
 
   @override
   Future<List<String>> getAppLinkDomainsForVariant(String buildVariant, {required FlutterProject project}) async => const <String>[];
 
   @override
   Future<String> getApplicationIdForVariant(String buildVariant, {required FlutterProject project}) async => '';
->>>>>>> 12fccda5
 }
 
 /// Creates a [FlutterProject] in a directory named [flutter_project]
