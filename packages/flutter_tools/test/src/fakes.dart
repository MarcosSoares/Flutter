--- conflicted
+++ resolved
@@ -447,7 +447,6 @@
   }) async { }
 }
 
-<<<<<<< HEAD
 class FakeFlutterVersion implements FlutterVersion {
   @override
   void fetchTagsAndUpdate() {  }
@@ -591,7 +590,9 @@
   @override
   Status startProgress(String message, {Duration timeout, String progressId, bool multilineOutput = false, int progressIndicatorPadding = kDefaultStatusPadding}) {
     return status;
-=======
+  }
+}
+
 class TestBuildSystem implements BuildSystem {
   /// Create a [BuildSystem] instance that returns the provided results in order.
   TestBuildSystem.list(this._results, [this._onRun])
@@ -649,6 +650,5 @@
       throw StateError('Unexpected buildIncremental request of ${target.name}');
     }
     return _results[_nextResult++];
->>>>>>> 666c9509
   }
 }