--- conflicted
+++ resolved
@@ -35,14 +35,13 @@
     WidgetsFlutterBinding.ensureInitialized();
     final ByteData message = const StringCodec().encodeMessage('AppLifecycleState.resumed')!;
     await ServicesBinding.instance!.defaultBinaryMessenger.handlePlatformMessage('flutter/lifecycle', message, (_) { });
-<<<<<<< HEAD
     if ($preHotRestartHook) {
       WidgetsBinding.instance!.registerHotRestartCallback(() {
         print('INVOKE PRE HOT RESTART CALLBACK');
       });
     }
-    runApp(MyApp());
-=======
+
+
     // See https://github.com/flutter/flutter/issues/86202
     if (kIsWeb) {
       while (true) {
@@ -52,7 +51,6 @@
     } else {
      runApp(MyApp());
     }
->>>>>>> 7a0b4669
   }
 
   int count = 1;
