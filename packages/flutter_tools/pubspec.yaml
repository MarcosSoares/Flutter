name: flutter_tools
description: Tools for building Flutter applications
homepage: https://flutter.io
author: Flutter Authors <flutter-dev@googlegroups.com>

environment:
  # The pub client defaults to an <2.0.0 sdk constraint which we need to explicitly overwrite.
  sdk: ">=2.0.0-dev.68.0 <3.0.0"

dependencies:
  # To update these, use "flutter update-packages --force-upgrade".
  analyzer: 0.33.6+1
  archive: 2.0.8
  args: 1.5.1
  cli_util: 0.1.3+2
  completion: 0.2.1+1
  coverage: 0.12.4
  crypto: 2.0.6
  file: 5.0.7
  http: 0.12.0+1
  intl: 0.15.7
  json_rpc_2: 2.0.9
  json_schema: 1.0.10
  linter: 0.1.74
  meta: 1.1.6
  mustache: 1.1.0
  package_config: 1.0.5
  platform: 2.2.0
  plugin: 0.2.0+3
  process: 3.0.9
  quiver: 2.0.1
  stack_trace: 1.9.3
  stream_channel: 1.6.8
  usage: 3.4.1
  vm_service_client: 0.2.6
  web_socket_channel: 1.0.9
  xml: 3.3.1
  yaml: 2.1.15
  build_daemon: 0.2.0
  build: 1.1.0
  flutter_goldens_client:
    path: ../flutter_goldens_client

  # We depend on very specific internal implementation details of the
  # 'test' package, which change between versions, so when upgrading
  # this, make sure the tests are still running correctly.
  test_api: 0.2.2
  test_core: 0.2.1

  async: 2.0.8 # THIS LINE IS AUTOGENERATED - TO UPDATE USE "flutter update-packages --force-upgrade"
  boolean_selector: 1.0.4 # THIS LINE IS AUTOGENERATED - TO UPDATE USE "flutter update-packages --force-upgrade"
  built_collection: 4.1.0 # THIS LINE IS AUTOGENERATED - TO UPDATE USE "flutter update-packages --force-upgrade"
  built_value: 6.3.0 # THIS LINE IS AUTOGENERATED - TO UPDATE USE "flutter update-packages --force-upgrade"
  charcode: 1.1.2 # THIS LINE IS AUTOGENERATED - TO UPDATE USE "flutter update-packages --force-upgrade"
  convert: 2.1.1 # THIS LINE IS AUTOGENERATED - TO UPDATE USE "flutter update-packages --force-upgrade"
  csslib: 0.14.6 # THIS LINE IS AUTOGENERATED - TO UPDATE USE "flutter update-packages --force-upgrade"
  dart2_constant: 1.0.2+dart2 # THIS LINE IS AUTOGENERATED - TO UPDATE USE "flutter update-packages --force-upgrade"
  fixnum: 0.10.9 # THIS LINE IS AUTOGENERATED - TO UPDATE USE "flutter update-packages --force-upgrade"
  front_end: 0.1.6+9 # THIS LINE IS AUTOGENERATED - TO UPDATE USE "flutter update-packages --force-upgrade"
  glob: 1.1.7 # THIS LINE IS AUTOGENERATED - TO UPDATE USE "flutter update-packages --force-upgrade"
  html: 0.13.3+3 # THIS LINE IS AUTOGENERATED - TO UPDATE USE "flutter update-packages --force-upgrade"
  http_parser: 3.1.3 # THIS LINE IS AUTOGENERATED - TO UPDATE USE "flutter update-packages --force-upgrade"
  io: 0.3.3 # THIS LINE IS AUTOGENERATED - TO UPDATE USE "flutter update-packages --force-upgrade"
  kernel: 0.3.6+9 # THIS LINE IS AUTOGENERATED - TO UPDATE USE "flutter update-packages --force-upgrade"
  logging: 0.11.3+2 # THIS LINE IS AUTOGENERATED - TO UPDATE USE "flutter update-packages --force-upgrade"
  matcher: 0.12.3+1 # THIS LINE IS AUTOGENERATED - TO UPDATE USE "flutter update-packages --force-upgrade"
  package_resolver: 1.0.6 # THIS LINE IS AUTOGENERATED - TO UPDATE USE "flutter update-packages --force-upgrade"
  path: 1.6.2 # THIS LINE IS AUTOGENERATED - TO UPDATE USE "flutter update-packages --force-upgrade"
  pedantic: 1.4.0 # THIS LINE IS AUTOGENERATED - TO UPDATE USE "flutter update-packages --force-upgrade"
  petitparser: 2.1.1 # THIS LINE IS AUTOGENERATED - TO UPDATE USE "flutter update-packages --force-upgrade"
  pool: 1.4.0 # THIS LINE IS AUTOGENERATED - TO UPDATE USE "flutter update-packages --force-upgrade"
  pub_semver: 1.4.2 # THIS LINE IS AUTOGENERATED - TO UPDATE USE "flutter update-packages --force-upgrade"
  shelf: 0.7.4 # THIS LINE IS AUTOGENERATED - TO UPDATE USE "flutter update-packages --force-upgrade"
  shelf_web_socket: 0.2.2+4 # THIS LINE IS AUTOGENERATED - TO UPDATE USE "flutter update-packages --force-upgrade"
  source_map_stack_trace: 1.1.5 # THIS LINE IS AUTOGENERATED - TO UPDATE USE "flutter update-packages --force-upgrade"
  source_maps: 0.10.8 # THIS LINE IS AUTOGENERATED - TO UPDATE USE "flutter update-packages --force-upgrade"
  source_span: 1.5.3 # THIS LINE IS AUTOGENERATED - TO UPDATE USE "flutter update-packages --force-upgrade"
  stream_transform: 0.0.14+1 # THIS LINE IS AUTOGENERATED - TO UPDATE USE "flutter update-packages --force-upgrade"
  string_scanner: 1.0.4 # THIS LINE IS AUTOGENERATED - TO UPDATE USE "flutter update-packages --force-upgrade"
  term_glyph: 1.1.0 # THIS LINE IS AUTOGENERATED - TO UPDATE USE "flutter update-packages --force-upgrade"
  typed_data: 1.1.6 # THIS LINE IS AUTOGENERATED - TO UPDATE USE "flutter update-packages --force-upgrade"
  utf: 0.9.0+5 # THIS LINE IS AUTOGENERATED - TO UPDATE USE "flutter update-packages --force-upgrade"
  watcher: 0.9.7+10 # THIS LINE IS AUTOGENERATED - TO UPDATE USE "flutter update-packages --force-upgrade"

dev_dependencies:
  collection: 1.14.11
  mockito: 4.0.0
  file_testing: 2.0.3
  vm_service_lib: 0.3.10+2

  http_multi_server: 2.0.5 # THIS LINE IS AUTOGENERATED - TO UPDATE USE "flutter update-packages --force-upgrade"
  js: 0.6.1+1 # THIS LINE IS AUTOGENERATED - TO UPDATE USE "flutter update-packages --force-upgrade"
  mime: 0.9.6+2 # THIS LINE IS AUTOGENERATED - TO UPDATE USE "flutter update-packages --force-upgrade"
  multi_server_socket: 1.0.2 # THIS LINE IS AUTOGENERATED - TO UPDATE USE "flutter update-packages --force-upgrade"
  node_preamble: 1.4.4 # THIS LINE IS AUTOGENERATED - TO UPDATE USE "flutter update-packages --force-upgrade"
  shelf_packages_handler: 1.0.4 # THIS LINE IS AUTOGENERATED - TO UPDATE USE "flutter update-packages --force-upgrade"
  shelf_static: 0.2.8 # THIS LINE IS AUTOGENERATED - TO UPDATE USE "flutter update-packages --force-upgrade"
  test: 1.5.2 # THIS LINE IS AUTOGENERATED - TO UPDATE USE "flutter update-packages --force-upgrade"

dartdoc:
  # Exclude this package from the hosted API docs.
  nodoc: true

<<<<<<< HEAD
# PUBSPEC CHECKSUM: cd2f
=======
# PUBSPEC CHECKSUM: 68ce
>>>>>>> c082f8d8
<|MERGE_RESOLUTION|>--- conflicted
+++ resolved
@@ -101,8 +101,4 @@
   # Exclude this package from the hosted API docs.
   nodoc: true
 
-<<<<<<< HEAD
-# PUBSPEC CHECKSUM: cd2f
-=======
-# PUBSPEC CHECKSUM: 68ce
->>>>>>> c082f8d8
+# PUBSPEC CHECKSUM: cd2f