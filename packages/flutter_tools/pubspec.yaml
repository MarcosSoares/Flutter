name: flutter_tools
description: Tools for building Flutter applications
homepage: https://flutter.dev

environment:
  sdk: '>=3.0.0 <4.0.0'

dependencies:
  # To update these, use "flutter update-packages --force-upgrade".
  archive: 3.3.2
  args: 2.4.2
  browser_launcher: 1.1.1
  dds: 2.9.0
  dwds: 19.0.0
  completion: 1.0.1
  coverage: 1.6.3
  crypto: 3.0.3
  file: 6.1.4
  flutter_template_images: 4.2.0
  html: 0.15.4
  http: 0.13.6
  intl: 0.18.1
  meta: 1.9.1
  multicast_dns: 0.3.2+3
  mustache_template: 2.0.0
  package_config: 2.1.0
  process: 4.2.4
  fake_async: 1.3.1
  stack_trace: 1.11.0
  usage: 4.1.1
  webdriver: 3.0.2
  webkit_inspection_protocol: 1.2.0
  xml: 6.3.0
  yaml: 3.1.2
  native_stack_traces: 0.5.6
  shelf: 1.4.1
  vm_snapshot_analysis: 0.7.2
  uuid: 3.0.7
  web_socket_channel: 2.4.0
  stream_channel: 2.1.1
  shelf_web_socket: 1.0.4
  shelf_static: 1.1.2
  pub_semver: 2.1.4
  pool: 1.5.1
  path: 1.8.3
  mime: 1.0.4
  logging: 1.2.0
  http_multi_server: 3.2.1
  convert: 3.1.1
  async: 2.11.0
  unified_analytics: 2.0.0

  # We depend on very specific internal implementation details of the
  # 'test' package, which change between versions, so when upgrading
  # this, make sure the tests are still running correctly.
  test_api: 0.6.0
  test_core: 0.5.3

  vm_service: 11.6.0

  standard_message_codec: 0.0.1+3

  _fe_analyzer_shared: 61.0.0 # THIS LINE IS AUTOGENERATED - TO UPDATE USE "flutter update-packages --force-upgrade"
  analyzer: 5.13.0 # THIS LINE IS AUTOGENERATED - TO UPDATE USE "flutter update-packages --force-upgrade"
  boolean_selector: 2.1.1 # THIS LINE IS AUTOGENERATED - TO UPDATE USE "flutter update-packages --force-upgrade"
  built_collection: 5.1.1 # THIS LINE IS AUTOGENERATED - TO UPDATE USE "flutter update-packages --force-upgrade"
  built_value: 8.6.1 # THIS LINE IS AUTOGENERATED - TO UPDATE USE "flutter update-packages --force-upgrade"
  clock: 1.1.1 # THIS LINE IS AUTOGENERATED - TO UPDATE USE "flutter update-packages --force-upgrade"
  csslib: 1.0.0 # THIS LINE IS AUTOGENERATED - TO UPDATE USE "flutter update-packages --force-upgrade"
  dap: 1.0.0 # THIS LINE IS AUTOGENERATED - TO UPDATE USE "flutter update-packages --force-upgrade"
  dds_service_extensions: 1.5.0 # THIS LINE IS AUTOGENERATED - TO UPDATE USE "flutter update-packages --force-upgrade"
  devtools_shared: 2.24.0 # THIS LINE IS AUTOGENERATED - TO UPDATE USE "flutter update-packages --force-upgrade"
  fixnum: 1.1.0 # THIS LINE IS AUTOGENERATED - TO UPDATE USE "flutter update-packages --force-upgrade"
  frontend_server_client: 3.2.0 # THIS LINE IS AUTOGENERATED - TO UPDATE USE "flutter update-packages --force-upgrade"
  glob: 2.1.2 # THIS LINE IS AUTOGENERATED - TO UPDATE USE "flutter update-packages --force-upgrade"
  http_parser: 4.0.2 # THIS LINE IS AUTOGENERATED - TO UPDATE USE "flutter update-packages --force-upgrade"
  io: 1.0.4 # THIS LINE IS AUTOGENERATED - TO UPDATE USE "flutter update-packages --force-upgrade"
  js: 0.6.7 # THIS LINE IS AUTOGENERATED - TO UPDATE USE "flutter update-packages --force-upgrade"
  json_rpc_2: 3.0.2 # THIS LINE IS AUTOGENERATED - TO UPDATE USE "flutter update-packages --force-upgrade"
  matcher: 0.12.16 # THIS LINE IS AUTOGENERATED - TO UPDATE USE "flutter update-packages --force-upgrade"
  petitparser: 5.4.0 # THIS LINE IS AUTOGENERATED - TO UPDATE USE "flutter update-packages --force-upgrade"
  platform: 3.1.0 # THIS LINE IS AUTOGENERATED - TO UPDATE USE "flutter update-packages --force-upgrade"
  shelf_packages_handler: 3.0.2 # THIS LINE IS AUTOGENERATED - TO UPDATE USE "flutter update-packages --force-upgrade"
  shelf_proxy: 1.0.4 # THIS LINE IS AUTOGENERATED - TO UPDATE USE "flutter update-packages --force-upgrade"
  source_map_stack_trace: 2.1.1 # THIS LINE IS AUTOGENERATED - TO UPDATE USE "flutter update-packages --force-upgrade"
  source_maps: 0.10.12 # THIS LINE IS AUTOGENERATED - TO UPDATE USE "flutter update-packages --force-upgrade"
  source_span: 1.10.0 # THIS LINE IS AUTOGENERATED - TO UPDATE USE "flutter update-packages --force-upgrade"
  sse: 4.1.2 # THIS LINE IS AUTOGENERATED - TO UPDATE USE "flutter update-packages --force-upgrade"
  string_scanner: 1.2.0 # THIS LINE IS AUTOGENERATED - TO UPDATE USE "flutter update-packages --force-upgrade"
  sync_http: 0.3.1 # THIS LINE IS AUTOGENERATED - TO UPDATE USE "flutter update-packages --force-upgrade"
  term_glyph: 1.2.1 # THIS LINE IS AUTOGENERATED - TO UPDATE USE "flutter update-packages --force-upgrade"
  typed_data: 1.3.2 # THIS LINE IS AUTOGENERATED - TO UPDATE USE "flutter update-packages --force-upgrade"
  watcher: 1.1.0 # THIS LINE IS AUTOGENERATED - TO UPDATE USE "flutter update-packages --force-upgrade"

dev_dependencies:
  collection: 1.17.2
  file_testing: 3.0.0
  pubspec_parse: 1.2.3

  checked_yaml: 2.0.3 # THIS LINE IS AUTOGENERATED - TO UPDATE USE "flutter update-packages --force-upgrade"
  json_annotation: 4.8.1 # THIS LINE IS AUTOGENERATED - TO UPDATE USE "flutter update-packages --force-upgrade"
  node_preamble: 2.0.2 # THIS LINE IS AUTOGENERATED - TO UPDATE USE "flutter update-packages --force-upgrade"
  test: 1.24.3 # THIS LINE IS AUTOGENERATED - TO UPDATE USE "flutter update-packages --force-upgrade"

dartdoc:
  # Exclude this package from the hosted API docs.
  nodoc: true

<<<<<<< HEAD
# PUBSPEC CHECKSUM: 0694
=======
# PUBSPEC CHECKSUM: 5bcd
>>>>>>> a08a2110
<|MERGE_RESOLUTION|>--- conflicted
+++ resolved
@@ -104,10 +104,4 @@
 
 dartdoc:
   # Exclude this package from the hosted API docs.
-  nodoc: true
-
-<<<<<<< HEAD
-# PUBSPEC CHECKSUM: 0694
-=======
-# PUBSPEC CHECKSUM: 5bcd
->>>>>>> a08a2110
+  nodoc: true