--- conflicted
+++ resolved
@@ -10,13 +10,8 @@
   archive: 3.3.2
   args: 2.4.2
   browser_launcher: 1.1.1
-<<<<<<< HEAD
-  dds: 2.9.0+hotfix
-  dwds: 19.0.1+1
-=======
   dds: 2.9.4
   dwds: 21.0.0
->>>>>>> db7ef5bf
   completion: 1.0.1
   coverage: 1.6.3
   crypto: 3.0.3
@@ -117,8 +112,4 @@
   # Exclude this package from the hosted API docs.
   nodoc: true
 
-<<<<<<< HEAD
-# PUBSPEC CHECKSUM: bab7
-=======
-# PUBSPEC CHECKSUM: 887b
->>>>>>> db7ef5bf
+# PUBSPEC CHECKSUM: 887b