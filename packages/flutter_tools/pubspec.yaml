name: flutter_tools
description: Tools for building Flutter applications
homepage: https://flutter.dev

environment:
  sdk: ">=2.17.0-0 <3.0.0"

dependencies:
  # To update these, use "flutter update-packages --force-upgrade".
  archive: 3.3.1
  args: 2.3.1
  browser_launcher: 1.1.1
  dds: 2.2.6
  dwds: 16.0.0
  completion: 1.0.0
  coverage: 1.6.0
  crypto: 3.0.2
  file: 6.1.4
  flutter_template_images: 4.2.0
  html: 0.15.0
  http: 0.13.5
  intl: 0.17.0
  meta: 1.8.0
  multicast_dns: 0.3.2+2
  mustache_template: 2.0.0
  package_config: 2.1.0
  process: 4.2.4
  fake_async: 1.3.1
  stack_trace: 1.10.0
  usage: 4.1.0
  webdriver: 3.0.0
  webkit_inspection_protocol: 1.2.0
  xml: 6.1.0
  yaml: 3.1.1
  native_stack_traces: 0.5.2
  shelf: 1.3.2
  vm_snapshot_analysis: 0.7.2
  uuid: 3.0.6
  web_socket_channel: 2.2.0
  stream_channel: 2.1.0
  shelf_web_socket: 1.0.2
  shelf_static: 1.1.1
  pub_semver: 2.1.1
  pool: 1.5.1
  path: 1.8.2
  mime: 1.0.2
  logging: 1.0.2
  http_multi_server: 3.2.1
  convert: 3.0.2
  async: 2.9.0

  # We depend on very specific internal implementation details of the
  # 'test' package, which change between versions, so when upgrading
  # this, make sure the tests are still running correctly.
  test_api: 0.4.14
  test_core: 0.4.18

  vm_service: 9.4.0

  _fe_analyzer_shared: 48.0.0 # THIS LINE IS AUTOGENERATED - TO UPDATE USE "flutter update-packages --force-upgrade"
  analyzer: 5.0.0 # THIS LINE IS AUTOGENERATED - TO UPDATE USE "flutter update-packages --force-upgrade"
  boolean_selector: 2.1.0 # THIS LINE IS AUTOGENERATED - TO UPDATE USE "flutter update-packages --force-upgrade"
  built_collection: 5.1.1 # THIS LINE IS AUTOGENERATED - TO UPDATE USE "flutter update-packages --force-upgrade"
  built_value: 8.4.1 # THIS LINE IS AUTOGENERATED - TO UPDATE USE "flutter update-packages --force-upgrade"
  clock: 1.1.1 # THIS LINE IS AUTOGENERATED - TO UPDATE USE "flutter update-packages --force-upgrade"
  csslib: 0.17.2 # THIS LINE IS AUTOGENERATED - TO UPDATE USE "flutter update-packages --force-upgrade"
  dds_service_extensions: 1.3.1 # THIS LINE IS AUTOGENERATED - TO UPDATE USE "flutter update-packages --force-upgrade"
  devtools_shared: 2.17.0 # THIS LINE IS AUTOGENERATED - TO UPDATE USE "flutter update-packages --force-upgrade"
  fixnum: 1.0.1 # THIS LINE IS AUTOGENERATED - TO UPDATE USE "flutter update-packages --force-upgrade"
  frontend_server_client: 3.0.0 # THIS LINE IS AUTOGENERATED - TO UPDATE USE "flutter update-packages --force-upgrade"
  glob: 2.1.0 # THIS LINE IS AUTOGENERATED - TO UPDATE USE "flutter update-packages --force-upgrade"
  http_parser: 4.0.1 # THIS LINE IS AUTOGENERATED - TO UPDATE USE "flutter update-packages --force-upgrade"
  io: 1.0.3 # THIS LINE IS AUTOGENERATED - TO UPDATE USE "flutter update-packages --force-upgrade"
  json_rpc_2: 3.0.2 # THIS LINE IS AUTOGENERATED - TO UPDATE USE "flutter update-packages --force-upgrade"
  matcher: 0.12.12 # THIS LINE IS AUTOGENERATED - TO UPDATE USE "flutter update-packages --force-upgrade"
  pedantic: 1.11.1 # THIS LINE IS AUTOGENERATED - TO UPDATE USE "flutter update-packages --force-upgrade"
  petitparser: 5.0.0 # THIS LINE IS AUTOGENERATED - TO UPDATE USE "flutter update-packages --force-upgrade"
  platform: 3.1.0 # THIS LINE IS AUTOGENERATED - TO UPDATE USE "flutter update-packages --force-upgrade"
  shelf_packages_handler: 3.0.1 # THIS LINE IS AUTOGENERATED - TO UPDATE USE "flutter update-packages --force-upgrade"
  shelf_proxy: 1.0.2 # THIS LINE IS AUTOGENERATED - TO UPDATE USE "flutter update-packages --force-upgrade"
  source_map_stack_trace: 2.1.0 # THIS LINE IS AUTOGENERATED - TO UPDATE USE "flutter update-packages --force-upgrade"
  source_maps: 0.10.10 # THIS LINE IS AUTOGENERATED - TO UPDATE USE "flutter update-packages --force-upgrade"
  source_span: 1.9.1 # THIS LINE IS AUTOGENERATED - TO UPDATE USE "flutter update-packages --force-upgrade"
  sse: 4.1.0 # THIS LINE IS AUTOGENERATED - TO UPDATE USE "flutter update-packages --force-upgrade"
  string_scanner: 1.1.1 # THIS LINE IS AUTOGENERATED - TO UPDATE USE "flutter update-packages --force-upgrade"
  sync_http: 0.3.1 # THIS LINE IS AUTOGENERATED - TO UPDATE USE "flutter update-packages --force-upgrade"
  term_glyph: 1.2.1 # THIS LINE IS AUTOGENERATED - TO UPDATE USE "flutter update-packages --force-upgrade"
  typed_data: 1.3.1 # THIS LINE IS AUTOGENERATED - TO UPDATE USE "flutter update-packages --force-upgrade"
  watcher: 1.0.1 # THIS LINE IS AUTOGENERATED - TO UPDATE USE "flutter update-packages --force-upgrade"

dev_dependencies:
  collection: 1.16.0
  file_testing: 3.0.0
  pubspec_parse: 1.2.1

  checked_yaml: 2.0.1 # THIS LINE IS AUTOGENERATED - TO UPDATE USE "flutter update-packages --force-upgrade"
  js: 0.6.4 # THIS LINE IS AUTOGENERATED - TO UPDATE USE "flutter update-packages --force-upgrade"
  json_annotation: 4.6.0 # THIS LINE IS AUTOGENERATED - TO UPDATE USE "flutter update-packages --force-upgrade"
  node_preamble: 2.0.1 # THIS LINE IS AUTOGENERATED - TO UPDATE USE "flutter update-packages --force-upgrade"
  test: 1.21.6 # THIS LINE IS AUTOGENERATED - TO UPDATE USE "flutter update-packages --force-upgrade"

dartdoc:
  # Exclude this package from the hosted API docs.
  nodoc: true

<<<<<<< HEAD
# PUBSPEC CHECKSUM: 6983
=======
# PUBSPEC CHECKSUM: 3681
>>>>>>> 07f42bd2
<|MERGE_RESOLUTION|>--- conflicted
+++ resolved
@@ -103,8 +103,4 @@
   # Exclude this package from the hosted API docs.
   nodoc: true
 
-<<<<<<< HEAD
-# PUBSPEC CHECKSUM: 6983
-=======
-# PUBSPEC CHECKSUM: 3681
->>>>>>> 07f42bd2
+# PUBSPEC CHECKSUM: 3681