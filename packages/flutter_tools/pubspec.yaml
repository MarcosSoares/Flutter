--- conflicted
+++ resolved
@@ -128,8 +128,4 @@
   # Exclude this package from the hosted API docs.
   nodoc: true
 
-<<<<<<< HEAD
-# PUBSPEC CHECKSUM: 0742
-=======
-# PUBSPEC CHECKSUM: 557d
->>>>>>> 67826bdc
+# PUBSPEC CHECKSUM: 557d