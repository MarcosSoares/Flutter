--- conflicted
+++ resolved
@@ -17,13 +17,8 @@
   intl: '>=0.14.0 <0.15.0'
   json_rpc_2: ^2.0.0
   json_schema: 1.0.6
-<<<<<<< HEAD
-  linter: 0.1.30-alpha.1
-  meta: ^1.0.3
-=======
   linter: ^0.1.21
   meta: ^1.0.4
->>>>>>> fd3e0b7e
   mustache: ^0.2.5
   package_config: '>=0.1.5 <2.0.0'
   path: ^1.4.0
