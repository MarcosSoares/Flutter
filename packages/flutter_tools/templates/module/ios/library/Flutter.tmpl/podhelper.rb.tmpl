--- conflicted
+++ resolved
@@ -96,12 +96,8 @@
 #                                          Optional, defaults to two levels up from the directory of this script.
 #                                          MyApp/my_flutter/.ios/Flutter/../..
 def install_flutter_application_pod(flutter_application_path)
-<<<<<<< HEAD
-  app_framework_dir = File.expand_path('App.framework', File.join('..', __FILE__))
-=======
   current_directory_pathname = Pathname.new File.expand_path('..', __FILE__)
   app_framework_dir = File.expand_path('App.framework', current_directory_pathname.to_path)
->>>>>>> 8874f21e
   app_framework_dylib = File.join(app_framework_dir, 'App')
   if !File.exist?(app_framework_dylib)
     # Fake an App.framework to have something to link against if the xcode backend script has not run yet.
@@ -113,11 +109,7 @@
 
   # Keep pod and script phase paths relative so they can be checked into source control.
   # Process will be run from project directory.
-<<<<<<< HEAD
-  current_directory_pathname = Pathname.new File.expand_path('..', __FILE__)
-=======
 
->>>>>>> 8874f21e
   # defined_in_file is set by CocoaPods and is a Pathname to the Podfile.
   project_directory_pathname = defined_in_file.dirname
   relative = current_directory_pathname.relative_path_from project_directory_pathname
