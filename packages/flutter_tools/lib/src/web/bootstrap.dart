// Copyright 2014 The Flutter Authors. All rights reserved.
// Use of this source code is governed by a BSD-style license that can be
// found in the LICENSE file.

import 'package:package_config/package_config.dart';

/// The JavaScript bootstrap script to support in-browser hot restart.
///
/// The [requireUrl] loads our cached RequireJS script file. The [mapperUrl]
/// loads the special Dart stack trace mapper. The [entrypoint] is the
/// actual main.dart file.
///
/// This file is served when the browser requests "main.dart.js" in debug mode,
/// and is responsible for bootstrapping the RequireJS modules and attaching
/// the hot reload hooks.
String generateBootstrapScript({
  required String requireUrl,
  required String mapperUrl,
}) {
  return '''
"use strict";

var styles = `
  .flutter-loader {
    width: 100%;
    height: 8px;
    background-color: #13B9FD;
    position: absolute;
    top: 0px;
    left: 0px;
    overflow: hidden;
  }

  .indeterminate {
      position: relative;
      width: 100%;
      height: 100%;
  }

  .indeterminate:before {
      content: '';
      position: absolute;
      height: 100%;
      background-color: #0175C2;
      animation: indeterminate_first 2.0s infinite ease-out;
  }

  .indeterminate:after {
      content: '';
      position: absolute;
      height: 100%;
      background-color: #02569B;
      animation: indeterminate_second 2.0s infinite ease-in;
  }

  @keyframes indeterminate_first {
      0% {
          left: -100%;
          width: 100%;
      }
      100% {
          left: 100%;
          width: 10%;
      }
  }

  @keyframes indeterminate_second {
      0% {
          left: -150%;
          width: 100%;
      }
      100% {
          left: 100%;
          width: 10%;
      }
  }
`;

var styleSheet = document.createElement("style")
styleSheet.type = "text/css";
styleSheet.innerText = styles;
document.head.appendChild(styleSheet);

var loader = document.createElement('div');
loader.className = "flutter-loader";
document.body.append(loader);

var indeterminate = document.createElement('div');
indeterminate.className = "indeterminate";
loader.appendChild(indeterminate);

document.addEventListener('dart-app-ready', function (e) {
   loader.parentNode.removeChild(loader);
   styleSheet.parentNode.removeChild(styleSheet);
});

// A map containing the URLs for the bootstrap scripts in debug.
let _scriptUrls = {
  "mapper": "$mapperUrl",
  "requireJs": "$requireUrl"
};

// Create a TrustedTypes policy so we can attach Scripts...
let _ttPolicy;
if (window.trustedTypes) {
  _ttPolicy = trustedTypes.createPolicy("flutter-tools-bootstrap", {
    createScriptURL: (url) => {
      let scriptUrl = _scriptUrls[url];
      if (!scriptUrl) {
        console.error("Unknown Flutter Web bootstrap resource!", url);
      }
      return scriptUrl;
    }
  });
}

// Creates a TrustedScriptURL for a given `scriptName`.
// See `_scriptUrls` and `_ttPolicy` above.
function getTTScriptUrl(scriptName) {
  let defaultUrl = _scriptUrls[scriptName];
  return _ttPolicy ? _ttPolicy.createScriptURL(scriptName) : defaultUrl;
}

// Attach source mapping.
var mapperEl = document.createElement("script");
mapperEl.defer = true;
mapperEl.async = false;
mapperEl.src = getTTScriptUrl("mapper");
document.head.appendChild(mapperEl);

// Attach require JS.
var requireEl = document.createElement("script");
requireEl.defer = true;
requireEl.async = false;
requireEl.src = getTTScriptUrl("requireJs");
// This attribute tells require JS what to load as main (defined below).
requireEl.setAttribute("data-main", "main_module.bootstrap");
document.head.appendChild(requireEl);
''';
}

/// Generate a synthetic main module which captures the application's main
/// method.
///
/// If a [bootstrapModule] name is not provided, defaults to 'main_module.bootstrap'.
///
/// RE: Object.keys usage in app.main:
/// This attaches the main entrypoint and hot reload functionality to the window.
/// The app module will have a single property which contains the actual application
/// code. The property name is based off of the entrypoint that is generated, for example
/// the file `foo/bar/baz.dart` will generate a property named approximately
/// `foo__bar__baz`. Rather than attempt to guess, we assume the first property of
/// this object is the module.
String generateMainModule({
  required String entrypoint,
  required bool nullAssertions,
  required bool nativeNullAssertions,
  String bootstrapModule = 'main_module.bootstrap',
}) {
  // The typo below in "EXTENTION" is load-bearing, package:build depends on it.
  return '''
/* ENTRYPOINT_EXTENTION_MARKER */
// Disable require module timeout
require.config({
  waitSeconds: 0
});
// Create the main module loaded below.
define("$bootstrapModule", ["$entrypoint", "dart_sdk"], function(app, dart_sdk) {
  dart_sdk.dart.setStartAsyncSynchronously(true);
  dart_sdk._debugger.registerDevtoolsFormatter();
  dart_sdk.dart.nonNullAsserts($nullAssertions);
  dart_sdk.dart.nativeNonNullAsserts($nativeNullAssertions);

  // See the generateMainModule doc comment.
  var child = {};
  child.main = app[Object.keys(app)[0]].main;

  /* MAIN_EXTENSION_MARKER */
  child.main();

  window.\$dartLoader = {};
  window.\$dartLoader.rootDirectories = [];
  if (window.\$requireLoader) {
    window.\$requireLoader.getModuleLibraries = dart_sdk.dart.getModuleLibraries;
  }
  if (window.\$dartStackTraceUtility && !window.\$dartStackTraceUtility.ready) {
    window.\$dartStackTraceUtility.ready = true;
    let dart = dart_sdk.dart;
    window.\$dartStackTraceUtility.setSourceMapProvider(function(url) {
      var baseUrl = window.location.protocol + '//' + window.location.host;
      url = url.replace(baseUrl + '/', '');
      if (url == 'dart_sdk.js') {
        return dart.getSourceMap('dart_sdk');
      }
      url = url.replace(".lib.js", "");
      return dart.getSourceMap(url);
    });
  }
  // Prevent DDC's requireJS to interfere with modern bundling.
  if (typeof define === 'function' && define.amd) {
    // Preserve a copy just in case...
    define._amd = define.amd;
    delete define.amd;
  }
});
''';
}

/// Generates the bootstrap logic required for a flutter test running in a browser.
///
/// This hard-codes the device pixel ratio to 3.0 and a 2400 x 1800 window size.
String generateTestEntrypoint({
  required String relativeTestPath,
  required String absolutePath,
  required String? testConfigPath,
  required LanguageVersion languageVersion,
}) {
  return '''
  // @dart = ${languageVersion.major}.${languageVersion.minor}
  import 'org-dartlang-app:///$relativeTestPath' as test;
  import 'dart:ui' as ui;
  import 'dart:ui_web' as ui_web;
  import 'dart:html';
  import 'dart:js';
  ${testConfigPath != null ? "import '${Uri.file(testConfigPath)}' as test_config;" : ""}
  import 'package:stream_channel/stream_channel.dart';
  import 'package:flutter_test/flutter_test.dart';
  import 'package:test_api/backend.dart';

  Future<void> main() async {
    ui_web.debugEmulateFlutterTesterEnvironment = true;
<<<<<<< HEAD
    await ui.webOnlyInitializePlatform();
=======
    await ui_web.bootstrapEngine();
>>>>>>> db7ef5bf
    webGoldenComparator = DefaultWebGoldenComparator(Uri.parse('${Uri.file(absolutePath)}'));
    ui_web.debugOverrideDevicePixelRatio(3.0);
    ui.window.debugPhysicalSizeOverride = const ui.Size(2400, 1800);

    internalBootstrapBrowserTest(() {
      return ${testConfigPath != null ? "() => test_config.testExecutable(test.main)" : "test.main"};
    });
  }

  void internalBootstrapBrowserTest(Function getMain()) {
    var channel = serializeSuite(getMain, hidePrints: false);
    postMessageChannel().pipe(channel);
  }

  StreamChannel serializeSuite(Function getMain(), {bool hidePrints = true}) => RemoteListener.start(getMain, hidePrints: hidePrints);

  StreamChannel postMessageChannel() {
    var controller = StreamChannelController<Object?>(sync: true);
    var channel = MessageChannel();
    window.parent!.postMessage('port', window.location.origin, [channel.port2]);

    var portSubscription = channel.port1.onMessage.listen((message) {
      controller.local.sink.add(message.data);
    });
    controller.local.stream
        .listen(channel.port1.postMessage, onDone: portSubscription.cancel);

    return controller.foreign;
  }
  ''';
}

/// Generate the unit test bootstrap file.
String generateTestBootstrapFileContents(
    String mainUri, String requireUrl, String mapperUrl) {
  return '''
(function() {
  if (typeof document != 'undefined') {
    var el = document.createElement("script");
    el.defer = true;
    el.async = false;
    el.src = '$mapperUrl';
    document.head.appendChild(el);

    el = document.createElement("script");
    el.defer = true;
    el.async = false;
    el.src = '$requireUrl';
    el.setAttribute("data-main", '$mainUri');
    document.head.appendChild(el);
  } else {
    importScripts('$mapperUrl', '$requireUrl');
    require.config({
      baseUrl: baseUrl,
    });
    window = self;
    require(['$mainUri']);
  }
})();
''';
}<|MERGE_RESOLUTION|>--- conflicted
+++ resolved
@@ -229,11 +229,7 @@
 
   Future<void> main() async {
     ui_web.debugEmulateFlutterTesterEnvironment = true;
-<<<<<<< HEAD
-    await ui.webOnlyInitializePlatform();
-=======
     await ui_web.bootstrapEngine();
->>>>>>> db7ef5bf
     webGoldenComparator = DefaultWebGoldenComparator(Uri.parse('${Uri.file(absolutePath)}'));
     ui_web.debugOverrideDevicePixelRatio(3.0);
     ui.window.debugPhysicalSizeOverride = const ui.Size(2400, 1800);
