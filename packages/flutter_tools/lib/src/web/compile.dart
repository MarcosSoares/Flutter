--- conflicted
+++ resolved
@@ -39,12 +39,8 @@
   final Status status = globals.logger.startProgress('Compiling $target for the Web...', timeout: null);
   final Stopwatch sw = Stopwatch()..start();
   try {
-<<<<<<< HEAD
-    final BuildResult result = await buildSystem.build(const WebReleaseBundle(), Environment.test(
+    final BuildResult result = await buildSystem.build(const WebServiceWorker(), Environment.test(
       globals.fs.currentDirectory,
-=======
-    final BuildResult result = await buildSystem.build(const WebServiceWorker(), Environment(
->>>>>>> ba717641
       outputDir: globals.fs.directory(getWebBuildDirectory()),
       buildDir: flutterProject.directory
         .childDirectory('.dart_tool')
