// Copyright 2014 The Flutter Authors. All rights reserved.
// Use of this source code is governed by a BSD-style license that can be
// found in the LICENSE file.

import 'package:file/memory.dart';
import 'package:process/process.dart';

import 'base/common.dart';
import 'base/file_system.dart';
import 'base/os.dart';
import 'base/platform.dart';
import 'base/utils.dart';
import 'build_info.dart';
import 'cache.dart';
import 'globals.dart' as globals;

enum Artifact {
  /// The tool which compiles a dart kernel file into native code.
  genSnapshot,
  /// The flutter engine binary.
  flutterEngineLibrary,
  /// The flutter tester binary.
  flutterTester,
  flutterFramework,
  flutterXcframework,
  /// The framework directory of the macOS desktop.
  flutterMacOSFramework,
  vmSnapshotData,
  isolateSnapshotData,
  icuData,
  platformKernelDill,
  platformLibrariesJson,
  flutterPatchedSdkPath,
  frontendServerSnapshotForEngineDartSdk,
  /// The root of the Linux desktop sources.
  linuxDesktopPath,
  // The root of the cpp headers for Linux desktop.
  linuxHeaders,
  /// The root of the Windows desktop sources.
  windowsDesktopPath,
  /// The root of the cpp client code for Windows desktop.
  windowsCppClientWrapper,

  /// The root of the sky_engine package.
  skyEnginePath,

  // Fuchsia artifacts from the engine prebuilts.
  fuchsiaKernelCompiler,
  fuchsiaFlutterRunner,

  /// Tools related to subsetting or icon font files.
  fontSubset,
  constFinder,
}

/// A subset of [Artifact]s that are platform and build mode independent
enum HostArtifact {
  /// The root directory of the dart SDK.
  engineDartSdkPath,
  /// The dart binary used to execute any of the required snapshots.
  engineDartBinary,
  /// The dart snapshot of the dart2js compiler.
  dart2jsSnapshot,
  /// The dart snapshot of the dartdev compiler.
  dartdevcSnapshot,
  /// The dart snapshot of the kernel worker compiler.
  kernelWorkerSnapshot,
  /// The root of the web implementation of the dart SDK.
  flutterWebSdk,
  /// The libraries JSON file for web release builds.
  flutterWebLibrariesJson,
  /// The summary dill for the dartdevc target.
  webPlatformKernelDill,
  /// The summary dill with null safety enabled for the dartdevc target.
  webPlatformSoundKernelDill,

  /// The precompiled SDKs and sourcemaps for web debug builds.
  webPrecompiledSdk,
  webPrecompiledSdkSourcemaps,
  webPrecompiledCanvaskitSdk,
  webPrecompiledCanvaskitSdkSourcemaps,
  webPrecompiledCanvaskitAndHtmlSdk,
  webPrecompiledCanvaskitAndHtmlSdkSourcemaps,
  webPrecompiledSoundSdk,
  webPrecompiledSoundSdkSourcemaps,
  webPrecompiledCanvaskitSoundSdk,
  webPrecompiledCanvaskitSoundSdkSourcemaps,
  webPrecompiledCanvaskitAndHtmlSoundSdk,
  webPrecompiledCanvaskitAndHtmlSoundSdkSourcemaps,

  iosDeploy,
  idevicesyslog,
  idevicescreenshot,
  iproxy,

  /// The root of the sky_engine package.
  skyEnginePath,

  // The Impeller shader compiler.
  impellerc,
  // Impeller's tessellation library.
  libtessellator,
}

// TODO(knopp): Remove once darwin artifacts are universal and moved out of darwin-x64
String _enginePlatformDirectoryName(TargetPlatform platform) {
  if (platform == TargetPlatform.darwin) {
    return 'darwin-x64';
  }
  return getNameForTargetPlatform(platform);
}

// Remove android target platform type.
TargetPlatform? _mapTargetPlatform(TargetPlatform? targetPlatform) {
  switch (targetPlatform) {
    case TargetPlatform.android:
      return TargetPlatform.android_arm64;
    case TargetPlatform.ios:
    case TargetPlatform.darwin:
    case TargetPlatform.linux_x64:
    case TargetPlatform.linux_arm64:
    case TargetPlatform.windows_x64:
    case TargetPlatform.fuchsia_arm64:
    case TargetPlatform.fuchsia_x64:
    case TargetPlatform.tester:
    case TargetPlatform.web_javascript:
    case TargetPlatform.android_arm:
    case TargetPlatform.android_arm64:
    case TargetPlatform.android_x64:
    case TargetPlatform.android_x86:
    case null:
      return targetPlatform;
  }
}

bool _isWindows(TargetPlatform? platform) {
  switch (platform) {
    case TargetPlatform.windows_x64:
      return true;
    case TargetPlatform.android:
    case TargetPlatform.android_arm:
    case TargetPlatform.android_arm64:
    case TargetPlatform.android_x64:
    case TargetPlatform.android_x86:
    case TargetPlatform.darwin:
    case TargetPlatform.fuchsia_arm64:
    case TargetPlatform.fuchsia_x64:
    case TargetPlatform.ios:
    case TargetPlatform.linux_arm64:
    case TargetPlatform.linux_x64:
    case TargetPlatform.tester:
    case TargetPlatform.web_javascript:
    case null:
      return false;
  }
}

String _flutterEngineLibraryFileName(TargetPlatform? platform) {
  const Artifact artifact = Artifact.flutterEngineLibrary;
  switch (platform) {
    case TargetPlatform.windows_x64:
    case TargetPlatform.windows_uwp_x64:
      return 'flutter_engine.dll';
    case TargetPlatform.android:
    case TargetPlatform.android_arm:
    case TargetPlatform.android_arm64:
    case TargetPlatform.android_x64:
    case TargetPlatform.android_x86:
      throw StateError(
          'Artifact $artifact not available for platform $platform.');
    case TargetPlatform.darwin:
      return 'libflutter_engine.dylib';
    case TargetPlatform.fuchsia_arm64:
    case TargetPlatform.fuchsia_x64:
    case TargetPlatform.ios:
      throw StateError(
          'Artifact $artifact not available for platform $platform.');
    case TargetPlatform.linux_arm64:
    case TargetPlatform.linux_x64:
      return 'libflutter_engine.so';
    case TargetPlatform.tester:
    case TargetPlatform.web_javascript:
    case null:
      throw StateError(
          'Artifact $artifact not available for platform $platform.');
  }
}

String? _artifactToFileName(Artifact artifact, [ TargetPlatform? platform, BuildMode? mode ]) {
  final String exe = _isWindows(platform) ? '.exe' : '';
  switch (artifact) {
    case Artifact.genSnapshot:
      return 'gen_snapshot';
    case Artifact.flutterEngineLibrary:
      return _flutterEngineLibraryFileName(platform);
    case Artifact.flutterTester:
      return 'flutter_tester$exe';
    case Artifact.flutterFramework:
      return 'Flutter.framework';
    case Artifact.flutterXcframework:
      return 'Flutter.xcframework';
    case Artifact.flutterMacOSFramework:
      return 'FlutterMacOS.framework';
    case Artifact.vmSnapshotData:
      return 'vm_isolate_snapshot.bin';
    case Artifact.isolateSnapshotData:
      return 'isolate_snapshot.bin';
    case Artifact.icuData:
      return 'icudtl.dat';
    case Artifact.platformKernelDill:
      return 'platform_strong.dill';
    case Artifact.platformLibrariesJson:
      return 'libraries.json';
    case Artifact.flutterPatchedSdkPath:
      assert(false, 'No filename for sdk path, should not be invoked');
      return null;
    case Artifact.frontendServerSnapshotForEngineDartSdk:
      return 'frontend_server.dart.snapshot';
    case Artifact.linuxDesktopPath:
      return '';
    case Artifact.linuxHeaders:
      return 'flutter_linux';
    case Artifact.windowsCppClientWrapper:
      return 'cpp_client_wrapper';
    case Artifact.windowsDesktopPath:
      return '';
    case Artifact.skyEnginePath:
      return 'sky_engine';
    case Artifact.fuchsiaKernelCompiler:
      return 'kernel_compiler.snapshot';
    case Artifact.fuchsiaFlutterRunner:
      final String jitOrAot = mode!.isJit ? '_jit' : '_aot';
      final String productOrNo = mode.isRelease ? '_product' : '';
      return 'flutter$jitOrAot${productOrNo}_runner-0.far';
    case Artifact.fontSubset:
      return 'font-subset$exe';
    case Artifact.constFinder:
      return 'const_finder.dart.snapshot';
  }
}

String _hostArtifactToFileName(HostArtifact artifact, Platform platform) {
  final String exe = platform.isWindows ? '.exe' : '';
  String dll = '.so';
  if (platform.isWindows) {
    dll = '.dll';
  } else if (platform.isMacOS) {
    dll = '.dylib';
  }
  switch (artifact) {
    case HostArtifact.flutterWebSdk:
      return '';
    case HostArtifact.engineDartSdkPath:
      return 'dart-sdk';
    case HostArtifact.engineDartBinary:
      return 'dart$exe';
    case HostArtifact.dart2jsSnapshot:
      return 'dart2js.dart.snapshot';
    case HostArtifact.dartdevcSnapshot:
      return 'dartdevc.dart.snapshot';
    case HostArtifact.kernelWorkerSnapshot:
      return 'kernel_worker.dart.snapshot';
    case HostArtifact.iosDeploy:
      return 'ios-deploy';
    case HostArtifact.idevicesyslog:
      return 'idevicesyslog';
    case HostArtifact.idevicescreenshot:
      return 'idevicescreenshot';
    case HostArtifact.iproxy:
      return 'iproxy';
    case HostArtifact.skyEnginePath:
      return 'sky_engine';
    case HostArtifact.webPlatformKernelDill:
      return 'flutter_ddc_sdk.dill';
    case HostArtifact.webPlatformSoundKernelDill:
      return 'flutter_ddc_sdk_sound.dill';
    case HostArtifact.flutterWebLibrariesJson:
      return 'libraries.json';
    case HostArtifact.webPrecompiledSdk:
    case HostArtifact.webPrecompiledCanvaskitSdk:
    case HostArtifact.webPrecompiledCanvaskitAndHtmlSdk:
    case HostArtifact.webPrecompiledSoundSdk:
    case HostArtifact.webPrecompiledCanvaskitSoundSdk:
    case HostArtifact.webPrecompiledCanvaskitAndHtmlSoundSdk:
      return 'dart_sdk.js';
    case HostArtifact.webPrecompiledSdkSourcemaps:
    case HostArtifact.webPrecompiledCanvaskitSdkSourcemaps:
    case HostArtifact.webPrecompiledCanvaskitAndHtmlSdkSourcemaps:
    case HostArtifact.webPrecompiledSoundSdkSourcemaps:
    case HostArtifact.webPrecompiledCanvaskitSoundSdkSourcemaps:
    case HostArtifact.webPrecompiledCanvaskitAndHtmlSoundSdkSourcemaps:
      return 'dart_sdk.js.map';
    case HostArtifact.impellerc:
      return 'impellerc$exe';
    case HostArtifact.libtessellator:
      return 'libtessellator$dll';
  }
}

class EngineBuildPaths {
  const EngineBuildPaths({
    required this.targetEngine,
    required this.hostEngine,
  }) : assert(targetEngine != null),
       assert(hostEngine != null);

  final String targetEngine;
  final String hostEngine;
}

// Manages the engine artifacts of Flutter.
abstract class Artifacts {
  /// A test-specific implementation of artifacts that returns stable paths for
  /// all artifacts.
  ///
  /// If a [fileSystem] is not provided, creates a new [MemoryFileSystem] instance.
  ///
  /// Creates a [LocalEngineArtifacts] if `localEngine` is non-null
  factory Artifacts.test({String? localEngine, FileSystem? fileSystem}) {
    fileSystem ??= MemoryFileSystem.test();
    if (localEngine != null) {
      return _TestLocalEngine(localEngine, fileSystem);
    }
    return _TestArtifacts(fileSystem);
  }

  static LocalEngineArtifacts getLocalEngine(EngineBuildPaths engineBuildPaths) {
    return LocalEngineArtifacts(
      engineBuildPaths.targetEngine,
      engineBuildPaths.hostEngine,
      cache: globals.cache,
      fileSystem: globals.fs,
      processManager: globals.processManager,
      platform: globals.platform,
      operatingSystemUtils: globals.os,
    );
  }

  /// Returns the requested [artifact] for the [platform], [mode], and [environmentType] combination.
  String getArtifactPath(
    Artifact artifact, {
    TargetPlatform? platform,
    BuildMode? mode,
    EnvironmentType? environmentType,
  });

  /// Retrieve a host specific artifact that does not depend on the
  /// current build mode or environment.
  FileSystemEntity getHostArtifact(
    HostArtifact artifact,
  );

  // Returns which set of engine artifacts is currently used for the [platform]
  // and [mode] combination.
  String getEngineType(TargetPlatform platform, [ BuildMode? mode ]);

  /// Whether these artifacts correspond to a non-versioned local engine.
  bool get isLocalEngine;
}

/// Manages the engine artifacts downloaded to the local cache.
class CachedArtifacts implements Artifacts {
  CachedArtifacts({
    required FileSystem fileSystem,
    required Platform platform,
    required Cache cache,
    required OperatingSystemUtils operatingSystemUtils,
  }) : _fileSystem = fileSystem,
       _platform = platform,
       _cache = cache,
       _operatingSystemUtils = operatingSystemUtils;

  final FileSystem _fileSystem;
  final Platform _platform;
  final Cache _cache;
  final OperatingSystemUtils _operatingSystemUtils;

  @override
  FileSystemEntity getHostArtifact(
    HostArtifact artifact,
  ) {
    switch (artifact) {
      case HostArtifact.engineDartSdkPath:
        final String path = _dartSdkPath(_cache);
        return _fileSystem.directory(path);
      case HostArtifact.engineDartBinary:
        final String path = _fileSystem.path.join(_dartSdkPath(_cache), 'bin', _hostArtifactToFileName(artifact, _platform));
        return _fileSystem.file(path);
      case HostArtifact.flutterWebSdk:
        final String path = _getFlutterWebSdkPath();
        return _fileSystem.directory(path);
      case HostArtifact.flutterWebLibrariesJson:
        final String path = _fileSystem.path.join(_getFlutterWebSdkPath(), _hostArtifactToFileName(artifact, _platform));
        return _fileSystem.file(path);
      case HostArtifact.webPlatformKernelDill:
        final String path = _fileSystem.path.join(_getFlutterWebSdkPath(), 'kernel', _hostArtifactToFileName(artifact, _platform));
        return _fileSystem.file(path);
      case HostArtifact.webPlatformSoundKernelDill:
        final String path = _fileSystem.path.join(_getFlutterWebSdkPath(), 'kernel', _hostArtifactToFileName(artifact, _platform));
        return _fileSystem.file(path);
      case HostArtifact.webPrecompiledSdk:
      case HostArtifact.webPrecompiledSdkSourcemaps:
        final String path = _fileSystem.path.join(_getFlutterWebSdkPath(), 'kernel', 'amd', _hostArtifactToFileName(artifact, _platform));
        return _fileSystem.file(path);
      case HostArtifact.webPrecompiledCanvaskitSdk:
      case HostArtifact.webPrecompiledCanvaskitSdkSourcemaps:
        final String path = _fileSystem.path.join(_getFlutterWebSdkPath(), 'kernel', 'amd-canvaskit', _hostArtifactToFileName(artifact, _platform));
        return _fileSystem.file(path);
      case HostArtifact.webPrecompiledCanvaskitAndHtmlSdk:
      case HostArtifact.webPrecompiledCanvaskitAndHtmlSdkSourcemaps:
        final String path = _fileSystem.path.join(_getFlutterWebSdkPath(), 'kernel', 'amd-canvaskit-html', _hostArtifactToFileName(artifact, _platform));
        return _fileSystem.file(path);
      case HostArtifact.webPrecompiledSoundSdk:
      case HostArtifact.webPrecompiledSoundSdkSourcemaps:
        final String path = _fileSystem.path.join(_getFlutterWebSdkPath(), 'kernel', 'amd-sound', _hostArtifactToFileName(artifact, _platform));
        return _fileSystem.file(path);
      case HostArtifact.webPrecompiledCanvaskitSoundSdk:
      case HostArtifact.webPrecompiledCanvaskitSoundSdkSourcemaps:
        final String path = _fileSystem.path.join(_getFlutterWebSdkPath(), 'kernel', 'amd-canvaskit-sound', _hostArtifactToFileName(artifact, _platform));
        return _fileSystem.file(path);
      case HostArtifact.webPrecompiledCanvaskitAndHtmlSoundSdk:
      case HostArtifact.webPrecompiledCanvaskitAndHtmlSoundSdkSourcemaps:
        final String path = _fileSystem.path.join(_getFlutterWebSdkPath(), 'kernel', 'amd-canvaskit-html-sound', _hostArtifactToFileName(artifact, _platform));
        return _fileSystem.file(path);
      case HostArtifact.idevicesyslog:
      case HostArtifact.idevicescreenshot:
        final String artifactFileName = _hostArtifactToFileName(artifact, _platform);
        return _cache.getArtifactDirectory('libimobiledevice').childFile(artifactFileName);
      case HostArtifact.skyEnginePath:
        final Directory dartPackageDirectory = _cache.getCacheDir('pkg');
        final String path = _fileSystem.path.join(dartPackageDirectory.path,  _hostArtifactToFileName(artifact, _platform));
        return _fileSystem.directory(path);
      case HostArtifact.dart2jsSnapshot:
      case HostArtifact.dartdevcSnapshot:
      case HostArtifact.kernelWorkerSnapshot:
        final String path = _fileSystem.path.join(_dartSdkPath(_cache), 'bin', 'snapshots', _hostArtifactToFileName(artifact, _platform));
        return _fileSystem.file(path);
      case HostArtifact.iosDeploy:
        final String artifactFileName = _hostArtifactToFileName(artifact, _platform);
        return _cache.getArtifactDirectory('ios-deploy').childFile(artifactFileName);
      case HostArtifact.iproxy:
        final String artifactFileName = _hostArtifactToFileName(artifact, _platform);
        return _cache.getArtifactDirectory('usbmuxd').childFile(artifactFileName);
      case HostArtifact.impellerc:
      case HostArtifact.libtessellator:
        final String artifactFileName = _hostArtifactToFileName(artifact, _platform);
        final String engineDir = _getEngineArtifactsPath(_currentHostPlatform(_platform, _operatingSystemUtils))!;
        return _fileSystem.file(_fileSystem.path.join(engineDir, artifactFileName));
    }
  }

  @override
  String getArtifactPath(
    Artifact artifact, {
    TargetPlatform? platform,
    BuildMode? mode,
    EnvironmentType? environmentType,
  }) {
    platform = _mapTargetPlatform(platform);
    switch (platform) {
      case TargetPlatform.android:
      case TargetPlatform.android_arm:
      case TargetPlatform.android_arm64:
      case TargetPlatform.android_x64:
      case TargetPlatform.android_x86:
        assert(platform != TargetPlatform.android);
        return _getAndroidArtifactPath(artifact, platform!, mode!);
      case TargetPlatform.ios:
        return _getIosArtifactPath(artifact, platform!, mode, environmentType);
      case TargetPlatform.darwin:
      case TargetPlatform.linux_x64:
      case TargetPlatform.linux_arm64:
      case TargetPlatform.windows_x64:
        return _getDesktopArtifactPath(artifact, platform, mode);
      case TargetPlatform.fuchsia_arm64:
      case TargetPlatform.fuchsia_x64:
        return _getFuchsiaArtifactPath(artifact, platform!, mode!);
      case TargetPlatform.tester:
      case TargetPlatform.web_javascript:
      case null:
        return _getHostArtifactPath(artifact, platform ?? _currentHostPlatform(_platform, _operatingSystemUtils), mode);
    }
  }

  @override
  String getEngineType(TargetPlatform platform, [ BuildMode? mode ]) {
    return _fileSystem.path.basename(_getEngineArtifactsPath(platform, mode)!);
  }

  String _getDesktopArtifactPath(Artifact artifact, TargetPlatform? platform, BuildMode? mode) {
    // When platform is null, a generic host platform artifact is being requested
    // and not the gen_snapshot for darwin as a target platform.
    if (platform != null && artifact == Artifact.genSnapshot) {
      final String engineDir = _getEngineArtifactsPath(platform, mode)!;
      return _fileSystem.path.join(engineDir, _artifactToFileName(artifact));
    }
    return _getHostArtifactPath(artifact, platform ?? _currentHostPlatform(_platform, _operatingSystemUtils), mode);
  }

  String _getAndroidArtifactPath(Artifact artifact, TargetPlatform platform, BuildMode mode) {
    final String engineDir = _getEngineArtifactsPath(platform, mode)!;
    switch (artifact) {
      case Artifact.genSnapshot:
        assert(mode != BuildMode.debug, 'Artifact $artifact only available in non-debug mode.');
        final String hostPlatform = getNameForHostPlatform(getCurrentHostPlatform());
        return _fileSystem.path.join(engineDir, hostPlatform, _artifactToFileName(artifact));
      case Artifact.frontendServerSnapshotForEngineDartSdk:
      case Artifact.constFinder:
      case Artifact.flutterFramework:
      case Artifact.flutterMacOSFramework:
      case Artifact.flutterPatchedSdkPath:
      case Artifact.flutterTester:
      case Artifact.flutterXcframework:
      case Artifact.fontSubset:
      case Artifact.fuchsiaFlutterRunner:
      case Artifact.fuchsiaKernelCompiler:
      case Artifact.icuData:
      case Artifact.isolateSnapshotData:
      case Artifact.flutterEngineLibrary:
      case Artifact.linuxDesktopPath:
      case Artifact.linuxHeaders:
      case Artifact.platformKernelDill:
      case Artifact.platformLibrariesJson:
      case Artifact.skyEnginePath:
      case Artifact.vmSnapshotData:
      case Artifact.windowsCppClientWrapper:
      case Artifact.windowsDesktopPath:
        return _getHostArtifactPath(artifact, platform, mode);
    }
  }

  String _getIosArtifactPath(Artifact artifact, TargetPlatform platform, BuildMode? mode, EnvironmentType? environmentType) {
    switch (artifact) {
      case Artifact.genSnapshot:
      case Artifact.flutterXcframework:
        final String artifactFileName = _artifactToFileName(artifact)!;
        final String engineDir = _getEngineArtifactsPath(platform, mode)!;
        return _fileSystem.path.join(engineDir, artifactFileName);
      case Artifact.flutterFramework:
        final String engineDir = _getEngineArtifactsPath(platform, mode)!;
        return _getIosEngineArtifactPath(engineDir, environmentType, _fileSystem);
      case Artifact.frontendServerSnapshotForEngineDartSdk:
      case Artifact.constFinder:
      case Artifact.flutterMacOSFramework:
      case Artifact.flutterPatchedSdkPath:
      case Artifact.flutterTester:
      case Artifact.fontSubset:
      case Artifact.fuchsiaFlutterRunner:
      case Artifact.fuchsiaKernelCompiler:
      case Artifact.icuData:
      case Artifact.isolateSnapshotData:
      case Artifact.linuxDesktopPath:
      case Artifact.linuxHeaders:
      case Artifact.flutterEngineLibrary:
      case Artifact.platformKernelDill:
      case Artifact.platformLibrariesJson:
      case Artifact.skyEnginePath:
      case Artifact.vmSnapshotData:
      case Artifact.windowsCppClientWrapper:
      case Artifact.windowsDesktopPath:
        return _getHostArtifactPath(artifact, platform, mode);
    }
  }

  String _getFuchsiaArtifactPath(Artifact artifact, TargetPlatform platform, BuildMode mode) {
    final String root = _fileSystem.path.join(
      _cache.getArtifactDirectory('flutter_runner').path,
      'flutter',
      fuchsiaArchForTargetPlatform(platform),
      mode.isRelease ? 'release' : mode.toString(),
    );
    final String runtime = mode.isJit ? 'jit' : 'aot';
    switch (artifact) {
      case Artifact.genSnapshot:
        final String genSnapshot = mode.isRelease ? 'gen_snapshot_product' : 'gen_snapshot';
        return _fileSystem.path.join(root, runtime, 'dart_binaries', genSnapshot);
      case Artifact.flutterPatchedSdkPath:
        const String artifactFileName = 'flutter_runner_patched_sdk';
        return _fileSystem.path.join(root, runtime, artifactFileName);
      case Artifact.platformKernelDill:
        final String artifactFileName = _artifactToFileName(artifact, platform, mode)!;
        return _fileSystem.path.join(root, runtime, 'flutter_runner_patched_sdk', artifactFileName);
      case Artifact.fuchsiaKernelCompiler:
        final String artifactFileName = _artifactToFileName(artifact, platform, mode)!;
        return _fileSystem.path.join(root, runtime, 'dart_binaries', artifactFileName);
      case Artifact.fuchsiaFlutterRunner:
        final String artifactFileName = _artifactToFileName(artifact, platform, mode)!;
        return _fileSystem.path.join(root, runtime, artifactFileName);
      case Artifact.constFinder:
      case Artifact.flutterFramework:
      case Artifact.flutterMacOSFramework:
      case Artifact.flutterTester:
      case Artifact.flutterXcframework:
      case Artifact.fontSubset:
      case Artifact.frontendServerSnapshotForEngineDartSdk:
      case Artifact.icuData:
      case Artifact.isolateSnapshotData:
      case Artifact.flutterEngineLibrary:
      case Artifact.linuxDesktopPath:
      case Artifact.linuxHeaders:
      case Artifact.platformLibrariesJson:
      case Artifact.skyEnginePath:
      case Artifact.vmSnapshotData:
      case Artifact.windowsCppClientWrapper:
      case Artifact.windowsDesktopPath:
        return _getHostArtifactPath(artifact, platform, mode);
    }
  }

  String _getFlutterPatchedSdkPath(BuildMode? mode) {
    final String engineArtifactsPath = _cache.getArtifactDirectory('engine').path;
    return _fileSystem.path.join(engineArtifactsPath, 'common',
        mode == BuildMode.release ? 'flutter_patched_sdk_product' : 'flutter_patched_sdk');
  }

  String _getFlutterWebSdkPath() {
    return _cache.getWebSdkDirectory().path;
  }

  String _getHostArtifactPath(Artifact artifact, TargetPlatform platform, BuildMode? mode) {
    assert(platform != null);
    switch (artifact) {
      case Artifact.genSnapshot:
        // For script snapshots any gen_snapshot binary will do. Returning gen_snapshot for
        // android_arm in profile mode because it is available on all supported host platforms.
        return _getAndroidArtifactPath(artifact, TargetPlatform.android_arm, BuildMode.profile);
      case Artifact.frontendServerSnapshotForEngineDartSdk:
        return _fileSystem.path.join(
          _dartSdkPath(_cache), 'bin', 'snapshots',
          _artifactToFileName(artifact),
        );
      case Artifact.flutterTester:
      case Artifact.vmSnapshotData:
      case Artifact.isolateSnapshotData:
      case Artifact.icuData:
        final String engineArtifactsPath = _cache.getArtifactDirectory('engine').path;
        final String platformDirName = _enginePlatformDirectoryName(platform);
        return _fileSystem.path.join(engineArtifactsPath, platformDirName, _artifactToFileName(artifact, platform, mode));
      case Artifact.platformKernelDill:
        return _fileSystem.path.join(_getFlutterPatchedSdkPath(mode), _artifactToFileName(artifact));
      case Artifact.platformLibrariesJson:
        return _fileSystem.path.join(_getFlutterPatchedSdkPath(mode), 'lib', _artifactToFileName(artifact));
      case Artifact.flutterPatchedSdkPath:
        return _getFlutterPatchedSdkPath(mode);
      case Artifact.flutterMacOSFramework:
      case Artifact.linuxDesktopPath:
      case Artifact.windowsDesktopPath:
<<<<<<< HEAD
      case Artifact.flutterMacOSPodspec:
      case Artifact.flutterEngineLibrary:
=======
>>>>>>> 78e3b936
      case Artifact.linuxHeaders:
        // TODO(zanderso): remove once debug desktop artifacts are uploaded
        // under a separate directory from the host artifacts.
        // https://github.com/flutter/flutter/issues/38935
        String platformDirName = _enginePlatformDirectoryName(platform);
        if (mode == BuildMode.profile || mode == BuildMode.release) {
          platformDirName = '$platformDirName-${getNameForBuildMode(mode!)}';
        }
        final String engineArtifactsPath = _cache.getArtifactDirectory('engine').path;
        return _fileSystem.path.join(engineArtifactsPath, platformDirName, _artifactToFileName(artifact, platform, mode));
      case Artifact.windowsCppClientWrapper:
        final String engineArtifactsPath = _cache.getArtifactDirectory('engine').path;
        return _fileSystem.path.join(engineArtifactsPath, 'windows-x64', _artifactToFileName(artifact, platform, mode));
      case Artifact.skyEnginePath:
        final Directory dartPackageDirectory = _cache.getCacheDir('pkg');
        return _fileSystem.path.join(dartPackageDirectory.path,  _artifactToFileName(artifact));
      case Artifact.fontSubset:
      case Artifact.constFinder:
        return _cache.getArtifactDirectory('engine')
                     .childDirectory(_enginePlatformDirectoryName(platform))
                     .childFile(_artifactToFileName(artifact, platform, mode)!)
                     .path;
      case Artifact.flutterFramework:
      case Artifact.flutterXcframework:
      case Artifact.fuchsiaFlutterRunner:
      case Artifact.fuchsiaKernelCompiler:
        throw StateError('Artifact $artifact not available for platform $platform.');
    }
  }

  String? _getEngineArtifactsPath(TargetPlatform platform, [ BuildMode? mode ]) {
    final String engineDir = _cache.getArtifactDirectory('engine').path;
    final String platformName = _enginePlatformDirectoryName(platform);
    switch (platform) {
      case TargetPlatform.linux_x64:
      case TargetPlatform.linux_arm64:
      case TargetPlatform.darwin:
      case TargetPlatform.windows_x64:
        // TODO(zanderso): remove once debug desktop artifacts are uploaded
        // under a separate directory from the host artifacts.
        // https://github.com/flutter/flutter/issues/38935
        if (mode == BuildMode.debug || mode == null) {
          return _fileSystem.path.join(engineDir, platformName);
        }
        final String suffix = mode != BuildMode.debug ? '-${snakeCase(getModeName(mode), '-')}' : '';
        return _fileSystem.path.join(engineDir, platformName + suffix);
      case TargetPlatform.fuchsia_arm64:
      case TargetPlatform.fuchsia_x64:
      case TargetPlatform.tester:
      case TargetPlatform.web_javascript:
        assert(mode == null, 'Platform $platform does not support different build modes.');
        return _fileSystem.path.join(engineDir, platformName);
      case TargetPlatform.ios:
      case TargetPlatform.android_arm:
      case TargetPlatform.android_arm64:
      case TargetPlatform.android_x64:
      case TargetPlatform.android_x86:
        assert(mode != null, 'Need to specify a build mode for platform $platform.');
        final String suffix = mode != BuildMode.debug ? '-${snakeCase(getModeName(mode!), '-')}' : '';
        return _fileSystem.path.join(engineDir, platformName + suffix);
      case TargetPlatform.android:
        assert(false, 'cannot use TargetPlatform.android to look up artifacts');
        return null;
    }
  }

  @override
  bool get isLocalEngine => false;
}

TargetPlatform _currentHostPlatform(Platform platform, OperatingSystemUtils operatingSystemUtils) {
  if (platform.isMacOS) {
    return TargetPlatform.darwin;
  }
  if (platform.isLinux) {
    return operatingSystemUtils.hostPlatform == HostPlatform.linux_x64 ?
             TargetPlatform.linux_x64 : TargetPlatform.linux_arm64;
  }
  if (platform.isWindows) {
    return TargetPlatform.windows_x64;
  }
  throw UnimplementedError('Host OS not supported.');
}

String _getIosEngineArtifactPath(String engineDirectory,
    EnvironmentType? environmentType, FileSystem fileSystem) {
  final Directory xcframeworkDirectory = fileSystem
      .directory(engineDirectory)
      .childDirectory(_artifactToFileName(Artifact.flutterXcframework)!);

  if (!xcframeworkDirectory.existsSync()) {
    throwToolExit('No xcframework found at ${xcframeworkDirectory.path}. Try running "flutter precache --ios".');
  }
  Directory? flutterFrameworkSource;
  for (final Directory platformDirectory
      in xcframeworkDirectory.listSync().whereType<Directory>()) {
    if (!platformDirectory.basename.startsWith('ios-')) {
      continue;
    }
    // ios-x86_64-simulator, ios-arm64_x86_64-simulator, or ios-arm64.
    final bool simulatorDirectory = platformDirectory.basename.endsWith('-simulator');
    if ((environmentType == EnvironmentType.simulator && simulatorDirectory) ||
        (environmentType == EnvironmentType.physical && !simulatorDirectory)) {
      flutterFrameworkSource = platformDirectory;
    }
  }
  if (flutterFrameworkSource == null) {
    throwToolExit('No iOS frameworks found in ${xcframeworkDirectory.path}');
  }

  return flutterFrameworkSource
      .childDirectory(_artifactToFileName(Artifact.flutterFramework)!)
      .path;
}

abstract class LocalEngineArtifacts implements Artifacts {
  factory LocalEngineArtifacts(String engineOutPath, String hostEngineOutPath, {
    required FileSystem fileSystem,
    required Cache cache,
    required ProcessManager processManager,
    required Platform platform,
    required OperatingSystemUtils operatingSystemUtils,
  }) = CachedLocalEngineArtifacts;

  String get engineOutPath;
}

/// Manages the artifacts of a locally built engine.
class CachedLocalEngineArtifacts implements LocalEngineArtifacts {
  CachedLocalEngineArtifacts(
    this.engineOutPath,
    this._hostEngineOutPath, {
    required FileSystem fileSystem,
    required Cache cache,
    required ProcessManager processManager,
    required Platform platform,
    required OperatingSystemUtils operatingSystemUtils,
  }) : _fileSystem = fileSystem,
       _cache = cache,
       _processManager = processManager,
       _platform = platform,
       _operatingSystemUtils = operatingSystemUtils;

  @override
  final String engineOutPath;

  final String _hostEngineOutPath;
  final FileSystem _fileSystem;
  final Cache _cache;
  final ProcessManager _processManager;
  final Platform _platform;
  final OperatingSystemUtils _operatingSystemUtils;


  @override
  FileSystemEntity getHostArtifact(
    HostArtifact artifact,
  ) {
    switch (artifact) {
      case HostArtifact.engineDartSdkPath:
        final String path = _fileSystem.path.join(_hostEngineOutPath, 'dart-sdk');
        return _fileSystem.directory(path);
      case HostArtifact.engineDartBinary:
        final String path = _fileSystem.path.join(_hostEngineOutPath, 'dart-sdk', 'bin', _hostArtifactToFileName(artifact, _platform));
        return _fileSystem.file(path);
      case HostArtifact.dart2jsSnapshot:
        final String path = _fileSystem.path.join(_hostEngineOutPath, 'dart-sdk', 'bin', 'snapshots', _hostArtifactToFileName(artifact, _platform));
        return _fileSystem.file(path);
      case HostArtifact.dartdevcSnapshot:
        final String path = _fileSystem.path.join(_dartSdkPath(_cache), 'bin', 'snapshots', _hostArtifactToFileName(artifact, _platform));
        return _fileSystem.file(path);
      case HostArtifact.kernelWorkerSnapshot:
        final String path = _fileSystem.path.join(_hostEngineOutPath, 'dart-sdk', 'bin', 'snapshots', _hostArtifactToFileName(artifact, _platform));
        return _fileSystem.file(path);
      case HostArtifact.flutterWebSdk:
        final String path = _getFlutterWebSdkPath();
        return _fileSystem.directory(path);
      case HostArtifact.flutterWebLibrariesJson:
        final String path = _fileSystem.path.join(_getFlutterWebSdkPath(), _hostArtifactToFileName(artifact, _platform));
        return _fileSystem.file(path);
      case HostArtifact.webPlatformKernelDill:
        final String path = _fileSystem.path.join(_getFlutterWebSdkPath(), 'kernel', _hostArtifactToFileName(artifact, _platform));
        return _fileSystem.file(path);
      case HostArtifact.webPlatformSoundKernelDill:
        final String path = _fileSystem.path.join(_getFlutterWebSdkPath(), 'kernel', _hostArtifactToFileName(artifact, _platform));
        return _fileSystem.file(path);
      case HostArtifact.webPrecompiledSdk:
      case HostArtifact.webPrecompiledSdkSourcemaps:
        final String path = _fileSystem.path.join(_getFlutterWebSdkPath(), 'kernel', 'amd', _hostArtifactToFileName(artifact, _platform));
        return _fileSystem.file(path);
      case HostArtifact.webPrecompiledCanvaskitSdk:
      case HostArtifact.webPrecompiledCanvaskitSdkSourcemaps:
        final String path = _fileSystem.path.join(_getFlutterWebSdkPath(), 'kernel', 'amd-canvaskit', _hostArtifactToFileName(artifact, _platform));
        return _fileSystem.file(path);
      case HostArtifact.webPrecompiledCanvaskitAndHtmlSdk:
      case HostArtifact.webPrecompiledCanvaskitAndHtmlSdkSourcemaps:
        final String path = _fileSystem.path.join(_getFlutterWebSdkPath(), 'kernel', 'amd-canvaskit-html', _hostArtifactToFileName(artifact, _platform));
        return _fileSystem.file(path);
      case HostArtifact.webPrecompiledSoundSdk:
      case HostArtifact.webPrecompiledSoundSdkSourcemaps:
        final String path = _fileSystem.path.join(_getFlutterWebSdkPath(), 'kernel', 'amd-sound', _hostArtifactToFileName(artifact, _platform));
        return _fileSystem.file(path);
      case HostArtifact.webPrecompiledCanvaskitSoundSdk:
      case HostArtifact.webPrecompiledCanvaskitSoundSdkSourcemaps:
        final String path = _fileSystem.path.join(_getFlutterWebSdkPath(), 'kernel', 'amd-canvaskit-sound', _hostArtifactToFileName(artifact, _platform));
        return _fileSystem.file(path);
      case HostArtifact.webPrecompiledCanvaskitAndHtmlSoundSdk:
      case HostArtifact.webPrecompiledCanvaskitAndHtmlSoundSdkSourcemaps:
        final String path = _fileSystem.path.join(_getFlutterWebSdkPath(), 'kernel', 'amd-canvaskit-html-sound', _hostArtifactToFileName(artifact, _platform));
        return _fileSystem.file(path);
      case HostArtifact.idevicesyslog:
      case HostArtifact.idevicescreenshot:
        final String artifactFileName = _hostArtifactToFileName(artifact, _platform);
        return _cache.getArtifactDirectory('libimobiledevice').childFile(artifactFileName);
      case HostArtifact.skyEnginePath:
        final Directory dartPackageDirectory = _cache.getCacheDir('pkg');
        final String path = _fileSystem.path.join(dartPackageDirectory.path,  _hostArtifactToFileName(artifact, _platform));
        return _fileSystem.directory(path);
      case HostArtifact.iosDeploy:
        final String artifactFileName = _hostArtifactToFileName(artifact, _platform);
        return _cache.getArtifactDirectory('ios-deploy').childFile(artifactFileName);
      case HostArtifact.iproxy:
        final String artifactFileName = _hostArtifactToFileName(artifact, _platform);
        return _cache.getArtifactDirectory('usbmuxd').childFile(artifactFileName);
      case HostArtifact.impellerc:
      case HostArtifact.libtessellator:
        final String artifactFileName = _hostArtifactToFileName(artifact, _platform);
        return _fileSystem.file(_fileSystem.path.join(_hostEngineOutPath, artifactFileName));
    }
  }

  @override
  String getArtifactPath(
    Artifact artifact, {
    TargetPlatform? platform,
    BuildMode? mode,
    EnvironmentType? environmentType,
  }) {
    platform ??= _currentHostPlatform(_platform, _operatingSystemUtils);
    platform = _mapTargetPlatform(platform);
    final bool isDirectoryArtifact = artifact == Artifact.flutterPatchedSdkPath;
    final String? artifactFileName = isDirectoryArtifact ? null : _artifactToFileName(artifact, platform, mode);
    switch (artifact) {
      case Artifact.genSnapshot:
        return _genSnapshotPath();
      case Artifact.flutterEngineLibrary:
        return _flutterEngineLibraryPath(artifactFileName!);
      case Artifact.flutterTester:
        return _flutterTesterPath(platform!);
      case Artifact.isolateSnapshotData:
      case Artifact.vmSnapshotData:
        return _fileSystem.path.join(engineOutPath, 'gen', 'flutter', 'lib', 'snapshot', artifactFileName);
      case Artifact.icuData:
      case Artifact.flutterXcframework:
      case Artifact.flutterMacOSFramework:
        return _fileSystem.path.join(engineOutPath, artifactFileName);
      case Artifact.platformKernelDill:
        if (platform == TargetPlatform.fuchsia_x64 || platform == TargetPlatform.fuchsia_arm64) {
          return _fileSystem.path.join(engineOutPath, 'flutter_runner_patched_sdk', artifactFileName);
        }
        return _fileSystem.path.join(_getFlutterPatchedSdkPath(mode), artifactFileName);
      case Artifact.platformLibrariesJson:
        return _fileSystem.path.join(_getFlutterPatchedSdkPath(mode), 'lib', artifactFileName);
      case Artifact.flutterFramework:
        return _getIosEngineArtifactPath(
            engineOutPath, environmentType, _fileSystem);
      case Artifact.flutterPatchedSdkPath:
        // When using local engine always use [BuildMode.debug] regardless of
        // what was specified in [mode] argument because local engine will
        // have only one flutter_patched_sdk in standard location, that
        // is happen to be what debug(non-release) mode is using.
        if (platform == TargetPlatform.fuchsia_x64 || platform == TargetPlatform.fuchsia_arm64) {
          return _fileSystem.path.join(engineOutPath, 'flutter_runner_patched_sdk');
        }
        return _getFlutterPatchedSdkPath(BuildMode.debug);
      case Artifact.skyEnginePath:
        return _fileSystem.path.join(_hostEngineOutPath, 'gen', 'dart-pkg', artifactFileName);
      case Artifact.fuchsiaKernelCompiler:
        final String hostPlatform = getNameForHostPlatform(getCurrentHostPlatform());
        final String modeName = mode!.isRelease ? 'release' : mode.toString();
        final String dartBinaries = 'dart_binaries-$modeName-$hostPlatform';
        return _fileSystem.path.join(engineOutPath, 'host_bundle', dartBinaries, 'kernel_compiler.dart.snapshot');
      case Artifact.fuchsiaFlutterRunner:
        final String jitOrAot = mode!.isJit ? '_jit' : '_aot';
        final String productOrNo = mode.isRelease ? '_product' : '';
        return _fileSystem.path.join(engineOutPath, 'flutter$jitOrAot${productOrNo}_runner-0.far');
      case Artifact.fontSubset:
        return _fileSystem.path.join(_hostEngineOutPath, artifactFileName);
      case Artifact.constFinder:
        return _fileSystem.path.join(_hostEngineOutPath, 'gen', artifactFileName);
      case Artifact.linuxDesktopPath:
      case Artifact.linuxHeaders:
      case Artifact.windowsDesktopPath:
      case Artifact.windowsCppClientWrapper:
        return _fileSystem.path.join(_hostEngineOutPath, artifactFileName);
      case Artifact.frontendServerSnapshotForEngineDartSdk:
        return _fileSystem.path.join(
          _hostEngineOutPath, 'dart-sdk', 'bin', 'snapshots', artifactFileName,
        );
    }
  }

  @override
  String getEngineType(TargetPlatform platform, [ BuildMode? mode ]) {
    return _fileSystem.path.basename(engineOutPath);
  }

  String _getFlutterPatchedSdkPath(BuildMode? buildMode) {
    return _fileSystem.path.join(engineOutPath,
        buildMode == BuildMode.release ? 'flutter_patched_sdk_product' : 'flutter_patched_sdk');
  }

  String _getFlutterWebSdkPath() {
    return _fileSystem.path.join(engineOutPath, 'flutter_web_sdk');
  }

  String _genSnapshotPath() {
    // Does this  new implementation break anything ?
    // Can we work TargetPlatform and EnvironmentType into this conditionally somehow ?
    // Will the follwoing break anything: return the gen_snapshot inside clang_x64 directory if targetPlatform == linux_arm64
    const List<String> clangDirs = <String>['clang_x64', 'clang_x86', 'clang_i386', 'clang_arm64','.'];
    final String genSnapshotName = _artifactToFileName(Artifact.genSnapshot)!;
    for (final String clangDir in clangDirs) {
      final String genSnapshotPath = _fileSystem.path.join(engineOutPath, clangDir, genSnapshotName);
      if (_processManager.canRun(genSnapshotPath)) {
        return genSnapshotPath;
      }
    }
    throw Exception('Unable to find $genSnapshotName');
  }

  String _flutterEngineLibraryPath(String artifactFileName) {
    final String flutterEngineLibraryPath = _fileSystem.path.join(engineOutPath, artifactFileName);
      if (_fileSystem.file(flutterEngineLibraryPath).existsSync()) {
        return flutterEngineLibraryPath;
      }
    throw Exception('Unable to find $artifactFileName');
  }

  String _flutterTesterPath(TargetPlatform platform) {
    if (_platform.isLinux) {
      return _fileSystem.path.join(engineOutPath, _artifactToFileName(Artifact.flutterTester));
    } else if (_platform.isMacOS) {
      return _fileSystem.path.join(engineOutPath, 'flutter_tester');
    } else if (_platform.isWindows) {
      return _fileSystem.path.join(engineOutPath, 'flutter_tester.exe');
    }
    throw Exception('Unsupported platform $platform.');
  }

  @override
  bool get isLocalEngine => true;
}

/// An implementation of [Artifacts] that provides individual overrides.
///
/// If an artifact is not provided, the lookup delegates to the parent.
class OverrideArtifacts implements Artifacts {
  /// Creates a new [OverrideArtifacts].
  ///
  /// [parent] must be provided.
  OverrideArtifacts({
    required this.parent,
    this.frontendServer,
    this.engineDartBinary,
    this.platformKernelDill,
    this.flutterPatchedSdk,
    this.flutterEngineLibrary,
  }) : assert(parent != null);

  final Artifacts parent;
  final File? frontendServer;
  final File? engineDartBinary;
  final File? platformKernelDill;
  final File? flutterPatchedSdk;
  final File? flutterEngineLibrary;

  @override
  String getArtifactPath(
    Artifact artifact, {
    TargetPlatform? platform,
    BuildMode? mode,
    EnvironmentType? environmentType,
  }) {
    if (artifact == Artifact.frontendServerSnapshotForEngineDartSdk && frontendServer != null) {
      return frontendServer!.path;
    }
    if (artifact == Artifact.platformKernelDill && platformKernelDill != null) {
      return platformKernelDill!.path;
    }
    if (artifact == Artifact.flutterPatchedSdkPath && flutterPatchedSdk != null) {
      return flutterPatchedSdk!.path;
    }
    if (artifact == Artifact.flutterEngineLibrary && flutterEngineLibrary != null) {
      return flutterEngineLibrary!.path;
    }
    return parent.getArtifactPath(
      artifact,
      platform: platform,
      mode: mode,
      environmentType: environmentType,
    );
  }

  @override
  String getEngineType(TargetPlatform platform, [ BuildMode? mode ]) => parent.getEngineType(platform, mode);

  @override
  bool get isLocalEngine => parent.isLocalEngine;

  @override
  FileSystemEntity getHostArtifact(HostArtifact artifact) {
    if (artifact == HostArtifact.engineDartBinary && engineDartBinary != null) {
      return engineDartBinary!;
    }
    return parent.getHostArtifact(
      artifact,
    );
  }
}

/// Locate the Dart SDK.
String _dartSdkPath(Cache cache) {
  return cache.getRoot().childDirectory('dart-sdk').path;
}

class _TestArtifacts implements Artifacts {
  _TestArtifacts(this.fileSystem);

  final FileSystem fileSystem;

  @override
  String getArtifactPath(
    Artifact artifact, {
    TargetPlatform? platform,
    BuildMode? mode,
    EnvironmentType? environmentType,
  }) {
    final StringBuffer buffer = StringBuffer();
    buffer.write(artifact);
    if (platform != null) {
      buffer.write('.$platform');
    }
    if (mode != null) {
      buffer.write('.$mode');
    }
    if (environmentType != null) {
      buffer.write('.$environmentType');
    }
    return buffer.toString();
  }

  @override
  String getEngineType(TargetPlatform platform, [ BuildMode? mode ]) {
    return 'test-engine';
  }

  @override
  bool get isLocalEngine => false;

  @override
  FileSystemEntity getHostArtifact(HostArtifact artifact) {
    return fileSystem.file(artifact.toString());
  }
}

class _TestLocalEngine extends _TestArtifacts implements LocalEngineArtifacts {
  _TestLocalEngine(this.engineOutPath, FileSystem fileSystem) : super(fileSystem);

  @override
  bool get isLocalEngine => true;

  @override
  final String engineOutPath;
}<|MERGE_RESOLUTION|>--- conflicted
+++ resolved
@@ -645,11 +645,7 @@
       case Artifact.flutterMacOSFramework:
       case Artifact.linuxDesktopPath:
       case Artifact.windowsDesktopPath:
-<<<<<<< HEAD
-      case Artifact.flutterMacOSPodspec:
       case Artifact.flutterEngineLibrary:
-=======
->>>>>>> 78e3b936
       case Artifact.linuxHeaders:
         // TODO(zanderso): remove once debug desktop artifacts are uploaded
         // under a separate directory from the host artifacts.
