// Copyright 2014 The Flutter Authors. All rights reserved.
// Use of this source code is governed by a BSD-style license that can be
// found in the LICENSE file.

import 'package:file/memory.dart';
import 'package:process/process.dart';

import 'base/common.dart';
import 'base/file_system.dart';
import 'base/os.dart';
import 'base/platform.dart';
import 'base/user_messages.dart';
import 'base/utils.dart';
import 'build_info.dart';
import 'cache.dart';
import 'globals.dart' as globals;

enum Artifact {
  /// The tool which compiles a dart kernel file into native code.
  genSnapshot,
  /// The flutter tester binary.
  flutterTester,
  flutterFramework,
  flutterXcframework,
  /// The framework directory of the macOS desktop.
  flutterMacOSFramework,
  vmSnapshotData,
  isolateSnapshotData,
  icuData,
  platformKernelDill,
  platformLibrariesJson,
  flutterPatchedSdkPath,

  /// The root directory of the dart SDK.
  engineDartSdkPath,
  /// The dart binary used to execute any of the required snapshots.
  engineDartBinary,
  /// The dart binary for running aot snapshots
  engineDartAotRuntime,
  /// The snapshot of frontend_server compiler.
  frontendServerSnapshotForEngineDartSdk,
  /// The dart snapshot of the dart2js compiler.
  dart2jsSnapshot,
  /// The dart snapshot of the dart2wasm compiler.
  dart2wasmSnapshot,

  /// The root of the Linux desktop sources.
  linuxDesktopPath,
  // The root of the cpp headers for Linux desktop.
  linuxHeaders,
  /// The root of the Windows desktop sources.
  windowsDesktopPath,
  /// The root of the cpp client code for Windows desktop.
  windowsCppClientWrapper,

  /// The root of the sky_engine package.
  skyEnginePath,

  // Fuchsia artifacts from the engine prebuilts.
  fuchsiaKernelCompiler,
  fuchsiaFlutterRunner,

  /// Tools related to subsetting or icon font files.
  fontSubset,
  constFinder,

  /// The location of file generators.
  flutterToolsFileGenerators,

  /// The path to the CanvasKit files built by the flutter engine.
  canvasKitPath,
}

/// A subset of [Artifact]s that are platform and build mode independent
enum HostArtifact {
  /// The root of the web implementation of the dart SDK.
  flutterWebSdk,
  /// The libraries JSON file for web release builds.
  flutterWebLibrariesJson,

  /// Folder that contains platform dill files for the web sdk.
  webPlatformKernelFolder,

  /// The summary dill for the dartdevc target.
  webPlatformDDCKernelDill,
  /// The summary dill with null safety enabled for the dartdevc target.g
  webPlatformDDCSoundKernelDill,
  /// The summary dill for the dartdevc target.
  webPlatformDart2JSKernelDill,
  /// The summary dill with null safety enabled for the dartdevc target.
  webPlatformDart2JSSoundKernelDill,

  /// The precompiled SDKs and sourcemaps for web debug builds.
  webPrecompiledSdk,
  webPrecompiledSdkSourcemaps,
  webPrecompiledCanvaskitSdk,
  webPrecompiledCanvaskitSdkSourcemaps,
  webPrecompiledCanvaskitAndHtmlSdk,
  webPrecompiledCanvaskitAndHtmlSdkSourcemaps,
  webPrecompiledSoundSdk,
  webPrecompiledSoundSdkSourcemaps,
  webPrecompiledCanvaskitSoundSdk,
  webPrecompiledCanvaskitSoundSdkSourcemaps,
  webPrecompiledCanvaskitAndHtmlSoundSdk,
  webPrecompiledCanvaskitAndHtmlSoundSdkSourcemaps,

  iosDeploy,
  idevicesyslog,
  idevicescreenshot,
  iproxy,

  /// The root of the sky_engine package.
  skyEnginePath,

  // The Impeller shader compiler.
  impellerc,
  // The Impeller Scene 3D model importer.
  scenec,
  // Impeller's tessellation library.
  libtessellator,
}

// TODO(knopp): Remove once darwin artifacts are universal and moved out of darwin-x64
String _enginePlatformDirectoryName(TargetPlatform platform) {
  if (platform == TargetPlatform.darwin) {
    return 'darwin-x64';
  }
  return getNameForTargetPlatform(platform);
}

// Remove android target platform type.
TargetPlatform? _mapTargetPlatform(TargetPlatform? targetPlatform) {
  switch (targetPlatform) {
    case TargetPlatform.android:
      return TargetPlatform.android_arm64;
    case TargetPlatform.ios:
    case TargetPlatform.darwin:
    case TargetPlatform.linux_x64:
    case TargetPlatform.linux_arm64:
    case TargetPlatform.windows_x64:
    case TargetPlatform.fuchsia_arm64:
    case TargetPlatform.fuchsia_x64:
    case TargetPlatform.tester:
    case TargetPlatform.web_javascript:
    case TargetPlatform.android_arm:
    case TargetPlatform.android_arm64:
    case TargetPlatform.android_x64:
    case TargetPlatform.android_x86:
    case null:
      return targetPlatform;
  }
}

String? _artifactToFileName(Artifact artifact, Platform hostPlatform, [ BuildMode? mode ]) {
  final String exe = hostPlatform.isWindows ? '.exe' : '';
  switch (artifact) {
    case Artifact.genSnapshot:
      return 'gen_snapshot';
    case Artifact.flutterTester:
      return 'flutter_tester$exe';
    case Artifact.flutterFramework:
      return 'Flutter.framework';
    case Artifact.flutterXcframework:
      return 'Flutter.xcframework';
    case Artifact.flutterMacOSFramework:
      return 'FlutterMacOS.framework';
    case Artifact.vmSnapshotData:
      return 'vm_isolate_snapshot.bin';
    case Artifact.isolateSnapshotData:
      return 'isolate_snapshot.bin';
    case Artifact.icuData:
      return 'icudtl.dat';
    case Artifact.platformKernelDill:
      return 'platform_strong.dill';
    case Artifact.platformLibrariesJson:
      return 'libraries.json';
    case Artifact.flutterPatchedSdkPath:
      assert(false, 'No filename for sdk path, should not be invoked');
      return null;
    case Artifact.engineDartSdkPath:
      return 'dart-sdk';
    case Artifact.engineDartBinary:
      return 'dart$exe';
    case Artifact.engineDartAotRuntime:
      return 'dartaotruntime$exe';
    case Artifact.dart2jsSnapshot:
      return 'dart2js.dart.snapshot';
    case Artifact.dart2wasmSnapshot:
      return 'dart2wasm_product.snapshot';
    case Artifact.frontendServerSnapshotForEngineDartSdk:
      return 'frontend_server.dart.snapshot';
    case Artifact.linuxDesktopPath:
      return '';
    case Artifact.linuxHeaders:
      return 'flutter_linux';
    case Artifact.windowsCppClientWrapper:
      return 'cpp_client_wrapper';
    case Artifact.windowsDesktopPath:
      return '';
    case Artifact.skyEnginePath:
      return 'sky_engine';
    case Artifact.fuchsiaKernelCompiler:
      return 'kernel_compiler.snapshot';
    case Artifact.fuchsiaFlutterRunner:
      final String jitOrAot = mode!.isJit ? '_jit' : '_aot';
      final String productOrNo = mode.isRelease ? '_product' : '';
      return 'flutter$jitOrAot${productOrNo}_runner-0.far';
    case Artifact.fontSubset:
      return 'font-subset$exe';
    case Artifact.constFinder:
      return 'const_finder.dart.snapshot';
    case Artifact.flutterToolsFileGenerators:
    case Artifact.canvasKitPath:
      return '';
  }
}

String _hostArtifactToFileName(HostArtifact artifact, Platform platform) {
  final String exe = platform.isWindows ? '.exe' : '';
  String dll = '.so';
  if (platform.isWindows) {
    dll = '.dll';
  } else if (platform.isMacOS) {
    dll = '.dylib';
  }
  switch (artifact) {
    case HostArtifact.flutterWebSdk:
      return '';
    case HostArtifact.iosDeploy:
      return 'ios-deploy';
    case HostArtifact.idevicesyslog:
      return 'idevicesyslog';
    case HostArtifact.idevicescreenshot:
      return 'idevicescreenshot';
    case HostArtifact.iproxy:
      return 'iproxy';
    case HostArtifact.skyEnginePath:
      return 'sky_engine';
    case HostArtifact.webPlatformKernelFolder:
      return 'kernel';
    case HostArtifact.webPlatformDDCKernelDill:
      return 'ddc_outline.dill';
    case HostArtifact.webPlatformDDCSoundKernelDill:
      return 'ddc_outline_sound.dill';
    case HostArtifact.webPlatformDart2JSKernelDill:
      return 'dart2js_platform_unsound.dill';
    case HostArtifact.webPlatformDart2JSSoundKernelDill:
      return 'dart2js_platform.dill';
    case HostArtifact.flutterWebLibrariesJson:
      return 'libraries.json';
    case HostArtifact.webPrecompiledSdk:
    case HostArtifact.webPrecompiledCanvaskitSdk:
    case HostArtifact.webPrecompiledCanvaskitAndHtmlSdk:
    case HostArtifact.webPrecompiledSoundSdk:
    case HostArtifact.webPrecompiledCanvaskitSoundSdk:
    case HostArtifact.webPrecompiledCanvaskitAndHtmlSoundSdk:
      return 'dart_sdk.js';
    case HostArtifact.webPrecompiledSdkSourcemaps:
    case HostArtifact.webPrecompiledCanvaskitSdkSourcemaps:
    case HostArtifact.webPrecompiledCanvaskitAndHtmlSdkSourcemaps:
    case HostArtifact.webPrecompiledSoundSdkSourcemaps:
    case HostArtifact.webPrecompiledCanvaskitSoundSdkSourcemaps:
    case HostArtifact.webPrecompiledCanvaskitAndHtmlSoundSdkSourcemaps:
      return 'dart_sdk.js.map';
    case HostArtifact.impellerc:
      return 'impellerc$exe';
    case HostArtifact.scenec:
      return 'scenec$exe';
    case HostArtifact.libtessellator:
      return 'libtessellator$dll';
  }
}

class EngineBuildPaths {
  const EngineBuildPaths({
    required this.targetEngine,
    required this.hostEngine,
    required this.webSdk,
  });

  final String? targetEngine;
  final String? hostEngine;
  final String? webSdk;
}

/// Information about a local engine build
class LocalEngineInfo {
  const LocalEngineInfo({
    required this.engineOutPath,
    required this.localEngineName,
  });

  final String engineOutPath;
  final String localEngineName;
}

// Manages the engine artifacts of Flutter.
abstract class Artifacts {
  /// A test-specific implementation of artifacts that returns stable paths for
  /// all artifacts.
  ///
  /// If a [fileSystem] is not provided, creates a new [MemoryFileSystem] instance.
  ///
  /// Creates a [LocalEngineArtifacts] if `localEngine` is non-null
  factory Artifacts.test({String? localEngine, FileSystem? fileSystem}) {
    fileSystem ??= MemoryFileSystem.test();
    if (localEngine != null) {
      return _TestLocalEngine(localEngine, fileSystem);
    }
    return _TestArtifacts(fileSystem);
  }

  static Artifacts getLocalEngine(EngineBuildPaths engineBuildPaths) {
    Artifacts artifacts = CachedArtifacts(
      fileSystem: globals.fs,
      platform: globals.platform,
      cache: globals.cache,
      operatingSystemUtils: globals.os
    );
    if (engineBuildPaths.hostEngine != null && engineBuildPaths.targetEngine != null) {
      artifacts = CachedLocalEngineArtifacts(
        engineBuildPaths.hostEngine!,
        engineOutPath: engineBuildPaths.targetEngine!,
        cache: globals.cache,
        fileSystem: globals.fs,
        processManager: globals.processManager,
        platform: globals.platform,
        operatingSystemUtils: globals.os,
        parent: artifacts,
      );
    }
    if (engineBuildPaths.webSdk != null) {
      artifacts = CachedLocalWebSdkArtifacts(
        parent: artifacts,
        webSdkPath: engineBuildPaths.webSdk!,
        fileSystem: globals.fs,
        platform: globals.platform,
        operatingSystemUtils: globals.os
      );
    }
    return artifacts;
  }

  /// Returns the requested [artifact] for the [platform], [mode], and [environmentType] combination.
  String getArtifactPath(
    Artifact artifact, {
    TargetPlatform? platform,
    BuildMode? mode,
    EnvironmentType? environmentType,
  });

  /// Retrieve a host specific artifact that does not depend on the
  /// current build mode or environment.
  FileSystemEntity getHostArtifact(
    HostArtifact artifact,
  );

  // Returns which set of engine artifacts is currently used for the [platform]
  // and [mode] combination.
  String getEngineType(TargetPlatform platform, [ BuildMode? mode ]);

  /// Whether these artifacts correspond to a non-versioned local engine.
  bool get isLocalEngine;

  /// If these artifacts are bound to a local engine build, returns info about
  /// the location and name of the local engine, otherwise returns null.
  LocalEngineInfo? get localEngineInfo;
}

/// Manages the engine artifacts downloaded to the local cache.
class CachedArtifacts implements Artifacts {
  CachedArtifacts({
    required FileSystem fileSystem,
    required Platform platform,
    required Cache cache,
    required OperatingSystemUtils operatingSystemUtils,
  }) : _fileSystem = fileSystem,
       _platform = platform,
       _cache = cache,
       _operatingSystemUtils = operatingSystemUtils;

  final FileSystem _fileSystem;
  final Platform _platform;
  final Cache _cache;
  final OperatingSystemUtils _operatingSystemUtils;

  @override
  LocalEngineInfo? get localEngineInfo => null;

  @override
  FileSystemEntity getHostArtifact(
    HostArtifact artifact,
  ) {
    switch (artifact) {
      case HostArtifact.flutterWebSdk:
        final String path = _getFlutterWebSdkPath();
        return _fileSystem.directory(path);
      case HostArtifact.flutterWebLibrariesJson:
        final String path = _fileSystem.path.join(_getFlutterWebSdkPath(), _hostArtifactToFileName(artifact, _platform));
        return _fileSystem.file(path);
      case HostArtifact.webPlatformKernelFolder:
        final String path = _fileSystem.path.join(_getFlutterWebSdkPath(), 'kernel');
        return _fileSystem.file(path);
      case HostArtifact.webPlatformDDCKernelDill:
      case HostArtifact.webPlatformDDCSoundKernelDill:
      case HostArtifact.webPlatformDart2JSKernelDill:
      case HostArtifact.webPlatformDart2JSSoundKernelDill:
        final String path = _fileSystem.path.join(_getFlutterWebSdkPath(), 'kernel', _hostArtifactToFileName(artifact, _platform));
        return _fileSystem.file(path);
      case HostArtifact.webPrecompiledSdk:
      case HostArtifact.webPrecompiledSdkSourcemaps:
        final String path = _fileSystem.path.join(_getFlutterWebSdkPath(), 'kernel', 'amd', _hostArtifactToFileName(artifact, _platform));
        return _fileSystem.file(path);
      case HostArtifact.webPrecompiledCanvaskitSdk:
      case HostArtifact.webPrecompiledCanvaskitSdkSourcemaps:
        final String path = _fileSystem.path.join(_getFlutterWebSdkPath(), 'kernel', 'amd-canvaskit', _hostArtifactToFileName(artifact, _platform));
        return _fileSystem.file(path);
      case HostArtifact.webPrecompiledCanvaskitAndHtmlSdk:
      case HostArtifact.webPrecompiledCanvaskitAndHtmlSdkSourcemaps:
        final String path = _fileSystem.path.join(_getFlutterWebSdkPath(), 'kernel', 'amd-canvaskit-html', _hostArtifactToFileName(artifact, _platform));
        return _fileSystem.file(path);
      case HostArtifact.webPrecompiledSoundSdk:
      case HostArtifact.webPrecompiledSoundSdkSourcemaps:
        final String path = _fileSystem.path.join(_getFlutterWebSdkPath(), 'kernel', 'amd-sound', _hostArtifactToFileName(artifact, _platform));
        return _fileSystem.file(path);
      case HostArtifact.webPrecompiledCanvaskitSoundSdk:
      case HostArtifact.webPrecompiledCanvaskitSoundSdkSourcemaps:
        final String path = _fileSystem.path.join(_getFlutterWebSdkPath(), 'kernel', 'amd-canvaskit-sound', _hostArtifactToFileName(artifact, _platform));
        return _fileSystem.file(path);
      case HostArtifact.webPrecompiledCanvaskitAndHtmlSoundSdk:
      case HostArtifact.webPrecompiledCanvaskitAndHtmlSoundSdkSourcemaps:
        final String path = _fileSystem.path.join(_getFlutterWebSdkPath(), 'kernel', 'amd-canvaskit-html-sound', _hostArtifactToFileName(artifact, _platform));
        return _fileSystem.file(path);
      case HostArtifact.idevicesyslog:
      case HostArtifact.idevicescreenshot:
        final String artifactFileName = _hostArtifactToFileName(artifact, _platform);
        return _cache.getArtifactDirectory('libimobiledevice').childFile(artifactFileName);
      case HostArtifact.skyEnginePath:
        final Directory dartPackageDirectory = _cache.getCacheDir('pkg');
        final String path = _fileSystem.path.join(dartPackageDirectory.path,  _hostArtifactToFileName(artifact, _platform));
        return _fileSystem.directory(path);
      case HostArtifact.iosDeploy:
        final String artifactFileName = _hostArtifactToFileName(artifact, _platform);
        return _cache.getArtifactDirectory('ios-deploy').childFile(artifactFileName);
      case HostArtifact.iproxy:
        final String artifactFileName = _hostArtifactToFileName(artifact, _platform);
        return _cache.getArtifactDirectory('usbmuxd').childFile(artifactFileName);
      case HostArtifact.impellerc:
      case HostArtifact.scenec:
      case HostArtifact.libtessellator:
        final String artifactFileName = _hostArtifactToFileName(artifact, _platform);
        final String engineDir = _getEngineArtifactsPath(_currentHostPlatform(_platform, _operatingSystemUtils))!;
        return _fileSystem.file(_fileSystem.path.join(engineDir, artifactFileName));
    }
  }

  @override
  String getArtifactPath(
    Artifact artifact, {
    TargetPlatform? platform,
    BuildMode? mode,
    EnvironmentType? environmentType,
  }) {
    platform = _mapTargetPlatform(platform);
    switch (platform) {
      case TargetPlatform.android:
      case TargetPlatform.android_arm:
      case TargetPlatform.android_arm64:
      case TargetPlatform.android_x64:
      case TargetPlatform.android_x86:
        assert(platform != TargetPlatform.android);
        return _getAndroidArtifactPath(artifact, platform!, mode!);
      case TargetPlatform.ios:
        return _getIosArtifactPath(artifact, platform!, mode, environmentType);
      case TargetPlatform.darwin:
      case TargetPlatform.linux_x64:
      case TargetPlatform.linux_arm64:
      case TargetPlatform.windows_x64:
        return _getDesktopArtifactPath(artifact, platform, mode);
      case TargetPlatform.fuchsia_arm64:
      case TargetPlatform.fuchsia_x64:
        return _getFuchsiaArtifactPath(artifact, platform!, mode!);
      case TargetPlatform.tester:
      case TargetPlatform.web_javascript:
      case null:
        return _getHostArtifactPath(artifact, platform ?? _currentHostPlatform(_platform, _operatingSystemUtils), mode);
    }
  }

  @override
  String getEngineType(TargetPlatform platform, [ BuildMode? mode ]) {
    return _fileSystem.path.basename(_getEngineArtifactsPath(platform, mode)!);
  }

  String _getDesktopArtifactPath(Artifact artifact, TargetPlatform? platform, BuildMode? mode) {
    // When platform is null, a generic host platform artifact is being requested
    // and not the gen_snapshot for darwin as a target platform.
    if (platform != null && artifact == Artifact.genSnapshot) {
      final String engineDir = _getEngineArtifactsPath(platform, mode)!;
      return _fileSystem.path.join(engineDir, _artifactToFileName(artifact, _platform));
    }
    return _getHostArtifactPath(artifact, platform ?? _currentHostPlatform(_platform, _operatingSystemUtils), mode);
  }

  String _getAndroidArtifactPath(Artifact artifact, TargetPlatform platform, BuildMode mode) {
    final String engineDir = _getEngineArtifactsPath(platform, mode)!;
    switch (artifact) {
      case Artifact.genSnapshot:
        assert(mode != BuildMode.debug, 'Artifact $artifact only available in non-debug mode.');
        final String hostPlatform = getNameForHostPlatform(getCurrentHostPlatform());
        return _fileSystem.path.join(engineDir, hostPlatform, _artifactToFileName(artifact, _platform));
      case Artifact.engineDartSdkPath:
      case Artifact.engineDartBinary:
      case Artifact.engineDartAotRuntime:
      case Artifact.dart2jsSnapshot:
      case Artifact.dart2wasmSnapshot:
      case Artifact.frontendServerSnapshotForEngineDartSdk:
      case Artifact.constFinder:
      case Artifact.flutterFramework:
      case Artifact.flutterMacOSFramework:
      case Artifact.flutterPatchedSdkPath:
      case Artifact.flutterTester:
      case Artifact.flutterXcframework:
      case Artifact.fontSubset:
      case Artifact.fuchsiaFlutterRunner:
      case Artifact.fuchsiaKernelCompiler:
      case Artifact.icuData:
      case Artifact.isolateSnapshotData:
      case Artifact.linuxDesktopPath:
      case Artifact.linuxHeaders:
      case Artifact.platformKernelDill:
      case Artifact.platformLibrariesJson:
      case Artifact.skyEnginePath:
      case Artifact.vmSnapshotData:
      case Artifact.windowsCppClientWrapper:
      case Artifact.windowsDesktopPath:
      case Artifact.flutterToolsFileGenerators:
      case Artifact.canvasKitPath:
        return _getHostArtifactPath(artifact, platform, mode);
    }
  }

  String _getIosArtifactPath(Artifact artifact, TargetPlatform platform, BuildMode? mode, EnvironmentType? environmentType) {
    switch (artifact) {
      case Artifact.genSnapshot:
      case Artifact.flutterXcframework:
        final String artifactFileName = _artifactToFileName(artifact, _platform)!;
        final String engineDir = _getEngineArtifactsPath(platform, mode)!;
        return _fileSystem.path.join(engineDir, artifactFileName);
      case Artifact.flutterFramework:
        final String engineDir = _getEngineArtifactsPath(platform, mode)!;
        return _getIosEngineArtifactPath(engineDir, environmentType, _fileSystem, _platform);
      case Artifact.engineDartSdkPath:
      case Artifact.engineDartBinary:
      case Artifact.engineDartAotRuntime:
      case Artifact.dart2jsSnapshot:
      case Artifact.dart2wasmSnapshot:
      case Artifact.frontendServerSnapshotForEngineDartSdk:
      case Artifact.constFinder:
      case Artifact.flutterMacOSFramework:
      case Artifact.flutterPatchedSdkPath:
      case Artifact.flutterTester:
      case Artifact.fontSubset:
      case Artifact.fuchsiaFlutterRunner:
      case Artifact.fuchsiaKernelCompiler:
      case Artifact.icuData:
      case Artifact.isolateSnapshotData:
      case Artifact.linuxDesktopPath:
      case Artifact.linuxHeaders:
      case Artifact.platformKernelDill:
      case Artifact.platformLibrariesJson:
      case Artifact.skyEnginePath:
      case Artifact.vmSnapshotData:
      case Artifact.windowsCppClientWrapper:
      case Artifact.windowsDesktopPath:
      case Artifact.flutterToolsFileGenerators:
      case Artifact.canvasKitPath:
        return _getHostArtifactPath(artifact, platform, mode);
    }
  }

  String _getFuchsiaArtifactPath(Artifact artifact, TargetPlatform platform, BuildMode mode) {
    final String root = _fileSystem.path.join(
      _cache.getArtifactDirectory('flutter_runner').path,
      'flutter',
      fuchsiaArchForTargetPlatform(platform),
      mode.isRelease ? 'release' : mode.toString(),
    );
    final String runtime = mode.isJit ? 'jit' : 'aot';
    switch (artifact) {
      case Artifact.genSnapshot:
        final String genSnapshot = mode.isRelease ? 'gen_snapshot_product' : 'gen_snapshot';
        return _fileSystem.path.join(root, runtime, 'dart_binaries', genSnapshot);
      case Artifact.flutterPatchedSdkPath:
        const String artifactFileName = 'flutter_runner_patched_sdk';
        return _fileSystem.path.join(root, runtime, artifactFileName);
      case Artifact.platformKernelDill:
        final String artifactFileName = _artifactToFileName(artifact, _platform, mode)!;
        return _fileSystem.path.join(root, runtime, 'flutter_runner_patched_sdk', artifactFileName);
      case Artifact.fuchsiaKernelCompiler:
        final String artifactFileName = _artifactToFileName(artifact, _platform, mode)!;
        return _fileSystem.path.join(root, runtime, 'dart_binaries', artifactFileName);
      case Artifact.fuchsiaFlutterRunner:
        final String artifactFileName = _artifactToFileName(artifact, _platform, mode)!;
        return _fileSystem.path.join(root, runtime, artifactFileName);
      case Artifact.constFinder:
      case Artifact.flutterFramework:
      case Artifact.flutterMacOSFramework:
      case Artifact.flutterTester:
      case Artifact.flutterXcframework:
      case Artifact.fontSubset:
      case Artifact.engineDartSdkPath:
      case Artifact.engineDartBinary:
      case Artifact.engineDartAotRuntime:
      case Artifact.dart2jsSnapshot:
      case Artifact.dart2wasmSnapshot:
      case Artifact.frontendServerSnapshotForEngineDartSdk:
      case Artifact.icuData:
      case Artifact.isolateSnapshotData:
      case Artifact.linuxDesktopPath:
      case Artifact.linuxHeaders:
      case Artifact.platformLibrariesJson:
      case Artifact.skyEnginePath:
      case Artifact.vmSnapshotData:
      case Artifact.windowsCppClientWrapper:
      case Artifact.windowsDesktopPath:
      case Artifact.flutterToolsFileGenerators:
      case Artifact.canvasKitPath:
        return _getHostArtifactPath(artifact, platform, mode);
    }
  }

  String _getFlutterPatchedSdkPath(BuildMode? mode) {
    final String engineArtifactsPath = _cache.getArtifactDirectory('engine').path;
    return _fileSystem.path.join(engineArtifactsPath, 'common',
        mode == BuildMode.release ? 'flutter_patched_sdk_product' : 'flutter_patched_sdk');
  }

  String _getFlutterWebSdkPath() {
    return _cache.getWebSdkDirectory().path;
  }

  String _getHostArtifactPath(Artifact artifact, TargetPlatform platform, BuildMode? mode) {
    switch (artifact) {
      case Artifact.genSnapshot:
        // For script snapshots any gen_snapshot binary will do. Returning gen_snapshot for
        // android_arm in profile mode because it is available on all supported host platforms.
        return _getAndroidArtifactPath(artifact, TargetPlatform.android_arm, BuildMode.profile);
      case Artifact.dart2jsSnapshot:
      case Artifact.dart2wasmSnapshot:
      case Artifact.frontendServerSnapshotForEngineDartSdk:
        return _fileSystem.path.join(
          _dartSdkPath(_cache), 'bin', 'snapshots',
          _artifactToFileName(artifact, _platform),
        );
      case Artifact.flutterTester:
      case Artifact.vmSnapshotData:
      case Artifact.isolateSnapshotData:
      case Artifact.icuData:
        final String engineArtifactsPath = _cache.getArtifactDirectory('engine').path;
        final String platformDirName = _enginePlatformDirectoryName(platform);
        return _fileSystem.path.join(engineArtifactsPath, platformDirName, _artifactToFileName(artifact, _platform, mode));
      case Artifact.platformKernelDill:
        return _fileSystem.path.join(_getFlutterPatchedSdkPath(mode), _artifactToFileName(artifact, _platform));
      case Artifact.platformLibrariesJson:
        return _fileSystem.path.join(_getFlutterPatchedSdkPath(mode), 'lib', _artifactToFileName(artifact, _platform));
      case Artifact.flutterPatchedSdkPath:
        return _getFlutterPatchedSdkPath(mode);
      case Artifact.engineDartSdkPath:
        return _dartSdkPath(_cache);
      case Artifact.engineDartBinary:
      case Artifact.engineDartAotRuntime:
        return _fileSystem.path.join(_dartSdkPath(_cache), 'bin', _artifactToFileName(artifact, _platform));
      case Artifact.flutterMacOSFramework:
      case Artifact.linuxDesktopPath:
      case Artifact.windowsDesktopPath:
      case Artifact.linuxHeaders:
        // TODO(zanderso): remove once debug desktop artifacts are uploaded
        // under a separate directory from the host artifacts.
        // https://github.com/flutter/flutter/issues/38935
        String platformDirName = _enginePlatformDirectoryName(platform);
        if (mode == BuildMode.profile || mode == BuildMode.release) {
          platformDirName = '$platformDirName-${getNameForBuildMode(mode!)}';
        }
        final String engineArtifactsPath = _cache.getArtifactDirectory('engine').path;
        return _fileSystem.path.join(engineArtifactsPath, platformDirName, _artifactToFileName(artifact, _platform, mode));
      case Artifact.windowsCppClientWrapper:
        final String engineArtifactsPath = _cache.getArtifactDirectory('engine').path;
        return _fileSystem.path.join(engineArtifactsPath, 'windows-x64', _artifactToFileName(artifact, _platform, mode));
      case Artifact.skyEnginePath:
        final Directory dartPackageDirectory = _cache.getCacheDir('pkg');
        return _fileSystem.path.join(dartPackageDirectory.path,  _artifactToFileName(artifact, _platform));
      case Artifact.fontSubset:
      case Artifact.constFinder:
        return _cache.getArtifactDirectory('engine')
                     .childDirectory(_enginePlatformDirectoryName(platform))
                     .childFile(_artifactToFileName(artifact, _platform, mode)!)
                     .path;
      case Artifact.flutterFramework:
      case Artifact.flutterXcframework:
      case Artifact.fuchsiaFlutterRunner:
      case Artifact.fuchsiaKernelCompiler:
        throw StateError('Artifact $artifact not available for platform $platform.');
      case Artifact.flutterToolsFileGenerators:
        return _getFileGeneratorsPath();
      case Artifact.canvasKitPath:
        return _fileSystem.path.join(_cache.getWebSdkDirectory().path, 'canvaskit');
    }
  }

  String? _getEngineArtifactsPath(TargetPlatform platform, [ BuildMode? mode ]) {
    final String engineDir = _cache.getArtifactDirectory('engine').path;
    final String platformName = _enginePlatformDirectoryName(platform);
    switch (platform) {
      case TargetPlatform.linux_x64:
      case TargetPlatform.linux_arm64:
      case TargetPlatform.darwin:
      case TargetPlatform.windows_x64:
        // TODO(zanderso): remove once debug desktop artifacts are uploaded
        // under a separate directory from the host artifacts.
        // https://github.com/flutter/flutter/issues/38935
        if (mode == BuildMode.debug || mode == null) {
          return _fileSystem.path.join(engineDir, platformName);
        }
        final String suffix = mode != BuildMode.debug ? '-${snakeCase(getModeName(mode), '-')}' : '';
        return _fileSystem.path.join(engineDir, platformName + suffix);
      case TargetPlatform.fuchsia_arm64:
      case TargetPlatform.fuchsia_x64:
      case TargetPlatform.tester:
      case TargetPlatform.web_javascript:
        assert(mode == null, 'Platform $platform does not support different build modes.');
        return _fileSystem.path.join(engineDir, platformName);
      case TargetPlatform.ios:
      case TargetPlatform.android_arm:
      case TargetPlatform.android_arm64:
      case TargetPlatform.android_x64:
      case TargetPlatform.android_x86:
        assert(mode != null, 'Need to specify a build mode for platform $platform.');
        final String suffix = mode != BuildMode.debug ? '-${snakeCase(getModeName(mode!), '-')}' : '';
        return _fileSystem.path.join(engineDir, platformName + suffix);
      case TargetPlatform.android:
        assert(false, 'cannot use TargetPlatform.android to look up artifacts');
        return null;
    }
  }

  @override
  bool get isLocalEngine => false;
}

TargetPlatform _currentHostPlatform(Platform platform, OperatingSystemUtils operatingSystemUtils) {
  if (platform.isMacOS) {
    return TargetPlatform.darwin;
  }
  if (platform.isLinux) {
    return operatingSystemUtils.hostPlatform == HostPlatform.linux_x64 ?
             TargetPlatform.linux_x64 : TargetPlatform.linux_arm64;
  }
  if (platform.isWindows) {
    return TargetPlatform.windows_x64;
  }
  throw UnimplementedError('Host OS not supported.');
}

String _getIosEngineArtifactPath(String engineDirectory,
    EnvironmentType? environmentType, FileSystem fileSystem, Platform hostPlatform) {
  final Directory xcframeworkDirectory = fileSystem
      .directory(engineDirectory)
      .childDirectory(_artifactToFileName(Artifact.flutterXcframework, hostPlatform)!);

  if (!xcframeworkDirectory.existsSync()) {
    throwToolExit('No xcframework found at ${xcframeworkDirectory.path}. Try running "flutter precache --ios".');
  }
  Directory? flutterFrameworkSource;
  for (final Directory platformDirectory
      in xcframeworkDirectory.listSync().whereType<Directory>()) {
    if (!platformDirectory.basename.startsWith('ios-')) {
      continue;
    }
    // ios-x86_64-simulator, ios-arm64_x86_64-simulator, or ios-arm64.
    final bool simulatorDirectory = platformDirectory.basename.endsWith('-simulator');
    if ((environmentType == EnvironmentType.simulator && simulatorDirectory) ||
        (environmentType == EnvironmentType.physical && !simulatorDirectory)) {
      flutterFrameworkSource = platformDirectory;
    }
  }
  if (flutterFrameworkSource == null) {
    throwToolExit('No iOS frameworks found in ${xcframeworkDirectory.path}');
  }

  return flutterFrameworkSource
      .childDirectory(_artifactToFileName(Artifact.flutterFramework, hostPlatform)!)
      .path;
}

/// Manages the artifacts of a locally built engine.
class CachedLocalEngineArtifacts implements Artifacts {
  CachedLocalEngineArtifacts(
    this._hostEngineOutPath, {
    required String engineOutPath,
    required FileSystem fileSystem,
    required Cache cache,
    required ProcessManager processManager,
    required Platform platform,
    required OperatingSystemUtils operatingSystemUtils,
    Artifacts? parent,
  }) : _fileSystem = fileSystem,
       localEngineInfo =
         LocalEngineInfo(
           engineOutPath: engineOutPath,
           localEngineName: fileSystem.path.basename(engineOutPath)
         ),
       _cache = cache,
       _processManager = processManager,
       _platform = platform,
       _operatingSystemUtils = operatingSystemUtils,
       _backupCache = parent ??
         CachedArtifacts(
           fileSystem: fileSystem,
           platform: platform,
           cache: cache,
           operatingSystemUtils: operatingSystemUtils
         );

  @override
  final LocalEngineInfo localEngineInfo;

  final String _hostEngineOutPath;
  final FileSystem _fileSystem;
  final Cache _cache;
  final ProcessManager _processManager;
  final Platform _platform;
  final OperatingSystemUtils _operatingSystemUtils;
  final Artifacts _backupCache;

  @override
  FileSystemEntity getHostArtifact(HostArtifact artifact) {
    switch (artifact) {
      case HostArtifact.flutterWebSdk:
        final String path = _getFlutterWebSdkPath();
        return _fileSystem.directory(path);
      case HostArtifact.flutterWebLibrariesJson:
        final String path = _fileSystem.path.join(_getFlutterWebSdkPath(), _hostArtifactToFileName(artifact, _platform));
        return _fileSystem.file(path);
      case HostArtifact.webPlatformKernelFolder:
        final String path = _fileSystem.path.join(_getFlutterWebSdkPath(), 'kernel');
        return _fileSystem.file(path);
      case HostArtifact.webPlatformDDCKernelDill:
      case HostArtifact.webPlatformDDCSoundKernelDill:
      case HostArtifact.webPlatformDart2JSKernelDill:
      case HostArtifact.webPlatformDart2JSSoundKernelDill:
        final String path = _fileSystem.path.join(_getFlutterWebSdkPath(), 'kernel', _hostArtifactToFileName(artifact, _platform));
        return _fileSystem.file(path);
      case HostArtifact.webPrecompiledSdk:
      case HostArtifact.webPrecompiledSdkSourcemaps:
        final String path = _fileSystem.path.join(_getFlutterWebSdkPath(), 'kernel', 'amd', _hostArtifactToFileName(artifact, _platform));
        return _fileSystem.file(path);
      case HostArtifact.webPrecompiledCanvaskitSdk:
      case HostArtifact.webPrecompiledCanvaskitSdkSourcemaps:
        final String path = _fileSystem.path.join(_getFlutterWebSdkPath(), 'kernel', 'amd-canvaskit', _hostArtifactToFileName(artifact, _platform));
        return _fileSystem.file(path);
      case HostArtifact.webPrecompiledCanvaskitAndHtmlSdk:
      case HostArtifact.webPrecompiledCanvaskitAndHtmlSdkSourcemaps:
        final String path = _fileSystem.path.join(_getFlutterWebSdkPath(), 'kernel', 'amd-canvaskit-html', _hostArtifactToFileName(artifact, _platform));
        return _fileSystem.file(path);
      case HostArtifact.webPrecompiledSoundSdk:
      case HostArtifact.webPrecompiledSoundSdkSourcemaps:
        final String path = _fileSystem.path.join(_getFlutterWebSdkPath(), 'kernel', 'amd-sound', _hostArtifactToFileName(artifact, _platform));
        return _fileSystem.file(path);
      case HostArtifact.webPrecompiledCanvaskitSoundSdk:
      case HostArtifact.webPrecompiledCanvaskitSoundSdkSourcemaps:
        final String path = _fileSystem.path.join(_getFlutterWebSdkPath(), 'kernel', 'amd-canvaskit-sound', _hostArtifactToFileName(artifact, _platform));
        return _fileSystem.file(path);
      case HostArtifact.webPrecompiledCanvaskitAndHtmlSoundSdk:
      case HostArtifact.webPrecompiledCanvaskitAndHtmlSoundSdkSourcemaps:
        final String path = _fileSystem.path.join(_getFlutterWebSdkPath(), 'kernel', 'amd-canvaskit-html-sound', _hostArtifactToFileName(artifact, _platform));
        return _fileSystem.file(path);
      case HostArtifact.idevicesyslog:
      case HostArtifact.idevicescreenshot:
        final String artifactFileName = _hostArtifactToFileName(artifact, _platform);
        return _cache.getArtifactDirectory('libimobiledevice').childFile(artifactFileName);
      case HostArtifact.skyEnginePath:
        final Directory dartPackageDirectory = _cache.getCacheDir('pkg');
        final String path = _fileSystem.path.join(dartPackageDirectory.path,  _hostArtifactToFileName(artifact, _platform));
        return _fileSystem.directory(path);
      case HostArtifact.iosDeploy:
        final String artifactFileName = _hostArtifactToFileName(artifact, _platform);
        return _cache.getArtifactDirectory('ios-deploy').childFile(artifactFileName);
      case HostArtifact.iproxy:
        final String artifactFileName = _hostArtifactToFileName(artifact, _platform);
        return _cache.getArtifactDirectory('usbmuxd').childFile(artifactFileName);
      case HostArtifact.impellerc:
      case HostArtifact.scenec:
      case HostArtifact.libtessellator:
        final String artifactFileName = _hostArtifactToFileName(artifact, _platform);
        final File file = _fileSystem.file(_fileSystem.path.join(_hostEngineOutPath, artifactFileName));
        if (!file.existsSync()) {
          return _backupCache.getHostArtifact(artifact);
        }
        return file;
    }
  }

  @override
  String getArtifactPath(
    Artifact artifact, {
    TargetPlatform? platform,
    BuildMode? mode,
    EnvironmentType? environmentType,
  }) {
    platform ??= _currentHostPlatform(_platform, _operatingSystemUtils);
    platform = _mapTargetPlatform(platform);
    final bool isDirectoryArtifact = artifact == Artifact.flutterPatchedSdkPath;
    final String? artifactFileName = isDirectoryArtifact ? null : _artifactToFileName(artifact, _platform, mode);
    switch (artifact) {
      case Artifact.genSnapshot:
        return _genSnapshotPath();
      case Artifact.flutterTester:
        return _flutterTesterPath(platform!);
      case Artifact.isolateSnapshotData:
      case Artifact.vmSnapshotData:
        return _fileSystem.path.join(localEngineInfo.engineOutPath, 'gen', 'flutter', 'lib', 'snapshot', artifactFileName);
      case Artifact.icuData:
      case Artifact.flutterXcframework:
      case Artifact.flutterMacOSFramework:
        return _fileSystem.path.join(localEngineInfo.engineOutPath, artifactFileName);
      case Artifact.platformKernelDill:
        if (platform == TargetPlatform.fuchsia_x64 || platform == TargetPlatform.fuchsia_arm64) {
          return _fileSystem.path.join(localEngineInfo.engineOutPath, 'flutter_runner_patched_sdk', artifactFileName);
        }
        return _fileSystem.path.join(_getFlutterPatchedSdkPath(mode), artifactFileName);
      case Artifact.platformLibrariesJson:
        return _fileSystem.path.join(_getFlutterPatchedSdkPath(mode), 'lib', artifactFileName);
      case Artifact.flutterFramework:
        return _getIosEngineArtifactPath(
            localEngineInfo.engineOutPath, environmentType, _fileSystem, _platform);
      case Artifact.flutterPatchedSdkPath:
        // When using local engine always use [BuildMode.debug] regardless of
        // what was specified in [mode] argument because local engine will
        // have only one flutter_patched_sdk in standard location, that
        // is happen to be what debug(non-release) mode is using.
        if (platform == TargetPlatform.fuchsia_x64 || platform == TargetPlatform.fuchsia_arm64) {
          return _fileSystem.path.join(localEngineInfo.engineOutPath, 'flutter_runner_patched_sdk');
        }
        return _getFlutterPatchedSdkPath(BuildMode.debug);
      case Artifact.skyEnginePath:
        return _fileSystem.path.join(_hostEngineOutPath, 'gen', 'dart-pkg', artifactFileName);
      case Artifact.fuchsiaKernelCompiler:
        final String hostPlatform = getNameForHostPlatform(getCurrentHostPlatform());
        final String modeName = mode!.isRelease ? 'release' : mode.toString();
        final String dartBinaries = 'dart_binaries-$modeName-$hostPlatform';
        return _fileSystem.path.join(localEngineInfo.engineOutPath, 'host_bundle', dartBinaries, 'kernel_compiler.dart.snapshot');
      case Artifact.fuchsiaFlutterRunner:
        final String jitOrAot = mode!.isJit ? '_jit' : '_aot';
        final String productOrNo = mode.isRelease ? '_product' : '';
        return _fileSystem.path.join(localEngineInfo.engineOutPath, 'flutter$jitOrAot${productOrNo}_runner-0.far');
      case Artifact.fontSubset:
        return _fileSystem.path.join(_hostEngineOutPath, artifactFileName);
      case Artifact.constFinder:
        return _fileSystem.path.join(_hostEngineOutPath, 'gen', artifactFileName);
      case Artifact.linuxDesktopPath:
      case Artifact.linuxHeaders:
      case Artifact.windowsDesktopPath:
      case Artifact.windowsCppClientWrapper:
        return _fileSystem.path.join(_hostEngineOutPath, artifactFileName);
      case Artifact.engineDartSdkPath:
        return _getDartSdkPath();
      case Artifact.engineDartBinary:
      case Artifact.engineDartAotRuntime:
        return _fileSystem.path.join(_getDartSdkPath(), 'bin', artifactFileName);
      case Artifact.dart2jsSnapshot:
      case Artifact.dart2wasmSnapshot:
      case Artifact.frontendServerSnapshotForEngineDartSdk:
        return _fileSystem.path.join(_getDartSdkPath(), 'bin', 'snapshots', artifactFileName);
<<<<<<< HEAD
=======
      case Artifact.flutterToolsFileGenerators:
        return _getFileGeneratorsPath();
      case Artifact.canvasKitPath:
        return _fileSystem.path.join(localEngineInfo.engineOutPath, 'canvaskit');
>>>>>>> b2fc5f97
    }
  }

  @override
  String getEngineType(TargetPlatform platform, [ BuildMode? mode ]) {
    return _fileSystem.path.basename(localEngineInfo.engineOutPath);
  }

  String _getFlutterPatchedSdkPath(BuildMode? buildMode) {
    return _fileSystem.path.join(localEngineInfo.engineOutPath,
        buildMode == BuildMode.release ? 'flutter_patched_sdk_product' : 'flutter_patched_sdk');
  }

  String _getDartSdkPath() {
    final String builtPath = _fileSystem.path.join(_hostEngineOutPath, 'dart-sdk');
    if (_fileSystem.isDirectorySync(_fileSystem.path.join(builtPath, 'bin'))) {
      return builtPath;
    }

    // If we couldn't find a built dart sdk, let's look for a prebuilt one.
    final String prebuiltPath = _fileSystem.path.join(_getFlutterPrebuiltsPath(), _getPrebuiltTarget(), 'dart-sdk');
    if (_fileSystem.isDirectorySync(prebuiltPath)) {
      return prebuiltPath;
    }

    throw ToolExit('Unable to find a built dart sdk at: "$builtPath" or a prebuilt dart sdk at: "$prebuiltPath"');
  }

  String _getFlutterPrebuiltsPath() {
    final String engineSrcPath = _fileSystem.path.dirname(_fileSystem.path.dirname(_hostEngineOutPath));
    return _fileSystem.path.join(engineSrcPath, 'flutter', 'prebuilts');
  }

  String _getPrebuiltTarget() {
    final TargetPlatform hostPlatform = _currentHostPlatform(_platform, _operatingSystemUtils);
    switch (hostPlatform) {
      case TargetPlatform.darwin:
        return 'macos-x64';
      case TargetPlatform.linux_arm64:
        return 'linux-arm64';
      case TargetPlatform.linux_x64:
        return 'linux-x64';
      case TargetPlatform.windows_x64:
        return 'windows-x64';
      case TargetPlatform.ios:
      case TargetPlatform.android:
      case TargetPlatform.android_arm:
      case TargetPlatform.android_arm64:
      case TargetPlatform.android_x64:
      case TargetPlatform.android_x86:
      case TargetPlatform.fuchsia_arm64:
      case TargetPlatform.fuchsia_x64:
      case TargetPlatform.web_javascript:
      case TargetPlatform.tester:
        throwToolExit('Unsupported host platform: $hostPlatform');
    }
  }

  String _getFlutterWebSdkPath() {
    return _fileSystem.path.join(localEngineInfo.engineOutPath, 'flutter_web_sdk');
  }

  String _genSnapshotPath() {
    const List<String> clangDirs = <String>['.', 'clang_x64', 'clang_x86', 'clang_i386', 'clang_arm64'];
    final String genSnapshotName = _artifactToFileName(Artifact.genSnapshot, _platform)!;
    for (final String clangDir in clangDirs) {
      final String genSnapshotPath = _fileSystem.path.join(localEngineInfo.engineOutPath, clangDir, genSnapshotName);
      if (_processManager.canRun(genSnapshotPath)) {
        return genSnapshotPath;
      }
    }
    throw Exception('Unable to find $genSnapshotName');
  }

  String _flutterTesterPath(TargetPlatform platform) {
    if (_platform.isLinux) {
      return _fileSystem.path.join(localEngineInfo.engineOutPath, _artifactToFileName(Artifact.flutterTester, _platform));
    } else if (_platform.isMacOS) {
      return _fileSystem.path.join(localEngineInfo.engineOutPath, 'flutter_tester');
    } else if (_platform.isWindows) {
      return _fileSystem.path.join(localEngineInfo.engineOutPath, 'flutter_tester.exe');
    }
    throw Exception('Unsupported platform $platform.');
  }

  @override
  bool get isLocalEngine => true;
}

class CachedLocalWebSdkArtifacts implements Artifacts {
  CachedLocalWebSdkArtifacts({
    required Artifacts parent,
    required String webSdkPath,
    required FileSystem fileSystem,
    required Platform platform,
    required OperatingSystemUtils operatingSystemUtils
  }) : _parent = parent,
       _webSdkPath = webSdkPath,
       _fileSystem = fileSystem,
       _platform = platform,
       _operatingSystemUtils = operatingSystemUtils;


  final Artifacts _parent;
  final String _webSdkPath;
  final FileSystem _fileSystem;
  final Platform _platform;
  final OperatingSystemUtils _operatingSystemUtils;

  @override
  String getArtifactPath(Artifact artifact, {TargetPlatform? platform, BuildMode? mode, EnvironmentType? environmentType}) {
    if (platform == TargetPlatform.web_javascript) {
      switch (artifact) {
        case Artifact.engineDartSdkPath:
          return _getDartSdkPath();
        case Artifact.engineDartBinary:
        case Artifact.engineDartAotRuntime:
          return _fileSystem.path.join(
            _getDartSdkPath(), 'bin',
            _artifactToFileName(artifact, _platform, mode));
        case Artifact.dart2jsSnapshot:
        case Artifact.dart2wasmSnapshot:
        case Artifact.frontendServerSnapshotForEngineDartSdk:
          return _fileSystem.path.join(
            _getDartSdkPath(), 'bin', 'snapshots',
            _artifactToFileName(artifact, _platform, mode),
          );
        case Artifact.canvasKitPath:
          return _fileSystem.path.join(_webSdkPath, 'canvaskit');
        case Artifact.genSnapshot:
        case Artifact.flutterTester:
        case Artifact.flutterFramework:
        case Artifact.flutterXcframework:
        case Artifact.flutterMacOSFramework:
        case Artifact.vmSnapshotData:
        case Artifact.isolateSnapshotData:
        case Artifact.icuData:
        case Artifact.platformKernelDill:
        case Artifact.platformLibrariesJson:
        case Artifact.flutterPatchedSdkPath:
        case Artifact.linuxDesktopPath:
        case Artifact.linuxHeaders:
        case Artifact.windowsDesktopPath:
        case Artifact.windowsCppClientWrapper:
        case Artifact.skyEnginePath:
        case Artifact.fuchsiaKernelCompiler:
        case Artifact.fuchsiaFlutterRunner:
        case Artifact.fontSubset:
        case Artifact.constFinder:
        case Artifact.flutterToolsFileGenerators:
          break;
      }
    }
    return _parent.getArtifactPath(artifact, platform: platform, mode: mode, environmentType: environmentType);
  }

  @override
  String getEngineType(TargetPlatform platform, [BuildMode? mode]) => _parent.getEngineType(platform, mode);

  @override
  FileSystemEntity getHostArtifact(HostArtifact artifact) {
    switch (artifact) {
      case HostArtifact.flutterWebSdk:
        final String path = _getFlutterWebSdkPath();
        return _fileSystem.directory(path);
      case HostArtifact.flutterWebLibrariesJson:
        final String path = _fileSystem.path.join(_getFlutterWebSdkPath(), _hostArtifactToFileName(artifact, _platform));
        return _fileSystem.file(path);
      case HostArtifact.webPlatformKernelFolder:
        final String path = _fileSystem.path.join(_getFlutterWebSdkPath(), 'kernel');
        return _fileSystem.file(path);
      case HostArtifact.webPlatformDDCKernelDill:
      case HostArtifact.webPlatformDDCSoundKernelDill:
      case HostArtifact.webPlatformDart2JSKernelDill:
      case HostArtifact.webPlatformDart2JSSoundKernelDill:
        final String path = _fileSystem.path.join(_getFlutterWebSdkPath(), 'kernel', _hostArtifactToFileName(artifact, _platform));
        return _fileSystem.file(path);
      case HostArtifact.webPrecompiledSdk:
      case HostArtifact.webPrecompiledSdkSourcemaps:
        final String path = _fileSystem.path.join(_getFlutterWebSdkPath(), 'kernel', 'amd', _hostArtifactToFileName(artifact, _platform));
        return _fileSystem.file(path);
      case HostArtifact.webPrecompiledCanvaskitSdk:
      case HostArtifact.webPrecompiledCanvaskitSdkSourcemaps:
        final String path = _fileSystem.path.join(_getFlutterWebSdkPath(), 'kernel', 'amd-canvaskit', _hostArtifactToFileName(artifact, _platform));
        return _fileSystem.file(path);
      case HostArtifact.webPrecompiledCanvaskitAndHtmlSdk:
      case HostArtifact.webPrecompiledCanvaskitAndHtmlSdkSourcemaps:
        final String path = _fileSystem.path.join(_getFlutterWebSdkPath(), 'kernel', 'amd-canvaskit-html', _hostArtifactToFileName(artifact, _platform));
        return _fileSystem.file(path);
      case HostArtifact.webPrecompiledSoundSdk:
      case HostArtifact.webPrecompiledSoundSdkSourcemaps:
        final String path = _fileSystem.path.join(_getFlutterWebSdkPath(), 'kernel', 'amd-sound', _hostArtifactToFileName(artifact, _platform));
        return _fileSystem.file(path);
      case HostArtifact.webPrecompiledCanvaskitSoundSdk:
      case HostArtifact.webPrecompiledCanvaskitSoundSdkSourcemaps:
        final String path = _fileSystem.path.join(_getFlutterWebSdkPath(), 'kernel', 'amd-canvaskit-sound', _hostArtifactToFileName(artifact, _platform));
        return _fileSystem.file(path);
      case HostArtifact.webPrecompiledCanvaskitAndHtmlSoundSdk:
      case HostArtifact.webPrecompiledCanvaskitAndHtmlSoundSdkSourcemaps:
        final String path = _fileSystem.path.join(_getFlutterWebSdkPath(), 'kernel', 'amd-canvaskit-html-sound', _hostArtifactToFileName(artifact, _platform));
        return _fileSystem.file(path);
      case HostArtifact.iosDeploy:
      case HostArtifact.idevicesyslog:
      case HostArtifact.idevicescreenshot:
      case HostArtifact.iproxy:
      case HostArtifact.skyEnginePath:
      case HostArtifact.impellerc:
      case HostArtifact.scenec:
      case HostArtifact.libtessellator:
        return _parent.getHostArtifact(artifact);
    }
  }

  String _getDartSdkPath() {
    // If we couldn't find a built dart sdk, let's look for a prebuilt one.
    final String prebuiltPath = _fileSystem.path.join(_getFlutterPrebuiltsPath(), _getPrebuiltTarget(), 'dart-sdk');
    if (_fileSystem.isDirectorySync(prebuiltPath)) {
      return prebuiltPath;
    }

    throw ToolExit('Unable to find a prebuilt dart sdk at: "$prebuiltPath"');
  }

  String _getFlutterPrebuiltsPath() {
    final String engineSrcPath = _fileSystem.path.dirname(_fileSystem.path.dirname(_webSdkPath));
    return _fileSystem.path.join(engineSrcPath, 'flutter', 'prebuilts');
  }

  String _getPrebuiltTarget() {
    final TargetPlatform hostPlatform = _currentHostPlatform(_platform, _operatingSystemUtils);
    switch (hostPlatform) {
      case TargetPlatform.darwin:
        return 'macos-x64';
      case TargetPlatform.linux_arm64:
        return 'linux-arm64';
      case TargetPlatform.linux_x64:
        return 'linux-x64';
      case TargetPlatform.windows_x64:
        return 'windows-x64';
      case TargetPlatform.ios:
      case TargetPlatform.android:
      case TargetPlatform.android_arm:
      case TargetPlatform.android_arm64:
      case TargetPlatform.android_x64:
      case TargetPlatform.android_x86:
      case TargetPlatform.fuchsia_arm64:
      case TargetPlatform.fuchsia_x64:
      case TargetPlatform.web_javascript:
      case TargetPlatform.tester:
        throwToolExit('Unsupported host platform: $hostPlatform');
    }
  }

  String _getFlutterWebSdkPath() {
    return _fileSystem.path.join(_webSdkPath, 'flutter_web_sdk');
  }

  @override
  bool get isLocalEngine => _parent.isLocalEngine;

  @override
  LocalEngineInfo? get localEngineInfo => _parent.localEngineInfo;
}

/// An implementation of [Artifacts] that provides individual overrides.
///
/// If an artifact is not provided, the lookup delegates to the parent.
class OverrideArtifacts implements Artifacts {
  /// Creates a new [OverrideArtifacts].
  ///
  /// [parent] must be provided.
  OverrideArtifacts({
    required this.parent,
    this.frontendServer,
    this.engineDartBinary,
    this.platformKernelDill,
    this.flutterPatchedSdk,
  });

  final Artifacts parent;
  final File? frontendServer;
  final File? engineDartBinary;
  final File? platformKernelDill;
  final File? flutterPatchedSdk;

  @override
  LocalEngineInfo? get localEngineInfo => parent.localEngineInfo;

  @override
  String getArtifactPath(
    Artifact artifact, {
    TargetPlatform? platform,
    BuildMode? mode,
    EnvironmentType? environmentType,
  }) {
    if (artifact == Artifact.engineDartBinary && engineDartBinary != null) {
      return engineDartBinary!.path;
    }
    if (artifact == Artifact.frontendServerSnapshotForEngineDartSdk && frontendServer != null) {
      return frontendServer!.path;
    }
    if (artifact == Artifact.platformKernelDill && platformKernelDill != null) {
      return platformKernelDill!.path;
    }
    if (artifact == Artifact.flutterPatchedSdkPath && flutterPatchedSdk != null) {
      return flutterPatchedSdk!.path;
    }
    return parent.getArtifactPath(
      artifact,
      platform: platform,
      mode: mode,
      environmentType: environmentType,
    );
  }

  @override
  String getEngineType(TargetPlatform platform, [ BuildMode? mode ]) => parent.getEngineType(platform, mode);

  @override
  bool get isLocalEngine => parent.isLocalEngine;

  @override
  FileSystemEntity getHostArtifact(HostArtifact artifact) {
    return parent.getHostArtifact(
      artifact,
    );
  }
}

/// Locate the Dart SDK.
String _dartSdkPath(Cache cache) {
  return cache.getRoot().childDirectory('dart-sdk').path;
}

class _TestArtifacts implements Artifacts {
  _TestArtifacts(this.fileSystem);

  final FileSystem fileSystem;

  @override
  LocalEngineInfo? get localEngineInfo => null;

  @override
  String getArtifactPath(
    Artifact artifact, {
    TargetPlatform? platform,
    BuildMode? mode,
    EnvironmentType? environmentType,
  }) {
    // The path to file generators is the same even in the test environment.
    if (artifact == Artifact.flutterToolsFileGenerators) {
      return _getFileGeneratorsPath();
    }

    final StringBuffer buffer = StringBuffer();
    buffer.write(artifact);
    if (platform != null) {
      buffer.write('.$platform');
    }
    if (mode != null) {
      buffer.write('.$mode');
    }
    if (environmentType != null) {
      buffer.write('.$environmentType');
    }
    return buffer.toString();
  }

  @override
  String getEngineType(TargetPlatform platform, [ BuildMode? mode ]) {
    return 'test-engine';
  }

  @override
  bool get isLocalEngine => false;

  @override
  FileSystemEntity getHostArtifact(HostArtifact artifact) {
    return fileSystem.file(artifact.toString());
  }
}

class _TestLocalEngine extends _TestArtifacts {
  _TestLocalEngine(String engineOutPath, super.fileSystem) :
    localEngineInfo =
      LocalEngineInfo(
        engineOutPath: engineOutPath,
        localEngineName: fileSystem.path.basename(engineOutPath)
      );

  @override
  bool get isLocalEngine => true;

  @override
  final LocalEngineInfo localEngineInfo;
}

String _getFileGeneratorsPath() {
  final String flutterRoot = Cache.defaultFlutterRoot(
    fileSystem: globals.localFileSystem,
    platform: const LocalPlatform(),
    userMessages: UserMessages(),
  );
  return globals.localFileSystem.path.join(
    flutterRoot,
    'packages',
    'flutter_tools',
    'lib',
    'src',
    'web',
    'file_generators',
  );
}<|MERGE_RESOLUTION|>--- conflicted
+++ resolved
@@ -972,13 +972,10 @@
       case Artifact.dart2wasmSnapshot:
       case Artifact.frontendServerSnapshotForEngineDartSdk:
         return _fileSystem.path.join(_getDartSdkPath(), 'bin', 'snapshots', artifactFileName);
-<<<<<<< HEAD
-=======
       case Artifact.flutterToolsFileGenerators:
         return _getFileGeneratorsPath();
       case Artifact.canvasKitPath:
         return _fileSystem.path.join(localEngineInfo.engineOutPath, 'canvaskit');
->>>>>>> b2fc5f97
     }
   }
 
