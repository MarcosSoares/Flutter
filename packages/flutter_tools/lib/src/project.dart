--- conflicted
+++ resolved
@@ -1065,13 +1065,9 @@
   @override
   String get pluginConfigKey => LinuxPlugin.kConfigKey;
 
-<<<<<<< HEAD
   static final RegExp _applicationIdPattern = RegExp('^\\s*"application-id"\\s*,\\s*[\'"](.*)[\'"]\\s*,\\s*\$');
 
-  Directory get _editableDirectory => project.directory.childDirectory('linux');
-=======
   Directory get _editableDirectory => parent.directory.childDirectory('linux');
->>>>>>> c6fd4249
 
   /// The directory in the project that is managed by Flutter. As much as
   /// possible, files that are edited by Flutter tooling after initial project
