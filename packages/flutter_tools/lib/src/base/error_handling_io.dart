// Copyright 2014 The Flutter Authors. All rights reserved.
// Use of this source code is governed by a BSD-style license that can be
// found in the LICENSE file.

import 'dart:convert';
import 'dart:io' as io show Directory, File, Link, ProcessException, ProcessResult, ProcessSignal, systemEncoding, Process, ProcessStartMode;

import 'package:file/file.dart';
import 'package:meta/meta.dart';
import 'package:path/path.dart' as p; // ignore: package_path_import
import 'package:process/process.dart';

import 'common.dart' show throwToolExit;
import 'io.dart';
import 'logger.dart';
import 'platform.dart';
import 'process.dart';

// The Flutter tool hits file system and process errors that only the end-user can address.
// We would like these errors to not hit crash logging. In these cases, we
// should exit gracefully and provide potentially useful advice. For example, if
// a write fails because the target device is full, we can explain that with a
// ToolExit and a message that is more clear than the FileSystemException by
// itself.

/// A [FileSystem] that throws a [ToolExit] on certain errors.
///
/// If a [FileSystem] error is not caused by the Flutter tool, and can only be
/// addressed by the user, it should be caught by this [FileSystem] and thrown
/// as a [ToolExit] using [throwToolExit].
///
/// Cf. If there is some hope that the tool can continue when an operation fails
/// with an error, then that error/operation should not be handled here. For
/// example, the tool should generally be able to continue executing even if it
/// fails to delete a file.
class ErrorHandlingFileSystem extends ForwardingFileSystem {
  ErrorHandlingFileSystem({
    @required FileSystem delegate,
    @required Platform platform,
  }) :
      assert(delegate != null),
      assert(platform != null),
      _platform = platform,
      super(delegate);

  @visibleForTesting
  FileSystem get fileSystem => delegate;

  final Platform _platform;

  /// Allow any file system operations executed within the closure to fail with any
  /// operating system error, rethrowing an [Exception] instead of a [ToolExit].
  ///
  /// This should not be used with async file system operation.
  ///
  /// This can be used to bypass the [ErrorHandlingFileSystem] permission exit
  /// checks for situations where failure is acceptable, such as the flutter
  /// persistent settings cache.
  static T noExitOnFailure<T>(T Function() operation) {
    final bool previousValue = ErrorHandlingFileSystem._noExitOnFailure;
    try {
      ErrorHandlingFileSystem._noExitOnFailure = true;
      return operation();
    } finally {
      ErrorHandlingFileSystem._noExitOnFailure = previousValue;
    }
  }

  /// Delete the file or directory and return true if it exists, take no
  /// action and return false if it does not.
  ///
  /// This method should be preferred to checking if it exists and
  /// then deleting, because it handles the edge case where the file or directory
  /// is deleted by a different program between the two calls.
  static bool deleteIfExists(FileSystemEntity file, {bool recursive = false}) {
    if (!file.existsSync()) {
      return false;
    }
    try {
      file.deleteSync(recursive: recursive);
    } on FileSystemException catch (err) {
      // Certain error codes indicate the file could not be found. It could have
      // been deleted by a different program while the tool was running.
      // if it still exists, the file likely exists on a read-only volume.
      //
      // On windows this is error code 2: ERROR_FILE_NOT_FOUND, and on
      // macOS/Linux it is error code 2/ENOENT: No such file or directory.
      const int kSystemCannotFindFile = 2;
      if (err?.osError?.errorCode != kSystemCannotFindFile || _noExitOnFailure) {
        rethrow;
      }
      if (file.existsSync()) {
        throwToolExit(
          'The Flutter tool tried to delete the file or directory ${file.path} but was '
          'unable to. This may be due to the file and/or project\'s location on a read-only '
          'volume. Consider relocating the project and trying again',
        );
      }
    }
    return true;
  }

  static bool _noExitOnFailure = false;

  @override
  Directory get currentDirectory => directory(delegate.currentDirectory);

  @override
  File file(dynamic path) => ErrorHandlingFile(
    platform: _platform,
    fileSystem: delegate,
    delegate: delegate.file(path),
  );

  @override
  Directory directory(dynamic path) => ErrorHandlingDirectory(
    platform: _platform,
    fileSystem: delegate,
    delegate: delegate.directory(path),
  );

  @override
  Link link(dynamic path) => ErrorHandlingLink(
    platform: _platform,
    fileSystem: delegate,
    delegate: delegate.link(path),
  );

  // Caching the path context here and clearing when the currentDirectory setter
  // is updated works since the flutter tool restricts usage of dart:io directly
  // via the forbidden import tests. Otherwise, the path context's current
  // working directory might get out of sync, leading to unexpected results from
  // methods like `path.relative`.
  @override
  p.Context get path => _cachedPath ??= delegate.path;
  p.Context _cachedPath;

  @override
  set currentDirectory(dynamic path) {
    _cachedPath = null;
    delegate.currentDirectory = path;
  }

  @override
  String toString() => delegate.toString();
}

class ErrorHandlingFile
    extends ForwardingFileSystemEntity<File, io.File>
    with ForwardingFile {
  ErrorHandlingFile({
    @required Platform platform,
    @required this.fileSystem,
    @required this.delegate,
  }) :
    assert(platform != null),
    assert(fileSystem != null),
    assert(delegate != null),
    _platform = platform;

  @override
  final io.File delegate;

  @override
  final FileSystem fileSystem;

  final Platform _platform;

  @override
  File wrapFile(io.File delegate) => ErrorHandlingFile(
    platform: _platform,
    fileSystem: fileSystem,
    delegate: delegate,
  );

  @override
  Directory wrapDirectory(io.Directory delegate) => ErrorHandlingDirectory(
    platform: _platform,
    fileSystem: fileSystem,
    delegate: delegate,
  );

  @override
  Link wrapLink(io.Link delegate) => ErrorHandlingLink(
    platform: _platform,
    fileSystem: fileSystem,
    delegate: delegate,
  );

  @override
  Future<File> writeAsBytes(
    List<int> bytes, {
    FileMode mode = FileMode.write,
    bool flush = false,
  }) async {
    return _run<File>(
      () async => wrap(await delegate.writeAsBytes(
        bytes,
        mode: mode,
        flush: flush,
      )),
      platform: _platform,
      failureMessage: 'Flutter failed to write to a file at "${delegate.path}"',
    );
  }

  @override
  String readAsStringSync({Encoding encoding = utf8}) {
    return _runSync<String>(
      () => delegate.readAsStringSync(),
      platform: _platform,
      failureMessage: 'Flutter failed to read a file at "${delegate.path}"',
    );
  }

  @override
  void writeAsBytesSync(
    List<int> bytes, {
    FileMode mode = FileMode.write,
    bool flush = false,
  }) {
    _runSync<void>(
      () => delegate.writeAsBytesSync(bytes, mode: mode, flush: flush),
      platform: _platform,
      failureMessage: 'Flutter failed to write to a file at "${delegate.path}"',
    );
  }

  @override
  Future<File> writeAsString(
    String contents, {
    FileMode mode = FileMode.write,
    Encoding encoding = utf8,
    bool flush = false,
  }) async {
    return _run<File>(
      () async => wrap(await delegate.writeAsString(
        contents,
        mode: mode,
        encoding: encoding,
        flush: flush,
      )),
      platform: _platform,
      failureMessage: 'Flutter failed to write to a file at "${delegate.path}"',
    );
  }

  @override
  void writeAsStringSync(
    String contents, {
    FileMode mode = FileMode.write,
    Encoding encoding = utf8,
    bool flush = false,
  }) {
    _runSync<void>(
      () => delegate.writeAsStringSync(
        contents,
        mode: mode,
        encoding: encoding,
        flush: flush,
      ),
      platform: _platform,
      failureMessage: 'Flutter failed to write to a file at "${delegate.path}"',
    );
  }

  @override
  RandomAccessFile openSync({FileMode mode = FileMode.read}) {
    return _runSync<RandomAccessFile>(
      () => delegate.openSync(
        mode: mode,
      ),
      platform: _platform,
      failureMessage: 'Flutter failed to open a file at "${delegate.path}"',
    );
  }

  @override
  String toString() => delegate.toString();
}

class ErrorHandlingDirectory
    extends ForwardingFileSystemEntity<Directory, io.Directory>
    with ForwardingDirectory<Directory> {
  ErrorHandlingDirectory({
    @required Platform platform,
    @required this.fileSystem,
    @required this.delegate,
  }) :
    assert(platform != null),
    assert(fileSystem != null),
    assert(delegate != null),
    _platform = platform;

  @override
  final io.Directory delegate;

  @override
  final FileSystem fileSystem;

  final Platform _platform;

  @override
  File wrapFile(io.File delegate) => ErrorHandlingFile(
    platform: _platform,
    fileSystem: fileSystem,
    delegate: delegate,
  );

  @override
  Directory wrapDirectory(io.Directory delegate) => ErrorHandlingDirectory(
    platform: _platform,
    fileSystem: fileSystem,
    delegate: delegate,
  );

  @override
  Link wrapLink(io.Link delegate) => ErrorHandlingLink(
    platform: _platform,
    fileSystem: fileSystem,
    delegate: delegate,
  );

  // For the childEntity methods, we first obtain an instance of the entity
  // from the underlying file system, then invoke childEntity() on it, then
  // wrap in the ErrorHandling version.
  @override
  Directory childDirectory(String basename) =>
    wrapDirectory(fileSystem.directory(delegate).childDirectory(basename));

  @override
  File childFile(String basename) =>
    wrapFile(fileSystem.directory(delegate).childFile(basename));

  @override
  Link childLink(String basename) =>
    wrapLink(fileSystem.directory(delegate).childLink(basename));

  @override
  void createSync({bool recursive = false}) {
    return _runSync<void>(
      () => delegate.createSync(recursive: recursive),
      platform: _platform,
      failureMessage:
        'Flutter failed to create a directory at "${delegate.path}"',
    );
  }

  @override
  Future<Directory> createTemp([String prefix]) {
    return _run<Directory>(
      () async => wrap(await delegate.createTemp(prefix)),
      platform: _platform,
      failureMessage:
        'Flutter failed to create a temporary directory with prefix "$prefix"',
    );
  }

  @override
  Directory createTempSync([String prefix]) {
    return _runSync<Directory>(
      () => wrap(delegate.createTempSync(prefix)),
      platform: _platform,
      failureMessage:
        'Flutter failed to create a temporary directory with prefix "$prefix"',
    );
  }

  @override
  Future<Directory> create({bool recursive = false}) {
    return _run<Directory>(
      () async => wrap(await delegate.create(recursive: recursive)),
      platform: _platform,
      failureMessage:
        'Flutter failed to create a directory at "${delegate.path}"',
    );
  }

  @override
  Future<Directory> delete({bool recursive = false}) {
    return _run<Directory>(
      () async => wrap(fileSystem.directory((await delegate.delete(recursive: recursive)).path)),
      platform: _platform,
      failureMessage:
        'Flutter failed to delete a directory at "${delegate.path}"',
    );
  }

  @override
  void deleteSync({bool recursive = false}) {
    return _runSync<void>(
      () => delegate.deleteSync(recursive: recursive),
      platform: _platform,
      failureMessage:
        'Flutter failed to delete a directory at "${delegate.path}"',
    );
  }

  @override
  bool existsSync() {
    return _runSync<bool>(
      () => delegate.existsSync(),
      platform: _platform,
      failureMessage:
        'Flutter failed to check for directory existence at "${delegate.path}"',
    );
  }

  @override
  String toString() => delegate.toString();
}

class ErrorHandlingLink
    extends ForwardingFileSystemEntity<Link, io.Link>
    with ForwardingLink {
  ErrorHandlingLink({
    @required Platform platform,
    @required this.fileSystem,
    @required this.delegate,
  }) :
    assert(platform != null),
    assert(fileSystem != null),
    assert(delegate != null),
    _platform = platform;

  @override
  final io.Link delegate;

  @override
  final FileSystem fileSystem;

  final Platform _platform;

  @override
  File wrapFile(io.File delegate) => ErrorHandlingFile(
    platform: _platform,
    fileSystem: fileSystem,
    delegate: delegate,
  );

  @override
  Directory wrapDirectory(io.Directory delegate) => ErrorHandlingDirectory(
    platform: _platform,
    fileSystem: fileSystem,
    delegate: delegate,
  );

  @override
  Link wrapLink(io.Link delegate) => ErrorHandlingLink(
    platform: _platform,
    fileSystem: fileSystem,
    delegate: delegate,
  );

  @override
  String toString() => delegate.toString();
}

Future<T> _run<T>(Future<T> Function() op, {
  @required Platform platform,
  String failureMessage,
}) async {
  assert(platform != null);
  try {
    return await op();
  } on FileSystemException catch (e) {
    if (platform.isWindows) {
      _handleWindowsException(e, failureMessage, e.osError?.errorCode ?? 0);
    } else if (platform.isLinux || platform.isMacOS) {
      _handlePosixException(e, failureMessage, e.osError?.errorCode ?? 0);
    }
    rethrow;
  } on io.ProcessException catch (e) {
    if (platform.isWindows) {
      _handleWindowsException(e, failureMessage, e.errorCode ?? 0);
    } else if (platform.isLinux || platform.isMacOS) {
      _handlePosixException(e, failureMessage, e.errorCode ?? 0);
    }
    rethrow;
  }
}

T _runSync<T>(T Function() op, {
  @required Platform platform,
  String failureMessage,
}) {
  assert(platform != null);
  try {
    return op();
  } on FileSystemException catch (e) {
    if (platform.isWindows) {
      _handleWindowsException(e, failureMessage, e.osError?.errorCode ?? 0);
    } else if (platform.isLinux || platform.isMacOS) {
      _handlePosixException(e, failureMessage, e.osError?.errorCode ?? 0);
    }
    rethrow;
  } on io.ProcessException catch (e) {
    if (platform.isWindows) {
      _handleWindowsException(e, failureMessage, e.errorCode ?? 0);
    } else if (platform.isLinux || platform.isMacOS) {
      _handlePosixException(e, failureMessage, e.errorCode ?? 0);
    }
    rethrow;
  }
}

/// Type signature for [io.Process.killPid].
typedef ProcessKillPid = bool Function(int pid, [io.ProcessSignal signal]);

/// Type signature for [io.Process.run].
typedef ProcessRun = Future<io.ProcessResult> Function(
  String executable,
  List<String> arguments, {
  String workingDirectory,
  Map<String, String> environment,
  bool includeParentEnvironment,
  bool runInShell,
  Encoding stdoutEncoding,
  Encoding stderrEncoding,
});

/// Type signature for [io.Process.runSync].
typedef ProcessRunSync = io.ProcessResult Function(
  String executable,
  List<String> arguments, {
  String workingDirectory,
  Map<String, String> environment,
  bool includeParentEnvironment,
  bool runInShell,
  Encoding stdoutEncoding,
  Encoding stderrEncoding,
});

/// Type signature for [io.Process.start].
typedef ProcessStart = Future<io.Process> Function(
  String executable,
  List<String> arguments, {
  String workingDirectory,
  Map<String, String> environment,
  bool includeParentEnvironment,
  bool runInShell,
  io.ProcessStartMode mode,
});

/// A [ProcessManager] that throws a [ToolExit] on certain errors.
///
/// If a [ProcessException] is not caused by the Flutter tool, and can only be
/// addressed by the user, it should be caught by this [ProcessManager] and thrown
/// as a [ToolExit] using [throwToolExit].
///
/// See also:
<<<<<<< HEAD
///   * [ErrorHandlngFileSystem], for a similar file system strategy.
class ErrorHandlingProcessManager implements ProcessManager {
=======
///   * [ErrorHandlingFileSystem], for a similar file system strategy.
class ErrorHandlingProcessManager extends ProcessManager {
>>>>>>> 354e2a57
  ErrorHandlingProcessManager({
    @required Platform platform,
    @required FileSystem fileSystem,
    @required Logger logger,
    @visibleForTesting ProcessKillPid killPid = io.Process.killPid,
    @visibleForTesting ProcessRun run = io.Process.run,
    @visibleForTesting ProcessRunSync runSync = io.Process.runSync,
    @visibleForTesting ProcessStart start = io.Process.start,
  }) : _platform = platform,
       _fileSytem = fileSystem,
       _logger = logger,
       _killPid = killPid,
       _processRun = run,
       _processRunSync = runSync,
       _processStart = start;

  final Logger _logger;
  final FileSystem _fileSytem;
  final Platform _platform;
  final ProcessKillPid _killPid;
  final ProcessRun _processRun;
  final ProcessRunSync _processRunSync;
  final ProcessStart _processStart;

  // Cached executable paths, the first is the working directory, the next is a map from
  // executable name to actual path.
  final Map<String, Map<String, String>> _resolvedExecutables = <String, Map<String, String>>{};

  @override
  bool canRun(dynamic executable, {String workingDirectory}) {
    return _runSync<bool>(
      () => _getCommandPath(<dynamic>[executable], workingDirectory, strict: true) != null,
      platform: _platform,
    );
  }

  @override
  bool killPid(int pid, [io.ProcessSignal signal = io.ProcessSignal.sigterm]) {
    return _runSync<bool>(
      () => _killPid(pid, signal),
      platform: _platform,
    );
  }

  @override
  Future<io.ProcessResult> run(
    List<dynamic> command, {
    String workingDirectory,
    Map<String, String> environment,
    bool includeParentEnvironment = true,
    bool runInShell = false,
    Encoding stdoutEncoding = io.systemEncoding,
    Encoding stderrEncoding = io.systemEncoding,
  }) {
    return _run(() {
      return _processRun(
        _getCommandPath(command, workingDirectory),
        _getArguments(command),
        workingDirectory: workingDirectory,
        environment: environment,
        includeParentEnvironment: includeParentEnvironment,
        runInShell: runInShell,
        stdoutEncoding: stdoutEncoding,
        stderrEncoding: stderrEncoding,
      );
    }, platform: _platform);
  }

  @override
  Future<io.Process> start(
    List<dynamic> command, {
    String workingDirectory,
    Map<String, String> environment,
    bool includeParentEnvironment = true,
    bool runInShell = false,
    io.ProcessStartMode mode = io.ProcessStartMode.normal,
  }) {
    return _run(() {
      return _processStart(
        _getCommandPath(command, workingDirectory),
        _getArguments(command),
        workingDirectory: workingDirectory,
        environment: environment,
        includeParentEnvironment: includeParentEnvironment,
        runInShell: runInShell,
      );
    }, platform: _platform);
  }

  @override
  io.ProcessResult runSync(
    List<dynamic> command, {
    String workingDirectory,
    Map<String, String> environment,
    bool includeParentEnvironment = true,
    bool runInShell = false,
    Encoding stdoutEncoding = io.systemEncoding,
    Encoding stderrEncoding = io.systemEncoding,
  }) {
    return _runSync(() {
      return _processRunSync(
        _getCommandPath(command, workingDirectory),
        _getArguments(command),
        workingDirectory: workingDirectory,
        environment: environment,
        includeParentEnvironment: includeParentEnvironment,
        runInShell: runInShell,
        stdoutEncoding: stdoutEncoding,
        stderrEncoding: stderrEncoding,
      );
    }, platform: _platform);
  }

  /// Resolve the first item of [command] to a file or link.
  ///
  /// This function will cache each raw command string per working directory,
  /// so that repeated lookups for the same command will resolve to the same
  /// executable. If a new executable is installed in a higher priority
  /// location after a command has already been cached, the older executable
  /// will be used until the tool restarts.
  ///
  /// If the entity cannot be found, return the raw command as is and do not
  /// cache it.
  String _getCommandPath(List<dynamic> command, String workingDirectory, { bool strict = false }) {
    final String executable = command.first.toString();
    final Map<String, String> workingDirectoryCache = _resolvedExecutables[workingDirectory] ??= <String, String>{};
    final String resolvedExecutable = workingDirectoryCache[executable]
      ?? _which(executable, workingDirectory, strict);
    if (resolvedExecutable != executable) {
      workingDirectoryCache[executable] = resolvedExecutable;
    }
    return resolvedExecutable;
  }

  String _which(String execName, String workingDirectory, bool strict) {
    // `where` always returns all matches, not just the first one.
    ProcessResult result;
    try {
      result = _processRunSync(
        _platform.isWindows ? 'where' : 'which',
        <String>[execName],
        workingDirectory: workingDirectory,
      );
    } on ProcessException catch (err) {
      if (!isMissingExecutableException(err) || !_platform.isWindows) {
        rethrow;
      }
      // `where` could be missing if system32 is not on the PATH.
      throwToolExit(
        'Cannot find the executable for `where`. This can happen if the System32 '
        'folder (e.g. C:\\Windows\\System32 ) is removed from the PATH environment '
        'variable. Ensure that this is present and then try again after restarting '
        'the terminal and/or IDE.'
      );
    }
    if (result.exitCode != 0) {
      return execName;
    }
    final List<String> lines = (result.stdout as String).trim().split('\n');
    for (final String line in lines) {
      final String resolvedPath = line.trim();
      try {
        final String candidate = ErrorHandlingFileSystem.noExitOnFailure(() {
          if (_fileSytem.isFileSync(resolvedPath)) {
            return resolvedPath;
          }
          return null;
        });
        if (candidate != null) {
          return candidate;
        }
      } on Exception {
        // Do nothing and prevent permission issues from causing a tool exit.
      }
    }
    _logger.printTrace('Could not resolve executable for $execName in $workingDirectory.');
    if (strict) {
      return null;
    }
    return execName;
  }

  List<String> _getArguments(List<dynamic> command) {
    return <String>[for (dynamic arg in command.skip(1)) arg.toString()];
  }
}

void _handlePosixException(Exception e, String message, int errorCode) {
  // From:
  // https://github.com/torvalds/linux/blob/master/include/uapi/asm-generic/errno.h
  // https://github.com/torvalds/linux/blob/master/include/uapi/asm-generic/errno-base.h
  // https://github.com/apple/darwin-xnu/blob/master/bsd/dev/dtrace/scripts/errno.d
  const int eperm = 1;
  const int enospc = 28;
  const int eacces = 13;
  // Catch errors and bail when:
  String errorMessage;
  switch (errorCode) {
    case enospc:
      errorMessage =
        '$message. The target device is full.'
        '\n$e\n'
        'Free up space and try again.';
      break;
    case eperm:
    case eacces:
      errorMessage =
        '$message. The flutter tool cannot access the file or directory.\n'
        'Please ensure that the SDK and/or project is installed in a location '
        'that has read/write permissions for the current user.';
      break;
    default:
      // Caller must rethrow the exception.
      break;
  }
  _throwFileSystemException(errorMessage);
}

void _handleWindowsException(Exception e, String message, int errorCode) {
  // From:
  // https://docs.microsoft.com/en-us/windows/win32/debug/system-error-codes
  const int kDeviceFull = 112;
  const int kUserMappedSectionOpened = 1224;
  const int kAccessDenied = 5;
  // Catch errors and bail when:
  String errorMessage;
  switch (errorCode) {
    case kAccessDenied:
      errorMessage =
        '$message. The flutter tool cannot access the file.\n'
        'Please ensure that the SDK and/or project is installed in a location '
        'that has read/write permissions for the current user.';
      break;
    case kDeviceFull:
      errorMessage =
        '$message. The target device is full.'
        '\n$e\n'
        'Free up space and try again.';
      break;
    case kUserMappedSectionOpened:
      errorMessage =
        '$message. The file is being used by another program.'
        '\n$e\n'
        'Do you have an antivirus program running? '
        'Try disabling your antivirus program and try again.';
      break;
    default:
      // Caller must rethrow the exception.
      break;
  }
  _throwFileSystemException(errorMessage);
}

void _throwFileSystemException(String errorMessage) {
  if (errorMessage == null) {
    return;
  }
  if (ErrorHandlingFileSystem._noExitOnFailure) {
    throw Exception(errorMessage);
  }
  throwToolExit(errorMessage);
}<|MERGE_RESOLUTION|>--- conflicted
+++ resolved
@@ -549,13 +549,8 @@
 /// as a [ToolExit] using [throwToolExit].
 ///
 /// See also:
-<<<<<<< HEAD
-///   * [ErrorHandlngFileSystem], for a similar file system strategy.
+///   * [ErrorHandlingFileSystem], for a similar file system strategy.
 class ErrorHandlingProcessManager implements ProcessManager {
-=======
-///   * [ErrorHandlingFileSystem], for a similar file system strategy.
-class ErrorHandlingProcessManager extends ProcessManager {
->>>>>>> 354e2a57
   ErrorHandlingProcessManager({
     @required Platform platform,
     @required FileSystem fileSystem,
