--- conflicted
+++ resolved
@@ -28,13 +28,6 @@
   final PersistentToolState _persistentToolState;
 
   Future<bool> get isRunningOnBot async {
-<<<<<<< HEAD
-    // Run fast platform checks first before checking cache.
-=======
-    if (_persistentToolState.isRunningOnBot != null) {
-      return _persistentToolState.isRunningOnBot!;
-    }
->>>>>>> 989a2f24
     if (
       // Explicitly stated to not be a bot.
       _platform.environment['BOT'] == 'false'
@@ -48,7 +41,7 @@
     }
 
     if (_persistentToolState.isRunningOnBot != null) {
-      return _persistentToolState.isRunningOnBot;
+      return _persistentToolState.isRunningOnBot!;
     }
 
     return _persistentToolState.runningOnBot = _platform.environment['BOT'] == 'true'
