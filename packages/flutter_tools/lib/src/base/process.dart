--- conflicted
+++ resolved
@@ -123,18 +123,14 @@
 
 /// This runs the command and streams stdout/stderr from the child process to
 /// this process' stdout/stderr. Completes with the process's exit code.
-<<<<<<< HEAD
-Future<int> runCommandAndStreamOutput(
-  List<String> cmd, {
-=======
 ///
 /// If [filter] is null, no lines are removed.
 ///
 /// If [filter] is non-null, all lines that do not match it are removed. If
 /// [mapFunction] is present, all lines that match [filter] are also forwarded
 /// to [mapFunction] for further processing.
-Future<int> runCommandAndStreamOutput(List<String> cmd, {
->>>>>>> 035e0765
+Future<int> runCommandAndStreamOutput(
+  List<String> cmd, {
   String workingDirectory,
   bool allowReentrantFlutter = false,
   String prefix = '',
