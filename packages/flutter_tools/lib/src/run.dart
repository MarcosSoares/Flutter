--- conflicted
+++ resolved
@@ -119,22 +119,16 @@
 
     startTime.stop();
 
-<<<<<<< HEAD
-    if (_result.hasObservatory)
-      connectionInfoCompleter?.complete(new DebugConnectionInfo(_result.observatoryUri));
-=======
-    if (_result.hasObservatory) {
-      int port = _result.observatoryPort;
-      connectionInfoCompleter?.complete(new DebugConnectionInfo(
-        port: port,
-        wsUri: 'ws://localhost:$port/ws'
-      ));
-    }
->>>>>>> 56585774
-
     // Connect to observatory.
     if (debuggingOptions.debuggingEnabled) {
       await connectToServiceProtocol(_result.observatoryUri);
+    }
+
+    if (_result.hasObservatory) {
+      connectionInfoCompleter?.complete(new DebugConnectionInfo(
+        httpUri: _result.observatoryUri,
+        wsUri: vmService.wsAddress,
+      ));
     }
 
     printTrace('Application running.');
