--- conflicted
+++ resolved
@@ -66,15 +66,12 @@
     assert(data != null);
 
     _logMessage('($observatoryUri): collected coverage data; merging...');
-<<<<<<< HEAD
     _addHitmap(await coverage.createHitmap(
       data['coverage'] as List<Map<String, dynamic>>,
       packagesPath: globalPackagesPath,
       checkIgnoredLines: true,
     ));
-=======
     _addHitmap(await coverage.createHitmap(data['coverage'] as List<Map<String, dynamic>>));
->>>>>>> 1d407de9
     _logMessage('($observatoryUri): done merging coverage data into global coverage map.');
   }
 
@@ -106,15 +103,12 @@
     assert(data != null);
 
     _logMessage('pid $pid ($observatoryUri): collected coverage data; merging...');
-<<<<<<< HEAD
     _addHitmap(await coverage.createHitmap(
       data['coverage'] as List<Map<String, dynamic>>,
       packagesPath: globalPackagesPath,
       checkIgnoredLines: true,
     ));
-=======
     _addHitmap(await coverage.createHitmap(data['coverage'] as List<Map<String, dynamic>>));
->>>>>>> 1d407de9
     _logMessage('pid $pid ($observatoryUri): done merging coverage data into global coverage map.');
   }
 
