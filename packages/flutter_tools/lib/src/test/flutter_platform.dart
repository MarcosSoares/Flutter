// Copyright 2015 The Chromium Authors. All rights reserved.
// Use of this source code is governed by a BSD-style license that can be
// found in the LICENSE file.

import 'dart:async';
import 'dart:convert';

import 'package:meta/meta.dart';
import 'package:stream_channel/stream_channel.dart';

import 'package:test/src/backend/test_platform.dart'; // ignore: implementation_imports
import 'package:test/src/runner/plugin/platform.dart'; // ignore: implementation_imports
import 'package:test/src/runner/plugin/hack_register_platform.dart' as hack; // ignore: implementation_imports

import '../artifacts.dart';
import '../base/common.dart';
import '../base/file_system.dart';
import '../base/io.dart';
import '../base/process_manager.dart';
import '../compile.dart';
import '../dart/package_map.dart';
import '../globals.dart';
import 'watcher.dart';

/// The timeout we give the test process to connect to the test harness
/// once the process has entered its main method.
const Duration _kTestStartupTimeout = const Duration(minutes: 1);

/// The timeout we give the test process to start executing Dart code. When the
/// CPU is under severe load, this can take a while, but it's not indicative of
/// any problem with Flutter, so we give it a large timeout.
const Duration _kTestProcessTimeout = const Duration(minutes: 5);

/// Message logged by the test process to signal that its main method has begun
/// execution.
///
/// The test harness responds by starting the [_kTestStartupTimeout] countdown.
/// The CPU may be throttled, which can cause a long delay in between when the
/// process is spawned and when dart code execution begins; we don't want to
/// hold that against the test.
const String _kStartTimeoutTimerMessage = 'sky_shell test process has entered main method';

/// The address at which our WebSocket server resides and at which the sky_shell
/// processes will host the Observatory server.
final Map<InternetAddressType, InternetAddress> _kHosts = <InternetAddressType, InternetAddress>{
  InternetAddressType.IP_V4: InternetAddress.LOOPBACK_IP_V4,
  InternetAddressType.IP_V6: InternetAddress.LOOPBACK_IP_V6,
};

/// Configure the `test` package to work with Flutter.
///
/// On systems where each [_FlutterPlatform] is only used to run one test suite
/// (that is, one Dart file with a `*_test.dart` file name and a single `void
/// main()`), you can set an observatory port explicitly.
void installHook({
  @required String shellPath,
  TestWatcher watcher,
  bool enableObservatory: false,
  bool machine: false,
  bool startPaused: false,
  bool previewDart2: false,
  int observatoryPort,
  InternetAddressType serverType: InternetAddressType.IP_V4,
}) {
  if (startPaused || observatoryPort != null)
    assert(enableObservatory);
  hack.registerPlatformPlugin(
    <TestPlatform>[TestPlatform.vm],
    () => new _FlutterPlatform(
      shellPath: shellPath,
      watcher: watcher,
      machine: machine,
      enableObservatory: enableObservatory,
      startPaused: startPaused,
      explicitObservatoryPort: observatoryPort,
      host: _kHosts[serverType],
      previewDart2: previewDart2,
    ),
  );
}

enum _InitialResult { crashed, timedOut, connected }
enum _TestResult { crashed, harnessBailed, testBailed }
typedef Future<Null> _Finalizer();

class _FlutterPlatform extends PlatformPlugin {
  _FlutterPlatform({
    @required this.shellPath,
    this.watcher,
    this.enableObservatory,
    this.machine,
    this.startPaused,
    this.explicitObservatoryPort,
    this.host,
    this.previewDart2,
  }) : assert(shellPath != null);

  final String shellPath;
  final TestWatcher watcher;
  final bool enableObservatory;
  final bool machine;
  final bool startPaused;
  final int explicitObservatoryPort;
  final InternetAddress host;
  final bool previewDart2;

  // Each time loadChannel() is called, we spin up a local WebSocket server,
  // then spin up the engine in a subprocess. We pass the engine a Dart file
  // that connects to our WebSocket server, then we proxy JSON messages from
  // the test harness to the engine and back again. If at any time the engine
  // crashes, we inject an error into that stream. When the process closes,
  // we clean everything up.

  int _testCount = 0;

  @override
  StreamChannel<dynamic> loadChannel(String testPath, TestPlatform platform) {
    // Fail if there will be a port conflict.
    if (explicitObservatoryPort != null) {
      if (_testCount > 0)
        throwToolExit('installHook() was called with an observatory port or debugger mode enabled, but then more than one test suite was run.');
    }
    final int ourTestCount = _testCount;
    _testCount += 1;
    final StreamController<dynamic> localController = new StreamController<dynamic>();
    final StreamController<dynamic> remoteController = new StreamController<dynamic>();
    final Completer<Null> testCompleteCompleter = new Completer<Null>();
    final _FlutterPlatformStreamSinkWrapper<dynamic> remoteSink = new _FlutterPlatformStreamSinkWrapper<dynamic>(
      remoteController.sink,
      testCompleteCompleter.future,
    );
    final StreamChannel<dynamic> localChannel = new StreamChannel<dynamic>.withGuarantees(
      remoteController.stream,
      localController.sink,
    );
    final StreamChannel<dynamic> remoteChannel = new StreamChannel<dynamic>.withGuarantees(
      localController.stream,
      remoteSink,
    );
    testCompleteCompleter.complete(_startTest(testPath, localChannel, ourTestCount));
    return remoteChannel;
  }

  Future<Null> _startTest(
    String testPath,
    StreamChannel<dynamic> controller,
    int ourTestCount) async {
    printTrace('test $ourTestCount: starting test $testPath');

    dynamic outOfBandError; // error that we couldn't send to the harness that we need to send via our future

    final List<_Finalizer> finalizers = <_Finalizer>[];
    bool subprocessActive = false;
    bool controllerSinkClosed = false;
    try {
      // Callback can't throw since it's just setting a variable.
      controller.sink.done.whenComplete(() { controllerSinkClosed = true; }); // ignore: unawaited_futures

      // Prepare our WebSocket server to talk to the engine subproces.
      final HttpServer server = await HttpServer.bind(host, 0);
      finalizers.add(() async {
        printTrace('test $ourTestCount: shutting down test harness socket server');
        await server.close(force: true);
      });
      final Completer<WebSocket> webSocket = new Completer<WebSocket>();
      server.listen(
        (HttpRequest request) {
          if (!webSocket.isCompleted)
            webSocket.complete(WebSocketTransformer.upgrade(request));
        },
        onError: (dynamic error, dynamic stack) {
          // If you reach here, it's unlikely we're going to be able to really handle this well.
          printTrace('test $ourTestCount: test harness socket server experienced an unexpected error: $error');
          if (!controllerSinkClosed) {
            controller.sink.addError(error, stack);
            controller.sink.close();
          } else {
            printError('unexpected error from test harness socket server: $error');
          }
        },
        cancelOnError: true,
      );

      // Prepare a temporary directory to store the Dart file that will talk to us.
      final Directory temporaryDirectory = fs.systemTempDirectory.createTempSync('dart_test_listener');
      finalizers.add(() async {
        printTrace('test $ourTestCount: deleting temporary directory');
        temporaryDirectory.deleteSync(recursive: true);
      });

      // Prepare the Dart file that will talk to us and start the test.
      final File listenerFile = fs.file('${temporaryDirectory.path}/listener.dart');
      listenerFile.createSync();
      listenerFile.writeAsStringSync(_generateTestMain(
        testUrl: fs.path.toUri(fs.path.absolute(testPath)).toString(),
        encodedWebsocketUrl: Uri.encodeComponent(_getWebSocketUrl(server)),
      ));

      // Start the engine subprocess.
      printTrace('test $ourTestCount: starting shell process${previewDart2? " in preview-dart-2 mode":""}');

      String mainDart = listenerFile.path;
      String bundlePath;
      bool strongMode = false;

      if (previewDart2) {
        mainDart = await compile(
          sdkRoot: artifacts.getArtifactPath(Artifact.flutterPatchedSdkPath),
          incrementalCompilerByteStorePath: '' /* not null is enough */,
          mainPath: listenerFile.path,
          packagesPath: PackageMap.globalPackagesPath,
          strongMode: true,
        );

        // bundlePath needs to point to a folder with `platform.dill` file.
        final Directory tempBundleDirectory = fs.systemTempDirectory
            .createTempSync('flutter_bundle_directory');
        finalizers.add(() async {
          printTrace('test $ourTestCount: deleting temporary bundle directory');
<<<<<<< HEAD
          temporaryDirectory.deleteSync(recursive: true);
=======
          tempBundleDirectory.deleteSync(recursive: true);
>>>>>>> 149884ea
        });

        // copy 'vm_platform_strong.dill' into 'platform.dill'
        final File vmPlatformStrongDill = fs.file(
<<<<<<< HEAD
            artifacts.getArtifactPath(Artifact.platformKernelStrongDill));
        final File platformDill = vmPlatformStrongDill.copySync(
            tempBundleDirectory.childFile('platform.dill').path);
=======
          artifacts.getArtifactPath(Artifact.platformKernelStrongDill),
        );
        final File platformDill = vmPlatformStrongDill.copySync(
          tempBundleDirectory.childFile('platform.dill').path,
        );
>>>>>>> 149884ea
        if (!platformDill.existsSync()) {
          printError('unexpected error copying platform kernel file');
        }

        bundlePath = tempBundleDirectory.path;
        strongMode = true;
      }

      final Process process = await _startProcess(
        shellPath,
        mainDart,
        packages: PackageMap.globalPackagesPath,
        enableObservatory: enableObservatory,
        startPaused: startPaused,
        bundlePath: bundlePath,
        strongMode: strongMode,
        observatoryPort: explicitObservatoryPort,
      );
      subprocessActive = true;
      finalizers.add(() async {
        if (subprocessActive) {
          printTrace('test $ourTestCount: ensuring end-of-process for shell');
          process.kill();
          final int exitCode = await process.exitCode;
          subprocessActive = false;
          if (!controllerSinkClosed && exitCode != -15) { // ProcessSignal.SIGTERM
            // We expect SIGTERM (15) because we tried to terminate it.
            // It's negative because signals are returned as negative exit codes.
            final String message = _getErrorMessage(_getExitCodeMessage(exitCode, 'after tests finished'), testPath, shellPath);
            controller.sink.addError(message);
          }
        }
      });

      final Completer<Null> timeout = new Completer<Null>();

      // Pipe stdout and stderr from the subprocess to our printStatus console.
      // We also keep track of what observatory port the engine used, if any.
      Uri processObservatoryUri;

      _pipeStandardStreamsToConsole(
        process,
        reportObservatoryUri: (Uri detectedUri) {
          assert(processObservatoryUri == null);
          assert(explicitObservatoryPort == null ||
                 explicitObservatoryPort == detectedUri.port);
          if (startPaused && !machine) {
            printStatus('The test process has been started.');
            printStatus('You can now connect to it using observatory. To connect, load the following Web site in your browser:');
            printStatus('  $detectedUri');
            printStatus('You should first set appropriate breakpoints, then resume the test in the debugger.');
          } else {
            printTrace('test $ourTestCount: using observatory uri $detectedUri from pid ${process.pid}');
          }
          if (watcher != null) {
            watcher.onStartedProcess(new ProcessEvent(ourTestCount, process, detectedUri));
          }
          processObservatoryUri = detectedUri;
        },
        startTimeoutTimer: () {
          new Future<_InitialResult>.delayed(_kTestStartupTimeout).then((_) => timeout.complete());
        },
      );

      // At this point, three things can happen next:
      // The engine could crash, in which case process.exitCode will complete.
      // The engine could connect to us, in which case webSocket.future will complete.
      // The local test harness could get bored of us.

      printTrace('test $ourTestCount: awaiting initial result for pid ${process.pid}');
      final _InitialResult initialResult = await Future.any(<Future<_InitialResult>>[
        process.exitCode.then<_InitialResult>((int exitCode) => _InitialResult.crashed),
        timeout.future.then<_InitialResult>((Null _) => _InitialResult.timedOut),
        new Future<_InitialResult>.delayed(_kTestProcessTimeout, () => _InitialResult.timedOut),
        webSocket.future.then<_InitialResult>((WebSocket webSocket) => _InitialResult.connected),
      ]);

      switch (initialResult) {
        case _InitialResult.crashed:
          printTrace('test $ourTestCount: process with pid ${process.pid} crashed before connecting to test harness');
          final int exitCode = await process.exitCode;
          subprocessActive = false;
          final String message = _getErrorMessage(_getExitCodeMessage(exitCode, 'before connecting to test harness'), testPath, shellPath);
          controller.sink.addError(message);
          // Awaited for with 'sink.done' below.
          controller.sink.close(); // ignore: unawaited_futures
          printTrace('test $ourTestCount: waiting for controller sink to close');
          await controller.sink.done;
          break;
        case _InitialResult.timedOut:
          // Could happen either if the process takes a long time starting
          // (_kTestProcessTimeout), or if once Dart code starts running, it takes a
          // long time to open the WebSocket connection (_kTestStartupTimeout).
          printTrace('test $ourTestCount: timed out waiting for process with pid ${process.pid} to connect to test harness');
          final String message = _getErrorMessage('Test never connected to test harness.', testPath, shellPath);
          controller.sink.addError(message);
          // Awaited for with 'sink.done' below.
          controller.sink.close(); // ignore: unawaited_futures
          printTrace('test $ourTestCount: waiting for controller sink to close');
          await controller.sink.done;
          break;
        case _InitialResult.connected:
          printTrace('test $ourTestCount: process with pid ${process.pid} connected to test harness');
          final WebSocket testSocket = await webSocket.future;

          final Completer<Null> harnessDone = new Completer<Null>();
          final StreamSubscription<dynamic> harnessToTest = controller.stream.listen(
            (dynamic event) { testSocket.add(JSON.encode(event)); },
            onDone: harnessDone.complete,
            onError: (dynamic error, dynamic stack) {
              // If you reach here, it's unlikely we're going to be able to really handle this well.
              printError('test harness controller stream experienced an unexpected error\ntest: $testPath\nerror: $error');
              if (!controllerSinkClosed) {
                controller.sink.addError(error, stack);
                controller.sink.close();
              } else {
                printError('unexpected error from test harness controller stream: $error');
              }
            },
            cancelOnError: true,
          );

          final Completer<Null> testDone = new Completer<Null>();
          final StreamSubscription<dynamic> testToHarness = testSocket.listen(
            (dynamic encodedEvent) {
              assert(encodedEvent is String); // we shouldn't ever get binary messages
              controller.sink.add(JSON.decode(encodedEvent));
            },
            onDone: testDone.complete,
            onError: (dynamic error, dynamic stack) {
              // If you reach here, it's unlikely we're going to be able to really handle this well.
              printError('test socket stream experienced an unexpected error\ntest: $testPath\nerror: $error');
              if (!controllerSinkClosed) {
                controller.sink.addError(error, stack);
                controller.sink.close();
              } else {
                printError('unexpected error from test socket stream: $error');
              }
            },
            cancelOnError: true,
          );

          printTrace('test $ourTestCount: awaiting test result for pid ${process.pid}');
          final _TestResult testResult = await Future.any(<Future<_TestResult>>[
            process.exitCode.then<_TestResult>((int exitCode) { return _TestResult.crashed; }),
            harnessDone.future.then<_TestResult>((Null _) { return _TestResult.harnessBailed; }),
            testDone.future.then<_TestResult>((Null _) { return _TestResult.testBailed; }),
          ]);

          await Future.wait(<Future<Null>>[
            harnessToTest.cancel(),
            testToHarness.cancel(),
          ]);

          switch (testResult) {
            case _TestResult.crashed:
              printTrace('test $ourTestCount: process with pid ${process.pid} crashed');
              final int exitCode = await process.exitCode;
              subprocessActive = false;
              final String message = _getErrorMessage(_getExitCodeMessage(exitCode, 'before test harness closed its WebSocket'), testPath, shellPath);
              controller.sink.addError(message);
              // Awaited for with 'sink.done' below.
              controller.sink.close(); // ignore: unawaited_futures
              printTrace('test $ourTestCount: waiting for controller sink to close');
              await controller.sink.done;
              break;
            case _TestResult.harnessBailed:
              printTrace('test $ourTestCount: process with pid ${process.pid} no longer needed by test harness');
              break;
            case _TestResult.testBailed:
              printTrace('test $ourTestCount: process with pid ${process.pid} no longer needs test harness');
              break;
          }
          break;
      }

      if (subprocessActive && watcher != null) {
        await watcher.onFinishedTests(
            new ProcessEvent(ourTestCount, process, processObservatoryUri));
      }
    } catch (error, stack) {
      printTrace('test $ourTestCount: error caught during test; ${controllerSinkClosed ? "reporting to console" : "sending to test framework"}');
      if (!controllerSinkClosed) {
        controller.sink.addError(error, stack);
      } else {
        printError('unhandled error during test:\n$testPath\n$error');
        outOfBandError ??= error;
      }
    } finally {
      printTrace('test $ourTestCount: cleaning up...');
      for (_Finalizer finalizer in finalizers) {
        try {
          await finalizer();
        } catch (error, stack) {
          printTrace('test $ourTestCount: error while cleaning up; ${controllerSinkClosed ? "reporting to console" : "sending to test framework"}');
          if (!controllerSinkClosed) {
            controller.sink.addError(error, stack);
          } else {
            printError('unhandled error during finalization of test:\n$testPath\n$error');
            outOfBandError ??= error;
          }
        }
      }
      if (!controllerSinkClosed) {
        // Waiting below with await.
        controller.sink.close(); // ignore: unawaited_futures
        printTrace('test $ourTestCount: waiting for controller sink to close');
        await controller.sink.done;
      }
    }
    assert(!subprocessActive);
    assert(controllerSinkClosed);
    if (outOfBandError != null) {
      printTrace('test $ourTestCount: finished with out-of-band failure');
      throw outOfBandError;
    }
    printTrace('test $ourTestCount: finished');
    return null;
  }

  String _getWebSocketUrl(HttpServer server) {
    return host.type == InternetAddressType.IP_V4
        ? 'ws://${host.address}:${server.port}'
        : 'ws://[${host.address}]:${server.port}';
  }

  String _generateTestMain({
    String testUrl,
    String encodedWebsocketUrl,
  }) {
    return '''
import 'dart:convert';
import 'dart:io'; // ignore: dart_io_import

// We import this library first in order to trigger an import error for
// package:test (rather than package:stream_channel) when the developer forgets
// to add a dependency on package:test.
import 'package:test/src/runner/plugin/remote_platform_helpers.dart';

import 'package:stream_channel/stream_channel.dart';
import 'package:test/src/runner/vm/catch_isolate_errors.dart';

import '$testUrl' as test;

void main() {
  print('$_kStartTimeoutTimerMessage');
  String server = Uri.decodeComponent('$encodedWebsocketUrl');
  StreamChannel channel = serializeSuite(() {
    catchIsolateErrors();
    return test.main;
  });
  WebSocket.connect(server).then((WebSocket socket) {
    socket.map(JSON.decode).pipe(channel.sink);
    socket.addStream(channel.stream.map(JSON.encode));
  });
}
''';
  }

  File _cachedFontConfig;

  /// Returns a Fontconfig config file that limits font fallback to the
  /// artifact cache directory.
  File get _fontConfigFile {
    if (_cachedFontConfig != null)
      return _cachedFontConfig;

    final StringBuffer sb = new StringBuffer();
    sb.writeln('<fontconfig>');
    sb.writeln('  <dir>${cache.getCacheArtifacts().path}</dir>');
    sb.writeln('  <cachedir>/var/cache/fontconfig</cachedir>');
    sb.writeln('</fontconfig>');

    final Directory fontsDir = fs.systemTempDirectory.createTempSync('flutter_fonts');
    _cachedFontConfig = fs.file('${fontsDir.path}/fonts.conf');
    _cachedFontConfig.createSync();
    _cachedFontConfig.writeAsStringSync(sb.toString());
    return _cachedFontConfig;
  }

  Future<Process> _startProcess(
    String executable,
    String testPath, {
    String packages,
    String bundlePath,
    bool enableObservatory: false,
    bool startPaused: false,
    bool strongMode: false,
    int observatoryPort,
  }) {
    assert(executable != null); // Please provide the path to the shell in the SKY_SHELL environment variable.
    assert(!startPaused || enableObservatory);
    final List<String> command = <String>[executable];
    if (enableObservatory) {
      // Some systems drive the _FlutterPlatform class in an unusual way, where
      // only one test file is processed at a time, and the operating
      // environment hands out specific ports ahead of time in a cooperative
      // manner, where we're only allowed to open ports that were given to us in
      // advance like this. For those esoteric systems, we have this feature
      // whereby you can create _FlutterPlatform with a pair of ports.
      //
      // I mention this only so that you won't be tempted, as I was, to apply
      // the obvious simplification to this code and remove this entire feature.
      if (observatoryPort != null)
        command.add('--observatory-port=$observatoryPort');
      if (startPaused)
        command.add('--start-paused');
    } else {
      command.add('--disable-observatory');
    }
    if (host.type == InternetAddressType.IP_V6)
      command.add('--ipv6');
    if (bundlePath != null) {
      command.add('--flutter-assets-dir=$bundlePath');
    }
    if (strongMode) {
      command.add('--strong');
    }
    command.addAll(<String>[
      '--enable-dart-profiling',
      '--non-interactive',
      '--enable-checked-mode',
      '--use-test-fonts',
      // '--enable-txt', // enable this to test libtxt rendering
      '--packages=$packages',
      testPath,
    ]);
    printTrace(command.join(' '));
    final Map<String, String> environment = <String, String>{
      'FLUTTER_TEST': 'true',
      'FONTCONFIG_FILE': _fontConfigFile.path,
    };
    return processManager.start(command, environment: environment);
  }

  void _pipeStandardStreamsToConsole(
    Process process, {
    void startTimeoutTimer(),
    void reportObservatoryUri(Uri uri),
  }) {
    final String observatoryString = 'Observatory listening on ';

    for (Stream<List<int>> stream in
        <Stream<List<int>>>[process.stderr, process.stdout]) {
      stream.transform(UTF8.decoder)
        .transform(const LineSplitter())
        .listen(
          (String line) {
            if (line == _kStartTimeoutTimerMessage) {
              if (startTimeoutTimer != null)
                startTimeoutTimer();
            } else if (line.startsWith('error: Unable to read Dart source \'package:test/')) {
              printTrace('Shell: $line');
              printError('\n\nFailed to load test harness. Are you missing a dependency on flutter_test?\n');
            } else if (line.startsWith(observatoryString)) {
              printTrace('Shell: $line');
              try {
                final Uri uri = Uri.parse(line.substring(observatoryString.length));
                if (reportObservatoryUri != null)
                  reportObservatoryUri(uri);
              } catch (error) {
                printError('Could not parse shell observatory port message: $error');
              }
            } else if (line != null) {
              printStatus('Shell: $line');
            }
          },
          onError: (dynamic error) {
            printError('shell console stream for process pid ${process.pid} experienced an unexpected error: $error');
          },
          cancelOnError: true,
        );
    }
  }

  String _getErrorMessage(String what, String testPath, String shellPath) {
    return '$what\nTest: $testPath\nShell: $shellPath\n\n';
  }

  String _getExitCodeMessage(int exitCode, String when) {
    switch (exitCode) {
      case 1:
        return 'Shell subprocess cleanly reported an error $when. Check the logs above for an error message.';
      case 0:
        return 'Shell subprocess ended cleanly $when. Did main() call exit()?';
      case -0x0f: // ProcessSignal.SIGTERM
        return 'Shell subprocess crashed with SIGTERM ($exitCode) $when.';
      case -0x0b: // ProcessSignal.SIGSEGV
        return 'Shell subprocess crashed with segmentation fault $when.';
      case -0x06: // ProcessSignal.SIGABRT
        return 'Shell subprocess crashed with SIGABRT ($exitCode) $when.';
      case -0x02: // ProcessSignal.SIGINT
        return 'Shell subprocess terminated by ^C (SIGINT, $exitCode) $when.';
      default:
        return 'Shell subprocess crashed with unexpected exit code $exitCode $when.';
    }
  }
}

class _FlutterPlatformStreamSinkWrapper<S> implements StreamSink<S> {
  _FlutterPlatformStreamSinkWrapper(this._parent, this._shellProcessClosed);
  final StreamSink<S> _parent;
  final Future<Null> _shellProcessClosed;

  @override
  Future<Null> get done => _done.future;
  final Completer<Null> _done = new Completer<Null>();

  @override
  Future<dynamic> close() {
   Future.wait<dynamic>(<Future<dynamic>>[
      _parent.close(),
      _shellProcessClosed,
    ]).then<Null>(
      (List<dynamic> value) {
        _done.complete();
      },
      onError: _done.completeError,
    );
    return done;
  }

  @override
  void add(S event) => _parent.add(event);
  @override
  void addError(dynamic errorEvent, [ StackTrace stackTrace ]) => _parent.addError(errorEvent, stackTrace);
  @override
  Future<dynamic> addStream(Stream<S> stream) => _parent.addStream(stream);
}<|MERGE_RESOLUTION|>--- conflicted
+++ resolved
@@ -217,26 +217,16 @@
             .createTempSync('flutter_bundle_directory');
         finalizers.add(() async {
           printTrace('test $ourTestCount: deleting temporary bundle directory');
-<<<<<<< HEAD
-          temporaryDirectory.deleteSync(recursive: true);
-=======
           tempBundleDirectory.deleteSync(recursive: true);
->>>>>>> 149884ea
         });
 
         // copy 'vm_platform_strong.dill' into 'platform.dill'
         final File vmPlatformStrongDill = fs.file(
-<<<<<<< HEAD
-            artifacts.getArtifactPath(Artifact.platformKernelStrongDill));
-        final File platformDill = vmPlatformStrongDill.copySync(
-            tempBundleDirectory.childFile('platform.dill').path);
-=======
           artifacts.getArtifactPath(Artifact.platformKernelStrongDill),
         );
         final File platformDill = vmPlatformStrongDill.copySync(
           tempBundleDirectory.childFile('platform.dill').path,
         );
->>>>>>> 149884ea
         if (!platformDill.existsSync()) {
           printError('unexpected error copying platform kernel file');
         }
