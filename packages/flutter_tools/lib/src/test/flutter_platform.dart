// Copyright 2014 The Flutter Authors. All rights reserved.
// Use of this source code is governed by a BSD-style license that can be
// found in the LICENSE file.

import 'dart:async';
import 'dart:io' as io; // ignore: dart_io_import;

import 'package:dds/dds.dart';
import 'package:meta/meta.dart';
import 'package:package_config/package_config.dart';
import 'package:stream_channel/stream_channel.dart';
import 'package:test_core/src/platform.dart'; // ignore: implementation_imports
import 'package:vm_service/vm_service.dart' as vm_service;

import '../base/common.dart';
import '../base/file_system.dart';
import '../base/io.dart';
import '../build_info.dart';
import '../compile.dart';
import '../convert.dart';
import '../dart/language_version.dart';
import '../dart/package_map.dart';
import '../globals.dart' as globals;
import '../project.dart';
import '../test/test_wrapper.dart';
import '../vmservice.dart';
import 'test_compiler.dart';
import 'test_config.dart';
import 'watcher.dart';

/// The address at which our WebSocket server resides and at which the sky_shell
/// processes will host the Observatory server.
final Map<InternetAddressType, InternetAddress> _kHosts = <InternetAddressType, InternetAddress>{
  InternetAddressType.IPv4: InternetAddress.loopbackIPv4,
  InternetAddressType.IPv6: InternetAddress.loopbackIPv6,
};

typedef PlatformPluginRegistration = void Function(FlutterPlatform platform);

/// Configure the `test` package to work with Flutter.
///
/// On systems where each [FlutterPlatform] is only used to run one test suite
/// (that is, one Dart file with a `*_test.dart` file name and a single `void
/// main()`), you can set an observatory port explicitly.
FlutterPlatform installHook({
  TestWrapper testWrapper = const TestWrapper(),
  @required String shellPath,
  TestWatcher watcher,
  bool enableObservatory = false,
  bool machine = false,
  bool startPaused = false,
  bool disableServiceAuthCodes = false,
  bool disableDds = false,
  int port = 0,
  String precompiledDillPath,
  Map<String, String> precompiledDillFiles,
  bool updateGoldens = false,
  bool buildTestAssets = false,
  int observatoryPort,
  InternetAddressType serverType = InternetAddressType.IPv4,
  Uri projectRootDirectory,
  FlutterProject flutterProject,
  String icudtlPath,
  PlatformPluginRegistration platformPluginRegistration,
  bool nullAssertions = false,
  @required BuildInfo buildInfo,
}) {
  assert(testWrapper != null);
  assert(enableObservatory || (!startPaused && observatoryPort == null));

  // registerPlatformPlugin can be injected for testing since it's not very mock-friendly.
  platformPluginRegistration ??= (FlutterPlatform platform) {
    testWrapper.registerPlatformPlugin(
      <Runtime>[Runtime.vm],
      () {
        return platform;
      },
    );
  };
  final FlutterPlatform platform = FlutterPlatform(
    shellPath: shellPath,
    watcher: watcher,
    machine: machine,
    enableObservatory: enableObservatory,
    startPaused: startPaused,
    disableServiceAuthCodes: disableServiceAuthCodes,
    disableDds: disableDds,
    explicitObservatoryPort: observatoryPort,
    host: _kHosts[serverType],
    port: port,
    precompiledDillPath: precompiledDillPath,
    precompiledDillFiles: precompiledDillFiles,
    updateGoldens: updateGoldens,
    buildTestAssets: buildTestAssets,
    projectRootDirectory: projectRootDirectory,
    flutterProject: flutterProject,
    icudtlPath: icudtlPath,
    nullAssertions: nullAssertions,
    buildInfo: buildInfo,
  );
  platformPluginRegistration(platform);
  return platform;
}

/// Generates the bootstrap entry point script that will be used to launch an
/// individual test file.
///
/// The [testUrl] argument specifies the path to the test file that is being
/// launched.
///
/// The [host] argument specifies the address at which the test harness is
/// running.
///
/// If [testConfigFile] is specified, it must follow the conventions of test
/// configuration files as outlined in the [flutter_test] library. By default,
/// the test file will be launched directly.
///
/// The [updateGoldens] argument will set the [autoUpdateGoldens] global
/// variable in the [flutter_test] package before invoking the test.
// NOTE: this API is used by the fuchsia source tree, do not add new
// required or position parameters.
String generateTestBootstrap({
  @required Uri testUrl,
  @required InternetAddress host,
  File testConfigFile,
  bool updateGoldens = false,
  String languageVersionHeader = '',
  bool nullSafety = false,
  bool flutterTestDep = true,
}) {
  assert(testUrl != null);
  assert(host != null);
  assert(updateGoldens != null);

  final String websocketUrl = host.type == InternetAddressType.IPv4
      ? 'ws://${host.address}'
      : 'ws://[${host.address}]';
  final String encodedWebsocketUrl = Uri.encodeComponent(websocketUrl);

  final StringBuffer buffer = StringBuffer();
  buffer.write('''
$languageVersionHeader
import 'dart:async';
import 'dart:convert';  // ignore: dart_convert_import
import 'dart:io';  // ignore: dart_io_import
import 'dart:isolate';
''');
  if (flutterTestDep) {
    buffer.write('''
import 'package:flutter_test/flutter_test.dart';
''');
  }
  buffer.write('''
import 'package:test_api/src/remote_listener.dart';
import 'package:stream_channel/stream_channel.dart';
import 'package:stack_trace/stack_trace.dart';

import '$testUrl' as test;
''');
  if (testConfigFile != null) {
    buffer.write('''
import '${Uri.file(testConfigFile.path)}' as test_config;
''');
  }
  buffer.write('''

/// Returns a serialized test suite.
StreamChannel<dynamic> serializeSuite(Function getMain()) {
  return RemoteListener.start(getMain);
}

/// Capture any top-level errors (mostly lazy syntax errors, since other are
/// caught below) and report them to the parent isolate.
void catchIsolateErrors() {
  final ReceivePort errorPort = ReceivePort();
  // Treat errors non-fatal because otherwise they'll be double-printed.
  Isolate.current.setErrorsFatal(false);
  Isolate.current.addErrorListener(errorPort.sendPort);
  errorPort.listen((dynamic message) {
    // Masquerade as an IsolateSpawnException because that's what this would
    // be if the error had been detected statically.
    final IsolateSpawnException error = IsolateSpawnException(
        message[0] as String);
    final Trace stackTrace = message[1] == null ?
        Trace(const <Frame>[]) : Trace.parse(message[1] as String);
    Zone.current.handleUncaughtError(error, stackTrace);
  });
}


void main() {
  String serverPort = Platform.environment['SERVER_PORT'] ?? '';
  String server = Uri.decodeComponent('$encodedWebsocketUrl:\$serverPort');
  StreamChannel<dynamic> channel = serializeSuite(() {
    catchIsolateErrors();
''');
  if (flutterTestDep) {
    buffer.write('''
goldenFileComparator = LocalFileComparator(Uri.parse('$testUrl'));
autoUpdateGoldenFiles = $updateGoldens;
''');
  }
  if (testConfigFile != null) {
    buffer.write('''
    return () => test_config.testExecutable(test.main);
''');
  } else {
    buffer.write('''
    return test.main;
''');
  }
  buffer.write('''
  });
  WebSocket.connect(server).then((WebSocket socket) {
    socket.map((dynamic x) {
      return json.decode(x as String);
    }).pipe(channel.sink);
    socket.addStream(channel.stream.map(json.encode));
  });
}
''');
  return buffer.toString();
}

enum InitialResult { crashed, connected }

enum TestResult { crashed, harnessBailed, testBailed }

typedef Finalizer = Future<void> Function();

/// The flutter test platform used to integrate with package:test.
class FlutterPlatform extends PlatformPlugin {
  FlutterPlatform({
    @required this.shellPath,
    this.watcher,
    this.enableObservatory,
    this.machine,
    this.startPaused,
    this.disableServiceAuthCodes,
    this.disableDds,
    this.explicitObservatoryPort,
    this.host,
    this.port,
    this.precompiledDillPath,
    this.precompiledDillFiles,
    this.updateGoldens,
    this.buildTestAssets,
    this.projectRootDirectory,
    this.flutterProject,
    this.icudtlPath,
    this.nullAssertions = false,
    @required this.buildInfo,
  }) : assert(shellPath != null);

  final String shellPath;
  final TestWatcher watcher;
  final bool enableObservatory;
  final bool machine;
  final bool startPaused;
  final bool disableServiceAuthCodes;
  final bool disableDds;
  final int explicitObservatoryPort;
  final InternetAddress host;
  final int port;
  final String precompiledDillPath;
  final Map<String, String> precompiledDillFiles;
  final bool updateGoldens;
  final bool buildTestAssets;
  final Uri projectRootDirectory;
  final FlutterProject flutterProject;
  final String icudtlPath;
  final bool nullAssertions;
  final BuildInfo buildInfo;

  Directory fontsDirectory;

  /// The test compiler produces dill files for each test main.
  ///
  /// To speed up compilation, each compile is initialized from an existing
  /// dill file from previous runs, if possible.
  TestCompiler compiler;

  // Each time loadChannel() is called, we spin up a local WebSocket server,
  // then spin up the engine in a subprocess. We pass the engine a Dart file
  // that connects to our WebSocket server, then we proxy JSON messages from
  // the test harness to the engine and back again. If at any time the engine
  // crashes, we inject an error into that stream. When the process closes,
  // we clean everything up.

  int _testCount = 0;

  @override
  Future<RunnerSuite> load(
    String path,
    SuitePlatform platform,
    SuiteConfiguration suiteConfig,
    Object message,
  ) async {
    // loadChannel may throw an exception. That's fine; it will cause the
    // LoadSuite to emit an error, which will be presented to the user.
    // Except for the Declarer error, which is a specific test incompatibility
    // error we need to catch.
    final StreamChannel<dynamic> channel = loadChannel(path, platform);
    final RunnerSuiteController controller = deserializeSuite(path, platform,
      suiteConfig, const PluginEnvironment(), channel, message);
    return controller.suite;
  }

  @override
  StreamChannel<dynamic> loadChannel(String path, SuitePlatform platform) {
    if (_testCount > 0) {
      // Fail if there will be a port conflict.
      if (explicitObservatoryPort != null) {
        throwToolExit('installHook() was called with an observatory port or debugger mode enabled, but then more than one test suite was run.');
      }
      // Fail if we're passing in a precompiled entry-point.
      if (precompiledDillPath != null) {
        throwToolExit('installHook() was called with a precompiled test entry-point, but then more than one test suite was run.');
      }
    }
    final int ourTestCount = _testCount;
    _testCount += 1;
    final StreamController<dynamic> localController = StreamController<dynamic>();
    final StreamController<dynamic> remoteController = StreamController<dynamic>();
    final Completer<_AsyncError> testCompleteCompleter = Completer<_AsyncError>();
    final _FlutterPlatformStreamSinkWrapper<dynamic> remoteSink = _FlutterPlatformStreamSinkWrapper<dynamic>(
      remoteController.sink,
      testCompleteCompleter.future,
    );
    final StreamChannel<dynamic> localChannel = StreamChannel<dynamic>.withGuarantees(
      remoteController.stream,
      localController.sink,
    );
    final StreamChannel<dynamic> remoteChannel = StreamChannel<dynamic>.withGuarantees(
      localController.stream,
      remoteSink,
    );
    testCompleteCompleter.complete(_startTest(path, localChannel, ourTestCount));
    return remoteChannel;
  }

  Future<String> _compileExpressionService(
    String isolateId,
    String expression,
    List<String> definitions,
    List<String> typeDefinitions,
    String libraryUri,
    String klass,
    bool isStatic,
  ) async {
    if (compiler == null || compiler.compiler == null) {
      throw 'Compiler is not set up properly to compile $expression';
    }
    final CompilerOutput compilerOutput =
      await compiler.compiler.compileExpression(expression, definitions,
        typeDefinitions, libraryUri, klass, isStatic);
    if (compilerOutput != null && compilerOutput.outputFilename != null) {
      return base64.encode(globals.fs.file(compilerOutput.outputFilename).readAsBytesSync());
    }
    throw 'Failed to compile $expression';
  }

  /// Binds an [HttpServer] serving from `host` on `port`.
  ///
  /// Only intended to be overridden in tests for [FlutterPlatform].
  @protected
  @visibleForTesting
  Future<HttpServer> bind(InternetAddress host, int port) => HttpServer.bind(host, port);

  PackageConfig _packageConfig;

  Future<_AsyncError> _startTest(
    String testPath,
    StreamChannel<dynamic> controller,
    int ourTestCount,
  ) async {
    _packageConfig ??= await loadPackageConfigWithLogging(
      globals.fs.file(buildInfo.packagesPath),
      logger: globals.logger,
    );
    globals.printTrace('test $ourTestCount: starting test $testPath');

    _AsyncError outOfBandError; // error that we couldn't send to the harness that we need to send via our future

    final List<Finalizer> finalizers = <Finalizer>[]; // Will be run in reverse order.
    bool subprocessActive = false;
    bool controllerSinkClosed = false;
    try {
      // Callback can't throw since it's just setting a variable.
      unawaited(controller.sink.done.whenComplete(() {
        controllerSinkClosed = true;
      }));

      // Prepare our WebSocket server to talk to the engine subprocess.
      final HttpServer server = await bind(host, port);
      finalizers.add(() async {
        globals.printTrace('test $ourTestCount: shutting down test harness socket server');
        await server.close(force: true);
      });
      final Completer<WebSocket> webSocket = Completer<WebSocket>();
      server.listen(
        (HttpRequest request) {
          if (!webSocket.isCompleted) {
            webSocket.complete(WebSocketTransformer.upgrade(request));
          }
        },
        onError: (dynamic error, StackTrace stack) {
          // If you reach here, it's unlikely we're going to be able to really handle this well.
          globals.printTrace('test $ourTestCount: test harness socket server experienced an unexpected error: $error');
          if (!controllerSinkClosed) {
            controller.sink.addError(error, stack);
            controller.sink.close();
          } else {
            globals.printError('unexpected error from test harness socket server: $error');
          }
        },
        cancelOnError: true,
      );

      globals.printTrace('test $ourTestCount: starting shell process');

      // If a kernel file is given, then use that to launch the test.
      // If mapping is provided, look kernel file from mapping.
      // If all fails, create a "listener" dart that invokes actual test.
      String mainDart;
      if (precompiledDillPath != null) {
        mainDart = precompiledDillPath;
      } else if (precompiledDillFiles != null) {
        mainDart = precompiledDillFiles[testPath];
      }
      mainDart ??= _createListenerDart(finalizers, ourTestCount, testPath, server);

      if (precompiledDillPath == null && precompiledDillFiles == null) {
        // Lazily instantiate compiler so it is built only if it is actually used.
        compiler ??= TestCompiler(buildInfo, flutterProject);
        mainDart = await compiler.compile(globals.fs.file(mainDart).uri);

        if (mainDart == null) {
          controller.sink.addError(_getErrorMessage('Compilation failed', testPath, shellPath));
          return null;
        }
      }

      final Process process = await _startProcess(
        shellPath,
        mainDart,
        packages: buildInfo.packagesPath,
        enableObservatory: enableObservatory,
        startPaused: startPaused,
        disableServiceAuthCodes: disableServiceAuthCodes,
        observatoryPort: disableDds ? explicitObservatoryPort : 0,
        serverPort: server.port,
      );
      subprocessActive = true;
      finalizers.add(() async {
        if (subprocessActive) {
          globals.printTrace('test $ourTestCount: ensuring end-of-process for shell');
          process.kill(io.ProcessSignal.sigkill);
          final int exitCode = await process.exitCode;
          subprocessActive = false;
          if (!controllerSinkClosed && exitCode != -15) {
            // ProcessSignal.SIGTERM
            // We expect SIGTERM (15) because we tried to terminate it.
            // It's negative because signals are returned as negative exit codes.
            final String message = _getErrorMessage(
                _getExitCodeMessage(exitCode, 'after tests finished'),
                testPath,
                shellPath);
            controller.sink.addError(message);
          }
        }
      });

      final Completer<void> gotProcessObservatoryUri = Completer<void>();
      if (!enableObservatory) {
        gotProcessObservatoryUri.complete();
      }

      // Pipe stdout and stderr from the subprocess to our printStatus console.
      // We also keep track of what observatory port the engine used, if any.
      Uri processObservatoryUri;
      final Uri ddsServiceUri = getDdsServiceUri();
      _pipeStandardStreamsToConsole(
        process,
        reportObservatoryUri: (Uri detectedUri) async {
          assert(processObservatoryUri == null);
          assert(explicitObservatoryPort == null ||
              explicitObservatoryPort == detectedUri.port);
          if (!disableDds) {
            final DartDevelopmentService dds = await DartDevelopmentService.startDartDevelopmentService(
              detectedUri,
              serviceUri: ddsServiceUri,
              enableAuthCodes: !disableServiceAuthCodes,
              ipv6: host.type == InternetAddressType.IPv6,
            );
            processObservatoryUri = dds.uri;
            globals.printTrace('Dart Development Service started at ${dds.uri}, forwarding to VM service at ${dds.remoteVmServiceUri}.');
          } else {
            processObservatoryUri = detectedUri;
          }
          {
            globals.printTrace('Connecting to service protocol: $processObservatoryUri');
            final Future<vm_service.VmService> localVmService = connectToVmService(processObservatoryUri,
              compileExpression: _compileExpressionService);
            unawaited(localVmService.then((vm_service.VmService vmservice) {
              globals.printTrace('Successfully connected to service protocol: $processObservatoryUri');
            }));
          }
          if (startPaused && !machine) {
            globals.printStatus('The test process has been started.');
            globals.printStatus('You can now connect to it using observatory. To connect, load the following Web site in your browser:');
            globals.printStatus('  $processObservatoryUri');
            globals.printStatus('You should first set appropriate breakpoints, then resume the test in the debugger.');
          } else {
            globals.printTrace('test $ourTestCount: using observatory uri $processObservatoryUri from pid ${process.pid}');
          }
          gotProcessObservatoryUri.complete();
          watcher?.handleStartedProcess(
              ProcessEvent(ourTestCount, process, processObservatoryUri));
        },
      );

      // At this point, three things can happen next:
      // The engine could crash, in which case process.exitCode will complete.
      // The engine could connect to us, in which case webSocket.future will complete.
      // The local test harness could get bored of us.
      globals.printTrace('test $ourTestCount: awaiting initial result for pid ${process.pid}');
      final InitialResult initialResult = await Future.any<InitialResult>(<Future<InitialResult>>[
        process.exitCode.then<InitialResult>((int exitCode) => InitialResult.crashed),
        gotProcessObservatoryUri.future.then<InitialResult>((void value) {
          return webSocket.future.then<InitialResult>(
            (WebSocket webSocket) => InitialResult.connected,
          );
        }),
      ]);

      switch (initialResult) {
        case InitialResult.crashed:
          globals.printTrace('test $ourTestCount: process with pid ${process.pid} crashed before connecting to test harness');
          final int exitCode = await process.exitCode;
          subprocessActive = false;
          final String message = _getErrorMessage(
              _getExitCodeMessage(
                  exitCode, 'before connecting to test harness'),
              testPath,
              shellPath);
          controller.sink.addError(message);
          // Awaited for with 'sink.done' below.
          unawaited(controller.sink.close());
          globals.printTrace('test $ourTestCount: waiting for controller sink to close');
          await controller.sink.done;
          await watcher?.handleTestCrashed(ProcessEvent(ourTestCount, process));
          break;
        case InitialResult.connected:
          globals.printTrace('test $ourTestCount: process with pid ${process.pid} connected to test harness');
          final WebSocket testSocket = await webSocket.future;

          final Completer<void> harnessDone = Completer<void>();
          final StreamSubscription<dynamic> harnessToTest =
              controller.stream.listen(
            (dynamic event) {
              testSocket.add(json.encode(event));
            },
            onDone: harnessDone.complete,
            onError: (dynamic error, StackTrace stack) {
              // If you reach here, it's unlikely we're going to be able to really handle this well.
              globals.printError('test harness controller stream experienced an unexpected error\ntest: $testPath\nerror: $error');
              if (!controllerSinkClosed) {
                controller.sink.addError(error, stack);
                controller.sink.close();
              } else {
                globals.printError('unexpected error from test harness controller stream: $error');
              }
            },
            cancelOnError: true,
          );

          final Completer<void> testDone = Completer<void>();
          final StreamSubscription<dynamic> testToHarness = testSocket.listen(
            (dynamic encodedEvent) {
              assert(encodedEvent is String); // we shouldn't ever get binary messages
              controller.sink.add(json.decode(encodedEvent as String));
            },
            onDone: testDone.complete,
            onError: (dynamic error, StackTrace stack) {
              // If you reach here, it's unlikely we're going to be able to really handle this well.
              globals.printError('test socket stream experienced an unexpected error\ntest: $testPath\nerror: $error');
              if (!controllerSinkClosed) {
                controller.sink.addError(error, stack);
                controller.sink.close();
              } else {
                globals.printError('unexpected error from test socket stream: $error');
              }
            },
            cancelOnError: true,
          );

          globals.printTrace('test $ourTestCount: awaiting test result for pid ${process.pid}');
          final TestResult testResult = await Future.any<TestResult>(<Future<TestResult>>[
            process.exitCode.then<TestResult>((int exitCode) {
              return TestResult.crashed;
            }),
            harnessDone.future.then<TestResult>((void value) {
              return TestResult.harnessBailed;
            }),
            testDone.future.then<TestResult>((void value) {
              return TestResult.testBailed;
            }),
          ]);

          await Future.wait<void>(<Future<void>>[
            harnessToTest.cancel(),
            testToHarness.cancel(),
          ]);

          switch (testResult) {
            case TestResult.crashed:
              globals.printTrace('test $ourTestCount: process with pid ${process.pid} crashed');
              final int exitCode = await process.exitCode;
              subprocessActive = false;
              final String message = _getErrorMessage(
                  _getExitCodeMessage(
                      exitCode, 'before test harness closed its WebSocket'),
                  testPath,
                  shellPath);
              controller.sink.addError(message);
              // Awaited for with 'sink.done' below.
              unawaited(controller.sink.close());
              globals.printTrace('test $ourTestCount: waiting for controller sink to close');
              await controller.sink.done;
              break;
            case TestResult.harnessBailed:
            case TestResult.testBailed:
              if (testResult == TestResult.harnessBailed) {
                globals.printTrace('test $ourTestCount: process with pid ${process.pid} no longer needed by test harness');
              } else {
                assert(testResult == TestResult.testBailed);
                globals.printTrace('test $ourTestCount: process with pid ${process.pid} no longer needs test harness');
              }
              await watcher?.handleFinishedTest(
                  ProcessEvent(ourTestCount, process, processObservatoryUri));
              break;
          }
          break;
      }
    } on Exception catch (error, stack) {
      globals.printTrace('test $ourTestCount: error caught during test; ${controllerSinkClosed ? "reporting to console" : "sending to test framework"}');
      if (!controllerSinkClosed) {
        controller.sink.addError(error, stack);
      } else {
        globals.printError('unhandled error during test:\n$testPath\n$error\n$stack');
        outOfBandError ??= _AsyncError(error, stack);
      }
    } finally {
      globals.printTrace('test $ourTestCount: cleaning up...');
      // Finalizers are treated like a stack; run them in reverse order.
      for (final Finalizer finalizer in finalizers.reversed) {
        try {
          await finalizer();
        } on Exception catch (error, stack) {
          globals.printTrace('test $ourTestCount: error while cleaning up; ${controllerSinkClosed ? "reporting to console" : "sending to test framework"}');
          if (!controllerSinkClosed) {
            controller.sink.addError(error, stack);
          } else {
            globals.printError('unhandled error during finalization of test:\n$testPath\n$error\n$stack');
            outOfBandError ??= _AsyncError(error, stack);
          }
        }
      }
      if (!controllerSinkClosed) {
        // Waiting below with await.
        unawaited(controller.sink.close());
        globals.printTrace('test $ourTestCount: waiting for controller sink to close');
        await controller.sink.done;
      }
    }
    assert(!subprocessActive);
    assert(controllerSinkClosed);
    if (outOfBandError != null) {
      globals.printTrace('test $ourTestCount: finished with out-of-band failure');
    } else {
      globals.printTrace('test $ourTestCount: finished');
    }
    return outOfBandError;
  }

  String _createListenerDart(
    List<Finalizer> finalizers,
    int ourTestCount,
    String testPath,
    HttpServer server,
  ) {
    // Prepare a temporary directory to store the Dart file that will talk to us.
    final Directory tempDir = globals.fs.systemTempDirectory.createTempSync('flutter_test_listener.');
    finalizers.add(() async {
      globals.printTrace('test $ourTestCount: deleting temporary directory');
      tempDir.deleteSync(recursive: true);
    });

    // Prepare the Dart file that will talk to us and start the test.
    final File listenerFile = globals.fs.file('${tempDir.path}/listener.dart');
    listenerFile.createSync();
    listenerFile.writeAsStringSync(_generateTestMain(
      testUrl: globals.fs.path.toUri(globals.fs.path.absolute(testPath)),
    ));
    return listenerFile.path;
  }

  String _generateTestMain({
    Uri testUrl,
  }) {
    assert(testUrl.scheme == 'file');
    final File file = globals.fs.file(testUrl);
    final LanguageVersion languageVersion = determineLanguageVersion(
      file,
      _packageConfig[flutterProject?.manifest?.appName],
    );
    return generateTestBootstrap(
      testUrl: testUrl,
      testConfigFile: findTestConfigFile(globals.fs.file(testUrl)),
      host: host,
      updateGoldens: updateGoldens,
<<<<<<< HEAD
      languageVersionHeader: determineLanguageVersion(
        file,
        _packageConfig[flutterProject?.manifest?.appName],
      ),
      flutterTestDep: _packageConfig['flutter_test'] != null,
=======
      languageVersionHeader: '// @dart=${languageVersion.major}.${languageVersion.minor}'
>>>>>>> e1bdf2c0
    );
  }

  File _cachedFontConfig;

  @override
  Future<dynamic> close() async {
    if (compiler != null) {
      await compiler.dispose();
      compiler = null;
    }
    if (fontsDirectory != null) {
      globals.printTrace('Deleting ${fontsDirectory.path}...');
      fontsDirectory.deleteSync(recursive: true);
      fontsDirectory = null;
    }
  }

  /// Returns a Fontconfig config file that limits font fallback to the
  /// artifact cache directory.
  File get _fontConfigFile {
    if (_cachedFontConfig != null) {
      return _cachedFontConfig;
    }

    final StringBuffer sb = StringBuffer();
    sb.writeln('<fontconfig>');
    sb.writeln('  <dir>${globals.cache.getCacheArtifacts().path}</dir>');
    sb.writeln('  <cachedir>/var/cache/fontconfig</cachedir>');
    sb.writeln('</fontconfig>');

    if (fontsDirectory == null) {
      fontsDirectory = globals.fs.systemTempDirectory.createTempSync('flutter_test_fonts.');
      globals.printTrace('Using this directory for fonts configuration: ${fontsDirectory.path}');
    }

    _cachedFontConfig = globals.fs.file('${fontsDirectory.path}/fonts.conf');
    _cachedFontConfig.createSync();
    _cachedFontConfig.writeAsStringSync(sb.toString());
    return _cachedFontConfig;
  }

  Future<Process> _startProcess(
    String executable,
    String testPath, {
    String packages,
    bool enableObservatory = false,
    bool startPaused = false,
    bool disableServiceAuthCodes = false,
    int observatoryPort,
    int serverPort,
  }) {
    assert(executable != null); // Please provide the path to the shell in the SKY_SHELL environment variable.
    assert(!startPaused || enableObservatory);
    final List<String> command = <String>[
      executable,
      if (enableObservatory) ...<String>[
        // Some systems drive the _FlutterPlatform class in an unusual way, where
        // only one test file is processed at a time, and the operating
        // environment hands out specific ports ahead of time in a cooperative
        // manner, where we're only allowed to open ports that were given to us in
        // advance like this. For those esoteric systems, we have this feature
        // whereby you can create _FlutterPlatform with a pair of ports.
        //
        // I mention this only so that you won't be tempted, as I was, to apply
        // the obvious simplification to this code and remove this entire feature.
        if (observatoryPort != null) '--observatory-port=$observatoryPort',
        if (startPaused) '--start-paused',
        if (disableServiceAuthCodes) '--disable-service-auth-codes',
      ]
      else
        '--disable-observatory',
      if (host.type == InternetAddressType.IPv6) '--ipv6',
      if (icudtlPath != null) '--icu-data-file-path=$icudtlPath',
      '--enable-checked-mode',
      '--verify-entry-points',
      '--enable-software-rendering',
      '--skia-deterministic-rendering',
      '--enable-dart-profiling',
      '--non-interactive',
      '--use-test-fonts',
      '--packages=$packages',
      if (nullAssertions)
        '--dart-flags=--null_assertions',
      testPath,
    ];

    globals.printTrace(command.join(' '));
    // If the FLUTTER_TEST environment variable has been set, then pass it on
    // for package:flutter_test to handle the value.
    //
    // If FLUTTER_TEST has not been set, assume from this context that this
    // call was invoked by the command 'flutter test'.
    final String flutterTest = globals.platform.environment.containsKey('FLUTTER_TEST')
        ? globals.platform.environment['FLUTTER_TEST']
        : 'true';
    final Map<String, String> environment = <String, String>{
      'FLUTTER_TEST': flutterTest,
      'FONTCONFIG_FILE': _fontConfigFile.path,
      'SERVER_PORT': serverPort.toString(),
      'APP_NAME': flutterProject?.manifest?.appName ?? '',
      if (buildTestAssets)
        'UNIT_TEST_ASSETS': globals.fs.path.join(flutterProject?.directory?.path ?? '', 'build', 'unit_test_assets'),
    };
    return globals.processManager.start(command, environment: environment);
  }

  void _pipeStandardStreamsToConsole(
    Process process, {
    Future<void> reportObservatoryUri(Uri uri),
  }) {

    const String observatoryString = 'Observatory listening on ';
    for (final Stream<List<int>> stream in <Stream<List<int>>>[
      process.stderr,
      process.stdout,
    ]) {
      stream
          .transform<String>(utf8.decoder)
          .transform<String>(const LineSplitter())
          .listen(
        (String line) async {
          if (line.startsWith("error: Unable to read Dart source 'package:test/")) {
            globals.printTrace('Shell: $line');
            globals.printError('\n\nFailed to load test harness. Are you missing a dependency on flutter_test?\n');
          } else if (line.startsWith(observatoryString)) {
            globals.printTrace('Shell: $line');
            try {
              final Uri uri = Uri.parse(line.substring(observatoryString.length));
              if (reportObservatoryUri != null) {
                await reportObservatoryUri(uri);
              }
            } on Exception catch (error) {
              globals.printError('Could not parse shell observatory port message: $error');
            }
          } else if (line != null) {
            globals.printStatus('Shell: $line');
          }
        },
        onError: (dynamic error) {
          globals. printError('shell console stream for process pid ${process.pid} experienced an unexpected error: $error');
        },
        cancelOnError: true,
      );
    }
  }

  String _getErrorMessage(String what, String testPath, String shellPath) {
    return '$what\nTest: $testPath\nShell: $shellPath\n\n';
  }

  String _getExitCodeMessage(int exitCode, String when) {
    switch (exitCode) {
      case 1:
        return 'Shell subprocess cleanly reported an error $when. Check the logs above for an error message.';
      case 0:
        return 'Shell subprocess ended cleanly $when. Did main() call exit()?';
      case -0x0f: // ProcessSignal.SIGTERM
        return 'Shell subprocess crashed with SIGTERM ($exitCode) $when.';
      case -0x0b: // ProcessSignal.SIGSEGV
        return 'Shell subprocess crashed with segmentation fault $when.';
      case -0x06: // ProcessSignal.SIGABRT
        return 'Shell subprocess crashed with SIGABRT ($exitCode) $when.';
      case -0x02: // ProcessSignal.SIGINT
        return 'Shell subprocess terminated by ^C (SIGINT, $exitCode) $when.';
      default:
        return 'Shell subprocess crashed with unexpected exit code $exitCode $when.';
    }
  }

  @visibleForTesting
  @protected
  Uri getDdsServiceUri() {
    return Uri(
      scheme: 'http',
      host: (host.type == InternetAddressType.IPv6 ?
        InternetAddress.loopbackIPv6 :
        InternetAddress.loopbackIPv4
      ).host,
      port: explicitObservatoryPort ?? 0,
    );
  }
}

// The [_shellProcessClosed] future can't have errors thrown on it because it
// crosses zones (it's fed in a zone created by the test package, but listened
// to by a parent zone, the same zone that calls [close] below).
//
// This is because Dart won't let errors that were fed into a Future in one zone
// propagate to listeners in another zone. (Specifically, the zone in which the
// future was completed with the error, and the zone in which the listener was
// registered, are what matters.)
//
// Because of this, the [_shellProcessClosed] future takes an [_AsyncError]
// object as a result. If it's null, it's as if it had completed correctly; if
// it's non-null, it contains the error and stack trace of the actual error, as
// if it had completed with that error.
class _FlutterPlatformStreamSinkWrapper<S> implements StreamSink<S> {
  _FlutterPlatformStreamSinkWrapper(this._parent, this._shellProcessClosed);

  final StreamSink<S> _parent;
  final Future<_AsyncError> _shellProcessClosed;

  @override
  Future<void> get done => _done.future;
  final Completer<void> _done = Completer<void>();

  @override
  Future<dynamic> close() {
    Future.wait<dynamic>(<Future<dynamic>>[
      _parent.close(),
      _shellProcessClosed,
    ]).then<void>(
      (List<dynamic> futureResults) {
        assert(futureResults.length == 2);
        assert(futureResults.first == null);
        final dynamic lastResult = futureResults.last;
        if (lastResult is _AsyncError) {
          _done.completeError(lastResult.error, lastResult.stack);
        } else {
          assert(lastResult == null);
          _done.complete();
        }
      },
      onError: _done.completeError,
    );
    return done;
  }

  @override
  void add(S event) => _parent.add(event);
  @override
  void addError(dynamic errorEvent, [ StackTrace stackTrace ]) => _parent.addError(errorEvent, stackTrace);
  @override
  Future<dynamic> addStream(Stream<S> stream) => _parent.addStream(stream);
}

@immutable
class _AsyncError {
  const _AsyncError(this.error, this.stack);
  final dynamic error;
  final StackTrace stack;
}<|MERGE_RESOLUTION|>--- conflicted
+++ resolved
@@ -720,15 +720,8 @@
       testConfigFile: findTestConfigFile(globals.fs.file(testUrl)),
       host: host,
       updateGoldens: updateGoldens,
-<<<<<<< HEAD
-      languageVersionHeader: determineLanguageVersion(
-        file,
-        _packageConfig[flutterProject?.manifest?.appName],
-      ),
       flutterTestDep: _packageConfig['flutter_test'] != null,
-=======
       languageVersionHeader: '// @dart=${languageVersion.major}.${languageVersion.minor}'
->>>>>>> e1bdf2c0
     );
   }
 
