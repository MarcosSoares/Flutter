// Copyright 2015 The Chromium Authors. All rights reserved.
// Use of this source code is governed by a BSD-style license that can be
// found in the LICENSE file.

import 'dart:async';
import 'dart:convert';
import 'dart:io' show Platform;
import 'dart:math' show max;

import 'package:meta/meta.dart';
import 'package:stream_channel/stream_channel.dart';

import 'package:test/src/backend/runtime.dart'; // ignore: implementation_imports
import 'package:test/src/backend/suite_platform.dart'; // ignore: implementation_imports
import 'package:test/src/runner/plugin/platform.dart'; // ignore: implementation_imports
import 'package:test/src/runner/plugin/hack_register_platform.dart' as hack; // ignore: implementation_imports

import '../artifacts.dart';
import '../base/common.dart';
import '../base/file_system.dart';
import '../base/io.dart';
import '../base/process_manager.dart';
import '../build_info.dart';
import '../compile.dart';
import '../dart/package_map.dart';
import '../globals.dart';
import 'watcher.dart';

/// The timeout we give the test process to connect to the test harness
/// once the process has entered its main method.
const Duration _kTestStartupTimeout = Duration(minutes: 1);

/// The timeout we give the test process to start executing Dart code. When the
/// CPU is under severe load, this can take a while, but it's not indicative of
/// any problem with Flutter, so we give it a large timeout.
const Duration _kTestProcessTimeout = Duration(minutes: 5);

/// Message logged by the test process to signal that its main method has begun
/// execution.
///
/// The test harness responds by starting the [_kTestStartupTimeout] countdown.
/// The CPU may be throttled, which can cause a long delay in between when the
/// process is spawned and when dart code execution begins; we don't want to
/// hold that against the test.
const String _kStartTimeoutTimerMessage = 'sky_shell test process has entered main method';

/// The name of the test configuration file that will be discovered by the
/// test harness if it exists in the project directory hierarchy.
const String _kTestConfigFileName = 'flutter_test_config.dart';

/// The name of the file that signals the root of the project and that will
/// cause the test harness to stop scanning for configuration files.
const String _kProjectRootSentinel = 'pubspec.yaml';

/// The address at which our WebSocket server resides and at which the sky_shell
/// processes will host the Observatory server.
final Map<InternetAddressType, InternetAddress> _kHosts = <InternetAddressType, InternetAddress>{
  InternetAddressType.IPv4: InternetAddress.loopbackIPv4,
  InternetAddressType.IPv6: InternetAddress.loopbackIPv6,
};

/// Configure the `test` package to work with Flutter.
///
/// On systems where each [_FlutterPlatform] is only used to run one test suite
/// (that is, one Dart file with a `*_test.dart` file name and a single `void
/// main()`), you can set an observatory port explicitly.
void installHook({
  @required String shellPath,
  TestWatcher watcher,
  bool enableObservatory = false,
  bool machine = false,
  bool startPaused = false,
  int port = 0,
  String precompiledDillPath,
  Map<String, String> precompiledDillFiles,
  bool trackWidgetCreation = false,
  bool updateGoldens = false,
  int observatoryPort,
  InternetAddressType serverType = InternetAddressType.IPv4,
  Uri projectRootDirectory,
}) {
  assert(!enableObservatory || (!startPaused && observatoryPort == null));
  hack.registerPlatformPlugin(
    <Runtime>[Runtime.vm],
    () => _FlutterPlatform(
      shellPath: shellPath,
      watcher: watcher,
      machine: machine,
      enableObservatory: enableObservatory,
      startPaused: startPaused,
      explicitObservatoryPort: observatoryPort,
      host: _kHosts[serverType],
      port: port,
      precompiledDillPath: precompiledDillPath,
      precompiledDillFiles: precompiledDillFiles,
      trackWidgetCreation: trackWidgetCreation,
      updateGoldens: updateGoldens,
      projectRootDirectory: projectRootDirectory,
    ),
  );
}

/// Generates the bootstrap entry point script that will be used to launch an
/// individual test file.
///
/// The [testUrl] argument specifies the path to the test file that is being
/// launched.
///
/// The [host] argument specifies the address at which the test harness is
/// running.
///
/// If [testConfigFile] is specified, it must follow the conventions of test
/// configuration files as outlined in the [flutter_test] library. By default,
/// the test file will be launched directly.
///
/// The [updateGoldens] argument will set the [autoUpdateGoldens] global
/// variable in the [flutter_test] package before invoking the test.
String generateTestBootstrap({
  @required Uri testUrl,
  @required InternetAddress host,
  File testConfigFile,
  bool updateGoldens = false,
}) {
  assert(testUrl != null);
  assert(host != null);
  assert(updateGoldens != null);

  final String websocketUrl = host.type == InternetAddressType.IPv4
      ? 'ws://${host.address}'
      : 'ws://[${host.address}]';
  final String encodedWebsocketUrl = Uri.encodeComponent(websocketUrl);

  final StringBuffer buffer = StringBuffer();
  buffer.write('''
import 'dart:convert';
import 'dart:io';  // ignore: dart_io_import

// We import this library first in order to trigger an import error for
// package:test (rather than package:stream_channel) when the developer forgets
// to add a dependency on package:test.
import 'package:test/src/runner/plugin/remote_platform_helpers.dart';

import 'package:flutter_test/flutter_test.dart';
import 'package:stream_channel/stream_channel.dart';
import 'package:test/src/runner/vm/catch_isolate_errors.dart';

import '$testUrl' as test;
'''
  );
  if (testConfigFile != null) {
    buffer.write('''
import '${Uri.file(testConfigFile.path)}' as test_config;
'''
    );
  }
  buffer.write('''

void main() {
  print('$_kStartTimeoutTimerMessage');
  String serverPort = Platform.environment['SERVER_PORT'];
  String server = Uri.decodeComponent('$encodedWebsocketUrl:\$serverPort');
  StreamChannel channel = serializeSuite(() {
    catchIsolateErrors();
    goldenFileComparator = new LocalFileComparator(Uri.parse('$testUrl'));
    autoUpdateGoldenFiles = $updateGoldens;
'''
  );
  if (testConfigFile != null) {
    buffer.write('''
    return () => test_config.main(test.main);
''');
  } else {
    buffer.write('''
    return test.main;
''');
  }
  buffer.write('''
  });
  WebSocket.connect(server).then((WebSocket socket) {
    socket.map((dynamic x) {
      assert(x is String);
      return json.decode(x);
    }).pipe(channel.sink);
    socket.addStream(channel.stream.map(json.encode));
  });
}
'''
  );
  return buffer.toString();
}

enum _InitialResult { crashed, timedOut, connected }
enum _TestResult { crashed, harnessBailed, testBailed }
typedef Future<Null> _Finalizer();

class _CompilationRequest {
  String path;
  Completer<String> result;

  _CompilationRequest(this.path, this.result);
}

// This class is a wrapper around compiler that allows multiple isolates to
// enqueue compilation requests, but ensures only one compilation at a time.
class _Compiler {
  _Compiler(bool trackWidgetCreation, Uri projectRootDirectory) {
    // Compiler maintains and updates single incremental dill file.
    // Incremental compilation requests done for each test copy that file away
    // for independent execution.
    final Directory outputDillDirectory = fs.systemTempDirectory
        .createTempSync('flutter_test_compiler.');

    bool suppressOutput = false;
    void reportCompilerMessage(String message) {
      if (suppressOutput)
        return;

      if (message.startsWith('compiler message: Error: Could not resolve the package \'test\'')) {
        printTrace(message);
        printError('\n\nFailed to load test harness. Are you missing a dependency on flutter_test?\n');
        suppressOutput = true;
        return;
      }

      printError('$message');
    }

    final String testFilePath = fs.path.join(fs.path.fromUri(projectRootDirectory), getBuildDirectory(), 'testfile.dill');

    ResidentCompiler createCompiler() {
      return ResidentCompiler(
        artifacts.getArtifactPath(Artifact.flutterPatchedSdkPath),
        packagesPath: PackageMap.globalPackagesPath,
        trackWidgetCreation: trackWidgetCreation,
        compilerMessageConsumer: reportCompilerMessage,
        initializeFromDill: testFilePath
      );
    }

    printTrace('Listening to compiler controller...');
    compilerController.stream.listen((_CompilationRequest request) async {
      final bool isEmpty = compilationQueue.isEmpty;
      compilationQueue.add(request);
      // Only trigger processing if queue was empty - i.e. no other requests
      // are currently being processed. This effectively enforces "one
      // compilation request at a time".
<<<<<<< HEAD
      ResidentCompiler compiler;
      String outputDill;
      if (idleCompilers.isEmpty && compilers < max(1, Platform.numberOfProcessors - 2) /* concurrency */) {
        // Create compiler
        compiler = new ResidentCompiler(
            artifacts.getArtifactPath(Artifact.flutterPatchedSdkPath),
            packagesPath: PackageMap.globalPackagesPath,
            trackWidgetCreation: trackWidgetCreation);
        compilers++;
        outputDill = outputDillDirectory.childFile('output_$compilers.dill').path;
        printTrace('Compiler will use the following file as its incremental dill file: ${outputDill}');
      } else if (idleCompilers.isEmpty) {
        // The request was added to the queue, but we can't process it now.
        return;
      } else {
        compiler = idleCompilers.removeLast();
      }
      while (compilationQueue.isNotEmpty) {
        final _CompilationRequest request = compilationQueue.first;
        // Only remove now when we finished processing the element
        compilationQueue.removeAt(0);
        printTrace('Compiling ${request.path}');
        final Stopwatch compilerTime = new Stopwatch()..start();
        bool firstCompile = false;
        if (compiler == null) {
          compiler = createCompiler();
          firstCompile = true;
        }
        suppressOutput = false;
        final CompilerOutput compilerOutput = await handleTimeout<CompilerOutput>(
            compiler.recompile(
                request.path,
                <String>[request.path],
                outputPath: outputDill),
            request.path);
        final String outputPath = compilerOutput?.outputFilename;

        // In case compiler didn't produce output or reported compilation
        // errors, pass [null] upwards to the consumer and shutdown the
        // compiler to avoid reusing compiler that might have gotten into
        // a weird state.
        if (outputPath == null || compilerOutput.errorCount > 0) {
          request.result.complete(null);
          await _shutdown(compiler);
        } else {
          final File outputFile = fs.file(outputPath);
          final File kernelReadyToRun = await outputFile.copy('${request.path}.dill');
          final File testCache = fs.file(testFilePath);
          if (firstCompile || !testCache.existsSync() || (testCache.lengthSync() < outputFile.lengthSync())) {
            // The idea is to keep the cache file up-to-date and include as
            // much as possible in an effort to re-use as many packages as
            // possible.
            ensureDirectoryExists(testFilePath);
            await outputFile.copy(testFilePath);
=======
      if (isEmpty) {
        while (compilationQueue.isNotEmpty) {
          final _CompilationRequest request = compilationQueue.first;
          printTrace('Compiling ${request.path}');
          final Stopwatch compilerTime = Stopwatch()..start();
          bool firstCompile = false;
          if (compiler == null) {
            compiler = createCompiler();
            firstCompile = true;
          }
          suppressOutput = false;
          final CompilerOutput compilerOutput = await handleTimeout<CompilerOutput>(
              compiler.recompile(
                  request.path,
                  <String>[request.path],
                  outputPath: outputDill.path),
              request.path);
          final String outputPath = compilerOutput?.outputFilename;

          // In case compiler didn't produce output or reported compilation
          // errors, pass [null] upwards to the consumer and shutdown the
          // compiler to avoid reusing compiler that might have gotten into
          // a weird state.
          if (outputPath == null || compilerOutput.errorCount > 0) {
            request.result.complete(null);
            await _shutdown();
          } else {
            final File outputFile = fs.file(outputPath);
            final File kernelReadyToRun = await outputFile.copy('${request.path}.dill');
            final File testCache = fs.file(testFilePath);
            if (firstCompile || !testCache.existsSync() || (testCache.lengthSync() < outputFile.lengthSync())) {
              // The idea is to keep the cache file up-to-date and include as
              // much as possible in an effort to re-use as many packages as
              // possible.
              ensureDirectoryExists(testFilePath);
              await outputFile.copy(testFilePath);
            }
            request.result.complete(kernelReadyToRun.path);
            compiler.accept();
            compiler.reset();
>>>>>>> 23499f40
          }
          request.result.complete(kernelReadyToRun.path);
          compiler.accept();
          compiler.reset();
        }
        printTrace('Compiling ${request.path} took ${compilerTime.elapsedMilliseconds}ms');
      }

      idleCompilers.add(compiler);
    }, onDone: () {
      printTrace('Deleting ${outputDillDirectory.path}...');
      outputDillDirectory.deleteSync(recursive: true);
    });
  }

  final StreamController<_CompilationRequest> compilerController =
      StreamController<_CompilationRequest>();
  final List<_CompilationRequest> compilationQueue = <_CompilationRequest>[];
  List<ResidentCompiler> idleCompilers = <ResidentCompiler>[];
  int compilers = 0;

  Future<String> compile(String mainDart) {
    final Completer<String> completer = Completer<String>();
    compilerController.add(_CompilationRequest(mainDart, completer));
    return handleTimeout<String>(completer.future, mainDart);
  }

  Future<void> _shutdown(ResidentCompiler compiler) async {
    // Check for null in case this instance is shut down before the
    // lazily-created compiler has been created.
    if (compiler != null) {
      await compiler.shutdown();
      idleCompilers.remove(compiler);
      compilers--;
      compiler = null;
    }
  }

  Future<void> dispose() async {
    for (ResidentCompiler compiler in idleCompilers.toList()) {
      await _shutdown(compiler);
    }
    await compilerController.close();
  }

  static Future<T> handleTimeout<T>(Future<T> value, String path) {
    return value.timeout(const Duration(minutes: 5), onTimeout: () {
      printError('Compilation of $path timed out after 5 minutes.');
      return null;
    });
  }
}

class _FlutterPlatform extends PlatformPlugin {
  _FlutterPlatform({
    @required this.shellPath,
    this.watcher,
    this.enableObservatory,
    this.machine,
    this.startPaused,
    this.explicitObservatoryPort,
    this.host,
    this.port,
    this.precompiledDillPath,
    this.precompiledDillFiles,
    this.trackWidgetCreation,
    this.updateGoldens,
    this.projectRootDirectory,
  }) : assert(shellPath != null);

  final String shellPath;
  final TestWatcher watcher;
  final bool enableObservatory;
  final bool machine;
  final bool startPaused;
  final int explicitObservatoryPort;
  final InternetAddress host;
  final int port;
  final String precompiledDillPath;
  final Map<String, String> precompiledDillFiles;
  final bool trackWidgetCreation;
  final bool updateGoldens;
  final Uri projectRootDirectory;

  Directory fontsDirectory;
  _Compiler compiler;

  // Each time loadChannel() is called, we spin up a local WebSocket server,
  // then spin up the engine in a subprocess. We pass the engine a Dart file
  // that connects to our WebSocket server, then we proxy JSON messages from
  // the test harness to the engine and back again. If at any time the engine
  // crashes, we inject an error into that stream. When the process closes,
  // we clean everything up.

  int _testCount = 0;

  @override
  StreamChannel<dynamic> loadChannel(String testPath, SuitePlatform platform) {
    if (_testCount > 0) {
      // Fail if there will be a port conflict.
      if (explicitObservatoryPort != null)
        throwToolExit('installHook() was called with an observatory port or debugger mode enabled, but then more than one test suite was run.');
      // Fail if we're passing in a precompiled entry-point.
      if (precompiledDillPath != null)
        throwToolExit('installHook() was called with a precompiled test entry-point, but then more than one test suite was run.');
    }
    final int ourTestCount = _testCount;
    _testCount += 1;
    final StreamController<dynamic> localController = StreamController<dynamic>();
    final StreamController<dynamic> remoteController = StreamController<dynamic>();
    final Completer<_AsyncError> testCompleteCompleter = Completer<_AsyncError>();
    final _FlutterPlatformStreamSinkWrapper<dynamic> remoteSink = _FlutterPlatformStreamSinkWrapper<dynamic>(
      remoteController.sink,
      testCompleteCompleter.future,
    );
    final StreamChannel<dynamic> localChannel = StreamChannel<dynamic>.withGuarantees(
      remoteController.stream,
      localController.sink,
    );
    final StreamChannel<dynamic> remoteChannel = StreamChannel<dynamic>.withGuarantees(
      localController.stream,
      remoteSink,
    );
    testCompleteCompleter.complete(_startTest(testPath, localChannel, ourTestCount));
    return remoteChannel;
  }

  Future<_AsyncError> _startTest(
    String testPath,
    StreamChannel<dynamic> controller,
    int ourTestCount,
  ) async {
    printTrace('test $ourTestCount: starting test $testPath');

    _AsyncError outOfBandError; // error that we couldn't send to the harness that we need to send via our future

    final List<_Finalizer> finalizers = <_Finalizer>[]; // Will be run in reverse order.
    bool subprocessActive = false;
    bool controllerSinkClosed = false;
    try {
      // Callback can't throw since it's just setting a variable.
      controller.sink.done.whenComplete(() { controllerSinkClosed = true; }); // ignore: unawaited_futures

      // Prepare our WebSocket server to talk to the engine subproces.
      final HttpServer server = await HttpServer.bind(host, port);
      finalizers.add(() async {
        printTrace('test $ourTestCount: shutting down test harness socket server');
        await server.close(force: true);
      });
      final Completer<WebSocket> webSocket = Completer<WebSocket>();
      server.listen(
        (HttpRequest request) {
          if (!webSocket.isCompleted)
            webSocket.complete(WebSocketTransformer.upgrade(request));
        },
        onError: (dynamic error, dynamic stack) {
          // If you reach here, it's unlikely we're going to be able to really handle this well.
          printTrace('test $ourTestCount: test harness socket server experienced an unexpected error: $error');
          if (!controllerSinkClosed) {
            controller.sink.addError(error, stack);
            controller.sink.close();
          } else {
            printError('unexpected error from test harness socket server: $error');
          }
        },
        cancelOnError: true,
      );

      printTrace('test $ourTestCount: starting shell process');

      // If a kernel file is given, then use that to launch the test.
      // If mapping is provided, look kernel file from mapping.
      // If all fails, create a "listener" dart that invokes actual test.
      String mainDart;
      if (precompiledDillPath != null) {
        mainDart = precompiledDillPath;
      } else if (precompiledDillFiles != null) {
        mainDart = precompiledDillFiles[testPath];
      }
      mainDart ??= _createListenerDart(finalizers, ourTestCount, testPath, server);

      if (precompiledDillPath == null && precompiledDillFiles == null) {
        // Lazily instantiate compiler so it is built only if it is actually used.
        compiler ??= _Compiler(trackWidgetCreation, projectRootDirectory);
        mainDart = await compiler.compile(mainDart);

        if (mainDart == null) {
          controller.sink.addError(_getErrorMessage('Compilation failed', testPath, shellPath));
          return null;
        }
      }

      final Process process = await _startProcess(
        shellPath,
        mainDart,
        packages: PackageMap.globalPackagesPath,
        enableObservatory: enableObservatory,
        startPaused: startPaused,
        bundlePath: _getBundlePath(finalizers, ourTestCount),
        observatoryPort: explicitObservatoryPort,
        serverPort: server.port,
      );
      subprocessActive = true;
      finalizers.add(() async {
        if (subprocessActive) {
          printTrace('test $ourTestCount: ensuring end-of-process for shell');
          process.kill();
          final int exitCode = await process.exitCode;
          subprocessActive = false;
          if (!controllerSinkClosed && exitCode != -15) { // ProcessSignal.SIGTERM
            // We expect SIGTERM (15) because we tried to terminate it.
            // It's negative because signals are returned as negative exit codes.
            final String message = _getErrorMessage(_getExitCodeMessage(exitCode, 'after tests finished'), testPath, shellPath);
            controller.sink.addError(message);
          }
        }
      });

      final Completer<void> timeout = Completer<void>();
      final Completer<void> gotProcessObservatoryUri = Completer<void>();
      if (!enableObservatory)
        gotProcessObservatoryUri.complete();

      // Pipe stdout and stderr from the subprocess to our printStatus console.
      // We also keep track of what observatory port the engine used, if any.
      Uri processObservatoryUri;
      _pipeStandardStreamsToConsole(
        process,
        reportObservatoryUri: (Uri detectedUri) {
          assert(processObservatoryUri == null);
          assert(explicitObservatoryPort == null ||
                 explicitObservatoryPort == detectedUri.port);
          if (startPaused && !machine) {
            printStatus('The test process has been started.');
            printStatus('You can now connect to it using observatory. To connect, load the following Web site in your browser:');
            printStatus('  $detectedUri');
            printStatus('You should first set appropriate breakpoints, then resume the test in the debugger.');
          } else {
            printTrace('test $ourTestCount: using observatory uri $detectedUri from pid ${process.pid}');
          }
          processObservatoryUri = detectedUri;
          gotProcessObservatoryUri.complete();
          watcher?.handleStartedProcess(ProcessEvent(ourTestCount, process, processObservatoryUri));
        },
        startTimeoutTimer: () {
          Future<_InitialResult>.delayed(_kTestStartupTimeout).then((_) => timeout.complete());
        },
      );

      // At this point, three things can happen next:
      // The engine could crash, in which case process.exitCode will complete.
      // The engine could connect to us, in which case webSocket.future will complete.
      // The local test harness could get bored of us.

      printTrace('test $ourTestCount: awaiting initial result for pid ${process.pid}');
      final _InitialResult initialResult = await Future.any(<Future<_InitialResult>>[
        process.exitCode.then<_InitialResult>((int exitCode) => _InitialResult.crashed),
        timeout.future.then<_InitialResult>((void value) => _InitialResult.timedOut),
        Future<_InitialResult>.delayed(_kTestProcessTimeout, () => _InitialResult.timedOut),
        gotProcessObservatoryUri.future.then<_InitialResult>((void value) {
          return webSocket.future.then<_InitialResult>(
            (WebSocket webSocket) => _InitialResult.connected,
          );
        }),
      ]);

      switch (initialResult) {
        case _InitialResult.crashed:
          printTrace('test $ourTestCount: process with pid ${process.pid} crashed before connecting to test harness');
          final int exitCode = await process.exitCode;
          subprocessActive = false;
          final String message = _getErrorMessage(_getExitCodeMessage(exitCode, 'before connecting to test harness'), testPath, shellPath);
          controller.sink.addError(message);
          // Awaited for with 'sink.done' below.
          controller.sink.close(); // ignore: unawaited_futures
          printTrace('test $ourTestCount: waiting for controller sink to close');
          await controller.sink.done;
          await watcher?.handleTestCrashed(ProcessEvent(ourTestCount, process));
          break;
        case _InitialResult.timedOut:
          // Could happen either if the process takes a long time starting
          // (_kTestProcessTimeout), or if once Dart code starts running, it takes a
          // long time to open the WebSocket connection (_kTestStartupTimeout).
          printTrace('test $ourTestCount: timed out waiting for process with pid ${process.pid} to connect to test harness');
          final String message = _getErrorMessage('Test never connected to test harness.', testPath, shellPath);
          controller.sink.addError(message);
          // Awaited for with 'sink.done' below.
          controller.sink.close(); // ignore: unawaited_futures
          printTrace('test $ourTestCount: waiting for controller sink to close');
          await controller.sink.done;
          await watcher?.handleTestTimedOut(ProcessEvent(ourTestCount, process));
          break;
        case _InitialResult.connected:
          printTrace('test $ourTestCount: process with pid ${process.pid} connected to test harness');
          final WebSocket testSocket = await webSocket.future;

          final Completer<void> harnessDone = Completer<void>();
          final StreamSubscription<dynamic> harnessToTest = controller.stream.listen(
            (dynamic event) { testSocket.add(json.encode(event)); },
            onDone: harnessDone.complete,
            onError: (dynamic error, dynamic stack) {
              // If you reach here, it's unlikely we're going to be able to really handle this well.
              printError('test harness controller stream experienced an unexpected error\ntest: $testPath\nerror: $error');
              if (!controllerSinkClosed) {
                controller.sink.addError(error, stack);
                controller.sink.close();
              } else {
                printError('unexpected error from test harness controller stream: $error');
              }
            },
            cancelOnError: true,
          );

          final Completer<void> testDone = Completer<void>();
          final StreamSubscription<dynamic> testToHarness = testSocket.listen(
            (dynamic encodedEvent) {
              assert(encodedEvent is String); // we shouldn't ever get binary messages
              controller.sink.add(json.decode(encodedEvent));
            },
            onDone: testDone.complete,
            onError: (dynamic error, dynamic stack) {
              // If you reach here, it's unlikely we're going to be able to really handle this well.
              printError('test socket stream experienced an unexpected error\ntest: $testPath\nerror: $error');
              if (!controllerSinkClosed) {
                controller.sink.addError(error, stack);
                controller.sink.close();
              } else {
                printError('unexpected error from test socket stream: $error');
              }
            },
            cancelOnError: true,
          );

          printTrace('test $ourTestCount: awaiting test result for pid ${process.pid}');
          final _TestResult testResult = await Future.any(<Future<_TestResult>>[
            process.exitCode.then<_TestResult>((int exitCode) { return _TestResult.crashed; }),
            harnessDone.future.then<_TestResult>((void value) { return _TestResult.harnessBailed; }),
            testDone.future.then<_TestResult>((void value) { return _TestResult.testBailed; }),
          ]);

          await Future.wait(<Future<void>>[
            harnessToTest.cancel(),
            testToHarness.cancel(),
          ]);

          switch (testResult) {
            case _TestResult.crashed:
              printTrace('test $ourTestCount: process with pid ${process.pid} crashed');
              final int exitCode = await process.exitCode;
              subprocessActive = false;
              final String message = _getErrorMessage(_getExitCodeMessage(exitCode, 'before test harness closed its WebSocket'), testPath, shellPath);
              controller.sink.addError(message);
              // Awaited for with 'sink.done' below.
              controller.sink.close(); // ignore: unawaited_futures
              printTrace('test $ourTestCount: waiting for controller sink to close');
              await controller.sink.done;
              break;
            case _TestResult.harnessBailed:
            case _TestResult.testBailed:
              if (testResult == _TestResult.harnessBailed) {
                printTrace('test $ourTestCount: process with pid ${process.pid} no longer needed by test harness');
              } else {
                assert(testResult == _TestResult.testBailed);
                printTrace('test $ourTestCount: process with pid ${process.pid} no longer needs test harness');
              }
              await watcher?.handleFinishedTest(ProcessEvent(ourTestCount, process, processObservatoryUri));
              break;
          }
          break;
      }
    } catch (error, stack) {
      printTrace('test $ourTestCount: error caught during test; ${controllerSinkClosed ? "reporting to console" : "sending to test framework"}');
      if (!controllerSinkClosed) {
        controller.sink.addError(error, stack);
      } else {
        printError('unhandled error during test:\n$testPath\n$error\n$stack');
        outOfBandError ??= _AsyncError(error, stack);
      }
    } finally {
      printTrace('test $ourTestCount: cleaning up...');
      // Finalizers are treated like a stack; run them in reverse order.
      for (_Finalizer finalizer in finalizers.reversed) {
        try {
          await finalizer();
        } catch (error, stack) {
          printTrace('test $ourTestCount: error while cleaning up; ${controllerSinkClosed ? "reporting to console" : "sending to test framework"}');
          if (!controllerSinkClosed) {
            controller.sink.addError(error, stack);
          } else {
            printError('unhandled error during finalization of test:\n$testPath\n$error\n$stack');
            outOfBandError ??= _AsyncError(error, stack);
          }
        }
      }
      if (!controllerSinkClosed) {
        // Waiting below with await.
        controller.sink.close(); // ignore: unawaited_futures
        printTrace('test $ourTestCount: waiting for controller sink to close');
        await controller.sink.done;
      }
    }
    assert(!subprocessActive);
    assert(controllerSinkClosed);
    if (outOfBandError != null) {
      printTrace('test $ourTestCount: finished with out-of-band failure');
    } else {
      printTrace('test $ourTestCount: finished');
    }
    return outOfBandError;
  }

  String _createListenerDart(List<_Finalizer> finalizers, int ourTestCount,
      String testPath, HttpServer server) {
    // Prepare a temporary directory to store the Dart file that will talk to us.
    final Directory tempDir = fs.systemTempDirectory
        .createTempSync('flutter_test_listener.');
    finalizers.add(() async {
      printTrace('test $ourTestCount: deleting temporary directory');
      tempDir.deleteSync(recursive: true);
    });

    // Prepare the Dart file that will talk to us and start the test.
    final File listenerFile = fs.file('${tempDir.path}/listener.dart');
    listenerFile.createSync();
    listenerFile.writeAsStringSync(_generateTestMain(
      testUrl: fs.path.toUri(fs.path.absolute(testPath)),
    ));
    return listenerFile.path;
  }

  String _getBundlePath(List<_Finalizer> finalizers, int ourTestCount) {
    if (precompiledDillPath != null) {
      return artifacts.getArtifactPath(Artifact.flutterPatchedSdkPath);
    }

    // bundlePath needs to point to a folder with `platform.dill` file.
    final Directory tempBundleDirectory = fs.systemTempDirectory
        .createTempSync('flutter_test_bundle.');
    finalizers.add(() async {
      printTrace(
          'test $ourTestCount: deleting temporary bundle directory');
      tempBundleDirectory.deleteSync(recursive: true);
    });

    // copy 'vm_platform_strong.dill' into 'platform_strong.dill'
    final File vmPlatformStrongDill = fs.file(
      artifacts.getArtifactPath(Artifact.platformKernelDill),
    );
    printTrace('Copying platform_strong.dill file from ${vmPlatformStrongDill.path}');
    final File platformDill = vmPlatformStrongDill.copySync(
      tempBundleDirectory
          .childFile('platform_strong.dill')
          .path,
    );
    if (!platformDill.existsSync()) {
      printError('unexpected error copying platform kernel file');
    }

    return tempBundleDirectory.path;
  }

  String _generateTestMain({
    Uri testUrl,
  }) {
    assert(testUrl.scheme == 'file');
    File testConfigFile;
    Directory directory = fs.file(testUrl).parent;
    while (directory.path != directory.parent.path) {
      final File configFile = directory.childFile(_kTestConfigFileName);
      if (configFile.existsSync()) {
        printTrace('Discovered $_kTestConfigFileName in ${directory.path}');
        testConfigFile = configFile;
        break;
      }
      if (directory.childFile(_kProjectRootSentinel).existsSync()) {
        printTrace('Stopping scan for $_kTestConfigFileName; '
                   'found project root at ${directory.path}');
        break;
      }
      directory = directory.parent;
    }
    return generateTestBootstrap(
      testUrl: testUrl,
      testConfigFile: testConfigFile,
      host: host,
      updateGoldens: updateGoldens,
    );
  }

  File _cachedFontConfig;

  @override
  Future<dynamic> close() async {
    if (compiler != null) {
      await compiler.dispose();
      compiler = null;
    }
    if (fontsDirectory != null) {
      printTrace('Deleting ${fontsDirectory.path}...');
      fontsDirectory.deleteSync(recursive: true);
      fontsDirectory = null;
    }
  }

  /// Returns a Fontconfig config file that limits font fallback to the
  /// artifact cache directory.
  File get _fontConfigFile {
    if (_cachedFontConfig != null)
      return _cachedFontConfig;

    final StringBuffer sb = StringBuffer();
    sb.writeln('<fontconfig>');
    sb.writeln('  <dir>${cache.getCacheArtifacts().path}</dir>');
    sb.writeln('  <cachedir>/var/cache/fontconfig</cachedir>');
    sb.writeln('</fontconfig>');

    if (fontsDirectory == null) {
      fontsDirectory = fs.systemTempDirectory.createTempSync('flutter_test_fonts.');
      printTrace('Using this directory for fonts configuration: ${fontsDirectory.path}');
    }

    _cachedFontConfig = fs.file('${fontsDirectory.path}/fonts.conf');
    _cachedFontConfig.createSync();
    _cachedFontConfig.writeAsStringSync(sb.toString());
    return _cachedFontConfig;
  }

  Future<Process> _startProcess(
    String executable,
    String testPath, {
    String packages,
    String bundlePath,
    bool enableObservatory = false,
    bool startPaused = false,
    int observatoryPort,
    int serverPort,
  }) {
    assert(executable != null); // Please provide the path to the shell in the SKY_SHELL environment variable.
    assert(!startPaused || enableObservatory);
    final List<String> command = <String>[executable];
    if (enableObservatory) {
      // Some systems drive the _FlutterPlatform class in an unusual way, where
      // only one test file is processed at a time, and the operating
      // environment hands out specific ports ahead of time in a cooperative
      // manner, where we're only allowed to open ports that were given to us in
      // advance like this. For those esoteric systems, we have this feature
      // whereby you can create _FlutterPlatform with a pair of ports.
      //
      // I mention this only so that you won't be tempted, as I was, to apply
      // the obvious simplification to this code and remove this entire feature.
      if (observatoryPort != null)
        command.add('--observatory-port=$observatoryPort');
      if (startPaused)
        command.add('--start-paused');
    } else {
      command.add('--disable-observatory');
    }
    if (host.type == InternetAddressType.IPv6)
      command.add('--ipv6');
    if (bundlePath != null) {
      command.add('--flutter-assets-dir=$bundlePath');
    }
    command.add('--enable-checked-mode');
    command.addAll(<String>[
      '--enable-software-rendering',
      '--skia-deterministic-rendering',
      '--enable-dart-profiling',
      '--non-interactive',
      '--use-test-fonts',
      '--packages=$packages',
      testPath,
    ]);
    printTrace(command.join(' '));
    final Map<String, String> environment = <String, String>{
      'FLUTTER_TEST': 'true',
      'FONTCONFIG_FILE': _fontConfigFile.path,
      'SERVER_PORT': serverPort.toString(),
    };
    return processManager.start(command, environment: environment);
  }

  void _pipeStandardStreamsToConsole(
    Process process, {
    void startTimeoutTimer(),
    void reportObservatoryUri(Uri uri),
  }) {
    const String observatoryString = 'Observatory listening on ';
    for (Stream<List<int>> stream in
        <Stream<List<int>>>[process.stderr, process.stdout]) {
      stream.transform(utf8.decoder)
        .transform(const LineSplitter())
        .listen(
          (String line) {
            if (line == _kStartTimeoutTimerMessage) {
              if (startTimeoutTimer != null)
                startTimeoutTimer();
            } else if (line.startsWith('error: Unable to read Dart source \'package:test/')) {
              printTrace('Shell: $line');
              printError('\n\nFailed to load test harness. Are you missing a dependency on flutter_test?\n');
            } else if (line.startsWith(observatoryString)) {
              printTrace('Shell: $line');
              try {
                final Uri uri = Uri.parse(line.substring(observatoryString.length));
                if (reportObservatoryUri != null)
                  reportObservatoryUri(uri);
              } catch (error) {
                printError('Could not parse shell observatory port message: $error');
              }
            } else if (line != null) {
              printStatus('Shell: $line');
            }
          },
          onError: (dynamic error) {
            printError('shell console stream for process pid ${process.pid} experienced an unexpected error: $error');
          },
          cancelOnError: true,
        );
    }
  }

  String _getErrorMessage(String what, String testPath, String shellPath) {
    return '$what\nTest: $testPath\nShell: $shellPath\n\n';
  }

  String _getExitCodeMessage(int exitCode, String when) {
    switch (exitCode) {
      case 1:
        return 'Shell subprocess cleanly reported an error $when. Check the logs above for an error message.';
      case 0:
        return 'Shell subprocess ended cleanly $when. Did main() call exit()?';
      case -0x0f: // ProcessSignal.SIGTERM
        return 'Shell subprocess crashed with SIGTERM ($exitCode) $when.';
      case -0x0b: // ProcessSignal.SIGSEGV
        return 'Shell subprocess crashed with segmentation fault $when.';
      case -0x06: // ProcessSignal.SIGABRT
        return 'Shell subprocess crashed with SIGABRT ($exitCode) $when.';
      case -0x02: // ProcessSignal.SIGINT
        return 'Shell subprocess terminated by ^C (SIGINT, $exitCode) $when.';
      default:
        return 'Shell subprocess crashed with unexpected exit code $exitCode $when.';
    }
  }
}

// The [_shellProcessClosed] future can't have errors thrown on it because it
// crosses zones (it's fed in a zone created by the test package, but listened
// to by a parent zone, the same zone that calls [close] below).
//
// This is because Dart won't let errors that were fed into a Future in one zone
// propagate to listeners in another zone. (Specifically, the zone in which the
// future was completed with the error, and the zone in which the listener was
// registered, are what matters.)
//
// Because of this, the [_shellProcessClosed] future takes an [_AsyncError]
// object as a result. If it's null, it's as if it had completed correctly; if
// it's non-null, it contains the error and stack trace of the actual error, as
// if it had completed with that error.
class _FlutterPlatformStreamSinkWrapper<S> implements StreamSink<S> {
  _FlutterPlatformStreamSinkWrapper(this._parent, this._shellProcessClosed);

  final StreamSink<S> _parent;
  final Future<_AsyncError> _shellProcessClosed;

  @override
  Future<void> get done => _done.future;
  final Completer<void> _done = Completer<void>();

  @override
  Future<dynamic> close() {
    Future.wait<dynamic>(<Future<dynamic>>[
      _parent.close(),
      _shellProcessClosed,
    ]).then<void>(
      (List<dynamic> futureResults) {
        assert(futureResults.length == 2);
        assert(futureResults.first == null);
        if (futureResults.last is _AsyncError) {
          _done.completeError(futureResults.last.error, futureResults.last.stack);
        } else {
          assert(futureResults.last == null);
          _done.complete();
        }
      },
      onError: _done.completeError,
    );
    return done;
  }

  @override
  void add(S event) => _parent.add(event);
  @override
  void addError(dynamic errorEvent, [ StackTrace stackTrace ]) => _parent.addError(errorEvent, stackTrace);
  @override
  Future<dynamic> addStream(Stream<S> stream) => _parent.addStream(stream);
}

@immutable
class _AsyncError {
  const _AsyncError(this.error, this.stack);
  final dynamic error;
  final StackTrace stack;
}<|MERGE_RESOLUTION|>--- conflicted
+++ resolved
@@ -244,7 +244,6 @@
       // Only trigger processing if queue was empty - i.e. no other requests
       // are currently being processed. This effectively enforces "one
       // compilation request at a time".
-<<<<<<< HEAD
       ResidentCompiler compiler;
       String outputDill;
       if (idleCompilers.isEmpty && compilers < max(1, Platform.numberOfProcessors - 2) /* concurrency */) {
@@ -299,48 +298,6 @@
             // possible.
             ensureDirectoryExists(testFilePath);
             await outputFile.copy(testFilePath);
-=======
-      if (isEmpty) {
-        while (compilationQueue.isNotEmpty) {
-          final _CompilationRequest request = compilationQueue.first;
-          printTrace('Compiling ${request.path}');
-          final Stopwatch compilerTime = Stopwatch()..start();
-          bool firstCompile = false;
-          if (compiler == null) {
-            compiler = createCompiler();
-            firstCompile = true;
-          }
-          suppressOutput = false;
-          final CompilerOutput compilerOutput = await handleTimeout<CompilerOutput>(
-              compiler.recompile(
-                  request.path,
-                  <String>[request.path],
-                  outputPath: outputDill.path),
-              request.path);
-          final String outputPath = compilerOutput?.outputFilename;
-
-          // In case compiler didn't produce output or reported compilation
-          // errors, pass [null] upwards to the consumer and shutdown the
-          // compiler to avoid reusing compiler that might have gotten into
-          // a weird state.
-          if (outputPath == null || compilerOutput.errorCount > 0) {
-            request.result.complete(null);
-            await _shutdown();
-          } else {
-            final File outputFile = fs.file(outputPath);
-            final File kernelReadyToRun = await outputFile.copy('${request.path}.dill');
-            final File testCache = fs.file(testFilePath);
-            if (firstCompile || !testCache.existsSync() || (testCache.lengthSync() < outputFile.lengthSync())) {
-              // The idea is to keep the cache file up-to-date and include as
-              // much as possible in an effort to re-use as many packages as
-              // possible.
-              ensureDirectoryExists(testFilePath);
-              await outputFile.copy(testFilePath);
-            }
-            request.result.complete(kernelReadyToRun.path);
-            compiler.accept();
-            compiler.reset();
->>>>>>> 23499f40
           }
           request.result.complete(kernelReadyToRun.path);
           compiler.accept();
