--- conflicted
+++ resolved
@@ -21,20 +21,13 @@
 import '../base/io.dart';
 import '../base/platform.dart';
 import '../base/process_manager.dart';
-<<<<<<< HEAD
-=======
 import '../compile.dart';
->>>>>>> 86dacb20
 import '../convert.dart';
 import '../dart/package_map.dart';
 import '../globals.dart';
 import '../project.dart';
 import '../vmservice.dart';
-<<<<<<< HEAD
-import 'bootstrap.dart';
-=======
 import 'test_compiler.dart';
->>>>>>> 86dacb20
 import 'watcher.dart';
 
 /// The timeout we give the test process to connect to the test harness
@@ -51,6 +44,23 @@
 ///
 /// See comment under [_kTestStartupTimeout] regarding timeouts.
 const Duration _kTestProcessTimeout = Duration(minutes: 5);
+
+/// Message logged by the test process to signal that its main method has begun
+/// execution.
+///
+/// The test harness responds by starting the [_kTestStartupTimeout] countdown.
+/// The CPU may be throttled, which can cause a long delay in between when the
+/// process is spawned and when dart code execution begins; we don't want to
+/// hold that against the test.
+const String _kStartTimeoutTimerMessage = 'sky_shell test process has entered main method';
+
+/// The name of the test configuration file that will be discovered by the
+/// test harness if it exists in the project directory hierarchy.
+const String _kTestConfigFileName = 'flutter_test_config.dart';
+
+/// The name of the file that signals the root of the project and that will
+/// cause the test harness to stop scanning for configuration files.
+const String _kProjectRootSentinel = 'pubspec.yaml';
 
 /// The address at which our WebSocket server resides and at which the sky_shell
 /// processes will host the Observatory server.
@@ -74,36 +84,14 @@
   bool startPaused = false,
   bool disableServiceAuthCodes = false,
   int port = 0,
-  @required Map<String, String> precompiledDillFiles,
+  String precompiledDillPath,
+  Map<String, String> precompiledDillFiles,
   bool trackWidgetCreation = false,
   bool updateGoldens = false,
   bool buildTestAssets = false,
   int observatoryPort,
   InternetAddressType serverType = InternetAddressType.IPv4,
   Uri projectRootDirectory,
-<<<<<<< HEAD
-  Map<String, List<Finalizer>> fileFinalizers = const <String, List<Finalizer>>{},
-}) {
-  assert(enableObservatory || (!startPaused && observatoryPort == null));
-  assert(precompiledDillFiles != null && precompiledDillFiles.isNotEmpty);
-  hack.registerPlatformPlugin(
-    <Runtime>[Runtime.vm],
-    () => _FlutterPlatform(
-      shellPath: shellPath,
-      watcher: watcher,
-      machine: machine,
-      enableObservatory: enableObservatory,
-      startPaused: startPaused,
-      explicitObservatoryPort: observatoryPort,
-      host: kHosts[serverType],
-      port: port,
-      precompiledDillFiles: precompiledDillFiles,
-      trackWidgetCreation: trackWidgetCreation,
-      updateGoldens: updateGoldens,
-      projectRootDirectory: projectRootDirectory,
-      fileFinalizers: fileFinalizers,
-    ),
-=======
   FlutterProject flutterProject,
   String icudtlPath,
   PlatformPluginRegistration platformPluginRegistration
@@ -127,7 +115,7 @@
     startPaused: startPaused,
     disableServiceAuthCodes: disableServiceAuthCodes,
     explicitObservatoryPort: observatoryPort,
-    host: _kHosts[serverType],
+    host: kHosts[serverType],
     port: port,
     precompiledDillPath: precompiledDillPath,
     precompiledDillFiles: precompiledDillFiles,
@@ -137,19 +125,11 @@
     projectRootDirectory: projectRootDirectory,
     flutterProject: flutterProject,
     icudtlPath: icudtlPath,
->>>>>>> 86dacb20
   );
   platformPluginRegistration(platform);
   return platform;
 }
 
-<<<<<<< HEAD
-enum _InitialResult { crashed, timedOut, connected }
-enum _TestResult { crashed, harnessBailed, testBailed }
-
-class _FlutterPlatform extends PlatformPlugin {
-  _FlutterPlatform({
-=======
 /// Generates the bootstrap entry point script that will be used to launch an
 /// individual test file.
 ///
@@ -186,12 +166,10 @@
 import 'dart:convert';  // ignore: dart_convert_import
 import 'dart:io';  // ignore: dart_io_import
 import 'dart:isolate';
-
 import 'package:flutter_test/flutter_test.dart';
 import 'package:test_api/src/remote_listener.dart';
 import 'package:stream_channel/stream_channel.dart';
 import 'package:stack_trace/stack_trace.dart';
-
 import '$testUrl' as test;
 ''');
   if (testConfigFile != null) {
@@ -200,14 +178,12 @@
 ''');
   }
   buffer.write('''
-
 /// Returns a serialized test suite.
 StreamChannel<dynamic> serializeSuite(Function getMain(),
     {bool hidePrints = true, Future<dynamic> beforeLoad()}) {
   return RemoteListener.start(getMain,
       hidePrints: hidePrints, beforeLoad: beforeLoad);
 }
-
 /// Capture any top-level errors (mostly lazy syntax errors, since other are
 /// caught below) and report them to the parent isolate.
 void catchIsolateErrors() {
@@ -224,8 +200,6 @@
     Zone.current.handleUncaughtError(error, stackTrace);
   });
 }
-
-
 void main() {
   print('$_kStartTimeoutTimerMessage');
   String serverPort = Platform.environment['SERVER_PORT'];
@@ -267,7 +241,6 @@
 /// The flutter test platform used to integrate with package:test.
 class FlutterPlatform extends PlatformPlugin {
   FlutterPlatform({
->>>>>>> 86dacb20
     @required this.shellPath,
     this.watcher,
     this.enableObservatory,
@@ -277,17 +250,14 @@
     this.explicitObservatoryPort,
     this.host,
     this.port,
+    this.precompiledDillPath,
     this.precompiledDillFiles,
     this.trackWidgetCreation,
     this.updateGoldens,
     this.buildTestAssets,
     this.projectRootDirectory,
-<<<<<<< HEAD
-    this.fileFinalizers,
-=======
     this.flutterProject,
     this.icudtlPath,
->>>>>>> 86dacb20
   }) : assert(shellPath != null);
 
   final String shellPath;
@@ -299,16 +269,12 @@
   final int explicitObservatoryPort;
   final InternetAddress host;
   final int port;
+  final String precompiledDillPath;
   final Map<String, String> precompiledDillFiles;
   final bool trackWidgetCreation;
   final bool updateGoldens;
   final bool buildTestAssets;
   final Uri projectRootDirectory;
-<<<<<<< HEAD
-  final Map<String, List<Finalizer>> fileFinalizers;
-
-  Directory fontsDirectory;
-=======
   final FlutterProject flutterProject;
   final String icudtlPath;
 
@@ -319,7 +285,6 @@
   /// To speed up compilation, each compile is intialized from an existing
   /// dill file from previous runs, if possible.
   TestCompiler compiler;
->>>>>>> 86dacb20
 
   // Each time loadChannel() is called, we spin up a local WebSocket server,
   // then spin up the engine in a subprocess. We pass the engine a Dart file
@@ -366,14 +331,11 @@
       // Fail if there will be a port conflict.
       if (explicitObservatoryPort != null) {
         throwToolExit('installHook() was called with an observatory port or debugger mode enabled, but then more than one test suite was run.');
-<<<<<<< HEAD
-=======
       }
       // Fail if we're passing in a precompiled entry-point.
       if (precompiledDillPath != null) {
         throwToolExit('installHook() was called with a precompiled test entry-point, but then more than one test suite was run.');
       }
->>>>>>> 86dacb20
     }
     final int ourTestCount = _testCount;
     _testCount += 1;
@@ -396,8 +358,6 @@
     return remoteChannel;
   }
 
-<<<<<<< HEAD
-=======
   Future<String> _compileExpressionService(
     String isolateId,
     String expression,
@@ -426,7 +386,6 @@
   @visibleForTesting
   Future<HttpServer> bind(InternetAddress host, int port) => HttpServer.bind(host, port);
 
->>>>>>> 86dacb20
   Future<_AsyncError> _startTest(
     String testPath,
     StreamChannel<dynamic> controller,
@@ -436,12 +395,7 @@
 
     _AsyncError outOfBandError; // error that we couldn't send to the harness that we need to send via our future
 
-<<<<<<< HEAD
-    final List<Finalizer> finalizers = <Finalizer>[];
-    finalizers.addAll(fileFinalizers[testPath]); // Will be run in reverse order.
-=======
     final List<Finalizer> finalizers = <Finalizer>[]; // Will be run in reverse order.
->>>>>>> 86dacb20
     bool subprocessActive = false;
     bool controllerSinkClosed = false;
     try {
@@ -479,9 +433,6 @@
       // If a kernel file is given, then use that to launch the test.
       // If mapping is provided, look kernel file from mapping.
       // If all fails, create a "listener" dart that invokes actual test.
-<<<<<<< HEAD
-      final String mainDart = precompiledDillFiles[testPath];
-=======
       String mainDart;
       if (precompiledDillPath != null) {
         mainDart = precompiledDillPath;
@@ -500,7 +451,6 @@
           return null;
         }
       }
->>>>>>> 86dacb20
 
       final Process process = await _startProcess(
         shellPath,
@@ -558,7 +508,8 @@
           processObservatoryUri = detectedUri;
           {
             printTrace('Connecting to service protocol: $processObservatoryUri');
-            final Future<VMService> localVmService = VMService.connect(processObservatoryUri);
+            final Future<VMService> localVmService = VMService.connect(processObservatoryUri,
+              compileExpression: _compileExpressionService);
             localVmService.then((VMService vmservice) {
               printTrace('Successfully connected to service protocol: $processObservatoryUri');
             });
@@ -754,8 +705,6 @@
     return outOfBandError;
   }
 
-<<<<<<< HEAD
-=======
   String _createListenerDart(
     List<Finalizer> finalizers,
     int ourTestCount,
@@ -806,11 +755,14 @@
     );
   }
 
->>>>>>> 86dacb20
   File _cachedFontConfig;
 
   @override
   Future<dynamic> close() async {
+    if (compiler != null) {
+      await compiler.dispose();
+      compiler = null;
+    }
     if (fontsDirectory != null) {
       printTrace('Deleting ${fontsDirectory.path}...');
       fontsDirectory.deleteSync(recursive: true);
@@ -932,7 +884,7 @@
           .transform<String>(const LineSplitter())
           .listen(
         (String line) {
-          if (line == kStartTimeoutTimerMessage) {
+          if (line == _kStartTimeoutTimerMessage) {
             if (startTimeoutTimer != null) {
               startTimeoutTimer();
             }
