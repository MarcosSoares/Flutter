// Copyright 2015 The Chromium Authors. All rights reserved.
// Use of this source code is governed by a BSD-style license that can be
// found in the LICENSE file.

import 'dart:async';

import 'package:args/args.dart';
import 'package:args/command_runner.dart';
import 'package:meta/meta.dart';
import 'package:quiver/strings.dart';

import '../application_package.dart';
import '../base/common.dart';
import '../base/context.dart';
import '../base/file_system.dart';
import '../base/time.dart';
import '../base/user_messages.dart';
import '../base/utils.dart';
import '../build_info.dart';
import '../bundle.dart' as bundle;
import '../dart/package_map.dart';
import '../dart/pub.dart';
import '../device.dart';
import '../doctor.dart';
import '../globals.dart';
import '../project.dart';
import '../usage.dart';
import 'flutter_command_runner.dart';

enum ExitStatus {
  success,
  warning,
  fail,
}

/// [FlutterCommand]s' subclasses' [FlutterCommand.runCommand] can optionally
/// provide a [FlutterCommandResult] to furnish additional information for
/// analytics.
class FlutterCommandResult {
  const FlutterCommandResult(
    this.exitStatus, {
    this.timingLabelParts,
    this.endTimeOverride,
  });

  final ExitStatus exitStatus;

  /// Optional data that can be appended to the timing event.
  /// https://developers.google.com/analytics/devguides/collection/analyticsjs/field-reference#timingLabel
  /// Do not add PII.
  final List<String> timingLabelParts;

  /// Optional epoch time when the command's non-interactive wait time is
  /// complete during the command's execution. Use to measure user perceivable
  /// latency without measuring user interaction time.
  ///
  /// [FlutterCommand] will automatically measure and report the command's
  /// complete time if not overridden.
  final DateTime endTimeOverride;
}

/// Common flutter command line options.
class FlutterOptions {
  static const String kExtraFrontEndOptions = 'extra-front-end-options';
  static const String kExtraGenSnapshotOptions = 'extra-gen-snapshot-options';
  static const String kFileSystemRoot = 'filesystem-root';
  static const String kFileSystemScheme = 'filesystem-scheme';
}

abstract class FlutterCommand extends Command<void> {
  /// The currently executing command (or sub-command).
  ///
  /// Will be `null` until the top-most command has begun execution.
  static FlutterCommand get current => context[FlutterCommand];

  /// The option name for a custom observatory port.
  static const String observatoryPortOption = 'observatory-port';

  /// The flag name for whether or not to use ipv6.
  static const String ipv6Flag = 'ipv6';

  @override
  ArgParser get argParser => _argParser;
  final ArgParser _argParser = ArgParser(allowTrailingOptions: false);

  @override
  FlutterCommandRunner get runner => super.runner;

  bool _requiresPubspecYaml = false;

  /// Whether this command uses the 'target' option.
  bool _usesTargetOption = false;

  bool _usesPubOption = false;

  bool _usesPortOption = false;

  bool _usesIpv6Flag = false;

  bool get shouldRunPub => _usesPubOption && argResults['pub'];

  bool get shouldUpdateCache => true;

  BuildMode _defaultBuildMode;

  void requiresPubspecYaml() {
    _requiresPubspecYaml = true;
  }

  void usesTargetOption() {
    argParser.addOption('target',
      abbr: 't',
      defaultsTo: bundle.defaultMainPath,
      help: 'The main entry-point file of the application, as run on the device.\n'
            'If the --target option is omitted, but a file name is provided on '
            'the command line, then that is used instead.',
      valueHelp: 'path');
    _usesTargetOption = true;
  }

  String get targetFile {
    if (argResults.wasParsed('target'))
      return argResults['target'];
    else if (argResults.rest.isNotEmpty)
      return argResults.rest.first;
    else
      return bundle.defaultMainPath;
  }

  void usesPubOption() {
    argParser.addFlag('pub',
      defaultsTo: true,
      help: 'Whether to run "flutter packages get" before executing this command.');
    _usesPubOption = true;
  }

  /// Adds flags for using a specific filesystem root and scheme.
  ///
  /// [hide] indicates whether or not to hide these options when the user asks
  /// for help.
  void usesFilesystemOptions({@required bool hide}) {
    argParser
      ..addOption('output-dill',
        hide: hide,
        help: 'Specify the path to frontend server output kernel file.',
      )
      ..addMultiOption(FlutterOptions.kFileSystemRoot,
        hide: hide,
        help: 'Specify the path, that is used as root in a virtual file system\n'
            'for compilation. Input file name should be specified as Uri in\n'
            'filesystem-scheme scheme. Use only in Dart 2 mode.\n'
            'Requires --output-dill option to be explicitly specified.\n',
      )
      ..addOption(FlutterOptions.kFileSystemScheme,
        defaultsTo: 'org-dartlang-root',
        hide: hide,
        help: 'Specify the scheme that is used for virtual file system used in\n'
            'compilation. See more details on filesystem-root option.\n',
      );
  }

  /// Adds options for connecting to the Dart VM observatory port.
  void usesPortOptions() {
    argParser.addOption(observatoryPortOption,
        help: 'Listen to the given port for an observatory debugger connection.\n'
              'Specifying port 0 (the default) will find a random free port.'
    );
    _usesPortOption = true;
  }

  /// Gets the observatory port provided to in the 'observatory-port' option.
  ///
  /// If no port is set, returns null.
  int get observatoryPort {
    if (!_usesPortOption || argResults['observatory-port'] == null) {
      return null;
    }
    try {
      return int.parse(argResults['observatory-port']);
    } catch (error) {
      throwToolExit('Invalid port for `--observatory-port`: $error');
    }
    return null;
  }

  void usesIpv6Flag() {
    argParser.addFlag(ipv6Flag,
      hide: true,
      negatable: false,
      help: 'Binds to IPv6 localhost instead of IPv4 when the flutter tool '
            'forwards the host port to a device port. Not used when the '
            '--debug-port flag is not set.',
    );
    _usesIpv6Flag = true;
  }

  bool get ipv6 => _usesIpv6Flag ? argResults['ipv6'] : null;

  void usesBuildNumberOption() {
    argParser.addOption('build-number',
        help: 'An integer used as an internal version number.\n'
              'Each build must have a unique number to differentiate it from previous builds.\n'
              'It is used to determine whether one build is more recent than another, with higher numbers indicating more recent build.\n'
              'On Android it is used as \'versionCode\'.\n'
              'On Xcode builds it is used as \'CFBundleVersion\'',
        valueHelp: 'int');
  }

  void usesBuildNameOption() {
    argParser.addOption('build-name',
        help: 'A "x.y.z" string used as the version number shown to users.\n'
              'For each new version of your app, you will provide a version number to differentiate it from previous versions.\n'
              'On Android it is used as \'versionName\'.\n'
              'On Xcode builds it is used as \'CFBundleShortVersionString\'',
        valueHelp: 'x.y.z');
  }

  void usesIsolateFilterOption({@required bool hide}) {
    argParser.addOption('isolate-filter',
      defaultsTo: null,
      hide: hide,
      help: 'Restricts commands to a subset of the available isolates (running instances of Flutter).\n'
            'Normally there\'s only one, but when adding Flutter to a pre-existing app it\'s possible to create multiple.');
  }

  void addBuildModeFlags({bool defaultToRelease = true, bool verboseHelp = false}) {
    defaultBuildMode = defaultToRelease ? BuildMode.release : BuildMode.debug;

    argParser.addFlag('debug',
      negatable: false,
      help: 'Build a debug version of your app${defaultToRelease ? '' : ' (default mode)'}.');
    argParser.addFlag('profile',
      negatable: false,
      help: 'Build a version of your app specialized for performance profiling.');
    argParser.addFlag('release',
      negatable: false,
      help: 'Build a release version of your app${defaultToRelease ? ' (default mode)' : ''}.');
    argParser.addFlag('dynamic',
      hide: !verboseHelp,
      negatable: false,
      help: 'Enable dynamic code. This flag is intended for use with\n'
            '--release or --profile; --debug always has this enabled.');
  }

  void addDynamicModeFlags({bool verboseHelp = false}) {
    argParser.addOption('compilation-trace-file',
        defaultsTo: 'compilation.txt',
        hide: !verboseHelp,
        help: 'Filename of Dart compilation trace file. This file will be produced\n'
              'by \'flutter run --dynamic --profile --train\' and consumed by subsequent\n'
              '--dynamic builds such as \'flutter build apk --dynamic\' to precompile\n'
              'some code by the offline compiler.'
    );
    argParser.addFlag('patch',
        hide: !verboseHelp,
        negatable: false,
        help: 'Generate dynamic patch for current changes from baseline.\n'
              'Dynamic patch is generated relative to baseline package.\n'
              'This flag is only allowed when using --dynamic.\n'
    );
  }

  void addDynamicPatchingFlags({bool verboseHelp = false}) {
    argParser.addOption('patch-number',
        defaultsTo: '1',
        hide: !verboseHelp,
        help: 'An integer used as an internal version number for dynamic patch.\n'
              'Each update should have a unique number to differentiate from previous '
              'patches for same \'versionCode\' on Android or \'CFBundleVersion\' on iOS.\n'
              'This flag is only used when --dynamic --patch is specified.\n'
    );
    argParser.addOption('patch-dir',
        defaultsTo: 'public',
        hide: !verboseHelp,
        help: 'The directory where to store generated dynamic patches.\n'
              'This directory can be deployed to a CDN such as Firebase Hosting.\n'
              'It is recommended to store this directory in version control.\n'
              'This flag is only used when --dynamic --patch is specified.\n'
    );
    argParser.addFlag('baseline',
        hide: !verboseHelp,
        negatable: false,
        help: 'Save built package as baseline for future dynamic patching.\n'
            'Built package, such as APK file on Android, is saved and '
            'can be used to generate dynamic patches in later builds.\n'
            'This flag is only allowed when using --dynamic.\n'
    );

    addDynamicBaselineFlags(verboseHelp: verboseHelp);
  }

  void addDynamicBaselineFlags({bool verboseHelp = false}) {
    argParser.addOption('baseline-dir',
        defaultsTo: '.baseline',
        hide: !verboseHelp,
        help: 'The directory where to store and find generated baseline packages.\n'
              'It is recommended to store this directory in version control.\n'
              'This flag is only used when --dynamic --baseline is specified.\n'
    );
  }

  void usesFuchsiaOptions({bool hide = false}) {
    argParser.addOption(
      'target-model',
      help: 'Target model that determines what core libraries are available',
      defaultsTo: 'flutter',
      hide: hide,
      allowed: const <String>['flutter', 'flutter_runner'],
    );
    argParser.addOption(
      'module',
      abbr: 'm',
      hide: hide,
      help: 'The name of the module (required if attaching to a fuchsia device)',
      valueHelp: 'module-name',
    );
  }

  set defaultBuildMode(BuildMode value) {
    _defaultBuildMode = value;
  }

  BuildMode getBuildMode() {
    final List<bool> modeFlags = <bool>[argResults['debug'], argResults['profile'], argResults['release']];
    if (modeFlags.where((bool flag) => flag).length > 1)
      throw UsageException('Only one of --debug, --profile, or --release can be specified.', null);
    final bool dynamicFlag = argParser.options.containsKey('dynamic')
        ? argResults['dynamic']
        : false;
    if (argResults['debug'])
      return BuildMode.debug;
    if (argResults['profile'])
      return dynamicFlag ? BuildMode.dynamicProfile : BuildMode.profile;
    if (argResults['release'])
      return dynamicFlag ? BuildMode.dynamicRelease : BuildMode.release;
    return _defaultBuildMode;
  }

  void usesFlavorOption() {
    argParser.addOption(
      'flavor',
      help: 'Build a custom app flavor as defined by platform-specific build setup.\n'
        'Supports the use of product flavors in Android Gradle scripts.\n'
        'Supports the use of custom Xcode schemes.'
    );
  }

  BuildInfo getBuildInfo() {
    TargetPlatform targetPlatform;
    if (argParser.options.containsKey('target-platform') &&
        argResults['target-platform'] != 'default') {
      targetPlatform = getTargetPlatformForName(argResults['target-platform']);
    }

    final bool trackWidgetCreation = argParser.options.containsKey('track-widget-creation')
        ? argResults['track-widget-creation']
        : false;

    int buildNumber;
    try {
      buildNumber = argParser.options.containsKey('build-number') && argResults['build-number'] != null
          ? int.parse(argResults['build-number'])
          : null;
    } catch (e) {
      throw UsageException(
          '--build-number (${argResults['build-number']}) must be an int.', null);
    }

    int patchNumber;
    try {
      patchNumber = argParser.options.containsKey('patch-number') && argResults['patch-number'] != null
          ? int.parse(argResults['patch-number'])
          : null;
    } catch (e) {
      throw UsageException(
          '--patch-number (${argResults['patch-number']}) must be an int.', null);
    }

    return BuildInfo(getBuildMode(),
      argParser.options.containsKey('flavor')
        ? argResults['flavor']
        : null,
      trackWidgetCreation: trackWidgetCreation,
      compilationTraceFilePath: argParser.options.containsKey('compilation-trace-file')
          ? argResults['compilation-trace-file']
          : null,
      createBaseline: argParser.options.containsKey('baseline')
          ? argResults['baseline']
          : false,
      createPatch: argParser.options.containsKey('patch')
          ? argResults['patch']
          : false,
      patchNumber: patchNumber,
      patchDir: argParser.options.containsKey('patch-dir')
          ? argResults['patch-dir']
          : null,
      baselineDir: argParser.options.containsKey('baseline-dir')
          ? argResults['baseline-dir']
          : null,
      extraFrontEndOptions: argParser.options.containsKey(FlutterOptions.kExtraFrontEndOptions)
          ? argResults[FlutterOptions.kExtraFrontEndOptions]
          : null,
      extraGenSnapshotOptions: argParser.options.containsKey(FlutterOptions.kExtraGenSnapshotOptions)
          ? argResults[FlutterOptions.kExtraGenSnapshotOptions]
          : null,
      buildSharedLibrary: argParser.options.containsKey('build-shared-library')
        ? argResults['build-shared-library']
        : false,
      targetPlatform: targetPlatform,
      fileSystemRoots: argParser.options.containsKey(FlutterOptions.kFileSystemRoot)
          ? argResults[FlutterOptions.kFileSystemRoot] : null,
      fileSystemScheme: argParser.options.containsKey(FlutterOptions.kFileSystemScheme)
          ? argResults[FlutterOptions.kFileSystemScheme] : null,
      buildNumber: buildNumber,
      buildName: argParser.options.containsKey('build-name')
          ? argResults['build-name']
          : null,
    );
  }

  void setupApplicationPackages() {
    applicationPackages ??= ApplicationPackageStore();
  }

  /// The path to send to Google Analytics. Return null here to disable
  /// tracking of the command.
  Future<String> get usagePath async {
    if (parent is FlutterCommand) {
      final FlutterCommand commandParent = parent;
      final String path = await commandParent.usagePath;
      // Don't report for parents that return null for usagePath.
      return path == null ? null : '$path/$name';
    } else {
      return name;
    }
  }

  /// Additional usage values to be sent with the usage ping.
  Future<Map<String, String>> get usageValues async => const <String, String>{};

  /// Runs this command.
  ///
  /// Rather than overriding this method, subclasses should override
  /// [verifyThenRunCommand] to perform any verification
  /// and [runCommand] to execute the command
  /// so that this method can record and report the overall time to analytics.
  @override
  Future<void> run() {
    final DateTime startTime = systemClock.now();

    return context.run<void>(
      name: 'command',
      overrides: <Type, Generator>{FlutterCommand: () => this},
      body: () async {
        if (flutterUsage.isFirstRun)
          flutterUsage.printWelcome();

        FlutterCommandResult commandResult;
        try {
          commandResult = await verifyThenRunCommand();
        } on ToolExit {
          commandResult = const FlutterCommandResult(ExitStatus.fail);
          rethrow;
        } finally {
          final DateTime endTime = systemClock.now();
          printTrace(userMessages.flutterElapsedTime(name, getElapsedAsMilliseconds(endTime.difference(startTime))));
          // This is checking the result of the call to 'usagePath'
          // (a Future<String>), and not the result of evaluating the Future.
          if (usagePath != null) {
            final List<String> labels = <String>[];
            if (commandResult?.exitStatus != null)
              labels.add(getEnumName(commandResult.exitStatus));
            if (commandResult?.timingLabelParts?.isNotEmpty ?? false)
              labels.addAll(commandResult.timingLabelParts);

            final String label = labels
                .where((String label) => !isBlank(label))
                .join('-');
            flutterUsage.sendTiming(
              'flutter',
              name,
              // If the command provides its own end time, use it. Otherwise report
              // the duration of the entire execution.
              (commandResult?.endTimeOverride ?? endTime).difference(startTime),
              // Report in the form of `success-[parameter1-parameter2]`, all of which
              // can be null if the command doesn't provide a FlutterCommandResult.
              label: label == '' ? null : label,
            );
          }
        }
      },
    );
  }

  /// Perform validation then call [runCommand] to execute the command.
  /// Return a [Future] that completes with an exit code
  /// indicating whether execution was successful.
  ///
  /// Subclasses should override this method to perform verification
  /// then call this method to execute the command
  /// rather than calling [runCommand] directly.
  @mustCallSuper
  Future<FlutterCommandResult> verifyThenRunCommand() async {
    await validateCommand();

    // Populate the cache. We call this before pub get below so that the sky_engine
    // package is available in the flutter cache for pub to find.
    if (shouldUpdateCache)
      await cache.updateAll();

    if (shouldRunPub) {
      await pubGet(context: PubContext.getVerifyContext(name));
      final FlutterProject project = await FlutterProject.current();
      await project.ensureReadyForPlatformSpecificTooling();
    }

    setupApplicationPackages();

    final String commandPath = await usagePath;

    if (commandPath != null) {
      final Map<String, String> additionalUsageValues = await usageValues;
      flutterUsage.sendCommand(commandPath, parameters: additionalUsageValues);
    }

    return await runCommand();
  }

  /// Subclasses must implement this to execute the command.
  /// Optionally provide a [FlutterCommandResult] to send more details about the
  /// execution for analytics.
  Future<FlutterCommandResult> runCommand();

  /// Find and return all target [Device]s based upon currently connected
  /// devices and criteria entered by the user on the command line.
  /// If no device can be found that meets specified criteria,
  /// then print an error message and return null.
  Future<List<Device>> findAllTargetDevices() async {
    if (!doctor.canLaunchAnything) {
      printError(userMessages.flutterNoDevelopmentDevice);
      return null;
    }

    List<Device> devices = await deviceManager.getDevices().toList();

    if (devices.isEmpty && deviceManager.hasSpecifiedDeviceId) {
      printStatus(userMessages.flutterNoMatchingDevice(deviceManager.specifiedDeviceId));
      return null;
    } else if (devices.isEmpty && deviceManager.hasSpecifiedAllDevices) {
      printStatus(userMessages.flutterNoDevicesFound);
      return null;
    } else if (devices.isEmpty) {
      printNoConnectedDevices();
      return null;
    }

    devices = devices.where((Device device) => device.isSupported()).toList();

    if (devices.isEmpty) {
      printStatus(userMessages.flutterNoSupportedDevices);
      return null;
    } else if (devices.length > 1 && !deviceManager.hasSpecifiedAllDevices) {
      if (deviceManager.hasSpecifiedDeviceId) {
        printStatus(userMessages.flutterFoundSpecifiedDevices(devices.length, deviceManager.specifiedDeviceId));
      } else {
        printStatus(userMessages.flutterSpecifyDeviceWithAllOption);
        devices = await deviceManager.getAllConnectedDevices().toList();
      }
      printStatus('');
      await Device.printDevices(devices);
      return null;
    }
    return devices;
  }

  /// Find and return the target [Device] based upon currently connected
  /// devices and criteria entered by the user on the command line.
  /// If a device cannot be found that meets specified criteria,
  /// then print an error message and return null.
  Future<Device> findTargetDevice() async {
    List<Device> deviceList = await findAllTargetDevices();
    if (deviceList == null)
      return null;
    if (deviceList.length > 1) {
      printStatus(userMessages.flutterSpecifyDevice);
      deviceList = await deviceManager.getAllConnectedDevices().toList();
      printStatus('');
      await Device.printDevices(deviceList);
      return null;
    }
    return deviceList.single;
  }

  void printNoConnectedDevices() {
    printStatus(userMessages.flutterNoConnectedDevices);
  }

  @protected
  @mustCallSuper
  Future<void> validateCommand() async {
    if (_requiresPubspecYaml && !PackageMap.isUsingCustomPackagesPath) {
      // Don't expect a pubspec.yaml file if the user passed in an explicit .packages file path.
      if (!fs.isFileSync('pubspec.yaml')) {
        throw ToolExit(userMessages.flutterNoPubspec);
      }

      if (fs.isFileSync('flutter.yaml')) {
        throw ToolExit(userMessages.flutterMergeYamlFiles);
      }

      // Validate the current package map only if we will not be running "pub get" later.
      if (parent?.name != 'packages' && !(_usesPubOption && argResults['pub'])) {
        final String error = PackageMap(PackageMap.globalPackagesPath).checkValid();
        if (error != null)
          throw ToolExit(error);
      }
    }

    if (_usesTargetOption) {
      final String targetPath = targetFile;
      if (!fs.isFileSync(targetPath))
        throw ToolExit(userMessages.flutterTargetFileMissing(targetPath));
    }

    final bool dynamicFlag = argParser.options.containsKey('dynamic')
        ? argResults['dynamic'] : false;
<<<<<<< HEAD
    final String compilationTraceFilePath = argParser.options.containsKey('precompile')
        ? argResults['precompile'] : null;
    final bool buildHotUpdate = argParser.options.containsKey('hotupdate')
        ? argResults['hotupdate'] : false;

    if (compilationTraceFilePath != null && getBuildMode() == BuildMode.debug)
      throw ToolExit(userMessages.flutterPrecompileDisallowedWithDebug);
    if (compilationTraceFilePath != null && !dynamicFlag)
      throw ToolExit(userMessages.flutterPrecompileRequiresDynamic);
    if (buildHotUpdate && compilationTraceFilePath == null)
      throw ToolExit(userMessages.flutterHotupdateRequiresPrecomplile);
=======
    final String compilationTraceFilePath = argParser.options.containsKey('compilation-trace-file')
        ? argResults['compilation-trace-file'] : null;
    final bool createBaseline = argParser.options.containsKey('baseline')
        ? argResults['baseline'] : false;
    final bool createPatch = argParser.options.containsKey('patch')
        ? argResults['patch'] : false;

    if (createBaseline && createPatch)
      throw ToolExit('Error: Only one of --baseline, --patch is allowed.');
    if (createBaseline && !dynamicFlag)
      throw ToolExit('Error: --baseline is allowed only when --dynamic is specified.');
    if (createBaseline && compilationTraceFilePath == null)
      throw ToolExit('Error: --baseline requires --compilation-trace-file to be specified.');
    if (createPatch && !dynamicFlag)
      throw ToolExit('Error: --patch is allowed only when --dynamic is specified.');
    if (createPatch && compilationTraceFilePath == null)
      throw ToolExit('Error: --patch requires --compilation-trace-file to be specified.');
>>>>>>> 6d6ada14
  }

  ApplicationPackageStore applicationPackages;
}<|MERGE_RESOLUTION|>--- conflicted
+++ resolved
@@ -624,19 +624,6 @@
 
     final bool dynamicFlag = argParser.options.containsKey('dynamic')
         ? argResults['dynamic'] : false;
-<<<<<<< HEAD
-    final String compilationTraceFilePath = argParser.options.containsKey('precompile')
-        ? argResults['precompile'] : null;
-    final bool buildHotUpdate = argParser.options.containsKey('hotupdate')
-        ? argResults['hotupdate'] : false;
-
-    if (compilationTraceFilePath != null && getBuildMode() == BuildMode.debug)
-      throw ToolExit(userMessages.flutterPrecompileDisallowedWithDebug);
-    if (compilationTraceFilePath != null && !dynamicFlag)
-      throw ToolExit(userMessages.flutterPrecompileRequiresDynamic);
-    if (buildHotUpdate && compilationTraceFilePath == null)
-      throw ToolExit(userMessages.flutterHotupdateRequiresPrecomplile);
-=======
     final String compilationTraceFilePath = argParser.options.containsKey('compilation-trace-file')
         ? argResults['compilation-trace-file'] : null;
     final bool createBaseline = argParser.options.containsKey('baseline')
@@ -654,7 +641,12 @@
       throw ToolExit('Error: --patch is allowed only when --dynamic is specified.');
     if (createPatch && compilationTraceFilePath == null)
       throw ToolExit('Error: --patch requires --compilation-trace-file to be specified.');
->>>>>>> 6d6ada14
+    if (compilationTraceFilePath != null && getBuildMode() == BuildMode.debug)
+      throw ToolExit(userMessages.flutterPrecompileDisallowedWithDebug);
+    if (compilationTraceFilePath != null && !dynamicFlag)
+      throw ToolExit(userMessages.flutterPrecompileRequiresDynamic);
+    if (buildHotUpdate && compilationTraceFilePath == null)
+      throw ToolExit(userMessages.flutterHotupdateRequiresPrecomplile);
   }
 
   ApplicationPackageStore applicationPackages;
