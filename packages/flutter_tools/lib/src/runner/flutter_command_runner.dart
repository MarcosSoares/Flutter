--- conflicted
+++ resolved
@@ -105,14 +105,9 @@
         help: 'Suppress analytics reporting for the current CLI invocation.');
     argParser.addFlag(FlutterGlobalOptions.kDisableTelemetryFlag,
         negatable: false,
-<<<<<<< HEAD
-        help: 'Suppress analytics reporting for the current CLI invocation.');
-    argParser.addFlag('disable-telemetry',
-=======
         help: 'Disable telemetry reporting each time a flutter or dart '
               'command runs, until it is re-enabled.');
     argParser.addFlag(FlutterGlobalOptions.kEnableTelemetryFlag,
->>>>>>> 12fccda5
         negatable: false,
         help: 'Enable telemetry reporting each time a flutter or dart '
               'command runs.');
