--- conflicted
+++ resolved
@@ -317,19 +317,12 @@
           globals.deviceManager?.specifiedDeviceId = specifiedDeviceId;
         }
 
-<<<<<<< HEAD
-        if ((topLevelResults['version'] as bool?) ?? false) {
-          globals.flutterUsage.sendCommand('version');
+        if ((topLevelResults[FlutterGlobalOptions.kVersionFlag] as bool?) ?? false) {
+          globals.flutterUsage.sendCommand(FlutterGlobalOptions.kVersionFlag);
           final FlutterVersion version = globals.flutterVersion.fetchTagsAndGetVersion(
             clock: globals.systemClock,
           );
           final String status;
-=======
-        if ((topLevelResults[FlutterGlobalOptions.kVersionFlag] as bool?) ?? false) {
-          globals.flutterUsage.sendCommand(FlutterGlobalOptions.kVersionFlag);
-          globals.flutterVersion.fetchTagsAndUpdate();
-          String status;
->>>>>>> ceeaf98e
           if (machineFlag) {
             final Map<String, Object> jsonOut = version.toJson();
             jsonOut['flutterRoot'] = Cache.flutterRoot!;
