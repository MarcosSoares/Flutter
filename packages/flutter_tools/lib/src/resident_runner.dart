// Copyright 2014 The Flutter Authors. All rights reserved.
// Use of this source code is governed by a BSD-style license that can be
// found in the LICENSE file.

import 'dart:async';

import 'package:dds/dds.dart' as dds;
import 'package:meta/meta.dart';
import 'package:package_config/package_config.dart';
import 'package:vm_service/vm_service.dart' as vm_service;

import 'application_package.dart';
import 'artifacts.dart';
import 'asset.dart';
import 'base/command_help.dart';
import 'base/common.dart';
import 'base/context.dart';
import 'base/file_system.dart';
import 'base/io.dart' as io;
import 'base/logger.dart';
import 'base/platform.dart';
import 'base/signals.dart';
import 'base/terminal.dart';
import 'base/utils.dart';
import 'build_info.dart';
import 'build_system/build_system.dart';
import 'build_system/targets/dart_plugin_registrant.dart';
import 'build_system/targets/localizations.dart';
import 'build_system/targets/shader_compiler.dart';
import 'bundle.dart';
import 'cache.dart';
import 'compile.dart';
import 'convert.dart';
import 'devfs.dart';
import 'device.dart';
import 'features.dart';
import 'globals.dart' as globals;
import 'project.dart';
import 'resident_devtools_handler.dart';
import 'run_cold.dart';
import 'run_hot.dart';
import 'sksl_writer.dart';
import 'vmservice.dart';

class FlutterDevice {
  FlutterDevice(
    this.device, {
    required this.buildInfo,
    TargetModel targetModel = TargetModel.flutter,
    this.targetPlatform,
    ResidentCompiler? generator,
    this.userIdentifier,
    required this.developmentShaderCompiler,
  }) : assert(buildInfo.trackWidgetCreation != null),
       generator = generator ?? ResidentCompiler(
         globals.artifacts!.getArtifactPath(
           Artifact.flutterPatchedSdkPath,
           platform: targetPlatform,
           mode: buildInfo.mode,
         ),
         buildMode: buildInfo.mode,
         trackWidgetCreation: buildInfo.trackWidgetCreation,
         fileSystemRoots: buildInfo.fileSystemRoots,
         fileSystemScheme: buildInfo.fileSystemScheme,
         targetModel: targetModel,
         dartDefines: buildInfo.dartDefines,
         packagesPath: buildInfo.packagesPath,
         extraFrontEndOptions: buildInfo.extraFrontEndOptions,
         artifacts: globals.artifacts!,
         processManager: globals.processManager,
         logger: globals.logger,
         platform: globals.platform,
         fileSystem: globals.fs,
       );

  /// Create a [FlutterDevice] with optional code generation enabled.
  static Future<FlutterDevice> create(
    Device device, {
    required String? target,
    required BuildInfo buildInfo,
    required Platform platform,
    TargetModel targetModel = TargetModel.flutter,
    List<String>? experimentalFlags,
    ResidentCompiler? generator,
    String? userIdentifier,
  }) async {
    ResidentCompiler generator;
    final TargetPlatform targetPlatform = await device.targetPlatform;
    if (device.platformType == PlatformType.fuchsia) {
      targetModel = TargetModel.flutterRunner;
    }
    final DevelopmentShaderCompiler shaderCompiler = DevelopmentShaderCompiler(
      shaderCompiler: ShaderCompiler(
        artifacts: globals.artifacts!,
        logger: globals.logger,
        processManager: globals.processManager,
        fileSystem: globals.fs,
      ),
      fileSystem: globals.fs,
    );

    // For both web and non-web platforms we initialize dill to/from
    // a shared location for faster bootstrapping. If the compiler fails
    // due to a kernel target or version mismatch, no error is reported
    // and the compiler starts up as normal. Unexpected errors will print
    // a warning message and dump some debug information which can be
    // used to file a bug, but the compiler will still start up correctly.
    if (targetPlatform == TargetPlatform.web_javascript) {
      // TODO(zanderso): consistently provide these flags across platforms.
      late HostArtifact platformDillArtifact;
      final List<String> extraFrontEndOptions = List<String>.of(buildInfo.extraFrontEndOptions);
      if (buildInfo.nullSafetyMode == NullSafetyMode.unsound) {
        platformDillArtifact = HostArtifact.webPlatformKernelDill;
        if (!extraFrontEndOptions.contains('--no-sound-null-safety')) {
          extraFrontEndOptions.add('--no-sound-null-safety');
        }
      } else if (buildInfo.nullSafetyMode == NullSafetyMode.sound) {
        platformDillArtifact = HostArtifact.webPlatformSoundKernelDill;
        if (!extraFrontEndOptions.contains('--sound-null-safety')) {
          extraFrontEndOptions.add('--sound-null-safety');
        }
      } else {
        assert(false);
      }

      generator = ResidentCompiler(
        globals.artifacts!.getHostArtifact(HostArtifact.flutterWebSdk).path,
        buildMode: buildInfo.mode,
        trackWidgetCreation: buildInfo.trackWidgetCreation,
        fileSystemRoots: buildInfo.fileSystemRoots,
        // Override the filesystem scheme so that the frontend_server can find
        // the generated entrypoint code.
        fileSystemScheme: 'org-dartlang-app',
        initializeFromDill: buildInfo.initializeFromDill ?? getDefaultCachedKernelPath(
          trackWidgetCreation: buildInfo.trackWidgetCreation,
          dartDefines: buildInfo.dartDefines,
          extraFrontEndOptions: extraFrontEndOptions,
        ),
        assumeInitializeFromDillUpToDate: buildInfo.assumeInitializeFromDillUpToDate,
        targetModel: TargetModel.dartdevc,
        extraFrontEndOptions: extraFrontEndOptions,
        platformDill: globals.fs.file(globals.artifacts!
          .getHostArtifact(platformDillArtifact))
          .absolute.uri.toString(),
        dartDefines: buildInfo.dartDefines,
        librariesSpec: globals.fs.file(globals.artifacts!
          .getHostArtifact(HostArtifact.flutterWebLibrariesJson)).uri.toString(),
        packagesPath: buildInfo.packagesPath,
        artifacts: globals.artifacts!,
        processManager: globals.processManager,
        logger: globals.logger,
        fileSystem: globals.fs,
        platform: platform,
      );
    } else {
      // The flutter-widget-cache feature only applies to run mode.
      List<String> extraFrontEndOptions = buildInfo.extraFrontEndOptions;
      extraFrontEndOptions = <String>[
        if (featureFlags.isSingleWidgetReloadEnabled)
         '--flutter-widget-cache',
        '--enable-experiment=alternative-invalidation-strategy',
        ...extraFrontEndOptions,
      ];
      generator = ResidentCompiler(
        globals.artifacts!.getArtifactPath(
          Artifact.flutterPatchedSdkPath,
          platform: targetPlatform,
          mode: buildInfo.mode,
        ),
        buildMode: buildInfo.mode,
        trackWidgetCreation: buildInfo.trackWidgetCreation,
        fileSystemRoots: buildInfo.fileSystemRoots,
        fileSystemScheme: buildInfo.fileSystemScheme,
        targetModel: targetModel,
        dartDefines: buildInfo.dartDefines,
        extraFrontEndOptions: extraFrontEndOptions,
        initializeFromDill: buildInfo.initializeFromDill ?? getDefaultCachedKernelPath(
          trackWidgetCreation: buildInfo.trackWidgetCreation,
          dartDefines: buildInfo.dartDefines,
          extraFrontEndOptions: extraFrontEndOptions,
        ),
        assumeInitializeFromDillUpToDate: buildInfo.assumeInitializeFromDillUpToDate,
        packagesPath: buildInfo.packagesPath,
        artifacts: globals.artifacts!,
        processManager: globals.processManager,
        logger: globals.logger,
        platform: platform,
        fileSystem: globals.fs,
      );
    }

    return FlutterDevice(
      device,
      targetModel: targetModel,
      targetPlatform: targetPlatform,
      generator: generator,
      buildInfo: buildInfo,
      userIdentifier: userIdentifier,
      developmentShaderCompiler: shaderCompiler,
    );
  }

  final TargetPlatform? targetPlatform;
  final Device? device;
  final ResidentCompiler? generator;
  final BuildInfo buildInfo;
  final String? userIdentifier;
  final DevelopmentShaderCompiler developmentShaderCompiler;

  DevFSWriter? devFSWriter;
  Stream<Uri?>? observatoryUris;
  FlutterVmService? vmService;
  DevFS? devFS;
  ApplicationPackage? package;
  // ignore: cancel_subscriptions
  StreamSubscription<String>? _loggingSubscription;
  bool? _isListeningForObservatoryUri;

  /// Whether the stream [observatoryUris] is still open.
  bool get isWaitingForObservatory => _isListeningForObservatoryUri ?? false;

  /// If the [reloadSources] parameter is not null the 'reloadSources' service
  /// will be registered.
  /// The 'reloadSources' service can be used by other Service Protocol clients
  /// connected to the VM (e.g. Observatory) to request a reload of the source
  /// code of the running application (a.k.a. HotReload).
  /// The 'compileExpression' service can be used to compile user-provided
  /// expressions requested during debugging of the application.
  /// This ensures that the reload process follows the normal orchestration of
  /// the Flutter Tools and not just the VM internal service.
  Future<void> connect({
    ReloadSources? reloadSources,
    Restart? restart,
    CompileExpression? compileExpression,
    GetSkSLMethod? getSkSLMethod,
    PrintStructuredErrorLogMethod? printStructuredErrorLogMethod,
    int? hostVmServicePort,
    int? ddsPort,
    bool disableServiceAuthCodes = false,
    bool cacheStartupProfile = false,
    bool enableDds = true,
    required bool allowExistingDdsInstance,
    bool? ipv6 = false,
  }) {
    final Completer<void> completer = Completer<void>();
    late StreamSubscription<void> subscription;
    bool isWaitingForVm = false;

    subscription = observatoryUris!.listen((Uri? observatoryUri) async {
      // FYI, this message is used as a sentinel in tests.
      globals.printTrace('Connecting to service protocol: $observatoryUri');
      isWaitingForVm = true;
      bool existingDds = false;
      FlutterVmService? service;
      if (enableDds) {
        void handleError(Exception e, StackTrace st) {
          globals.printTrace('Fail to connect to service protocol: $observatoryUri: $e');
          if (!completer.isCompleted) {
            completer.completeError('failed to connect to $observatoryUri', st);
          }
        }
        // First check if the VM service is actually listening on observatoryUri as
        // this may not be the case when scraping logcat for URIs. If this URI is
        // from an old application instance, we shouldn't try and start DDS.
        try {
          service = await connectToVmService(observatoryUri!, logger: globals.logger);
          await service.dispose();
        } on Exception catch (exception) {
          globals.printTrace('Fail to connect to service protocol: $observatoryUri: $exception');
          if (!completer.isCompleted && !_isListeningForObservatoryUri!) {
            completer.completeError('failed to connect to $observatoryUri');
          }
          return;
        }

        // This first try block is meant to catch errors that occur during DDS startup
        // (e.g., failure to bind to a port, failure to connect to the VM service,
        // attaching to a VM service with existing clients, etc.).
        try {
          await device!.dds.startDartDevelopmentService(
            observatoryUri,
            hostPort: ddsPort,
            ipv6: ipv6,
            disableServiceAuthCodes: disableServiceAuthCodes,
            logger: globals.logger,
            cacheStartupProfile: cacheStartupProfile,
          );
        } on dds.DartDevelopmentServiceException catch (e, st) {
          if (!allowExistingDdsInstance ||
              (e.errorCode != dds.DartDevelopmentServiceException.existingDdsInstanceError)) {
            handleError(e, st);
            return;
          } else {
            existingDds = true;
          }
        } on ToolExit {
          rethrow;
        } on Exception catch (e, st) {
          handleError(e, st);
          return;
        }
      }
      // This second try block handles cases where the VM service connection goes down
      // before flutter_tools connects to DDS. The DDS `done` future completes when DDS
      // shuts down, including after an error. If `done` completes before `connectToVmService`,
      // something went wrong that caused DDS to shutdown early.
      try {
        service = await Future.any<dynamic>(
          <Future<dynamic>>[
            connectToVmService(
              enableDds ? (device!.dds.uri ?? observatoryUri!): observatoryUri!,
              reloadSources: reloadSources,
              restart: restart,
              compileExpression: compileExpression,
              getSkSLMethod: getSkSLMethod,
              printStructuredErrorLogMethod: printStructuredErrorLogMethod,
              device: device,
              logger: globals.logger,
            ),
            if (!existingDds)
              device!.dds.done.whenComplete(() => throw Exception('DDS shut down too early')),
          ]
        ) as FlutterVmService?;
      } on Exception catch (exception) {
        globals.printTrace('Fail to connect to service protocol: $observatoryUri: $exception');
        if (!completer.isCompleted && !_isListeningForObservatoryUri!) {
          completer.completeError('failed to connect to $observatoryUri');
        }
        return;
      }
      if (completer.isCompleted) {
        return;
      }
      globals.printTrace('Successfully connected to service protocol: $observatoryUri');

      vmService = service;
      (await device!.getLogReader(app: package)).connectedVMService = vmService;
      completer.complete();
      await subscription.cancel();
    }, onError: (dynamic error) {
      globals.printTrace('Fail to handle observatory URI: $error');
    }, onDone: () {
      _isListeningForObservatoryUri = false;
      if (!completer.isCompleted && !isWaitingForVm) {
        completer.completeError(Exception('connection to device ended too early'));
      }
    });
    _isListeningForObservatoryUri = true;
    return completer.future;
  }

  Future<void> exitApps({
    @visibleForTesting Duration timeoutDelay = const Duration(seconds: 10),
  }) async {
    // TODO(zanderso): https://github.com/flutter/flutter/issues/83127
    // When updating `flutter attach` to support running without a device,
    // this will need to be changed to fall back to io exit.
    await device!.stopApp(package, userIdentifier: userIdentifier);
  }

  Future<Uri?> setupDevFS(
    String fsName,
    Directory rootDirectory,
  ) {
    // One devFS per device. Shared by all running instances.
    devFS = DevFS(
      vmService!,
      fsName,
      rootDirectory,
      osUtils: globals.os,
      fileSystem: globals.fs,
      logger: globals.logger,
    );
    return devFS!.create();
  }

  Future<void> startEchoingDeviceLog() async {
    if (_loggingSubscription != null) {
      return;
    }
    final Stream<String> logStream = (await device!.getLogReader(app: package)).logLines;
    if (logStream == null) {
      globals.printError('Failed to read device log stream');
      return;
    }
    _loggingSubscription = logStream.listen((String line) {
      if (!line.contains(globals.kVMServiceMessageRegExp)) {
        globals.printStatus(line, wrap: false);
      }
    });
  }

  Future<void> stopEchoingDeviceLog() async {
    if (_loggingSubscription == null) {
      return;
    }
    await _loggingSubscription!.cancel();
    _loggingSubscription = null;
  }

  Future<void> initLogReader() async {
    final vm_service.VM vm = await vmService!.service.getVM();
    final DeviceLogReader logReader = await device!.getLogReader(app: package);
    logReader.appPid = vm.pid;
  }

  Future<int> runHot({
    required HotRunner hotRunner,
    String? route,
  }) async {
    final bool prebuiltMode = hotRunner.applicationBinary != null;
    final String modeName = hotRunner.debuggingOptions.buildInfo.friendlyModeName;
    globals.printStatus(
      'Launching ${getDisplayPath(hotRunner.mainPath, globals.fs)} '
      'on ${device!.name} in $modeName mode...',
    );

    final TargetPlatform targetPlatform = await device!.targetPlatform;
    package = await ApplicationPackageFactory.instance!.getPackageForPlatform(
      targetPlatform,
      buildInfo: hotRunner.debuggingOptions.buildInfo,
      applicationBinary: hotRunner.applicationBinary,
    );

    if (package == null) {
      String message = 'No application found for $targetPlatform.';
      final String? hint = await getMissingPackageHintForPlatform(targetPlatform);
      if (hint != null) {
        message += '\n$hint';
      }
      globals.printError(message);
      return 1;
    }
    devFSWriter = device!.createDevFSWriter(package, userIdentifier);

    final Map<String, dynamic> platformArgs = <String, dynamic>{
      'multidex': hotRunner.multidexEnabled,
    };

    await startEchoingDeviceLog();

    // Start the application.
    final Future<LaunchResult> futureResult = device!.startApp(
      package,
      mainPath: hotRunner.mainPath,
      debuggingOptions: hotRunner.debuggingOptions,
      platformArgs: platformArgs,
      route: route,
      prebuiltApplication: prebuiltMode,
      ipv6: hotRunner.ipv6!,
      userIdentifier: userIdentifier,
    );

    final LaunchResult result = await futureResult;

    if (!result.started) {
      globals.printError('Error launching application on ${device!.name}.');
      await stopEchoingDeviceLog();
      return 2;
    }
    if (result.hasObservatory) {
      observatoryUris = Stream<Uri?>
        .value(result.observatoryUri)
        .asBroadcastStream();
    } else {
      observatoryUris = const Stream<Uri>
        .empty()
        .asBroadcastStream();
    }
    return 0;
  }

  Future<int> runCold({
    required ColdRunner coldRunner,
    String? route,
  }) async {
    final TargetPlatform targetPlatform = await device!.targetPlatform;
    package = await ApplicationPackageFactory.instance!.getPackageForPlatform(
      targetPlatform,
      buildInfo: coldRunner.debuggingOptions.buildInfo,
      applicationBinary: coldRunner.applicationBinary,
    );
    devFSWriter = device!.createDevFSWriter(package, userIdentifier);

    final String modeName = coldRunner.debuggingOptions.buildInfo.friendlyModeName;
    final bool prebuiltMode = coldRunner.applicationBinary != null;
    if (coldRunner.mainPath == null) {
      assert(prebuiltMode);
      globals.printStatus(
        'Launching ${package!.displayName} '
        'on ${device!.name} in $modeName mode...',
      );
    } else {
      globals.printStatus(
        'Launching ${getDisplayPath(coldRunner.mainPath, globals.fs)} '
        'on ${device!.name} in $modeName mode...',
      );
    }

    if (package == null) {
      String message = 'No application found for $targetPlatform.';
      final String? hint = await getMissingPackageHintForPlatform(targetPlatform);
      if (hint != null) {
        message += '\n$hint';
      }
      globals.printError(message);
      return 1;
    }

    final Map<String, dynamic> platformArgs = <String, dynamic>{};
    if (coldRunner.traceStartup != null) {
      platformArgs['trace-startup'] = coldRunner.traceStartup;
    }
    platformArgs['multidex'] = coldRunner.multidexEnabled;

    await startEchoingDeviceLog();

    final LaunchResult result = await device!.startApp(
      package,
      mainPath: coldRunner.mainPath,
      debuggingOptions: coldRunner.debuggingOptions,
      platformArgs: platformArgs,
      route: route,
      prebuiltApplication: prebuiltMode,
      ipv6: coldRunner.ipv6!,
      userIdentifier: userIdentifier,
    );

    if (!result.started) {
      globals.printError('Error running application on ${device!.name}.');
      await stopEchoingDeviceLog();
      return 2;
    }
    if (result.hasObservatory) {
      observatoryUris = Stream<Uri?>
        .value(result.observatoryUri)
        .asBroadcastStream();
    } else {
      observatoryUris = const Stream<Uri>
        .empty()
        .asBroadcastStream();
    }
    return 0;
  }

  Future<UpdateFSReport> updateDevFS({
    required Uri mainUri,
    String? target,
    AssetBundle? bundle,
    DateTime? firstBuildTime,
    bool bundleFirstUpload = false,
    bool bundleDirty = false,
    bool fullRestart = false,
    String? projectRootPath,
    required String pathToReload,
    required String dillOutputPath,
    required List<Uri> invalidatedFiles,
    required PackageConfig packageConfig,
  }) async {
    final Status devFSStatus = globals.logger.startProgress(
      'Syncing files to device ${device!.name}...',
    );
    UpdateFSReport report;
    try {
      report = await devFS!.update(
        mainUri: mainUri,
        target: target,
        bundle: bundle,
        firstBuildTime: firstBuildTime,
        bundleFirstUpload: bundleFirstUpload,
        generator: generator!,
        fullRestart: fullRestart,
        dillOutputPath: dillOutputPath,
        trackWidgetCreation: buildInfo.trackWidgetCreation,
        projectRootPath: projectRootPath,
        pathToReload: pathToReload,
        invalidatedFiles: invalidatedFiles,
        packageConfig: packageConfig,
        devFSWriter: devFSWriter,
<<<<<<< HEAD
        shaderCompiler: developmentShaderCompiler,
=======
        dartPluginRegistrant: FlutterProject.current().dartPluginRegistrant,
>>>>>>> 2a8a0890
      );
    } on DevFSException {
      devFSStatus.cancel();
      return UpdateFSReport();
    }
    devFSStatus.stop();
    globals.printTrace('Synced ${getSizeAsMB(report.syncedBytes)}.');
    return report;
  }

  Future<void> updateReloadStatus(bool wasReloadSuccessful) async {
    if (wasReloadSuccessful) {
      generator?.accept();
    } else {
      await generator?.reject();
    }
  }
}

/// A subset of the [ResidentRunner] for delegating to attached flutter devices.
abstract class ResidentHandlers {
  List<FlutterDevice?> get flutterDevices;

  /// Whether the resident runner has hot reload and restart enabled.
  bool get hotMode;

  /// Whether the resident runner is connect to the device's VM Service.
  bool get supportsServiceProtocol;

  /// The application is running in debug mode.
  bool get isRunningDebug;

  /// The application is running in profile mode.
  bool get isRunningProfile;

  /// The application is running in release mode.
  bool get isRunningRelease;

  /// The resident runner should stay resident after establishing a connection with the
  /// application.
  bool get stayResident;

  /// Whether all of the connected devices support hot restart.
  ///
  /// To prevent scenarios where only a subset of devices are hot restarted,
  /// the runner requires that all attached devices can support hot restart
  /// before enabling it.
  bool get supportsRestart;

  /// Whether all of the connected devices support gathering SkSL.
  bool get supportsWriteSkSL;

  /// Whether all of the connected devices support hot reload.
  bool get canHotReload;

  ResidentDevtoolsHandler? get residentDevtoolsHandler;

  @protected
  Logger? get logger;

  @protected
  FileSystem? get fileSystem;

  /// Called to print help to the terminal.
  void printHelp({ required bool details });

  /// Perform a hot reload or hot restart of all attached applications.
  ///
  /// If [fullRestart] is true, a hot restart is performed. Otherwise a hot reload
  /// is run instead. On web devices, this only performs a hot restart regardless of
  /// the value of [fullRestart].
  Future<OperationResult> restart({ bool fullRestart = false, bool pause = false, String? reason }) {
    final String mode = isRunningProfile ? 'profile' :isRunningRelease ? 'release' : 'this';
    throw Exception('${fullRestart ? 'Restart' : 'Reload'} is not supported in $mode mode');
  }

  /// Dump the application's current widget tree to the terminal.
  Future<bool> debugDumpApp() async {
    if (!supportsServiceProtocol) {
      return false;
    }
    for (final FlutterDevice? device in flutterDevices) {
      final List<FlutterView> views = await device!.vmService!.getFlutterViews();
      for (final FlutterView view in views) {
        final String data = await device.vmService!.flutterDebugDumpApp(
          isolateId: view.uiIsolate!.id!,
        );
        logger!.printStatus(data);
      }
    }
    return true;
  }

  /// Dump the application's current render tree to the terminal.
  Future<bool> debugDumpRenderTree() async {
    if (!supportsServiceProtocol) {
      return false;
    }
    for (final FlutterDevice? device in flutterDevices) {
      final List<FlutterView> views = await device!.vmService!.getFlutterViews();
      for (final FlutterView view in views) {
        final String data = await device.vmService!.flutterDebugDumpRenderTree(
          isolateId: view.uiIsolate!.id!,
        );
        logger!.printStatus(data);
      }
    }
    return true;
  }

  /// Dump frame rasterization metrics for the last rendered frame.
  ///
  /// The last frames gets re-painted while recording additional tracing info
  /// pertaining to the various draw calls issued by the frame. The timings
  /// recorded here are not indicative of production performance. The intended
  /// use case is to look at the various layers in proportion to see what
  /// contributes the most towards raster performance.
  Future<bool> debugFrameJankMetrics() async {
    if (!supportsServiceProtocol) {
      return false;
    }
    for (final FlutterDevice? device in flutterDevices) {
      final List<FlutterView> views = await device!.vmService!.getFlutterViews();
      for (final FlutterView view in views) {
        final Map<String, Object>? rasterData =
          await device.vmService!.renderFrameWithRasterStats(
            viewId: view.id,
            uiIsolateId: view.uiIsolate!.id,
          );
        if (rasterData != null) {
          final File tempFile = globals.fsUtils.getUniqueFile(
            globals.fs.currentDirectory,
            'flutter_jank_metrics',
            'json',
          );
          tempFile.writeAsStringSync(jsonEncode(rasterData), flush: true);
          logger!.printStatus('Wrote jank metrics to ${tempFile.absolute.path}');
        } else {
          logger!.printWarning('Unable to get jank metrics.');
        }
      }
    }
    return true;
  }

  /// Dump the application's current layer tree to the terminal.
  Future<bool> debugDumpLayerTree() async {
    if (!supportsServiceProtocol || !isRunningDebug) {
      return false;
    }
    for (final FlutterDevice? device in flutterDevices) {
      final List<FlutterView> views = await device!.vmService!.getFlutterViews();
      for (final FlutterView view in views) {
        final String data = await device.vmService!.flutterDebugDumpLayerTree(
          isolateId: view.uiIsolate!.id!,
        );
        logger!.printStatus(data);
      }
    }
    return true;
  }

  /// Dump the application's current semantics tree to the terminal.
  ///
  /// If semantics are not enabled, nothing is returned.
  Future<bool> debugDumpSemanticsTreeInTraversalOrder() async {
    if (!supportsServiceProtocol) {
      return false;
    }
    for (final FlutterDevice? device in flutterDevices) {
      final List<FlutterView> views = await device!.vmService!.getFlutterViews();
      for (final FlutterView view in views) {
        final String data = await device.vmService!.flutterDebugDumpSemanticsTreeInTraversalOrder(
          isolateId: view.uiIsolate!.id!,
        );
        logger!.printStatus(data);
      }
    }
    return true;
  }

  /// Dump the application's current semantics tree to the terminal.
  ///
  /// If semantics are not enabled, nothing is returned.
  Future<bool> debugDumpSemanticsTreeInInverseHitTestOrder() async {
    if (!supportsServiceProtocol) {
      return false;
    }
    for (final FlutterDevice? device in flutterDevices) {
      final List<FlutterView> views = await device!.vmService!.getFlutterViews();
      for (final FlutterView view in views) {
        final String data = await device.vmService!.flutterDebugDumpSemanticsTreeInInverseHitTestOrder(
          isolateId: view.uiIsolate!.id!,
        );
        logger!.printStatus(data);
      }
    }
    return true;
  }

  /// Toggle the "paint size" debugging feature.
  Future<bool> debugToggleDebugPaintSizeEnabled() async {
    if (!supportsServiceProtocol || !isRunningDebug) {
      return false;
    }
    for (final FlutterDevice? device in flutterDevices) {
      final List<FlutterView> views = await device!.vmService!.getFlutterViews();
      for (final FlutterView view in views) {
        await device.vmService!.flutterToggleDebugPaintSizeEnabled(
          isolateId: view.uiIsolate!.id!,
        );
      }
    }
    return true;
  }

  /// Toggle the performance overlay.
  ///
  /// This is not supported in web mode.
  Future<bool> debugTogglePerformanceOverlayOverride() async {
    if (!supportsServiceProtocol) {
      return false;
    }
    for (final FlutterDevice? device in flutterDevices) {
      if (device!.targetPlatform == TargetPlatform.web_javascript) {
        continue;
      }
      final List<FlutterView> views = await device.vmService!.getFlutterViews();
      for (final FlutterView view in views) {
        await device.vmService!.flutterTogglePerformanceOverlayOverride(
          isolateId: view.uiIsolate!.id!,
        );
      }
    }
    return true;
  }

  /// Toggle the widget inspector.
  Future<bool> debugToggleWidgetInspector() async {
    if (!supportsServiceProtocol) {
      return false;
    }
    for (final FlutterDevice? device in flutterDevices) {
      final List<FlutterView> views = await device!.vmService!.getFlutterViews();
      for (final FlutterView view in views) {
        await device.vmService!.flutterToggleWidgetInspector(
          isolateId: view.uiIsolate!.id!,
        );
      }
    }
    return true;
  }

  /// Toggle the "invert images" debugging feature.
  Future<bool> debugToggleInvertOversizedImages() async {
    if (!supportsServiceProtocol || !isRunningDebug) {
      return false;
    }
    for (final FlutterDevice? device in flutterDevices) {
      final List<FlutterView> views = await device!.vmService!.getFlutterViews();
      for (final FlutterView view in views) {
        await device.vmService!.flutterToggleInvertOversizedImages(
          isolateId: view.uiIsolate!.id!,
        );
      }
    }
    return true;
  }

  /// Toggle the "profile widget builds" debugging feature.
  Future<bool> debugToggleProfileWidgetBuilds() async {
    if (!supportsServiceProtocol) {
      return false;
    }
    for (final FlutterDevice? device in flutterDevices) {
      final List<FlutterView> views = await device!.vmService!.getFlutterViews();
      for (final FlutterView view in views) {
        await device.vmService!.flutterToggleProfileWidgetBuilds(
          isolateId: view.uiIsolate!.id!,
        );
      }
    }
    return true;
  }

  /// Toggle the operating system brightness (light or dark).
  Future<bool> debugToggleBrightness() async {
    if (!supportsServiceProtocol) {
      return false;
    }
    final List<FlutterView> views = await flutterDevices.first!.vmService!.getFlutterViews();
    final Brightness? current = await flutterDevices.first!.vmService!.flutterBrightnessOverride(
      isolateId: views.first.uiIsolate!.id!,
    );
    Brightness next;
    if (current == Brightness.light) {
      next = Brightness.dark;
    } else {
      next = Brightness.light;
    }
    for (final FlutterDevice? device in flutterDevices) {
      final List<FlutterView> views = await device!.vmService!.getFlutterViews();
      for (final FlutterView view in views) {
        await device.vmService!.flutterBrightnessOverride(
          isolateId: view.uiIsolate!.id!,
          brightness: next,
        );
      }
      logger!.printStatus('Changed brightness to $next.');
    }
    return true;
  }

  /// Rotate the application through different `defaultTargetPlatform` values.
  Future<bool> debugTogglePlatform() async {
    if (!supportsServiceProtocol || !isRunningDebug) {
      return false;
    }
    final List<FlutterView> views = await flutterDevices.first!.vmService!.getFlutterViews();
    final String from = await flutterDevices
      .first!.vmService!.flutterPlatformOverride(
        isolateId: views.first.uiIsolate!.id!,
      );
    final String to = nextPlatform(from);
    for (final FlutterDevice? device in flutterDevices) {
      final List<FlutterView> views = await device!.vmService!.getFlutterViews();
      for (final FlutterView view in views) {
        await device.vmService!.flutterPlatformOverride(
          platform: to,
          isolateId: view.uiIsolate!.id!,
        );
      }
    }
    logger!.printStatus('Switched operating system to $to');
    return true;
  }

  /// Write the SkSL shaders to a zip file in build directory.
  ///
  /// Returns the name of the file, or `null` on failures.
  Future<String?> writeSkSL() async {
    if (!supportsWriteSkSL) {
      throw Exception('writeSkSL is not supported by this runner.');
    }
    final List<FlutterView> views = await flutterDevices
      .first!
      .vmService!.getFlutterViews();
    final Map<String, Object> data = await (flutterDevices.first!.vmService!.getSkSLs(
      viewId: views.first.id,
    ) as FutureOr<Map<String, Object>>);
    final Device device = flutterDevices.first!.device!;
    return sharedSkSlWriter(device, data);
  }

  /// Take a screenshot on the provided [device].
  ///
  /// If the device has a connected vmservice, this method will attempt to hide
  /// and restore the debug banner before taking the screenshot.
  ///
  /// If the device type does not support a "native" screenshot, then this
  /// will fallback to a rasterizer screenshot from the engine. This has the
  /// downside of being unable to display the contents of platform views.
  ///
  /// This method will return without writing the screenshot file if any
  /// RPC errors are encountered, printing them to stderr. This is true even
  /// if an error occurs after the data has already been received, such as
  /// from restoring the debug banner.
  Future<void> screenshot(FlutterDevice device) async {
    if (!device.device!.supportsScreenshot && !supportsServiceProtocol) {
      return;
    }
    final Status status = logger!.startProgress(
      'Taking screenshot for ${device.device!.name}...',
    );
    final File outputFile = getUniqueFile(
      fileSystem!.currentDirectory,
      'flutter',
      'png',
    );

    try {
      bool result;
      if (device.device!.supportsScreenshot) {
        result = await _toggleDebugBanner(device, () => device.device!.takeScreenshot(outputFile));
      } else {
        result = await _takeVmServiceScreenshot(device, outputFile);
      }
      if (!result) {
        return;
      }
      final int sizeKB = outputFile.lengthSync() ~/ 1024;
      status.stop();
      logger!.printStatus(
        'Screenshot written to ${fileSystem!.path.relative(outputFile.path)} (${sizeKB}kB).',
      );
    } on Exception catch (error) {
      status.cancel();
      logger!.printError('Error taking screenshot: $error');
    }
  }

  Future<bool> _takeVmServiceScreenshot(FlutterDevice device, File outputFile) async {
    final bool isWebDevice = device.targetPlatform == TargetPlatform.web_javascript;
    assert(supportsServiceProtocol);

    return _toggleDebugBanner(device, () async {
      final vm_service.Response? response = isWebDevice
        ? await device.vmService!.callMethodWrapper('ext.dwds.screenshot')
        : await device.vmService!.screenshot();
      if (response == null) {
       throw Exception('Failed to take screenshot');
      }
      final String data = response.json![isWebDevice ? 'data' : 'screenshot'] as String;
      outputFile.writeAsBytesSync(base64.decode(data));
    });
  }

  Future<bool> _toggleDebugBanner(FlutterDevice device, Future<void> Function() cb) async {
    List<FlutterView> views = <FlutterView>[];
    if (supportsServiceProtocol) {
      views = await device.vmService!.getFlutterViews();
    }

    Future<bool> setDebugBanner(bool value) async {
      try {
        for (final FlutterView view in views) {
          await device.vmService!.flutterDebugAllowBanner(
            value,
            isolateId: view.uiIsolate!.id!,
          );
        }
        return true;
      } on vm_service.RPCError catch (error) {
        logger!.printError('Error communicating with Flutter on the device: $error');
        return false;
      }
    }
    if (!await setDebugBanner(false)) {
      return false;
    }
    bool succeeded = true;
    try {
      await cb();
    } finally {
      if (!await setDebugBanner(true)) {
        succeeded = false;
      }
    }
    return succeeded;
  }


  /// Remove sigusr signal handlers.
  Future<void> cleanupAfterSignal();

  /// Tear down the runner and leave the application running.
  ///
  /// This is not supported on web devices where the runner is running
  /// the application server as well.
  Future<void> detach();

  /// Tear down the runner and exit the application.
  Future<void> exit();

  /// Run any source generators, such as localizations.
  ///
  /// These are automatically run during hot restart, but can be
  /// triggered manually to see the updated generated code.
  Future<void> runSourceGenerators();
}

// Shared code between different resident application runners.
abstract class ResidentRunner extends ResidentHandlers {
  ResidentRunner(
    this.flutterDevices, {
    required this.target,
    required this.debuggingOptions,
    String? projectRootPath,
    this.ipv6,
    this.stayResident = true,
    this.hotMode = true,
    String? dillOutputPath,
    this.machine = false,
    ResidentDevtoolsHandlerFactory devtoolsHandler = createDefaultHandler,
  }) : mainPath = globals.fs.file(target).absolute.path,
       packagesFilePath = debuggingOptions.buildInfo.packagesPath,
       projectRootPath = projectRootPath ?? globals.fs.currentDirectory.path,
       _dillOutputPath = dillOutputPath,
       artifactDirectory = dillOutputPath == null
          ? globals.fs.systemTempDirectory.createTempSync('flutter_tool.')
          : globals.fs.file(dillOutputPath).parent,
       assetBundle = AssetBundleFactory.instance.createBundle(),
       commandHelp = CommandHelp(
         logger: globals.logger,
         terminal: globals.terminal,
         platform: globals.platform,
         outputPreferences: globals.outputPreferences,
       ) {
    if (!artifactDirectory.existsSync()) {
      artifactDirectory.createSync(recursive: true);
    }
    _residentDevtoolsHandler = devtoolsHandler(DevtoolsLauncher.instance, this, globals.logger);
  }

  @override
  Logger? get logger => globals.logger;

  @override
  FileSystem? get fileSystem => globals.fs;

  @override
  final List<FlutterDevice?> flutterDevices;

  final String target;
  final DebuggingOptions debuggingOptions;

  @override
  final bool stayResident;
  final bool? ipv6;
  final String? _dillOutputPath;
  /// The parent location of the incremental artifacts.
  final Directory artifactDirectory;
  final String packagesFilePath;
  final String projectRootPath;
  final String mainPath;
  final AssetBundle assetBundle;

  final CommandHelp commandHelp;
  final bool machine;

  @override
  ResidentDevtoolsHandler? get residentDevtoolsHandler => _residentDevtoolsHandler;
  ResidentDevtoolsHandler? _residentDevtoolsHandler;

  bool _exited = false;
  Completer<int> _finished = Completer<int>();
  BuildResult? _lastBuild;
  Environment? _environment;

  @override
  bool hotMode;

  /// Returns true if every device is streaming observatory URIs.
  bool get isWaitingForObservatory {
    return flutterDevices.every((FlutterDevice? device) {
      return device!.isWaitingForObservatory;
    });
  }

  String get dillOutputPath => _dillOutputPath ?? globals.fs.path.join(artifactDirectory.path, 'app.dill');
  String getReloadPath({
    bool fullRestart = false,
    required bool swap,
  }) {
    if (!fullRestart) {
      return 'main.dart.incremental.dill';
    }
    return 'main.dart${swap ? '.swap' : ''}.dill';
  }

  bool get debuggingEnabled => debuggingOptions.debuggingEnabled;

  @override
  bool get isRunningDebug => debuggingOptions.buildInfo.isDebug;

  @override
  bool get isRunningProfile => debuggingOptions.buildInfo.isProfile;

  @override
  bool get isRunningRelease => debuggingOptions.buildInfo.isRelease;

  @override
  bool get supportsServiceProtocol => isRunningDebug || isRunningProfile;

  @override
  bool get supportsWriteSkSL => supportsServiceProtocol;

  bool get trackWidgetCreation => debuggingOptions.buildInfo.trackWidgetCreation;

  /// True if the shared Dart plugin registry (which is different than the one
  /// used for web) should be generated during source generation.
  bool get generateDartPluginRegistry => true;

  // Returns the Uri of the first connected device for mobile,
  // and only connected device for web.
  //
  // Would be null if there is no device connected or
  // there is no devFS associated with the first device.
  Uri? get uri => flutterDevices.first?.devFS?.baseUri;

  /// Returns [true] if the resident runner exited after invoking [exit()].
  bool get exited => _exited;

  @override
  bool get supportsRestart {
    return isRunningDebug && flutterDevices.every((FlutterDevice? device) {
      return device!.device!.supportsHotRestart;
    });
  }

  @override
  bool get canHotReload => hotMode;

  /// Start the app and keep the process running during its lifetime.
  ///
  /// Returns the exit code that we should use for the flutter tool process; 0
  /// for success, 1 for user error (e.g. bad arguments), 2 for other failures.
  Future<int?> run({
    Completer<DebugConnectionInfo>? connectionInfoCompleter,
    Completer<void>? appStartedCompleter,
    bool enableDevTools = false,
    String? route,
  });

  /// Connect to a flutter application.
  ///
  /// [needsFullRestart] defaults to `true`, and controls if the frontend server should
  /// compile a full dill. This should be set to `false` if this is called in [ResidentRunner.run], since that method already perfoms an initial compilation.
  Future<int?> attach({
    Completer<DebugConnectionInfo>? connectionInfoCompleter,
    Completer<void>? appStartedCompleter,
    bool allowExistingDdsInstance = false,
    bool enableDevTools = false,
    bool needsFullRestart = true,
  });

  @override
  Future<void> runSourceGenerators() async {
    _environment ??= Environment(
      artifacts: globals.artifacts!,
      logger: globals.logger,
      cacheDir: globals.cache.getRoot(),
      engineVersion: globals.flutterVersion.engineRevision,
      fileSystem: globals.fs,
      flutterRootDir: globals.fs.directory(Cache.flutterRoot),
      outputDir: globals.fs.directory(getBuildDirectory()),
      processManager: globals.processManager,
      platform: globals.platform,
      projectDir: globals.fs.currentDirectory,
      generateDartPluginRegistry: generateDartPluginRegistry,
      defines: <String, String>{
        // Needed for Dart plugin registry generation.
        kTargetFile: mainPath,
      },
    );

    final CompositeTarget compositeTarget = CompositeTarget(<Target>[
      const GenerateLocalizationsTarget(),
      const DartPluginRegistrantTarget(),
    ]);

    _lastBuild = await globals.buildSystem.buildIncremental(
      compositeTarget,
      _environment!,
      _lastBuild,
    );
    if (!_lastBuild!.success) {
      for (final ExceptionMeasurement exceptionMeasurement in _lastBuild!.exceptions.values) {
        globals.printError(
          exceptionMeasurement.exception.toString(),
          stackTrace: globals.logger.isVerbose
            ? exceptionMeasurement.stackTrace
            : null,
        );
      }
    }
    globals.printTrace('complete');
  }

  @protected
  void writeVmServiceFile() {
    if (debuggingOptions.vmserviceOutFile != null) {
      try {
        final String address = flutterDevices.first!.vmService!.wsAddress.toString();
        final File vmserviceOutFile = globals.fs.file(debuggingOptions.vmserviceOutFile);
        vmserviceOutFile.createSync(recursive: true);
        vmserviceOutFile.writeAsStringSync(address);
      } on FileSystemException {
        globals.printError('Failed to write vmservice-out-file at ${debuggingOptions.vmserviceOutFile}');
      }
    }
  }

  @override
  Future<void> exit() async {
    _exited = true;
    await residentDevtoolsHandler!.shutdown();
    await stopEchoingDeviceLog();
    await preExit();
    await exitApp(); // calls appFinished
    await shutdownDartDevelopmentService();
  }

  @override
  Future<void> detach() async {
    await residentDevtoolsHandler!.shutdown();
    await stopEchoingDeviceLog();
    await preExit();
    await shutdownDartDevelopmentService();
    appFinished();
  }

  Future<void> stopEchoingDeviceLog() async {
    await Future.wait<void>(
      flutterDevices.map<Future<void>>((FlutterDevice? device) => device!.stopEchoingDeviceLog())
    );
  }

  Future<void> shutdownDartDevelopmentService() async {
    await Future.wait<void>(
      flutterDevices.map<Future<void>>(
        (FlutterDevice? device) => device?.device?.dds.shutdown() ?? Future<void>.value()
      )
    );
  }

  @protected
  void cacheInitialDillCompilation() {
    if (_dillOutputPath != null) {
      return;
    }
    globals.printTrace('Caching compiled dill');
    final File outputDill = globals.fs.file(dillOutputPath);
    if (outputDill.existsSync()) {
      final String copyPath = getDefaultCachedKernelPath(
        trackWidgetCreation: trackWidgetCreation,
        dartDefines: debuggingOptions.buildInfo.dartDefines,
        extraFrontEndOptions: debuggingOptions.buildInfo.extraFrontEndOptions,
      );
      globals.fs
          .file(copyPath)
          .parent
          .createSync(recursive: true);
      outputDill.copySync(copyPath);
    }
  }

  void printStructuredErrorLog(vm_service.Event event) {
    if (event.extensionKind == 'Flutter.Error' && !machine) {
      final Map<dynamic, dynamic>? json = event.extensionData?.data;
      if (json != null && json.containsKey('renderedErrorText')) {
        globals.printStatus('\n${json['renderedErrorText']}');
      }
    }
  }

  /// If the [reloadSources] parameter is not null the 'reloadSources' service
  /// will be registered.
  //
  // Failures should be indicated by completing the future with an error, using
  // a string as the error object, which will be used by the caller (attach())
  // to display an error message.
  Future<void> connectToServiceProtocol({
    ReloadSources? reloadSources,
    Restart? restart,
    CompileExpression? compileExpression,
    GetSkSLMethod? getSkSLMethod,
    required bool allowExistingDdsInstance,
  }) async {
    if (!debuggingOptions.debuggingEnabled) {
      throw Exception('The service protocol is not enabled.');
    }
    _finished = Completer<int>();
    // Listen for service protocol connection to close.
    for (final FlutterDevice? device in flutterDevices) {
      await device!.connect(
        reloadSources: reloadSources,
        restart: restart,
        compileExpression: compileExpression,
        enableDds: debuggingOptions.enableDds,
        ddsPort: debuggingOptions.ddsPort,
        allowExistingDdsInstance: allowExistingDdsInstance,
        hostVmServicePort: debuggingOptions.hostVmServicePort,
        getSkSLMethod: getSkSLMethod,
        printStructuredErrorLogMethod: printStructuredErrorLog,
        ipv6: ipv6,
        disableServiceAuthCodes: debuggingOptions.disableServiceAuthCodes,
        cacheStartupProfile: debuggingOptions.cacheStartupProfile,
      );
      await device.vmService!.getFlutterViews();

      // This hooks up callbacks for when the connection stops in the future.
      // We don't want to wait for them. We don't handle errors in those callbacks'
      // futures either because they just print to logger and is not critical.
      unawaited(device.vmService!.service.onDone.then<void>(
        _serviceProtocolDone,
        onError: _serviceProtocolError,
      ).whenComplete(_serviceDisconnected));
    }
  }

  Future<void> _serviceProtocolDone(dynamic object) async {
    globals.printTrace('Service protocol connection closed.');
  }

  Future<void> _serviceProtocolError(Object error, StackTrace stack) {
    globals.printTrace('Service protocol connection closed with an error: $error\n$stack');
    return Future<void>.error(error, stack);
  }

  void _serviceDisconnected() {
    if (_exited) {
      // User requested the application exit.
      return;
    }
    if (_finished.isCompleted) {
      return;
    }
    globals.printStatus('Lost connection to device.');
    _finished.complete(0);
  }

  void appFinished() {
    if (_finished.isCompleted) {
      return;
    }
    globals.printStatus('Application finished.');
    _finished.complete(0);
  }

  void appFailedToStart() {
    if (!_finished.isCompleted) {
      _finished.complete(1);
    }
  }

  Future<int> waitForAppToFinish() async {
    final int exitCode = await _finished.future;
    assert(exitCode != null);
    await cleanupAtFinish();
    return exitCode;
  }

  @mustCallSuper
  Future<void> preExit() async {
    // If _dillOutputPath is null, the tool created a temporary directory for
    // the dill.
    if (_dillOutputPath == null && artifactDirectory.existsSync()) {
      artifactDirectory.deleteSync(recursive: true);
    }
  }

  Future<void> exitApp() async {
    final List<Future<void>> futures = <Future<void>>[
      for (final FlutterDevice? device in flutterDevices) device!.exitApps(),
    ];
    await Future.wait(futures);
    appFinished();
  }

  bool get reportedDebuggers => _reportedDebuggers;
  bool _reportedDebuggers = false;

  void printDebuggerList({ bool includeObservatory = true, bool includeDevtools = true }) {
    final DevToolsServerAddress? devToolsServerAddress = residentDevtoolsHandler!.activeDevToolsServer;
    if (!residentDevtoolsHandler!.readyToAnnounce) {
      includeDevtools = false;
    }
    assert(!includeDevtools || devToolsServerAddress != null);
    for (final FlutterDevice? device in flutterDevices) {
      if (device!.vmService == null) {
        continue;
      }
      if (includeObservatory) {
        // Caution: This log line is parsed by device lab tests.
        globals.printStatus(
          'An Observatory debugger and profiler on ${device.device!.name} is available at: '
          '${device.vmService!.httpAddress}',
        );
      }
      if (includeDevtools) {
        final Uri? uri = devToolsServerAddress!.uri?.replace(
          queryParameters: <String, dynamic>{'uri': '${device.vmService!.httpAddress}'},
        );
        if (uri != null) {
          globals.printStatus(
            'The Flutter DevTools debugger and profiler '
            'on ${device.device!.name} is available at: ${urlToDisplayString(uri)}',
          );
        }
      }
    }
    _reportedDebuggers = true;
  }

  void printHelpDetails() {
    commandHelp.v.print();
    if (flutterDevices.any((FlutterDevice? d) => d!.device!.supportsScreenshot)) {
      commandHelp.s.print();
    }
    if (supportsServiceProtocol) {
      commandHelp.w.print();
      commandHelp.t.print();
      if (isRunningDebug) {
        commandHelp.L.print();
        commandHelp.S.print();
        commandHelp.U.print();
        commandHelp.i.print();
        commandHelp.p.print();
        commandHelp.I.print();
        commandHelp.o.print();
        commandHelp.b.print();
      } else {
        commandHelp.S.print();
        commandHelp.U.print();
      }
      // Performance related features: `P` should precede `a`, which should precede `M`.
      commandHelp.P.print();
      commandHelp.a.print();
      if (supportsWriteSkSL) {
        commandHelp.M.print();
      }
      if (isRunningDebug) {
        commandHelp.g.print();
      }
      commandHelp.j.print();
    }
  }

  @override
  Future<void> cleanupAfterSignal();

  /// Called right before we exit.
  Future<void> cleanupAtFinish();
}

class OperationResult {
  OperationResult(this.code, this.message, { this.fatal = false, this.updateFSReport, this.extraTimings = const <OperationResultExtraTiming>[] });

  /// The result of the operation; a non-zero code indicates a failure.
  final int code;

  /// A user facing message about the results of the operation.
  final String message;

  /// User facing extra timing information about the operation.
  final List<OperationResultExtraTiming> extraTimings;

  /// Whether this error should cause the runner to exit.
  final bool fatal;

  final UpdateFSReport? updateFSReport;

  bool get isOk => code == 0;

  static final OperationResult ok = OperationResult(0, '');
}

class OperationResultExtraTiming {
  const OperationResultExtraTiming(this.description, this.timeInMs);

  /// A user facing short description of this timing.
  final String description;

  /// The time this operation took in milliseconds.
  final int timeInMs;
}

Future<String?> getMissingPackageHintForPlatform(TargetPlatform platform) async {
  switch (platform) {
    case TargetPlatform.android_arm:
    case TargetPlatform.android_arm64:
    case TargetPlatform.android_x64:
    case TargetPlatform.android_x86:
      final FlutterProject project = FlutterProject.current();
      final String manifestPath = globals.fs.path.relative(project.android.appManifestFile.path);
      return 'Is your project missing an $manifestPath?\nConsider running "flutter create ." to create one.';
    case TargetPlatform.ios:
      return 'Is your project missing an ios/Runner/Info.plist?\nConsider running "flutter create ." to create one.';
    case TargetPlatform.android:
    case TargetPlatform.darwin:
    case TargetPlatform.fuchsia_arm64:
    case TargetPlatform.fuchsia_x64:
    case TargetPlatform.linux_arm64:
    case TargetPlatform.linux_x64:
    case TargetPlatform.tester:
    case TargetPlatform.web_javascript:
    case TargetPlatform.windows_x64:
      return null;
  }
}

/// Redirects terminal commands to the correct resident runner methods.
class TerminalHandler {
  TerminalHandler(this.residentRunner, {
    required Logger logger,
    required Terminal terminal,
    required Signals signals,
    required io.ProcessInfo processInfo,
    required bool reportReady,
    String? pidFile,
  }) : _logger = logger,
       _terminal = terminal,
       _signals = signals,
       _processInfo = processInfo,
       _reportReady = reportReady,
       _pidFile = pidFile;

  final Logger _logger;
  final Terminal _terminal;
  final Signals _signals;
  final io.ProcessInfo _processInfo;
  final bool _reportReady;
  final String? _pidFile;

  final ResidentHandlers residentRunner;
  bool _processingUserRequest = false;
  StreamSubscription<void>? subscription;
  File? _actualPidFile;

  @visibleForTesting
  String? lastReceivedCommand;

  /// This is only a buffer logger in unit tests
  @visibleForTesting
  BufferLogger get logger => _logger as BufferLogger;

  void setupTerminal() {
    if (!_logger.quiet) {
      _logger.printStatus('');
      residentRunner.printHelp(details: false);
    }
    _terminal.singleCharMode = true;
    subscription = _terminal.keystrokes.listen(processTerminalInput);
  }

  final Map<io.ProcessSignal, Object> _signalTokens = <io.ProcessSignal, Object>{};

  void _addSignalHandler(io.ProcessSignal signal, SignalHandler handler) {
    _signalTokens[signal] = _signals.addHandler(signal, handler);
  }

  void registerSignalHandlers() {
    assert(residentRunner.stayResident);
    _addSignalHandler(io.ProcessSignal.sigint, _cleanUp);
    _addSignalHandler(io.ProcessSignal.sigterm, _cleanUp);
    if (residentRunner.supportsServiceProtocol && residentRunner.supportsRestart) {
      _addSignalHandler(io.ProcessSignal.sigusr1, _handleSignal);
      _addSignalHandler(io.ProcessSignal.sigusr2, _handleSignal);
      if (_pidFile != null) {
        _logger.printTrace('Writing pid to: $_pidFile');
        _actualPidFile = _processInfo.writePidFile(_pidFile!);
      }
    }
  }

  /// Unregisters terminal signal and keystroke handlers.
  void stop() {
    assert(residentRunner.stayResident);
    if (_actualPidFile != null) {
      try {
        _logger.printTrace('Deleting pid file (${_actualPidFile!.path}).');
        _actualPidFile!.deleteSync();
      } on FileSystemException catch (error) {
        _logger.printWarning('Failed to delete pid file (${_actualPidFile!.path}): ${error.message}');
      }
      _actualPidFile = null;
    }
    for (final MapEntry<io.ProcessSignal, Object> entry in _signalTokens.entries) {
      _signals.removeHandler(entry.key, entry.value);
    }
    _signalTokens.clear();
    subscription?.cancel();
  }

  /// Returns [true] if the input has been handled by this function.
  Future<bool> _commonTerminalInputHandler(String character) async {
    _logger.printStatus(''); // the key the user tapped might be on this line
    switch (character) {
      case 'a':
        return residentRunner.debugToggleProfileWidgetBuilds();
      case 'b':
        return residentRunner.debugToggleBrightness();
      case 'c':
        _logger.clear();
        return true;
      case 'd':
      case 'D':
        await residentRunner.detach();
        return true;
      case 'g':
        await residentRunner.runSourceGenerators();
        return true;
      case 'h':
      case 'H':
      case '?':
        // help
        residentRunner.printHelp(details: true);
        return true;
      case 'i':
        return residentRunner.debugToggleWidgetInspector();
      case 'I':
        return residentRunner.debugToggleInvertOversizedImages();
      case 'j':
      case 'J':
        return residentRunner.debugFrameJankMetrics();
      case 'L':
        return residentRunner.debugDumpLayerTree();
      case 'o':
      case 'O':
        return residentRunner.debugTogglePlatform();
      case 'M':
        if (residentRunner.supportsWriteSkSL) {
          await residentRunner.writeSkSL();
          return true;
        }
        return false;
      case 'p':
        return residentRunner.debugToggleDebugPaintSizeEnabled();
      case 'P':
        return residentRunner.debugTogglePerformanceOverlayOverride();
      case 'q':
      case 'Q':
        // exit
        await residentRunner.exit();
        return true;
      case 'r':
        if (!residentRunner.canHotReload) {
          return false;
        }
        final OperationResult result = await residentRunner.restart();
        if (result.fatal) {
          throwToolExit(result.message);
        }
        if (!result.isOk) {
          _logger.printStatus('Try again after fixing the above error(s).', emphasis: true);
        }
        return true;
      case 'R':
        // If hot restart is not supported for all devices, ignore the command.
        if (!residentRunner.supportsRestart || !residentRunner.hotMode) {
          return false;
        }
        final OperationResult result = await residentRunner.restart(fullRestart: true);
        if (result.fatal) {
          throwToolExit(result.message);
        }
        if (!result.isOk) {
          _logger.printStatus('Try again after fixing the above error(s).', emphasis: true);
        }
        return true;
      case 's':
        for (final FlutterDevice? device in residentRunner.flutterDevices) {
          await residentRunner.screenshot(device!);
        }
        return true;
      case 'S':
        return residentRunner.debugDumpSemanticsTreeInTraversalOrder();
      case 't':
      case 'T':
        return residentRunner.debugDumpRenderTree();
      case 'U':
        return residentRunner.debugDumpSemanticsTreeInInverseHitTestOrder();
      case 'v':
      case 'V':
        return residentRunner.residentDevtoolsHandler!.launchDevToolsInBrowser(flutterDevices: residentRunner.flutterDevices);
      case 'w':
      case 'W':
        return residentRunner.debugDumpApp();
    }
    return false;
  }

  Future<void> processTerminalInput(String command) async {
    // When terminal doesn't support line mode, '\n' can sneak into the input.
    command = command.trim();
    if (_processingUserRequest) {
      _logger.printTrace('Ignoring terminal input: "$command" because we are busy.');
      return;
    }
    _processingUserRequest = true;
    try {
      lastReceivedCommand = command;
      await _commonTerminalInputHandler(command);
    // Catch all exception since this is doing cleanup and rethrowing.
    } catch (error, st) { // ignore: avoid_catches_without_on_clauses
      // Don't print stack traces for known error types.
      if (error is! ToolExit) {
        _logger.printError('$error\n$st');
      }
      await _cleanUp(null);
      rethrow;
    } finally {
      _processingUserRequest = false;
      if (_reportReady) {
        _logger.printStatus('ready');
      }
    }
  }

  Future<void> _handleSignal(io.ProcessSignal signal) async {
    if (_processingUserRequest) {
      _logger.printTrace('Ignoring signal: "$signal" because we are busy.');
      return;
    }
    _processingUserRequest = true;

    final bool fullRestart = signal == io.ProcessSignal.sigusr2;

    try {
      await residentRunner.restart(fullRestart: fullRestart);
    } finally {
      _processingUserRequest = false;
    }
  }

  Future<void> _cleanUp(io.ProcessSignal? signal) async {
    _terminal.singleCharMode = false;
    await subscription?.cancel();
    await residentRunner.cleanupAfterSignal();
  }
}

class DebugConnectionInfo {
  DebugConnectionInfo({ this.httpUri, this.wsUri, this.baseUri });

  final Uri? httpUri;
  final Uri? wsUri;
  final String? baseUri;
}

/// Returns the next platform value for the switcher.
///
/// These values must match what is available in
/// `packages/flutter/lib/src/foundation/binding.dart`.
String nextPlatform(String currentPlatform) {
  switch (currentPlatform) {
    case 'android':
      return 'iOS';
    case 'iOS':
      return 'fuchsia';
    case 'fuchsia':
      return 'macOS';
    case 'macOS':
      return 'android';
    default:
      assert(false); // Invalid current platform.
      return 'android';
  }
}

/// A launcher for the devtools debugger and analysis tool.
abstract class DevtoolsLauncher {
  static DevtoolsLauncher? get instance => context.get<DevtoolsLauncher>();

  /// Serve Dart DevTools and return the host and port they are available on.
  ///
  /// This method must return a future that is guaranteed not to fail, because it
  /// will be used in unawaited contexts. It may, however, return null.
  Future<DevToolsServerAddress?> serve();

  /// Launch a Dart DevTools process, optionally targeting a specific VM Service
  /// URI if [vmServiceUri] is non-null.
  ///
  /// [additionalArguments] may be optionally specified and are passed directly
  /// to the devtools run command.
  ///
  /// This method must return a future that is guaranteed not to fail, because it
  /// will be used in unawaited contexts.
  Future<void> launch(Uri vmServiceUri, {List<String>? additionalArguments});

  Future<void> close();

  /// When measuring devtools memory via additional arguments, the launch process
  /// will technically never complete.
  ///
  /// Us this as an indicator that the process has started.
  Future<void>? processStart;

  /// Returns a future that completes when the DevTools server is ready.
  ///
  /// Completes when [devToolsUrl] is set. That can be set either directly, or
  /// by calling [serve].
  Future<void> get ready => _readyCompleter.future;
  Completer<void> _readyCompleter = Completer<void>();

  Uri? get devToolsUrl => _devToolsUrl;
  Uri? _devToolsUrl;
  set devToolsUrl(Uri? value) {
    assert((_devToolsUrl == null) != (value == null));
    _devToolsUrl = value;
    if (_devToolsUrl != null) {
      _readyCompleter.complete();
    } else {
      _readyCompleter = Completer<void>();
    }
  }

  /// The URL of the current DevTools server.
  ///
  /// Returns null if [ready] is not complete.
  DevToolsServerAddress? get activeDevToolsServer {
    if (_devToolsUrl == null) {
      return null;
    }
    return DevToolsServerAddress(devToolsUrl!.host, devToolsUrl!.port);
  }
}

class DevToolsServerAddress {
  DevToolsServerAddress(this.host, this.port);

  final String host;
  final int port;

  Uri? get uri {
    if (host == null || port == null) {
      return null;
    }
    return Uri(scheme: 'http', host: host, port: port);
  }
}<|MERGE_RESOLUTION|>--- conflicted
+++ resolved
@@ -577,11 +577,8 @@
         invalidatedFiles: invalidatedFiles,
         packageConfig: packageConfig,
         devFSWriter: devFSWriter,
-<<<<<<< HEAD
         shaderCompiler: developmentShaderCompiler,
-=======
         dartPluginRegistrant: FlutterProject.current().dartPluginRegistrant,
->>>>>>> 2a8a0890
       );
     } on DevFSException {
       devFSStatus.cancel();
