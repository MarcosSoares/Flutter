--- conflicted
+++ resolved
@@ -128,13 +128,12 @@
   }) {
     final Uri deviceEntryUri = devFS.baseUri.resolveUri(fs.path.toUri(entryPath));
     final Uri devicePackagesUri = devFS.baseUri.resolve('.packages');
-
     final List<Future<Map<String, dynamic>>> reports = <Future<Map<String, dynamic>>>[];
     for (FlutterView view in views) {
       final Future<Map<String, dynamic>> report = view.uiIsolate.reloadSources(
         pause: pause,
         rootLibUri: deviceEntryUri,
-        packagesUri: devicePackagesUri,
+        packagesUri: devicePackagesUri
       );
       reports.add(report);
     }
@@ -144,14 +143,8 @@
   Future<Null> resetAssetDirectory() async {
     final Uri deviceAssetsDirectoryUri = devFS.baseUri.resolveUri(
         fs.path.toUri(getAssetBuildDirectory()));
-<<<<<<< HEAD
+    assert(deviceAssetsDirectoryUri != null);
     await Future.wait(views.map((view) => view.setAssetDirectory(deviceAssetsDirectoryUri)));
-=======
-    assert(deviceAssetsDirectoryUri != null);
-    for (FlutterView view in views) {
-      await view.setAssetDirectory(deviceAssetsDirectoryUri);
-    }
->>>>>>> d4ab37ea
   }
 
   // Lists program elements changed in the most recent reload that have not
