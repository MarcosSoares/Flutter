// Copyright 2019 The Chromium Authors. All rights reserved.
// Use of this source code is governed by a BSD-style license that can be
// found in the LICENSE file.

import 'package:meta/meta.dart';

import 'artifacts.dart';
import 'base/common.dart';
import 'base/context.dart';
import 'base/file_system.dart';
import 'base/platform.dart';
import 'compile.dart';
import 'dart/package_map.dart';
import 'globals.dart';
import 'project.dart';

const String _kMultiRootScheme = 'org-dartlang-app';

/// The [CodeGenerator] instance.
///
/// If [experimentalBuildEnabled] is false, this will contain an unsupported
/// implementation.
CodeGenerator get codeGenerator => context[CodeGenerator];

/// Whether to attempt to build a flutter project using build* libraries.
///
/// This requires both an experimental opt in via the environment variable
/// 'FLUTTER_EXPERIMENTAL_BUILD' and that the project itself has a
/// dependency on the package 'flutter_build' and 'build_runner.'
bool get experimentalBuildEnabled {
  return _experimentalBuildEnabled ??= platform.environment['FLUTTER_EXPERIMENTAL_BUILD']?.toLowerCase() == 'true';
}
bool _experimentalBuildEnabled;

@visibleForTesting
set experimentalBuildEnabled(bool value) {
  _experimentalBuildEnabled = value;
}

/// A wrapper for a build_runner process which delegates to a generated
/// build script.
///
/// This is only enabled if [experimentalBuildEnabled] is true, and only for
/// external flutter users.
abstract class CodeGenerator {
  const CodeGenerator();

<<<<<<< HEAD
=======
  /// Run a partial build include code generators but not kernel.
  Future<void> generate(FlutterProject flutterProject, {@required String mainPath}) async {
    await build(
      flutterProject,
      mainPath: mainPath,
      aot: false,
      linkPlatformKernelIn: false,
      trackWidgetCreation: false,
      targetProductVm: false,
      disableKernelGeneration: true,
    );
  }

  /// Run a full build and return the resulting .packages and dill file.
  ///
  /// The defines of the build command are the arguments required in the
  /// flutter_build kernel builder.
  Future<CodeGenerationResult> build(FlutterProject flutterProject, {
    @required String mainPath,
    @required bool aot,
    @required bool linkPlatformKernelIn,
    @required bool trackWidgetCreation,
    @required bool targetProductVm,
    List<String> extraFrontEndOptions = const <String>[],
    bool disableKernelGeneration = false,
  });

>>>>>>> f67a529e
  /// Starts a persistent code generting daemon.
  ///
  /// The defines of the daemon command are the arguments required in the
  /// flutter_build kernel builder.
<<<<<<< HEAD
  Future<CodegenDaemon> daemon();
=======
  Future<CodegenDaemon> daemon(FlutterProject flutterProject, {
    @required String mainPath,
    bool linkPlatformKernelIn = false,
    bool targetProductVm = false,
    bool trackWidgetCreation = false,
    List<String> extraFrontEndOptions = const <String>[],
  });
>>>>>>> f67a529e

  // Generates a synthetic package under .dart_tool/flutter_tool which is in turn
  // used to generate a build script.
  Future<void> generateBuildScript(FlutterProject flutterProject);
}

class UnsupportedCodeGenerator extends CodeGenerator {
  const UnsupportedCodeGenerator();

  @override
<<<<<<< HEAD
  Future<void> generateBuildScript() {
=======
  Future<CodeGenerationResult> build(FlutterProject flutterProject, {
    String mainPath,
    bool aot,
    bool linkPlatformKernelIn,
    bool trackWidgetCreation,
    bool targetProductVm,
    List<String> extraFrontEndOptions = const <String> [],
    bool disableKernelGeneration = false,
  }) {
>>>>>>> f67a529e
    throw UnsupportedError('build_runner is not currently supported.');
  }

  @override
<<<<<<< HEAD
  Future<void> invalidateBuildScript() {
=======
  Future<void> generateBuildScript(FlutterProject flutterProject) {
>>>>>>> f67a529e
    throw UnsupportedError('build_runner is not currently supported.');
  }

  @override
<<<<<<< HEAD
  Future<CodegenDaemon> daemon() {
=======
  Future<CodegenDaemon> daemon(FlutterProject flutterProject, {
    String mainPath,
    bool linkPlatformKernelIn = false,
    bool targetProductVm = false,
    bool trackWidgetCreation = false,
    List<String> extraFrontEndOptions = const <String> [],
  }) {
>>>>>>> f67a529e
    throw UnsupportedError('build_runner is not currently supported.');
  }
}

abstract class CodegenDaemon {
  /// Whether the previously enqueued build was successful.
  Stream<CodegenStatus> get buildResults;

  CodegenStatus get lastStatus;

  /// Starts a new build.
  void startBuild();
<<<<<<< HEAD
=======

  File get dillFile;
}

/// The result of running a build through a [CodeGenerator].
///
/// If no dill or packages file is generated, they will be null.
class CodeGenerationResult {
  const CodeGenerationResult(this.dillFile);

  final File dillFile;
>>>>>>> f67a529e
}

/// An implementation of the [KernelCompiler] which delegates to build_runner.
///
/// Only a subset of the arguments provided to the [KernelCompiler] are
/// supported here. Using the build pipeline implies a fixed multiroot
/// filesystem and requires a pubspec.
///
/// This is only safe to use if [experimentalBuildEnabled] is true.
class CodeGeneratingKernelCompiler implements KernelCompiler {
  const CodeGeneratingKernelCompiler();

  static const KernelCompiler _delegate = KernelCompiler();

  @override
  Future<CompilerOutput> compile({
    String mainPath,
    String outputFilePath,
    bool linkPlatformKernelIn = false,
    bool aot = false,
    bool trackWidgetCreation,
    List<String> extraFrontEndOptions,
    String incrementalCompilerByteStorePath,
    bool targetProductVm = false,
    // These arguments are currently unused.
    String sdkRoot,
    String packagesPath,
    List<String> fileSystemRoots,
    String fileSystemScheme,
    String depFilePath,
    TargetModel targetModel = TargetModel.flutter,
  }) async {
    if (fileSystemRoots != null || fileSystemScheme != null || depFilePath != null || targetModel != null || sdkRoot != null || packagesPath != null) {
      printTrace('fileSystemRoots, fileSystemScheme, depFilePath, targetModel,'
        'sdkRoot, packagesPath are not supported when using the experimental '
        'build* pipeline');
    }
<<<<<<< HEAD
    final CodegenDaemon codegenDaemon = await codeGenerator.daemon();
    codegenDaemon.startBuild();
    await for (CodegenStatus codegenStatus in codegenDaemon.buildResults) {
      if (codegenStatus == CodegenStatus.Failed) {
        throwToolExit('Code generation failed');
      }
      if (codegenStatus == CodegenStatus.Succeeded) {
        break;
=======
    final FlutterProject flutterProject = await FlutterProject.current();
    try {
      final CodeGenerationResult buildResult = await codeGenerator.build(
        flutterProject,
        aot: aot,
        linkPlatformKernelIn: linkPlatformKernelIn,
        trackWidgetCreation: trackWidgetCreation,
        mainPath: mainPath,
        targetProductVm: targetProductVm,
        extraFrontEndOptions: extraFrontEndOptions,
      );
      final File outputFile = fs.file(outputFilePath);
      if (!await outputFile.exists()) {
        await outputFile.create();
>>>>>>> f67a529e
      }
    }
    return _delegate.compile(
      mainPath: mainPath,
      outputFilePath: outputFilePath,
      linkPlatformKernelIn: linkPlatformKernelIn,
      aot: aot,
      trackWidgetCreation: trackWidgetCreation,
      extraFrontEndOptions: extraFrontEndOptions,
      incrementalCompilerByteStorePath: incrementalCompilerByteStorePath,
      targetProductVm: targetProductVm,
      sdkRoot: sdkRoot,
      packagesPath: packagesPath,
      fileSystemRoots: fileSystemRoots,
      fileSystemScheme: fileSystemScheme,
      depFilePath: depFilePath,
      targetModel: targetModel,
    );
  }
}

/// An implementation of a [ResidentCompiler] which runs a [BuildRunner] before
/// talking to the CFE.
class CodeGeneratingResidentCompiler implements ResidentCompiler {
  CodeGeneratingResidentCompiler._(this._residentCompiler, this._codegenDaemon);

  /// Creates a new [ResidentCompiler] and configures a [BuildDaemonClient] to
  /// run builds.
  static Future<CodeGeneratingResidentCompiler> create({
    @required FlutterProject flutterProject,
    String mainPath,
    bool trackWidgetCreation = false,
    CompilerMessageConsumer compilerMessageConsumer = printError,
    bool unsafePackageSerialization = false,
    String outputPath,
    String initializeFromDill,
  }) async {
<<<<<<< HEAD
    final FlutterProject flutterProject = await FlutterProject.current();
    final CodegenDaemon codegenDaemon = await codeGenerator.daemon();
=======
    final CodegenDaemon codegenDaemon = await codeGenerator.daemon(
      flutterProject,
      extraFrontEndOptions: <String>[],
      linkPlatformKernelIn: false,
      mainPath: mainPath,
      targetProductVm: false,
      trackWidgetCreation: trackWidgetCreation,
    );
>>>>>>> f67a529e
    codegenDaemon.startBuild();
    final CodegenStatus status = await codegenDaemon.buildResults.firstWhere((CodegenStatus status) {
      return status == CodegenStatus.Succeeded || status == CodegenStatus.Failed;
    });
    if (status == CodegenStatus.Failed) {
      printError('Code generation failed, build may have compile errors');
    }
    final ResidentCompiler residentCompiler = ResidentCompiler(
      artifacts.getArtifactPath(Artifact.flutterPatchedSdkPath),
      trackWidgetCreation: trackWidgetCreation,
<<<<<<< HEAD
      // TODO(jonahwilliams): replace with generated path.
      // packagesPath: codegenDaemon.packagesFile.path,
=======
      packagesPath: PackageMap.globalGeneratedPackagesPath,
>>>>>>> f67a529e
      fileSystemRoots: <String>[
        fs.path.join(flutterProject.generated.path, 'lib${platform.pathSeparator}'),
        fs.path.join(flutterProject.directory.path, 'lib${platform.pathSeparator}'),
      ],
      fileSystemScheme: _kMultiRootScheme,
      targetModel: TargetModel.flutter,
      unsafePackageSerialization: unsafePackageSerialization,
      initializeFromDill: initializeFromDill,
    );
    return CodeGeneratingResidentCompiler._(residentCompiler, codegenDaemon);
  }

  final ResidentCompiler _residentCompiler;
  final CodegenDaemon _codegenDaemon;

  @override
  void accept() {
    _residentCompiler.accept();
  }

  @override
  Future<CompilerOutput> compileExpression(String expression, List<String> definitions, List<String> typeDefinitions, String libraryUri, String klass, bool isStatic) {
    return _residentCompiler.compileExpression(expression, definitions, typeDefinitions, libraryUri, klass, isStatic);
  }

  @override
  Future<CompilerOutput> recompile(String mainPath, List<String> invalidatedFiles, {String outputPath, String packagesFilePath}) async {
    if (_codegenDaemon.lastStatus != CodegenStatus.Succeeded && _codegenDaemon.lastStatus != CodegenStatus.Failed) {
      await _codegenDaemon.buildResults.firstWhere((CodegenStatus status) {
        return status ==CodegenStatus.Succeeded || status == CodegenStatus.Failed;
      });
    }
    if (_codegenDaemon.lastStatus == CodegenStatus.Failed) {
      printError('Codegeneration failed, halting build.');
    }
    // Delete this file so that the frontend_server can handle multi-root.
    // TODO(jonahwilliams): investigate frontend_server behavior in the presence
    // of multi-root and initialize from dill.
    if (await fs.file(outputPath).exists()) {
      await fs.file(outputPath).delete();
    }
    return _residentCompiler.recompile(
      mainPath,
      invalidatedFiles,
      outputPath: outputPath,
<<<<<<< HEAD
      // TODO(jonahwilliams): replace with generated path.
      //packagesFilePath: _codegenDaemon.packagesFile.path,
=======
      packagesFilePath: PackageMap.globalGeneratedPackagesPath,
>>>>>>> f67a529e
    );
  }

  @override
  Future<CompilerOutput> reject() {
    return _residentCompiler.reject();
  }

  @override
  void reset() {
    _residentCompiler.reset();
  }

  @override
  Future<void> shutdown() {
    return _residentCompiler.shutdown();
  }
}

/// The current status of a codegen build.
enum CodegenStatus {
  /// The build has started running.
  ///
  /// If this is the current status when running a hot reload, an additional build does
  /// not need to be started.
  Started,
  /// The build succeeded.
  Succeeded,
  /// The build failed.
  Failed
}<|MERGE_RESOLUTION|>--- conflicted
+++ resolved
@@ -45,51 +45,11 @@
 abstract class CodeGenerator {
   const CodeGenerator();
 
-<<<<<<< HEAD
-=======
-  /// Run a partial build include code generators but not kernel.
-  Future<void> generate(FlutterProject flutterProject, {@required String mainPath}) async {
-    await build(
-      flutterProject,
-      mainPath: mainPath,
-      aot: false,
-      linkPlatformKernelIn: false,
-      trackWidgetCreation: false,
-      targetProductVm: false,
-      disableKernelGeneration: true,
-    );
-  }
-
-  /// Run a full build and return the resulting .packages and dill file.
-  ///
-  /// The defines of the build command are the arguments required in the
-  /// flutter_build kernel builder.
-  Future<CodeGenerationResult> build(FlutterProject flutterProject, {
-    @required String mainPath,
-    @required bool aot,
-    @required bool linkPlatformKernelIn,
-    @required bool trackWidgetCreation,
-    @required bool targetProductVm,
-    List<String> extraFrontEndOptions = const <String>[],
-    bool disableKernelGeneration = false,
-  });
-
->>>>>>> f67a529e
   /// Starts a persistent code generting daemon.
   ///
   /// The defines of the daemon command are the arguments required in the
   /// flutter_build kernel builder.
-<<<<<<< HEAD
-  Future<CodegenDaemon> daemon();
-=======
-  Future<CodegenDaemon> daemon(FlutterProject flutterProject, {
-    @required String mainPath,
-    bool linkPlatformKernelIn = false,
-    bool targetProductVm = false,
-    bool trackWidgetCreation = false,
-    List<String> extraFrontEndOptions = const <String>[],
-  });
->>>>>>> f67a529e
+  Future<CodegenDaemon> daemon(FlutterProject flutterProject);
 
   // Generates a synthetic package under .dart_tool/flutter_tool which is in turn
   // used to generate a build script.
@@ -100,43 +60,12 @@
   const UnsupportedCodeGenerator();
 
   @override
-<<<<<<< HEAD
-  Future<void> generateBuildScript() {
-=======
-  Future<CodeGenerationResult> build(FlutterProject flutterProject, {
-    String mainPath,
-    bool aot,
-    bool linkPlatformKernelIn,
-    bool trackWidgetCreation,
-    bool targetProductVm,
-    List<String> extraFrontEndOptions = const <String> [],
-    bool disableKernelGeneration = false,
-  }) {
->>>>>>> f67a529e
+  Future<void> generateBuildScript(FlutterProject flutterProject) {
     throw UnsupportedError('build_runner is not currently supported.');
   }
 
   @override
-<<<<<<< HEAD
-  Future<void> invalidateBuildScript() {
-=======
-  Future<void> generateBuildScript(FlutterProject flutterProject) {
->>>>>>> f67a529e
-    throw UnsupportedError('build_runner is not currently supported.');
-  }
-
-  @override
-<<<<<<< HEAD
-  Future<CodegenDaemon> daemon() {
-=======
-  Future<CodegenDaemon> daemon(FlutterProject flutterProject, {
-    String mainPath,
-    bool linkPlatformKernelIn = false,
-    bool targetProductVm = false,
-    bool trackWidgetCreation = false,
-    List<String> extraFrontEndOptions = const <String> [],
-  }) {
->>>>>>> f67a529e
+  Future<CodegenDaemon> daemon(FlutterProject flutterProject) {
     throw UnsupportedError('build_runner is not currently supported.');
   }
 }
@@ -149,20 +78,6 @@
 
   /// Starts a new build.
   void startBuild();
-<<<<<<< HEAD
-=======
-
-  File get dillFile;
-}
-
-/// The result of running a build through a [CodeGenerator].
-///
-/// If no dill or packages file is generated, they will be null.
-class CodeGenerationResult {
-  const CodeGenerationResult(this.dillFile);
-
-  final File dillFile;
->>>>>>> f67a529e
 }
 
 /// An implementation of the [KernelCompiler] which delegates to build_runner.
@@ -200,8 +115,8 @@
         'sdkRoot, packagesPath are not supported when using the experimental '
         'build* pipeline');
     }
-<<<<<<< HEAD
-    final CodegenDaemon codegenDaemon = await codeGenerator.daemon();
+    final FlutterProject flutterProject = await FlutterProject.current();
+    final CodegenDaemon codegenDaemon = await codeGenerator.daemon(flutterProject);
     codegenDaemon.startBuild();
     await for (CodegenStatus codegenStatus in codegenDaemon.buildResults) {
       if (codegenStatus == CodegenStatus.Failed) {
@@ -209,22 +124,6 @@
       }
       if (codegenStatus == CodegenStatus.Succeeded) {
         break;
-=======
-    final FlutterProject flutterProject = await FlutterProject.current();
-    try {
-      final CodeGenerationResult buildResult = await codeGenerator.build(
-        flutterProject,
-        aot: aot,
-        linkPlatformKernelIn: linkPlatformKernelIn,
-        trackWidgetCreation: trackWidgetCreation,
-        mainPath: mainPath,
-        targetProductVm: targetProductVm,
-        extraFrontEndOptions: extraFrontEndOptions,
-      );
-      final File outputFile = fs.file(outputFilePath);
-      if (!await outputFile.exists()) {
-        await outputFile.create();
->>>>>>> f67a529e
       }
     }
     return _delegate.compile(
@@ -237,8 +136,11 @@
       incrementalCompilerByteStorePath: incrementalCompilerByteStorePath,
       targetProductVm: targetProductVm,
       sdkRoot: sdkRoot,
-      packagesPath: packagesPath,
-      fileSystemRoots: fileSystemRoots,
+      packagesPath: PackageMap.globalGeneratedPackagesPath,
+      fileSystemRoots: <String>[
+        fs.path.join(flutterProject.generated.path, 'lib${platform.pathSeparator}'),
+        fs.path.join(flutterProject.directory.path, 'lib${platform.pathSeparator}'),
+      ],
       fileSystemScheme: fileSystemScheme,
       depFilePath: depFilePath,
       targetModel: targetModel,
@@ -262,19 +164,7 @@
     String outputPath,
     String initializeFromDill,
   }) async {
-<<<<<<< HEAD
-    final FlutterProject flutterProject = await FlutterProject.current();
-    final CodegenDaemon codegenDaemon = await codeGenerator.daemon();
-=======
-    final CodegenDaemon codegenDaemon = await codeGenerator.daemon(
-      flutterProject,
-      extraFrontEndOptions: <String>[],
-      linkPlatformKernelIn: false,
-      mainPath: mainPath,
-      targetProductVm: false,
-      trackWidgetCreation: trackWidgetCreation,
-    );
->>>>>>> f67a529e
+    final CodegenDaemon codegenDaemon = await codeGenerator.daemon(flutterProject);
     codegenDaemon.startBuild();
     final CodegenStatus status = await codegenDaemon.buildResults.firstWhere((CodegenStatus status) {
       return status == CodegenStatus.Succeeded || status == CodegenStatus.Failed;
@@ -285,12 +175,8 @@
     final ResidentCompiler residentCompiler = ResidentCompiler(
       artifacts.getArtifactPath(Artifact.flutterPatchedSdkPath),
       trackWidgetCreation: trackWidgetCreation,
-<<<<<<< HEAD
       // TODO(jonahwilliams): replace with generated path.
       // packagesPath: codegenDaemon.packagesFile.path,
-=======
-      packagesPath: PackageMap.globalGeneratedPackagesPath,
->>>>>>> f67a529e
       fileSystemRoots: <String>[
         fs.path.join(flutterProject.generated.path, 'lib${platform.pathSeparator}'),
         fs.path.join(flutterProject.directory.path, 'lib${platform.pathSeparator}'),
@@ -320,7 +206,7 @@
   Future<CompilerOutput> recompile(String mainPath, List<String> invalidatedFiles, {String outputPath, String packagesFilePath}) async {
     if (_codegenDaemon.lastStatus != CodegenStatus.Succeeded && _codegenDaemon.lastStatus != CodegenStatus.Failed) {
       await _codegenDaemon.buildResults.firstWhere((CodegenStatus status) {
-        return status ==CodegenStatus.Succeeded || status == CodegenStatus.Failed;
+        return status == CodegenStatus.Succeeded || status == CodegenStatus.Failed;
       });
     }
     if (_codegenDaemon.lastStatus == CodegenStatus.Failed) {
@@ -336,12 +222,8 @@
       mainPath,
       invalidatedFiles,
       outputPath: outputPath,
-<<<<<<< HEAD
       // TODO(jonahwilliams): replace with generated path.
       //packagesFilePath: _codegenDaemon.packagesFile.path,
-=======
-      packagesFilePath: PackageMap.globalGeneratedPackagesPath,
->>>>>>> f67a529e
     );
   }
 
