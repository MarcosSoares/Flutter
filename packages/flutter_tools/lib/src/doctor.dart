// Copyright 2016 The Chromium Authors. All rights reserved.
// Use of this source code is governed by a BSD-style license that can be
// found in the LICENSE file.

import 'dart:async';

import 'android/android_studio_validator.dart';
import 'android/android_workflow.dart';
import 'artifacts.dart';
import 'base/common.dart';
import 'base/context.dart';
import 'base/file_system.dart';
import 'base/logger.dart';
import 'base/os.dart';
import 'base/platform.dart';
import 'base/process_manager.dart';
import 'base/terminal.dart';
import 'base/user_messages.dart';
import 'base/utils.dart';
import 'base/version.dart';
import 'cache.dart';
import 'device.dart';
import 'fuchsia/fuchsia_workflow.dart';
import 'globals.dart';
import 'intellij/intellij.dart';
import 'ios/ios_workflow.dart';
import 'ios/plist_utils.dart';
import 'linux/linux_workflow.dart';
import 'macos/cocoapods_validator.dart';
import 'macos/macos_workflow.dart';
import 'macos/xcode_validator.dart';
import 'proxy_validator.dart';
import 'tester/flutter_tester.dart';
import 'version.dart';
import 'vscode/vscode_validator.dart';
<<<<<<< HEAD
import 'windows/visual_studio_validator.dart';
=======
import 'web/web_validator.dart';
import 'web/workflow.dart';
>>>>>>> 387e2b06
import 'windows/windows_workflow.dart';

Doctor get doctor => context.get<Doctor>();

abstract class DoctorValidatorsProvider {
  /// The singleton instance, pulled from the [AppContext].
  static DoctorValidatorsProvider get instance => context.get<DoctorValidatorsProvider>();

  static final DoctorValidatorsProvider defaultInstance = _DefaultDoctorValidatorsProvider();

  List<DoctorValidator> get validators;
  List<Workflow> get workflows;
}

class _DefaultDoctorValidatorsProvider implements DoctorValidatorsProvider {
  List<DoctorValidator> _validators;
  List<Workflow> _workflows;

  @override
  List<DoctorValidator> get validators {
    if (_validators == null) {
      _validators = <DoctorValidator>[];
      _validators.add(FlutterValidator());

      if (androidWorkflow.appliesToHostPlatform)
        _validators.add(GroupedValidator(<DoctorValidator>[androidValidator, androidLicenseValidator]));

      if (iosWorkflow.appliesToHostPlatform || macOSWorkflow.appliesToHostPlatform)
        _validators.add(GroupedValidator(<DoctorValidator>[xcodeValidator, cocoapodsValidator]));

      if (iosWorkflow.appliesToHostPlatform)
        _validators.add(iosValidator);

<<<<<<< HEAD
      if (windowsWorkflow.appliesToHostPlatform)
        _validators.add(visualStudioValidator);
=======
      if (webWorkflow.appliesToHostPlatform)
        _validators.add(const WebValidator());
>>>>>>> 387e2b06

      final List<DoctorValidator> ideValidators = <DoctorValidator>[];
      ideValidators.addAll(AndroidStudioValidator.allValidators);
      ideValidators.addAll(IntelliJValidator.installedValidators);
      ideValidators.addAll(VsCodeValidator.installedValidators);
      if (ideValidators.isNotEmpty)
        _validators.addAll(ideValidators);
      else
        _validators.add(NoIdeValidator());

      if (ProxyValidator.shouldShow)
        _validators.add(ProxyValidator());

      if (deviceManager.canListAnything)
        _validators.add(DeviceValidator());
    }
    return _validators;
  }

  @override
  List<Workflow> get workflows {
    if (_workflows == null) {
      _workflows = <Workflow>[];

      if (iosWorkflow.appliesToHostPlatform)
        _workflows.add(iosWorkflow);

      if (androidWorkflow.appliesToHostPlatform)
        _workflows.add(androidWorkflow);

      if (fuchsiaWorkflow.appliesToHostPlatform)
        _workflows.add(fuchsiaWorkflow);

      if (linuxWorkflow.appliesToHostPlatform)
        _workflows.add(linuxWorkflow);

      if (macOSWorkflow.appliesToHostPlatform)
        _workflows.add(macOSWorkflow);

      if (windowsWorkflow.appliesToHostPlatform)
        _workflows.add(windowsWorkflow);

    }
    return _workflows;
  }

}

class ValidatorTask {
  ValidatorTask(this.validator, this.result);
  final DoctorValidator validator;
  final Future<ValidationResult> result;
}

class Doctor {
  const Doctor();

  List<DoctorValidator> get validators {
    return DoctorValidatorsProvider.instance.validators;
  }

  /// Return a list of [ValidatorTask] objects and starts validation on all
  /// objects in [validators].
  List<ValidatorTask> startValidatorTasks() {
    final List<ValidatorTask> tasks = <ValidatorTask>[];
    for (DoctorValidator validator in validators) {
      tasks.add(ValidatorTask(validator, validator.validate()));
    }
    return tasks;
  }

  List<Workflow> get workflows {
    return DoctorValidatorsProvider.instance.workflows;
  }

  /// Print a summary of the state of the tooling, as well as how to get more info.
  Future<void> summary() async {
    printStatus(await summaryText);
  }

  Future<String> get summaryText async {
    final StringBuffer buffer = StringBuffer();

    bool allGood = true;

    for (DoctorValidator validator in validators) {
      final StringBuffer lineBuffer = StringBuffer();
      final ValidationResult result = await validator.validate();
      lineBuffer.write('${result.coloredLeadingBox} ${validator.title} is ');
      switch (result.type) {
        case ValidationType.missing:
          lineBuffer.write('not installed.');
          break;
        case ValidationType.partial:
          lineBuffer.write('partially installed; more components are available.');
          break;
        case ValidationType.notAvailable:
          lineBuffer.write('not available.');
          break;
        case ValidationType.installed:
          lineBuffer.write('fully installed.');
          break;
      }

      if (result.statusInfo != null)
        lineBuffer.write(' (${result.statusInfo})');

      buffer.write(wrapText(lineBuffer.toString(), hangingIndent: result.leadingBox.length + 1));
      buffer.writeln();

      if (result.type != ValidationType.installed)
        allGood = false;
    }

    if (!allGood) {
      buffer.writeln();
      buffer.writeln('Run "flutter doctor" for information about installing additional components.');
    }

    return buffer.toString();
  }

  Future<bool> checkRemoteArtifacts(String engineRevision) async {
    return Cache.instance.areRemoteArtifactsAvailable(engineVersion: engineRevision);
  }

  /// Print information about the state of installed tooling.
  Future<bool> diagnose({ bool androidLicenses = false, bool verbose = true }) async {
    if (androidLicenses)
      return AndroidLicenseValidator.runLicenseManager();

    if (!verbose) {
      printStatus('Doctor summary (to see all details, run flutter doctor -v):');
    }
    bool doctorResult = true;
    int issues = 0;

    for (ValidatorTask validatorTask in startValidatorTasks()) {
      final DoctorValidator validator = validatorTask.validator;
      final Status status = Status.withSpinner(
        timeout: timeoutConfiguration.fastOperation,
        slowWarningCallback: () => validator.slowWarning,
      );
      ValidationResult result;
      try {
        result = await validatorTask.result;
      } catch (exception) {
        status.cancel();
        rethrow;
      }
      status.stop();

      switch (result.type) {
        case ValidationType.missing:
          doctorResult = false;
          issues += 1;
          break;
        case ValidationType.partial:
        case ValidationType.notAvailable:
          issues += 1;
          break;
        case ValidationType.installed:
          break;
      }

      if (result.statusInfo != null) {
        printStatus('${result.coloredLeadingBox} ${validator.title} (${result.statusInfo})',
            hangingIndent: result.leadingBox.length + 1);
      } else {
        printStatus('${result.coloredLeadingBox} ${validator.title}',
            hangingIndent: result.leadingBox.length + 1);
      }

      for (ValidationMessage message in result.messages) {
        if (message.type != ValidationMessageType.information || verbose == true) {
          int hangingIndent = 2;
          int indent = 4;
          for (String line in '${message.coloredIndicator} ${message.message}'.split('\n')) {
            printStatus(line, hangingIndent: hangingIndent, indent: indent, emphasis: true);
            // Only do hanging indent for the first line.
            hangingIndent = 0;
            indent = 6;
          }
        }
      }
      if (verbose)
        printStatus('');
    }

    // Make sure there's always one line before the summary even when not verbose.
    if (!verbose)
      printStatus('');

    if (issues > 0) {
      printStatus('${terminal.color('!', TerminalColor.yellow)} Doctor found issues in $issues categor${issues > 1 ? "ies" : "y"}.', hangingIndent: 2);
    } else {
      printStatus('${terminal.color('•', TerminalColor.green)} No issues found!', hangingIndent: 2);
    }

    return doctorResult;
  }

  bool get canListAnything => workflows.any((Workflow workflow) => workflow.canListDevices);

  bool get canLaunchAnything {
    if (FlutterTesterDevices.showFlutterTesterDevice)
      return true;
    return workflows.any((Workflow workflow) => workflow.canLaunchDevices);
  }
}

/// A series of tools and required install steps for a target platform (iOS or Android).
abstract class Workflow {
  const Workflow();

  /// Whether the workflow applies to this platform (as in, should we ever try and use it).
  bool get appliesToHostPlatform;

  /// Are we functional enough to list devices?
  bool get canListDevices;

  /// Could this thing launch *something*? It may still have minor issues.
  bool get canLaunchDevices;

  /// Are we functional enough to list emulators?
  bool get canListEmulators;
}

enum ValidationType {
  missing,
  partial,
  notAvailable,
  installed,
}

enum ValidationMessageType {
  error,
  hint,
  information,
}

abstract class DoctorValidator {
  const DoctorValidator(this.title);

  final String title;

  String get slowWarning => 'This is taking an unexpectedly long time...';

  Future<ValidationResult> validate();
}

/// A validator that runs other [DoctorValidator]s and combines their output
/// into a single [ValidationResult]. It uses the title of the first validator
/// passed to the constructor and reports the statusInfo of the first validator
/// that provides one. Other titles and statusInfo strings are discarded.
class GroupedValidator extends DoctorValidator {
  GroupedValidator(this.subValidators) : super(subValidators[0].title);

  final List<DoctorValidator> subValidators;

  @override
  String get slowWarning => _currentSlowWarning;
  String _currentSlowWarning = 'Initializing...';

  @override
  Future<ValidationResult> validate() async {
    final List<ValidatorTask> tasks = <ValidatorTask>[];
    for (DoctorValidator validator in subValidators) {
      tasks.add(ValidatorTask(validator, validator.validate()));
    }

    final List<ValidationResult> results = <ValidationResult>[];
    for (ValidatorTask subValidator in tasks) {
      _currentSlowWarning = subValidator.validator.slowWarning;
      results.add(await subValidator.result);
    }
    _currentSlowWarning = 'Merging results...';
    return _mergeValidationResults(results);
  }

  ValidationResult _mergeValidationResults(List<ValidationResult> results) {
    assert(results.isNotEmpty, 'Validation results should not be empty');
    ValidationType mergedType = results[0].type;
    final List<ValidationMessage> mergedMessages = <ValidationMessage>[];
    String statusInfo;

    for (ValidationResult result in results) {
      statusInfo ??= result.statusInfo;
      switch (result.type) {
        case ValidationType.installed:
          if (mergedType == ValidationType.missing) {
            mergedType = ValidationType.partial;
          }
          break;
        case ValidationType.notAvailable:
        case ValidationType.partial:
          mergedType = ValidationType.partial;
          break;
        case ValidationType.missing:
          if (mergedType == ValidationType.installed) {
            mergedType = ValidationType.partial;
          }
          break;
        default:
          throw 'Unrecognized validation type: ' + result.type.toString();
      }
      mergedMessages.addAll(result.messages);
    }

    return ValidationResult(mergedType, mergedMessages,
        statusInfo: statusInfo);
  }
}

class ValidationResult {
  /// [ValidationResult.type] should only equal [ValidationResult.installed]
  /// if no [messages] are hints or errors.
  ValidationResult(this.type, this.messages, { this.statusInfo });

  final ValidationType type;
  // A short message about the status.
  final String statusInfo;
  final List<ValidationMessage> messages;

  String get leadingBox {
    assert(type != null);
    switch (type) {
      case ValidationType.missing:
        return '[✗]';
      case ValidationType.installed:
        return '[✓]';
      case ValidationType.notAvailable:
      case ValidationType.partial:
        return '[!]';
    }
    return null;
  }

  String get coloredLeadingBox {
    assert(type != null);
    switch (type) {
      case ValidationType.missing:
        return terminal.color(leadingBox, TerminalColor.red);
      case ValidationType.installed:
        return terminal.color(leadingBox, TerminalColor.green);
      case ValidationType.notAvailable:
      case ValidationType.partial:
       return terminal.color(leadingBox, TerminalColor.yellow);
    }
    return null;
  }
}

class ValidationMessage {
  ValidationMessage(this.message) : type = ValidationMessageType.information;
  ValidationMessage.error(this.message) : type = ValidationMessageType.error;
  ValidationMessage.hint(this.message) : type = ValidationMessageType.hint;

  final ValidationMessageType type;
  bool get isError => type == ValidationMessageType.error;
  bool get isHint => type == ValidationMessageType.hint;
  final String message;

  String get indicator {
    switch (type) {
      case ValidationMessageType.error:
        return '✗';
      case ValidationMessageType.hint:
        return '!';
      case ValidationMessageType.information:
        return '•';
    }
    return null;
  }

  String get coloredIndicator {
    switch (type) {
      case ValidationMessageType.error:
        return terminal.color(indicator, TerminalColor.red);
      case ValidationMessageType.hint:
        return terminal.color(indicator, TerminalColor.yellow);
      case ValidationMessageType.information:
        return terminal.color(indicator, TerminalColor.green);
    }
    return null;
  }

  @override
  String toString() => message;
}

class FlutterValidator extends DoctorValidator {
  FlutterValidator() : super('Flutter');

  @override
  Future<ValidationResult> validate() async {
    final List<ValidationMessage> messages = <ValidationMessage>[];
    ValidationType valid = ValidationType.installed;

    final FlutterVersion version = FlutterVersion.instance;

    messages.add(ValidationMessage(userMessages.flutterVersion(version.frameworkVersion, Cache.flutterRoot)));
    messages.add(ValidationMessage(userMessages.flutterRevision(version.frameworkRevisionShort, version.frameworkAge, version.frameworkDate)));
    messages.add(ValidationMessage(userMessages.engineRevision(version.engineRevisionShort)));
    messages.add(ValidationMessage(userMessages.dartRevision(version.dartSdkVersion)));
    final String genSnapshotPath =
      artifacts.getArtifactPath(Artifact.genSnapshot);

    // Check that the binaries we downloaded for this platform actually run on it.
    if (!_genSnapshotRuns(genSnapshotPath)) {
      final StringBuffer buf = StringBuffer();
      buf.writeln(userMessages.flutterBinariesDoNotRun);
      if (platform.isLinux) {
        buf.writeln(userMessages.flutterBinariesLinuxRepairCommands);
      }
      messages.add(ValidationMessage.error(buf.toString()));
      valid = ValidationType.partial;
    }

    return ValidationResult(valid, messages,
      statusInfo: userMessages.flutterStatusInfo(version.channel, version.frameworkVersion, os.name, platform.localeName),
    );
  }
}

bool _genSnapshotRuns(String genSnapshotPath) {
  const int kExpectedExitCode = 255;
  try {
    return processManager.runSync(<String>[genSnapshotPath]).exitCode == kExpectedExitCode;
  } catch (error) {
    return false;
  }
}

class NoIdeValidator extends DoctorValidator {
  NoIdeValidator() : super('Flutter IDE Support');

  @override
  Future<ValidationResult> validate() async {
    return ValidationResult(ValidationType.missing, <ValidationMessage>[
      ValidationMessage(userMessages.noIdeInstallationInfo),
    ], statusInfo: userMessages.noIdeStatusInfo);
  }
}

abstract class IntelliJValidator extends DoctorValidator {
  IntelliJValidator(String title, this.installPath) : super(title);

  final String installPath;

  String get version;
  String get pluginsPath;

  static final Map<String, String> _idToTitle = <String, String>{
    'IntelliJIdea': 'IntelliJ IDEA Ultimate Edition',
    'IdeaIC': 'IntelliJ IDEA Community Edition',
  };

  static final Version kMinIdeaVersion = Version(2017, 1, 0);

  static Iterable<DoctorValidator> get installedValidators {
    if (platform.isLinux || platform.isWindows)
      return IntelliJValidatorOnLinuxAndWindows.installed;
    if (platform.isMacOS)
      return IntelliJValidatorOnMac.installed;
    return <DoctorValidator>[];
  }

  @override
  Future<ValidationResult> validate() async {
    final List<ValidationMessage> messages = <ValidationMessage>[];

    messages.add(ValidationMessage(userMessages.intellijLocation(installPath)));

    final IntelliJPlugins plugins = IntelliJPlugins(pluginsPath);
    plugins.validatePackage(messages, <String>['flutter-intellij', 'flutter-intellij.jar'],
        'Flutter', minVersion: IntelliJPlugins.kMinFlutterPluginVersion);
    plugins.validatePackage(messages, <String>['Dart'], 'Dart');

    if (_hasIssues(messages)) {
      messages.add(ValidationMessage(userMessages.intellijPluginInfo));
    }

    _validateIntelliJVersion(messages, kMinIdeaVersion);

    return ValidationResult(
      _hasIssues(messages) ? ValidationType.partial : ValidationType.installed,
      messages,
      statusInfo: userMessages.intellijStatusInfo(version));
  }

  bool _hasIssues(List<ValidationMessage> messages) {
    return messages.any((ValidationMessage message) => message.isError);
  }

  void _validateIntelliJVersion(List<ValidationMessage> messages, Version minVersion) {
    // Ignore unknown versions.
    if (minVersion == Version.unknown)
      return;

    final Version installedVersion = Version.parse(version);
    if (installedVersion == null)
      return;

    if (installedVersion < minVersion) {
      messages.add(ValidationMessage.error(userMessages.intellijMinimumVersion(minVersion.toString())));
    }
  }
}

class IntelliJValidatorOnLinuxAndWindows extends IntelliJValidator {
  IntelliJValidatorOnLinuxAndWindows(String title, this.version, String installPath, this.pluginsPath) : super(title, installPath);

  @override
  final String version;

  @override
  final String pluginsPath;

  static Iterable<DoctorValidator> get installed {
    final List<DoctorValidator> validators = <DoctorValidator>[];
    if (homeDirPath == null)
      return validators;

    void addValidator(String title, String version, String installPath, String pluginsPath) {
      final IntelliJValidatorOnLinuxAndWindows validator =
        IntelliJValidatorOnLinuxAndWindows(title, version, installPath, pluginsPath);
      for (int index = 0; index < validators.length; ++index) {
        final DoctorValidator other = validators[index];
        if (other is IntelliJValidatorOnLinuxAndWindows && validator.installPath == other.installPath) {
          if (validator.version.compareTo(other.version) > 0)
            validators[index] = validator;
          return;
        }
      }
      validators.add(validator);
    }

    for (FileSystemEntity dir in fs.directory(homeDirPath).listSync()) {
      if (dir is Directory) {
        final String name = fs.path.basename(dir.path);
        IntelliJValidator._idToTitle.forEach((String id, String title) {
          if (name.startsWith('.$id')) {
            final String version = name.substring(id.length + 1);
            String installPath;
            try {
              installPath = fs.file(fs.path.join(dir.path, 'system', '.home')).readAsStringSync();
            } catch (e) {
              // ignored
            }
            if (installPath != null && fs.isDirectorySync(installPath)) {
              final String pluginsPath = fs.path.join(dir.path, 'config', 'plugins');
              addValidator(title, version, installPath, pluginsPath);
            }
          }
        });
      }
    }
    return validators;
  }
}

class IntelliJValidatorOnMac extends IntelliJValidator {
  IntelliJValidatorOnMac(String title, this.id, String installPath) : super(title, installPath);

  final String id;

  static final Map<String, String> _dirNameToId = <String, String>{
    'IntelliJ IDEA.app': 'IntelliJIdea',
    'IntelliJ IDEA Ultimate.app': 'IntelliJIdea',
    'IntelliJ IDEA CE.app': 'IdeaIC',
  };

  static Iterable<DoctorValidator> get installed {
    final List<DoctorValidator> validators = <DoctorValidator>[];
    final List<String> installPaths = <String>['/Applications', fs.path.join(homeDirPath, 'Applications')];

    void checkForIntelliJ(Directory dir) {
      final String name = fs.path.basename(dir.path);
      _dirNameToId.forEach((String dirName, String id) {
        if (name == dirName) {
          final String title = IntelliJValidator._idToTitle[id];
          validators.add(IntelliJValidatorOnMac(title, id, dir.path));
        }
      });
    }

    try {
      final Iterable<Directory> installDirs = installPaths
              .map<Directory>((String installPath) => fs.directory(installPath))
              .map<List<FileSystemEntity>>((Directory dir) => dir.existsSync() ? dir.listSync() : <FileSystemEntity>[])
              .expand<FileSystemEntity>((List<FileSystemEntity> mappedDirs) => mappedDirs)
              .whereType<Directory>();
      for (Directory dir in installDirs) {
        checkForIntelliJ(dir);
        if (!dir.path.endsWith('.app')) {
          for (FileSystemEntity subdir in dir.listSync()) {
            if (subdir is Directory) {
              checkForIntelliJ(subdir);
            }
          }
        }
      }
    } on FileSystemException catch (e) {
      validators.add(ValidatorWithResult(
          userMessages.intellijMacUnknownResult,
          ValidationResult(ValidationType.missing, <ValidationMessage>[
              ValidationMessage.error(e.message),
          ]),
      ));
    }
    return validators;
  }

  @override
  String get version {
    if (_version == null) {
      final String plistFile = fs.path.join(installPath, 'Contents', 'Info.plist');
      _version = iosWorkflow.getPlistValueFromFile(
        plistFile,
        kCFBundleShortVersionStringKey,
      ) ?? 'unknown';
    }
    return _version;
  }
  String _version;

  @override
  String get pluginsPath {
    final List<String> split = version.split('.');
    final String major = split[0];
    final String minor = split[1];
    return fs.path.join(homeDirPath, 'Library', 'Application Support', '$id$major.$minor');
  }
}

class DeviceValidator extends DoctorValidator {
  DeviceValidator() : super('Connected device');

  @override
  String get slowWarning => 'Scanning for devices is taking a long time...';

  @override
  Future<ValidationResult> validate() async {
    final List<Device> devices = await deviceManager.getAllConnectedDevices().toList();
    List<ValidationMessage> messages;
    if (devices.isEmpty) {
      final List<String> diagnostics = await deviceManager.getDeviceDiagnostics();
      if (diagnostics.isNotEmpty) {
        messages = diagnostics.map<ValidationMessage>((String message) => ValidationMessage(message)).toList();
      } else {
        messages = <ValidationMessage>[ValidationMessage.hint(userMessages.devicesMissing)];
      }
    } else {
      messages = await Device.descriptions(devices)
          .map<ValidationMessage>((String msg) => ValidationMessage(msg)).toList();
    }

    if (devices.isEmpty) {
      return ValidationResult(ValidationType.notAvailable, messages);
    } else {
      return ValidationResult(ValidationType.installed, messages, statusInfo: userMessages.devicesAvailable(devices.length));
    }
  }
}

class ValidatorWithResult extends DoctorValidator {
  ValidatorWithResult(String title, this.result) : super(title);

  final ValidationResult result;

  @override
  Future<ValidationResult> validate() async => result;
}<|MERGE_RESOLUTION|>--- conflicted
+++ resolved
@@ -33,12 +33,9 @@
 import 'tester/flutter_tester.dart';
 import 'version.dart';
 import 'vscode/vscode_validator.dart';
-<<<<<<< HEAD
-import 'windows/visual_studio_validator.dart';
-=======
 import 'web/web_validator.dart';
 import 'web/workflow.dart';
->>>>>>> 387e2b06
+import 'windows/visual_studio_validator.dart';
 import 'windows/windows_workflow.dart';
 
 Doctor get doctor => context.get<Doctor>();
@@ -72,13 +69,11 @@
       if (iosWorkflow.appliesToHostPlatform)
         _validators.add(iosValidator);
 
-<<<<<<< HEAD
       if (windowsWorkflow.appliesToHostPlatform)
         _validators.add(visualStudioValidator);
-=======
+
       if (webWorkflow.appliesToHostPlatform)
         _validators.add(const WebValidator());
->>>>>>> 387e2b06
 
       final List<DoctorValidator> ideValidators = <DoctorValidator>[];
       ideValidators.addAll(AndroidStudioValidator.allValidators);
