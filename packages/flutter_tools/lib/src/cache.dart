// Copyright 2016 The Chromium Authors. All rights reserved.
// Use of this source code is governed by a BSD-style license that can be
// found in the LICENSE file.

import 'dart:async';

import 'package:meta/meta.dart';

import 'base/common.dart';
import 'base/context.dart';
import 'base/file_system.dart';
import 'base/io.dart' show SocketException;
import 'base/logger.dart';
import 'base/net.dart';
import 'base/os.dart';
import 'base/platform.dart';
import 'globals.dart';

/// A tag for a set of development artifacts that need to be cached.
class DevelopmentArtifact {

  const DevelopmentArtifact._(this.name, {this.unstable = false});

  /// The name of the artifact.
  ///
  /// This should match the flag name in precache.dart
  final String name;

  /// Whether this artifact should be unavailable on stable branches.
  final bool unstable;

  /// Artifacts required for Android development.
  static const DevelopmentArtifact android = DevelopmentArtifact._('android');

  /// Artifacts required for iOS development.
  static const DevelopmentArtifact iOS = DevelopmentArtifact._('ios');

  /// Artifacts required for web development.
  static const DevelopmentArtifact web = DevelopmentArtifact._('web', unstable: true);

  /// Artifacts required for desktop macOS.
  static const DevelopmentArtifact macOS = DevelopmentArtifact._('macos', unstable: true);

  /// Artifacts required for desktop Windows.
  static const DevelopmentArtifact windows = DevelopmentArtifact._('windows', unstable: true);

  /// Artifacts required for desktop Linux.
  static const DevelopmentArtifact linux = DevelopmentArtifact._('linux', unstable: true);

  /// Artifacts required for Fuchsia.
  static const DevelopmentArtifact fuchsia = DevelopmentArtifact._('fuchsia', unstable: true);

<<<<<<< HEAD
  /// Artifacts required for the Flutter Runner.
  static const DevelopmentArtifact flutterRunner = DevelopmentArtifact._('flutter_runner', unstable: true);

  /// Artifacts required by all developments.
=======
  /// Artifacts required for any development platform.
>>>>>>> 11d3d45b
  static const DevelopmentArtifact universal = DevelopmentArtifact._('universal');

  /// The values of DevelopmentArtifacts.
  static final List<DevelopmentArtifact> values = <DevelopmentArtifact>[
    android,
    iOS,
    web,
    macOS,
    windows,
    linux,
    fuchsia,
    universal,
    flutterRunner,
  ];
}

/// A wrapper around the `bin/cache/` directory.
class Cache {
  /// [rootOverride] is configurable for testing.
  /// [artifacts] is configurable for testing.
  Cache({ Directory rootOverride, List<CachedArtifact> artifacts }) : _rootOverride = rootOverride {
    if (artifacts == null) {
      _artifacts.add(MaterialFonts(this));
      _artifacts.add(AndroidEngineArtifacts(this));
      _artifacts.add(IOSEngineArtifacts(this));
      _artifacts.add(GradleWrapper(this));
      _artifacts.add(FlutterWebSdk(this));
      _artifacts.add(FlutterSdk(this));
      _artifacts.add(WindowsEngineArtifacts(this));
      _artifacts.add(MacOSEngineArtifacts(this));
      _artifacts.add(LinuxEngineArtifacts(this));
      _artifacts.add(LinuxFuchsiaSDKArtifacts(this));
      _artifacts.add(MacOSFuchsiaSDKArtifacts(this));
      _artifacts.add(FlutterRunnerSDKArtifacts(this));
      for (String artifactName in IosUsbArtifacts.artifactNames) {
        _artifacts.add(IosUsbArtifacts(artifactName, this));
      }
    } else {
      _artifacts.addAll(artifacts);
    }
  }

  static const List<String> _hostsBlockedInChina = <String> [
    'storage.googleapis.com',
  ];

  final Directory _rootOverride;
  final List<CachedArtifact> _artifacts = <CachedArtifact>[];

  // Initialized by FlutterCommandRunner on startup.
  static String flutterRoot;

  // Whether to cache artifacts for all platforms. Defaults to only caching
  // artifacts for the current platform.
  bool includeAllPlatforms = false;

  static RandomAccessFile _lock;
  static bool _lockEnabled = true;

  /// Turn off the [lock]/[releaseLockEarly] mechanism.
  ///
  /// This is used by the tests since they run simultaneously and all in one
  /// process and so it would be a mess if they had to use the lock.
  @visibleForTesting
  static void disableLocking() {
    _lockEnabled = false;
  }

  /// Turn on the [lock]/[releaseLockEarly] mechanism.
  ///
  /// This is used by the tests.
  @visibleForTesting
  static void enableLocking() {
    _lockEnabled = true;
  }

  /// Lock the cache directory.
  ///
  /// This happens automatically on startup (see [FlutterCommandRunner.runCommand]).
  ///
  /// Normally the lock will be held until the process exits (this uses normal
  /// POSIX flock semantics). Long-lived commands should release the lock by
  /// calling [Cache.releaseLockEarly] once they are no longer touching the cache.
  static Future<void> lock() async {
    if (!_lockEnabled)
      return;
    assert(_lock == null);
    _lock = await fs.file(fs.path.join(flutterRoot, 'bin', 'cache', 'lockfile')).open(mode: FileMode.write);
    bool locked = false;
    bool printed = false;
    while (!locked) {
      try {
        await _lock.lock();
        locked = true;
      } on FileSystemException {
        if (!printed) {
          printTrace('Waiting to be able to obtain lock of Flutter binary artifacts directory: ${_lock.path}');
          printStatus('Waiting for another flutter command to release the startup lock...');
          printed = true;
        }
        await Future<void>.delayed(const Duration(milliseconds: 50));
      }
    }
  }

  /// Releases the lock. This is not necessary unless the process is long-lived.
  static void releaseLockEarly() {
    if (!_lockEnabled || _lock == null)
      return;
    _lock.closeSync();
    _lock = null;
  }

  /// Checks if the current process owns the lock for the cache directory at
  /// this very moment; throws a [StateError] if it doesn't.
  static void checkLockAcquired() {
    if (_lockEnabled && _lock == null && platform.environment['FLUTTER_ALREADY_LOCKED'] != 'true') {
      throw StateError(
        'The current process does not own the lock for the cache directory. This is a bug in Flutter CLI tools.',
      );
    }
  }

  String _dartSdkVersion;

  String get dartSdkVersion {
    if (_dartSdkVersion == null) {
      // Make the version string more customer-friendly.
      // Changes '2.1.0-dev.8.0.flutter-4312ae32' to '2.1.0 (build 2.1.0-dev.8.0 4312ae32)'
      final String justVersion = platform.version.split(' ')[0];
      _dartSdkVersion = justVersion.replaceFirstMapped(RegExp(r'(\d+\.\d+\.\d+)(.+)'), (Match match) {
        final String noFlutter = match[2].replaceAll('.flutter-', ' ');
        return '${match[1]} (build ${match[1]}$noFlutter)';
      });
    }
    return _dartSdkVersion;
  }

  /// The current version of the Flutter engine the flutter tool will download.
  String get engineRevision {
    _engineRevision ??= getVersionFor('engine');
    return _engineRevision;
  }
  String _engineRevision;

  static Cache get instance => context.get<Cache>();

  /// Return the top-level directory in the cache; this is `bin/cache`.
  Directory getRoot() {
    if (_rootOverride != null)
      return fs.directory(fs.path.join(_rootOverride.path, 'bin', 'cache'));
    else
      return fs.directory(fs.path.join(flutterRoot, 'bin', 'cache'));
  }

  /// Return a directory in the cache dir. For `pkg`, this will return `bin/cache/pkg`.
  Directory getCacheDir(String name) {
    final Directory dir = fs.directory(fs.path.join(getRoot().path, name));
    if (!dir.existsSync()) {
      dir.createSync(recursive: true);
      os.chmod(dir, '755');
    }
    return dir;
  }

  /// Return the top-level directory for artifact downloads.
  Directory getDownloadDir() => getCacheDir('downloads');

  /// Return the top-level mutable directory in the cache; this is `bin/cache/artifacts`.
  Directory getCacheArtifacts() => getCacheDir('artifacts');

  /// Get a named directory from with the cache's artifact directory; for example,
  /// `material_fonts` would return `bin/cache/artifacts/material_fonts`.
  Directory getArtifactDirectory(String name) {
    return getCacheArtifacts().childDirectory(name);
  }

  MapEntry<String, String> get dyLdLibEntry {
    if (_dyLdLibEntry != null) {
      return _dyLdLibEntry;
    }
    final List<String> paths = <String>[];
    for (CachedArtifact artifact in _artifacts) {
      final String currentPath = artifact.dyLdLibPath;
      if (currentPath.isNotEmpty) {
        paths.add(currentPath);
      }
    }
    _dyLdLibEntry = MapEntry<String, String>('DYLD_LIBRARY_PATH', paths.join(':'));
    return _dyLdLibEntry;
  }
  MapEntry<String, String> _dyLdLibEntry;

  /// The web sdk has to be co-located with the dart-sdk so that they can share source
  /// code.
  Directory getWebSdkDirectory() {
    return getRoot().childDirectory('flutter_web_sdk');
  }

  String getVersionFor(String artifactName) {
    final File versionFile = fs.file(fs.path.join(
        _rootOverride?.path ?? flutterRoot, 'bin', 'internal',
        '$artifactName.version'));
    return versionFile.existsSync() ? versionFile.readAsStringSync().trim() : null;
  }

  String getStampFor(String artifactName) {
    final File stampFile = getStampFileFor(artifactName);
    return stampFile.existsSync() ? stampFile.readAsStringSync().trim() : null;
  }

  void setStampFor(String artifactName, String version) {
    getStampFileFor(artifactName).writeAsStringSync(version);
  }

  File getStampFileFor(String artifactName) {
    return fs.file(fs.path.join(getRoot().path, '$artifactName.stamp'));
  }

  /// Returns `true` if either [entity] is older than the tools stamp or if
  /// [entity] doesn't exist.
  bool isOlderThanToolsStamp(FileSystemEntity entity) {
    final File flutterToolsStamp = getStampFileFor('flutter_tools');
    return isOlderThanReference(entity: entity, referenceFile: flutterToolsStamp);
  }

  bool isUpToDate() => _artifacts.every((CachedArtifact artifact) => artifact.isUpToDate());

  Future<String> getThirdPartyFile(String urlStr, String serviceName) async {
    final Uri url = Uri.parse(urlStr);
    final Directory thirdPartyDir = getArtifactDirectory('third_party');

    final Directory serviceDir = fs.directory(fs.path.join(thirdPartyDir.path, serviceName));
    if (!serviceDir.existsSync()) {
      serviceDir.createSync(recursive: true);
      os.chmod(serviceDir, '755');
    }

    final File cachedFile = fs.file(fs.path.join(serviceDir.path, url.pathSegments.last));
    if (!cachedFile.existsSync()) {
      try {
        await _downloadFile(url, cachedFile);
      } catch (e) {
        throwToolExit('Failed to fetch third-party artifact $url: $e');
      }
    }

    return cachedFile.path;
  }

  /// Update the cache to contain all `requiredArtifacts`.
  Future<void> updateAll(Set<DevelopmentArtifact> requiredArtifacts) async {
    if (!_lockEnabled) {
      return;
    }
    try {
      for (CachedArtifact artifact in _artifacts) {
        if (!artifact.isUpToDate()) {
          await artifact.update(requiredArtifacts);
        }
      }
    } on SocketException catch (e) {
      if (_hostsBlockedInChina.contains(e.address?.host)) {
        printError(
          'Failed to retrieve Flutter tool dependencies: ${e.message}.\n'
          'If you\'re in China, please see this page: '
          'https://flutter.dev/community/china',
          emphasis: true,
        );
      }
      rethrow;
    }
  }

  Future<bool> areRemoteArtifactsAvailable({
    String engineVersion,
    bool includeAllPlatforms = true,
  }) async {
    final bool includeAllPlatformsState = cache.includeAllPlatforms;
    bool allAvailible = true;
    cache.includeAllPlatforms = includeAllPlatforms;
    for (CachedArtifact cachedArtifact in _artifacts) {
      if (cachedArtifact is EngineCachedArtifact) {
        allAvailible &= await cachedArtifact.checkForArtifacts(engineVersion);
      }
    }
    cache.includeAllPlatforms = includeAllPlatformsState;
    return allAvailible;
  }
}

/// An artifact managed by the cache.
abstract class CachedArtifact {
  CachedArtifact(this.name, this.cache, this.developmentArtifacts);

  final String name;
  final Cache cache;

  // The name of the stamp file. Defaults to the same as the
  // artifact name.
  String get stampName => name;

  /// Returns a string to be set as environment DYLD_LIBARY_PATH variable
  String get dyLdLibPath => '';

  /// All development artifacts this cache provides.
  final Set<DevelopmentArtifact> developmentArtifacts;

  Directory get location => cache.getArtifactDirectory(name);
  String get version => cache.getVersionFor(name);

  /// Keep track of the files we've downloaded for this execution so we
  /// can delete them after completion. We don't delete them right after
  /// extraction in case [update] is interrupted, so we can restart without
  /// starting from scratch.
  final List<File> _downloadedFiles = <File>[];

  bool isUpToDate() {
    if (!location.existsSync()) {
      return false;
    }
    if (version != cache.getStampFor(stampName)) {
      return false;
    }
    return isUpToDateInner();
  }

  Future<void> update(Set<DevelopmentArtifact> requiredArtifacts) async {
    // If the set of required artifacts does not include any from this cache,
    // then we can claim we are up to date to skip downloading.
    if (!requiredArtifacts.any(developmentArtifacts.contains)) {
      printTrace('Artifact $this is not required, skipping update.');
      return;
    }
    if (!location.existsSync()) {
      location.createSync(recursive: true);
    }
    await updateInner();
    cache.setStampFor(stampName, version);
    _removeDownloadedFiles();
  }

  /// Clear any zip/gzip files downloaded.
  void _removeDownloadedFiles() {
    for (File f in _downloadedFiles) {
      f.deleteSync();
      for (Directory d = f.parent; d.absolute.path != cache.getDownloadDir().absolute.path; d = d.parent) {
        if (d.listSync().isEmpty) {
          d.deleteSync();
        } else {
          break;
        }
      }
    }
  }

  /// Hook method for extra checks for being up-to-date.
  bool isUpToDateInner() => true;

  /// Template method to perform artifact update.
  Future<void> updateInner();

  String get _storageBaseUrl {
    final String overrideUrl = platform.environment['FLUTTER_STORAGE_BASE_URL'];
    if (overrideUrl == null)
      return 'https://storage.googleapis.com';
    _maybeWarnAboutStorageOverride(overrideUrl);
    return overrideUrl;
  }

  Uri _toStorageUri(String path) => Uri.parse('$_storageBaseUrl/$path');

  /// Download an archive from the given [url] and unzip it to [location].
  Future<void> _downloadArchive(String message, Uri url, Directory location, bool verifier(File f), void extractor(File f, Directory d)) {
    return _withDownloadFile('${flattenNameSubdirs(url)}', (File tempFile) async {
      if (!verifier(tempFile)) {
        final Status status = logger.startProgress(message, timeout: timeoutConfiguration.slowOperation);
        try {
          await _downloadFile(url, tempFile);
          status.stop();
        } catch (exception) {
          status.cancel();
          rethrow;
        }
      } else {
        logger.printTrace('$message (cached)');
      }
      _ensureExists(location);
      extractor(tempFile, location);
    });
  }

  /// Download a zip archive from the given [url] and unzip it to [location].
  Future<void> _downloadZipArchive(String message, Uri url, Directory location) {
    return _downloadArchive(message, url, location, os.verifyZip, os.unzip);
  }

  /// Download a gzipped tarball from the given [url] and unpack it to [location].
  Future<void> _downloadZippedTarball(String message, Uri url, Directory location) {
    return _downloadArchive(message, url, location, os.verifyGzip, os.unpack);
  }

  /// Create a temporary file and invoke [onTemporaryFile] with the file as
  /// argument, then add the temporary file to the [_downloadedFiles].
  Future<void> _withDownloadFile(String name, Future<void> onTemporaryFile(File file)) async {
    final File tempFile = fs.file(fs.path.join(cache.getDownloadDir().path, name));
    _downloadedFiles.add(tempFile);
    await onTemporaryFile(tempFile);
  }
}

bool _hasWarnedAboutStorageOverride = false;

void _maybeWarnAboutStorageOverride(String overrideUrl) {
  if (_hasWarnedAboutStorageOverride)
    return;
  logger.printStatus(
    'Flutter assets will be downloaded from $overrideUrl. Make sure you trust this source!',
    emphasis: true,
  );
  _hasWarnedAboutStorageOverride = true;
}

/// A cached artifact containing fonts used for Material Design.
class MaterialFonts extends CachedArtifact {
  MaterialFonts(Cache cache) : super(
    'material_fonts',
    cache,
    const <DevelopmentArtifact>{ DevelopmentArtifact.universal },
  );

  @override
  Future<void> updateInner() {
    final Uri archiveUri = _toStorageUri(version);
    return _downloadZipArchive('Downloading Material fonts...', archiveUri, location);
  }
}

/// A cached artifact containing the web dart:ui sources, platform dill files,
/// and libraries.json.
///
/// This SDK references code within the regular Dart sdk to reduce download size.
class FlutterWebSdk extends CachedArtifact {
  FlutterWebSdk(Cache cache) : super(
    'flutter_web_sdk',
    cache,
    const <DevelopmentArtifact>{ DevelopmentArtifact.web },
  );

  @override
  Directory get location => cache.getWebSdkDirectory();

  @override
  String get version => cache.getVersionFor('engine');

  @override
  Future<void> updateInner() async {
    String platformName = 'flutter-web-sdk-';
    if (platform.isMacOS) {
      platformName += 'darwin-x64';
    } else if (platform.isLinux) {
      platformName += 'linux-x64';
    } else if (platform.isWindows) {
      platformName += 'windows-x64';
    }
    final Uri url = Uri.parse('$_storageBaseUrl/flutter_infra/flutter/$version/$platformName.zip');
    await _downloadZipArchive('Downloading Web SDK...', url, location);
    // This is a temporary work-around for not being able to safely download into a shared directory.
    for (FileSystemEntity entity in location.listSync(recursive: true)) {
      if (entity is File) {
        final List<String> segments = fs.path.split(entity.path);
        segments.remove('flutter_web_sdk');
        final String newPath = fs.path.joinAll(segments);
        final File newFile = fs.file(newPath);
        if (!newFile.existsSync()) {
          newFile.createSync(recursive: true);
        }
        entity.copySync(newPath);
      }
    }
  }
}

abstract class EngineCachedArtifact extends CachedArtifact {
  EngineCachedArtifact(
    this.stampName,
    Cache cache,
    Set<DevelopmentArtifact> requiredArtifacts,
  ) : super('engine', cache, requiredArtifacts);

  @override
  final String stampName;

  /// Return a list of (directory path, download URL path) tuples.
  List<List<String>> getBinaryDirs();

  /// A list of cache directory paths to which the LICENSE file should be copied.
  List<String> getLicenseDirs();

  /// A list of the dart package directories to download.
  List<String> getPackageDirs();

  @override
  bool isUpToDateInner() {
    final Directory pkgDir = cache.getCacheDir('pkg');
    for (String pkgName in getPackageDirs()) {
      final String pkgPath = fs.path.join(pkgDir.path, pkgName);
      if (!fs.directory(pkgPath).existsSync()) {
        return false;
      }
    }

    for (List<String> toolsDir in getBinaryDirs()) {
      final Directory dir = fs.directory(fs.path.join(location.path, toolsDir[0]));
      if (!dir.existsSync()) {
        return false;
      }
    }

    for (String licenseDir in getLicenseDirs()) {
      final File file = fs.file(fs.path.join(location.path, licenseDir, 'LICENSE'));
      if (!file.existsSync()) {
        return false;
      }
    }
    return true;
  }

  @override
  Future<void> updateInner() async {
    final String url = '$_storageBaseUrl/flutter_infra/flutter/$version/';

    final Directory pkgDir = cache.getCacheDir('pkg');
    for (String pkgName in getPackageDirs()) {
      await _downloadZipArchive('Downloading package $pkgName...', Uri.parse(url + pkgName + '.zip'), pkgDir);
    }

    for (List<String> toolsDir in getBinaryDirs()) {
      final String cacheDir = toolsDir[0];
      final String urlPath = toolsDir[1];
      final Directory dir = fs.directory(fs.path.join(location.path, cacheDir));
      await _downloadZipArchive('Downloading $cacheDir tools...', Uri.parse(url + urlPath), dir);

      _makeFilesExecutable(dir);

      const List<String> frameworkNames = <String>['Flutter', 'FlutterMacOS'];
      for (String frameworkName in frameworkNames) {
        final File frameworkZip = fs.file(fs.path.join(dir.path, '$frameworkName.framework.zip'));
        if (frameworkZip.existsSync()) {
          final Directory framework = fs.directory(fs.path.join(dir.path, '$frameworkName.framework'));
          framework.createSync();
          os.unzip(frameworkZip, framework);
        }
      }
    }

    final File licenseSource = fs.file(fs.path.join(Cache.flutterRoot, 'LICENSE'));
    for (String licenseDir in getLicenseDirs()) {
      final String licenseDestinationPath = fs.path.join(location.path, licenseDir, 'LICENSE');
      await licenseSource.copy(licenseDestinationPath);
    }
  }

  Future<bool> checkForArtifacts(String engineVersion) async {
    engineVersion ??= version;
    final String url = '$_storageBaseUrl/flutter_infra/flutter/$engineVersion/';

    bool exists = false;
    for (String pkgName in getPackageDirs()) {
      exists = await _doesRemoteExist('Checking package $pkgName is available...',
          Uri.parse(url + pkgName + '.zip'));
      if (!exists) {
        return false;
      }
    }

    for (List<String> toolsDir in getBinaryDirs()) {
      final String cacheDir = toolsDir[0];
      final String urlPath = toolsDir[1];
      exists = await _doesRemoteExist('Checking $cacheDir tools are available...',
          Uri.parse(url + urlPath));
      if (!exists) {
        return false;
      }
    }
    return true;
  }

  void _makeFilesExecutable(Directory dir) {
    os.chmod(dir, 'a+r,a+x');
    for (FileSystemEntity entity in dir.listSync(recursive: true)) {
      if (entity is File) {
        final FileStat stat = entity.statSync();
        final bool isUserExecutable = ((stat.mode >> 6) & 0x1) == 1;
        if (entity.basename == 'flutter_tester' || isUserExecutable) {
          // Make the file readable and executable by all users.
          os.chmod(entity, 'a+r,a+x');
        }
      }
    }
  }
}


/// A cached artifact containing the dart:ui source code.
class FlutterSdk extends EngineCachedArtifact {
  FlutterSdk(Cache cache) : super(
    'flutter_sdk',
    cache,
    const <DevelopmentArtifact>{ DevelopmentArtifact.universal },
  );

  @override
  List<String> getPackageDirs() => const <String>['sky_engine'];

  @override
  List<List<String>> getBinaryDirs() {
    return <List<String>>[
      <String>['common', 'flutter_patched_sdk.zip'],
      <String>['common', 'flutter_patched_sdk_product.zip'],
      if (cache.includeAllPlatforms)
        ...<List<String>>[
          <String>['windows-x64', 'windows-x64/artifacts.zip'],
          <String>['linux-x64', 'linux-x64/artifacts.zip'],
          <String>['darwin-x64', 'darwin-x64/artifacts.zip'],
        ]
      else if (platform.isWindows)
        <String>['windows-x64', 'windows-x64/artifacts.zip']
      else if (platform.isMacOS)
        <String>['darwin-x64', 'darwin-x64/artifacts.zip']
      else if (platform.isLinux)
        <String>['linux-x64', 'linux-x64/artifacts.zip'],
    ];
  }

  @override
  List<String> getLicenseDirs() => const <String>[];
}

class MacOSEngineArtifacts extends EngineCachedArtifact {
  MacOSEngineArtifacts(Cache cache) : super(
    'macos-sdk',
    cache,
    const <DevelopmentArtifact> { DevelopmentArtifact.macOS },
  );

  @override
  List<String> getPackageDirs() => const <String>[];

  @override
  List<List<String>> getBinaryDirs() {
    if (platform.isMacOS) {
      return _macOSDesktopBinaryDirs;
    }
    return const <List<String>>[];
  }

  @override
  List<String> getLicenseDirs() => const <String>[];
}

class WindowsEngineArtifacts extends EngineCachedArtifact {
  WindowsEngineArtifacts(Cache cache) : super(
    'windows-sdk',
    cache,
    const <DevelopmentArtifact> { DevelopmentArtifact.windows },
  );

  @override
  List<String> getPackageDirs() => const <String>[];

  @override
  List<List<String>> getBinaryDirs() {
    if (platform.isWindows) {
      return _windowsDesktopBinaryDirs;
    }
    return const <List<String>>[];
  }

  @override
  List<String> getLicenseDirs() => const <String>[];
}

class LinuxEngineArtifacts extends EngineCachedArtifact {
  LinuxEngineArtifacts(Cache cache) : super(
    'linux-sdk',
    cache,
    const <DevelopmentArtifact> { DevelopmentArtifact.linux },
  );

  @override
  List<String> getPackageDirs() => const <String>[];

  @override
  List<List<String>> getBinaryDirs() {
    if (platform.isLinux) {
      return _linuxDesktopBinaryDirs;
    }
    return const <List<String>>[];
  }

  @override
  List<String> getLicenseDirs() => const <String>[];
}

class AndroidEngineArtifacts extends EngineCachedArtifact {
  AndroidEngineArtifacts(Cache cache) : super(
    'android-sdk',
    cache,
    const <DevelopmentArtifact>{ DevelopmentArtifact.android },
  );

  @override
  List<String> getPackageDirs() => const <String>[];

  @override
  List<List<String>> getBinaryDirs() {
    return <List<String>>[
      if (cache.includeAllPlatforms)
        ...<List<String>>[
          ..._osxBinaryDirs,
          ..._linuxBinaryDirs,
          ..._windowsBinaryDirs,
          ..._androidBinaryDirs,
          ..._dartSdks,
        ]
      else if (platform.isWindows)
        ...<List<String>>[
          ..._windowsBinaryDirs,
          ..._androidBinaryDirs,
        ]
      else if (platform.isMacOS)
        ...<List<String>>[
          ..._osxBinaryDirs,
          ..._androidBinaryDirs,
        ]
      else if (platform.isLinux)
        ...<List<String>>[
          ..._linuxBinaryDirs,
          ..._androidBinaryDirs,
        ]
    ];
  }

  @override
  List<String> getLicenseDirs() { return <String>[]; }
}

class IOSEngineArtifacts extends EngineCachedArtifact {
  IOSEngineArtifacts(Cache cache) : super(
    'ios-sdk',
    cache,
    <DevelopmentArtifact>{ DevelopmentArtifact.iOS },
  );

  @override
  List<List<String>> getBinaryDirs() {
    return <List<String>>[
      if (platform.isMacOS || cache.includeAllPlatforms)
        ..._iosBinaryDirs,
    ];
  }

  @override
  List<String> getLicenseDirs() {
    if (cache.includeAllPlatforms || platform.isMacOS) {
      return const <String>['ios', 'ios-profile', 'ios-release'];
    }
    return const <String>[];
  }

  @override
  List<String> getPackageDirs() {
    return <String>[];
  }
}

/// A cached artifact containing Gradle Wrapper scripts and binaries.
///
/// While this is only required for Android, we need to always download it due
/// the ensurePlatformSpecificTooling logic.
class GradleWrapper extends CachedArtifact {
  GradleWrapper(Cache cache) : super(
    'gradle_wrapper',
    cache,
    const <DevelopmentArtifact>{ DevelopmentArtifact.universal },
  );

  List<String> get _gradleScripts => <String>['gradlew', 'gradlew.bat'];

  String get _gradleWrapper => fs.path.join('gradle', 'wrapper', 'gradle-wrapper.jar');

  @override
  Future<void> updateInner() {
    final Uri archiveUri = _toStorageUri(version);
    return _downloadZippedTarball('Downloading Gradle Wrapper...', archiveUri, location).then<void>((_) {
      // Delete property file, allowing templates to provide it.
      fs.file(fs.path.join(location.path, 'gradle', 'wrapper', 'gradle-wrapper.properties')).deleteSync();
      // Remove NOTICE file. Should not be part of the template.
      fs.file(fs.path.join(location.path, 'NOTICE')).deleteSync();
    });
  }

  @override
  bool isUpToDateInner() {
    final Directory wrapperDir = cache.getCacheDir(fs.path.join('artifacts', 'gradle_wrapper'));
    if (!fs.directory(wrapperDir).existsSync()) {
      return false;
    }
    for (String scriptName in _gradleScripts) {
      final File scriptFile = fs.file(fs.path.join(wrapperDir.path, scriptName));
      if (!scriptFile.existsSync())
        return false;
    }
    final File gradleWrapperJar = fs.file(fs.path.join(wrapperDir.path, _gradleWrapper));
    if (!gradleWrapperJar.existsSync())
      return false;
    return true;
  }
}

 const String _cipdBaseUrl =
    'https://chrome-infra-packages.appspot.com/dl';

/// Common functionality for pulling Fuchsia SDKs.
abstract class _FuchsiaSDKArtifacts extends CachedArtifact {
  _FuchsiaSDKArtifacts(Cache cache, String platform)
      :_path = 'fuchsia/sdk/core/$platform-amd64',
       super('fuchsia-$platform', cache, const <DevelopmentArtifact> {
    DevelopmentArtifact.fuchsia,
  });

  final String _path;

  @override
  Directory get location => cache.getArtifactDirectory('fuchsia');

  Future<void> _doUpdate() {
    final String url = '$_cipdBaseUrl/$_path/+/$version';
    return _downloadZipArchive('Downloading package fuchsia SDK...',
                               Uri.parse(url), location);
  }
}

/// The pre-built flutter runner.
class FlutterRunnerSDKArtifacts extends CachedArtifact {
  FlutterRunnerSDKArtifacts(Cache cache)
      : super('flutter-runner', cache, const <DevelopmentArtifact>{
    DevelopmentArtifact.flutterRunner,
  });

  @override
  Directory get location => cache.getArtifactDirectory('flutter-runner');

  @override
  Future<void> updateInner() {
    if (!platform.isLinux || !platform.isMacOS) {
      return Future<void>.value();
    }
    final String url = '$_cipdBaseUrl/flutter/fuchsia/+/$version';
    return _downloadZipArchive('Downloading package flutter runner...',
                               Uri.parse(url), location);
  }
}

/// The Fuchsia core SDK for Linux.
class LinuxFuchsiaSDKArtifacts extends _FuchsiaSDKArtifacts {
  LinuxFuchsiaSDKArtifacts(Cache cache) : super(cache, 'linux');

  @override
  Future<void> updateInner() {
    if (!platform.isLinux) {
      return Future<void>.value();
    }
    return _doUpdate();
  }
}

/// The Fuchsia core SDK for MacOS.
class MacOSFuchsiaSDKArtifacts extends _FuchsiaSDKArtifacts {
  MacOSFuchsiaSDKArtifacts(Cache cache) : super(cache, 'mac');

  @override
  Future<void> updateInner() async {
    if (!platform.isMacOS) {
      return Future<void>.value();
    }
    return _doUpdate();
  }
}

/// Cached iOS/USB binary artifacts.
class IosUsbArtifacts extends CachedArtifact {
  IosUsbArtifacts(String name, Cache cache) : super(
    name,
    cache,
    // This is universal to ensure every command checks for them first
    const <DevelopmentArtifact>{ DevelopmentArtifact.universal },
  );

  static const List<String> artifactNames = <String>[
    'libimobiledevice',
    'usbmuxd',
    'libplist',
    'openssl',
    'ideviceinstaller',
    'ios-deploy',
  ];

  @override
  String get dyLdLibPath {
    return cache.getArtifactDirectory(name).path;
  }

  @override
  Future<void> updateInner() {
    if (!platform.isMacOS) {
      return Future<void>.value();
    }
    final Uri archiveUri = Uri.parse('$_storageBaseUrl/flutter_infra/ios-usb-dependencies/$name/$version/$name.zip');
    return _downloadZipArchive('Downloading $name...', archiveUri, location);
  }
}

// Many characters are problematic in filenames, especially on Windows.
final Map<int, List<int>> _flattenNameSubstitutions = <int, List<int>>{
  r'@'.codeUnitAt(0): '@@'.codeUnits,
  r'/'.codeUnitAt(0): '@s@'.codeUnits,
  r'\'.codeUnitAt(0): '@bs@'.codeUnits,
  r':'.codeUnitAt(0): '@c@'.codeUnits,
  r'%'.codeUnitAt(0): '@per@'.codeUnits,
  r'*'.codeUnitAt(0): '@ast@'.codeUnits,
  r'<'.codeUnitAt(0): '@lt@'.codeUnits,
  r'>'.codeUnitAt(0): '@gt@'.codeUnits,
  r'"'.codeUnitAt(0): '@q@'.codeUnits,
  r'|'.codeUnitAt(0): '@pip@'.codeUnits,
  r'?'.codeUnitAt(0): '@ques@'.codeUnits,
};

/// Given a name containing slashes, colons, and backslashes, expand it into
/// something that doesn't.
String _flattenNameNoSubdirs(String fileName) {
  final List<int> replacedCodeUnits = <int>[
    for (int codeUnit in fileName.codeUnits)
      ..._flattenNameSubstitutions[codeUnit] ?? <int>[codeUnit],
  ];
  return String.fromCharCodes(replacedCodeUnits);
}

@visibleForTesting
String flattenNameSubdirs(Uri url) {
  final List<String> pieces = <String>[url.host, ...url.pathSegments];
  final Iterable<String> convertedPieces = pieces.map<String>(_flattenNameNoSubdirs);
  return fs.path.joinAll(convertedPieces);
}

/// Download a file from the given [url] and write it to [location].
Future<void> _downloadFile(Uri url, File location) async {
  _ensureExists(location.parent);
  final List<int> fileBytes = await fetchUrl(url);
  location.writeAsBytesSync(fileBytes, flush: true);
}

Future<bool> _doesRemoteExist(String message, Uri url) async {
  final Status status = logger.startProgress(message, timeout: timeoutConfiguration.slowOperation);
  final bool exists = await doesRemoteFileExist(url);
  status.stop();
  return exists;
}

/// Create the given [directory] and parents, as necessary.
void _ensureExists(Directory directory) {
  if (!directory.existsSync()) {
    directory.createSync(recursive: true);
  }
}

const List<List<String>> _windowsDesktopBinaryDirs = <List<String>>[
  <String>['windows-x64', 'windows-x64/windows-x64-flutter.zip'],
  <String>['windows-x64', 'windows-x64/flutter-cpp-client-wrapper.zip'],
];

const List<List<String>> _linuxDesktopBinaryDirs = <List<String>>[
  <String>['linux-x64', 'linux-x64/linux-x64-flutter.zip'],
  <String>['linux-x64', 'linux-x64/flutter-cpp-client-wrapper.zip'],
];

const List<List<String>> _macOSDesktopBinaryDirs = <List<String>>[
  <String>['darwin-x64', 'darwin-x64/FlutterMacOS.framework.zip'],
];

const List<List<String>> _osxBinaryDirs = <List<String>>[
  <String>['android-arm-profile/darwin-x64', 'android-arm-profile/darwin-x64.zip'],
  <String>['android-arm-release/darwin-x64', 'android-arm-release/darwin-x64.zip'],
  <String>['android-arm64-profile/darwin-x64', 'android-arm64-profile/darwin-x64.zip'],
  <String>['android-arm64-release/darwin-x64', 'android-arm64-release/darwin-x64.zip'],
];

const List<List<String>> _linuxBinaryDirs = <List<String>>[
  <String>['android-arm-profile/linux-x64', 'android-arm-profile/linux-x64.zip'],
  <String>['android-arm-release/linux-x64', 'android-arm-release/linux-x64.zip'],
  <String>['android-arm64-profile/linux-x64', 'android-arm64-profile/linux-x64.zip'],
  <String>['android-arm64-release/linux-x64', 'android-arm64-release/linux-x64.zip'],
];

const List<List<String>> _windowsBinaryDirs = <List<String>>[
  <String>['android-arm-profile/windows-x64', 'android-arm-profile/windows-x64.zip'],
  <String>['android-arm-release/windows-x64', 'android-arm-release/windows-x64.zip'],
  <String>['android-arm64-profile/windows-x64', 'android-arm64-profile/windows-x64.zip'],
  <String>['android-arm64-release/windows-x64', 'android-arm64-release/windows-x64.zip'],
];

const List<List<String>> _androidBinaryDirs = <List<String>>[
  <String>['android-x86', 'android-x86/artifacts.zip'],
  <String>['android-x64', 'android-x64/artifacts.zip'],
  <String>['android-arm', 'android-arm/artifacts.zip'],
  <String>['android-arm-profile', 'android-arm-profile/artifacts.zip'],
  <String>['android-arm-release', 'android-arm-release/artifacts.zip'],
  <String>['android-arm64', 'android-arm64/artifacts.zip'],
  <String>['android-arm64-profile', 'android-arm64-profile/artifacts.zip'],
  <String>['android-arm64-release', 'android-arm64-release/artifacts.zip'],
];

const List<List<String>> _iosBinaryDirs = <List<String>>[
  <String>['ios', 'ios/artifacts.zip'],
  <String>['ios-profile', 'ios-profile/artifacts.zip'],
  <String>['ios-release', 'ios-release/artifacts.zip'],
];

const List<List<String>> _dartSdks = <List<String>> [
  <String>['darwin-x64', 'dart-sdk-darwin-x64.zip'],
  <String>['linux-x64', 'dart-sdk-linux-x64.zip'],
  <String>['windows-x64', 'dart-sdk-windows-x64.zip'],
];<|MERGE_RESOLUTION|>--- conflicted
+++ resolved
@@ -50,14 +50,10 @@
   /// Artifacts required for Fuchsia.
   static const DevelopmentArtifact fuchsia = DevelopmentArtifact._('fuchsia', unstable: true);
 
-<<<<<<< HEAD
   /// Artifacts required for the Flutter Runner.
   static const DevelopmentArtifact flutterRunner = DevelopmentArtifact._('flutter_runner', unstable: true);
 
-  /// Artifacts required by all developments.
-=======
   /// Artifacts required for any development platform.
->>>>>>> 11d3d45b
   static const DevelopmentArtifact universal = DevelopmentArtifact._('universal');
 
   /// The values of DevelopmentArtifacts.
@@ -902,24 +898,27 @@
   }
 }
 
-/// The pre-built flutter runner.
+/// The pre-built flutter runner for Fuchsia development.
 class FlutterRunnerSDKArtifacts extends CachedArtifact {
   FlutterRunnerSDKArtifacts(Cache cache)
-      : super('flutter-runner', cache, const <DevelopmentArtifact>{
+      : super('flutter_runner', cache, const <DevelopmentArtifact>{
     DevelopmentArtifact.flutterRunner,
   });
 
   @override
-  Directory get location => cache.getArtifactDirectory('flutter-runner');
-
-  @override
-  Future<void> updateInner() {
-    if (!platform.isLinux || !platform.isMacOS) {
+  Directory get location => cache.getArtifactDirectory('flutter_runner');
+
+  @override
+  String get version => cache.getVersionFor('engine');
+
+  @override
+  Future<void> updateInner() async {
+    if (!platform.isLinux && !platform.isMacOS) {
       return Future<void>.value();
     }
-    final String url = '$_cipdBaseUrl/flutter/fuchsia/+/$version';
-    return _downloadZipArchive('Downloading package flutter runner...',
-                               Uri.parse(url), location);
+    final String url = '$_cipdBaseUrl/flutter/fuchsia/+/git_revision:$version';
+    await _downloadZipArchive('Downloading package flutter runner...',
+        Uri.parse(url), location);
   }
 }
 
