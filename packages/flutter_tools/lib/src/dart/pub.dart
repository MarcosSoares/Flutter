--- conflicted
+++ resolved
@@ -499,20 +499,10 @@
     if (showTraceForErrors) {
       arguments.insert(0, '--trace');
     }
-<<<<<<< HEAD
+    final Map<String, String> pubEnvironment = await _createPubEnvironment(context, flutterRootOverride);
+    final List<String> pubCommand = _pubCommand(arguments);
     final int code = await _processUtils.stream(
-        _pubCommand(arguments),
-=======
-    int attempts = 0;
-    int duration = 1;
-    int code;
-    final List<String> pubCommand = _pubCommand(arguments);
-    final Map<String, String> pubEnvironment = await _createPubEnvironment(context, flutterRootOverride);
-    while (true) {
-      attempts += 1;
-      code = await _processUtils.stream(
         pubCommand,
->>>>>>> 74aef9ff
         workingDirectory: directory,
         mapFunction: filterWrapper, // may set versionSolvingFailed, lastPubMessage
         environment: pubEnvironment,
