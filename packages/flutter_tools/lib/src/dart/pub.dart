--- conflicted
+++ resolved
@@ -208,26 +208,6 @@
     if (!packageConfigFile.existsSync()) {
       throwToolExit('$directory: pub did not create .dart_tools/package_config.json file.');
     }
-<<<<<<< HEAD
-=======
-    if (pubSpecYaml.lastModifiedSync() != originalPubspecYamlModificationTime) {
-      throwToolExit(
-        '$directory: unexpected concurrent modification of '
-        'pubspec.yaml while running pub.');
-    }
-    // We don't check if dotPackages was actually modified, because as far as we can tell sometimes
-    // pub will decide it does not need to actually modify it.
-    final DateTime now = DateTime.now();
-    if (now.isBefore(originalPubspecYamlModificationTime)) {
-      _logger.printError(
-        'Warning: File "${_fileSystem.path.absolute(pubSpecYaml.path)}" was created in the future. '
-        'Optimizations that rely on comparing time stamps will be unreliable. Check your '
-        'system clock for accuracy.\n'
-        'The timestamp was: $originalPubspecYamlModificationTime\n'
-        'The time now is: $now'
-      );
-    }
->>>>>>> 3961a12a
     await _updatePackageConfig(
       packageConfigFile,
       generatedDirectory,
@@ -426,16 +406,12 @@
   /// system to avoid rebuilds caused by an updated pub timestamp.
   ///
   /// if [generateSyntheticPackage] is true then insert flutter_gen synthetic
-<<<<<<< HEAD
-  /// package into the package configuration.
-=======
   /// package into the package configuration. This is used by the l10n localization
   /// tooling to insert a new reference into the package_config file, allowing the import
   /// of a package URI that is not specified in the pubspec.yaml
   ///
   /// For more information, see:
   ///   * [generateLocalizations], `in lib/src/localizations/gen_l10n.dart`
->>>>>>> 3961a12a
   Future<void> _updatePackageConfig(
     File packageConfigFile,
     Directory generatedDirectory,
@@ -450,10 +426,6 @@
         _fileSystem,
       ));
 
-<<<<<<< HEAD
-
-=======
->>>>>>> 3961a12a
     if (!generateSyntheticPackage) {
       return;
     }
@@ -478,21 +450,12 @@
   String _computePackageConfigSubset(PackageConfig packageConfig, FileSystem fileSystem) {
     final StringBuffer buffer = StringBuffer();
     for (final Package package in packageConfig.packages) {
-<<<<<<< HEAD
-      buffer.write(package.name);
-      buffer.write(package.languageVersion);
-      buffer.write(package.root);
-      buffer.write(package.packageUriRoot);
-    }
-    buffer.write(packageConfig.version);
-=======
       buffer.writeln(package.name);
       buffer.writeln(package.languageVersion);
       buffer.writeln(package.root);
       buffer.writeln(package.packageUriRoot);
     }
     buffer.writeln(packageConfig.version);
->>>>>>> 3961a12a
     return buffer.toString();
   }
 }