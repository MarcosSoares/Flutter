// Copyright 2015 The Chromium Authors. All rights reserved.
// Use of this source code is governed by a BSD-style license that can be
// found in the LICENSE file.

import 'dart:async';

import 'package:meta/meta.dart';
import 'package:pool/pool.dart';

import 'artifacts.dart';
import 'asset.dart';
import 'base/common.dart';
import 'base/file_system.dart';
import 'build_info.dart';
import 'build_system/build_system.dart';
<<<<<<< HEAD
import 'build_system/targets/assets.dart';
=======
>>>>>>> 56bc0748
import 'build_system/targets/dart.dart';
import 'compile.dart';
import 'dart/package_map.dart';
import 'devfs.dart';
import 'globals.dart';
import 'project.dart';

String get defaultMainPath => fs.path.join('lib', 'main.dart');
const String defaultAssetBasePath = '.';
const String defaultManifestPath = 'pubspec.yaml';
String get defaultDepfilePath => fs.path.join(getBuildDirectory(), 'snapshot_blob.bin.d');

String getDefaultApplicationKernelPath({ @required bool trackWidgetCreation }) {
  return getKernelPathForTransformerOptions(
    fs.path.join(getBuildDirectory(), 'app.dill'),
    trackWidgetCreation: trackWidgetCreation,
  );
}

String getKernelPathForTransformerOptions(
  String path, {
  @required bool trackWidgetCreation,
}) {
  if (trackWidgetCreation) {
    path += '.track.dill';
  }
  return path;
}

const String defaultPrivateKeyPath = 'privatekey.der';

const String _kKernelKey = 'kernel_blob.bin';
const String _kVMSnapshotData = 'vm_snapshot_data';
const String _kIsolateSnapshotData = 'isolate_snapshot_data';

/// Provides a `build` method that builds the bundle.
class BundleBuilder {
  /// Builds the bundle for the given target platform.
  ///
  /// The default `mainPath` is `lib/main.dart`.
  /// The default  `manifestPath` is `pubspec.yaml`
  Future<void> build({
    TargetPlatform platform,
    BuildMode buildMode,
    String mainPath,
    String manifestPath = defaultManifestPath,
    String applicationKernelFilePath,
    String depfilePath,
    String privateKeyPath = defaultPrivateKeyPath,
    String assetDirPath,
    String packagesPath,
    bool precompiledSnapshot = false,
    bool reportLicensedPackages = false,
    bool trackWidgetCreation = false,
    List<String> extraFrontEndOptions = const <String>[],
    List<String> extraGenSnapshotOptions = const <String>[],
    List<String> fileSystemRoots,
    String fileSystemScheme,
    bool shouldBuildWithAssemble = false,
  }) async {
    mainPath ??= defaultMainPath;
    depfilePath ??= defaultDepfilePath;
    assetDirPath ??= getAssetBuildDirectory();
    packagesPath ??= fs.path.absolute(PackageMap.globalPackagesPath);
    applicationKernelFilePath ??= getDefaultApplicationKernelPath(trackWidgetCreation: trackWidgetCreation);
    final FlutterProject flutterProject = FlutterProject.current();

    if (shouldBuildWithAssemble) {
      await buildWithAssemble(
        buildMode: buildMode ?? BuildMode.debug,
        targetPlatform: platform,
        mainPath: mainPath,
        flutterProject: flutterProject,
        outputDir: assetDirPath,
<<<<<<< HEAD
=======
        depfilePath: depfilePath,
>>>>>>> 56bc0748
      );
      return;
    }

    DevFSContent kernelContent;
    if (!precompiledSnapshot) {
      if ((extraFrontEndOptions != null) && extraFrontEndOptions.isNotEmpty)
        printTrace('Extra front-end options: $extraFrontEndOptions');
      ensureDirectoryExists(applicationKernelFilePath);
      final KernelCompiler kernelCompiler = await kernelCompilerFactory.create(flutterProject);
      final CompilerOutput compilerOutput = await kernelCompiler.compile(
        sdkRoot: artifacts.getArtifactPath(Artifact.flutterPatchedSdkPath, mode: buildMode),
        mainPath: fs.file(mainPath).absolute.path,
        outputFilePath: applicationKernelFilePath,
        depFilePath: depfilePath,
        trackWidgetCreation: trackWidgetCreation,
        extraFrontEndOptions: extraFrontEndOptions,
        fileSystemRoots: fileSystemRoots,
        fileSystemScheme: fileSystemScheme,
        packagesPath: packagesPath,
      );
      if (compilerOutput?.outputFilename == null) {
        throwToolExit('Compiler failed on $mainPath');
      }
      kernelContent = DevFSFileContent(fs.file(compilerOutput.outputFilename));

      fs.directory(getBuildDirectory()).childFile('frontend_server.d')
          .writeAsStringSync('frontend_server.d: ${artifacts.getArtifactPath(Artifact.frontendServerSnapshotForEngineDartSdk)}\n');
    }

    final AssetBundle assets = await buildAssets(
      manifestPath: manifestPath,
      assetDirPath: assetDirPath,
      packagesPath: packagesPath,
      reportLicensedPackages: reportLicensedPackages,
    );
    if (assets == null)
      throwToolExit('Error building assets', exitCode: 1);

    await assemble(
      buildMode: buildMode,
      assetBundle: assets,
      kernelContent: kernelContent,
      privateKeyPath: privateKeyPath,
      assetDirPath: assetDirPath,
    );
  }
}

/// Build an application bundle using flutter assemble.
///
/// This is a temporary shim to migrate the build implementations.
Future<void> buildWithAssemble({
  @required FlutterProject flutterProject,
  @required BuildMode buildMode,
  @required TargetPlatform targetPlatform,
  @required String mainPath,
  @required String outputDir,
<<<<<<< HEAD
}) async {
  final Environment environment = Environment(
    projectDir: flutterProject.directory,
=======
  @required String depfilePath,
}) async {
  final Environment environment = Environment(
    projectDir: flutterProject.directory,
    outputDir: fs.directory(outputDir),
>>>>>>> 56bc0748
    buildDir: flutterProject.dartTool.childDirectory('flutter_build'),
    defines: <String, String>{
      kTargetFile: mainPath,
      kBuildMode: getNameForBuildMode(buildMode),
      kTargetPlatform: getNameForTargetPlatform(targetPlatform),
    }
  );
<<<<<<< HEAD
  final BuildResult result = await buildSystem.build(const _BundleTarget(), environment);
=======
  final Target target = buildMode == BuildMode.debug
    ? const CopyFlutterBundle()
    : const ReleaseCopyFlutterBundle();
  final BuildResult result = await buildSystem.build(target, environment);
>>>>>>> 56bc0748

  if (!result.success) {
    for (ExceptionMeasurement measurement in result.exceptions.values) {
      printError(measurement.exception.toString());
      printError(measurement.stackTrace.toString());
    }
    throwToolExit('Failed to build bundle.');
  }
<<<<<<< HEAD
  // Hack, we know where the cached version is so copy into expected output directory.
  if (outputDir != null) {
    final Directory outputDirectory = fs.directory(outputDir)..createSync(recursive: true);
    final Directory assetInputDir = environment.buildDir.childDirectory('flutter_assets');
    final File snapshotDepfile = environment.buildDir.childFile('snapshot_blob.bin.d');
    snapshotDepfile.copySync(outputDirectory.childFile('snapshot_blob.bin.d').path);
    copyDirectorySync(assetInputDir, outputDirectory);
    if (buildMode == BuildMode.debug) {
      final File copiedDill = environment.buildDir.childFile('app.dill');
      final File isolateSnapshotData = environment.buildDir.childFile('isolate_snapshot_data');
      final File vmSnapshotData = environment.buildDir.childFile('vm_snapshot_data');
      copiedDill.copySync(outputDirectory.childFile('kernel_blob.bin').path);
      isolateSnapshotData.copySync(outputDirectory.childFile('isolate_snapshot_data').path);
      vmSnapshotData.copySync(outputDirectory.childFile('vm_snapshot_data').path);
    }
  }
=======

  // Output depfile format:
  final StringBuffer buffer = StringBuffer();
  for (File outputFile in result.outputFiles) {
    buffer.write('${outputFile.path} ');
  }
  buffer.write(':');
  for (File inputFile in result.inputFiles) {
    buffer.write('${inputFile.path} ');
  }
  fs.file(depfilePath).writeAsStringSync(buffer.toString());
>>>>>>> 56bc0748
}

Future<AssetBundle> buildAssets({
  String manifestPath,
  String assetDirPath,
  String packagesPath,
  bool includeDefaultFonts = true,
  bool reportLicensedPackages = false,
}) async {
  assetDirPath ??= getAssetBuildDirectory();
  packagesPath ??= fs.path.absolute(PackageMap.globalPackagesPath);

  // Build the asset bundle.
  final AssetBundle assetBundle = AssetBundleFactory.instance.createBundle();
  final int result = await assetBundle.build(
    manifestPath: manifestPath,
    assetDirPath: assetDirPath,
    packagesPath: packagesPath,
    includeDefaultFonts: includeDefaultFonts,
    reportLicensedPackages: reportLicensedPackages,
  );
  if (result != 0)
    return null;

  return assetBundle;
}

Future<void> assemble({
  BuildMode buildMode,
  AssetBundle assetBundle,
  DevFSContent kernelContent,
  String privateKeyPath = defaultPrivateKeyPath,
  String assetDirPath,
}) async {
  assetDirPath ??= getAssetBuildDirectory();
  printTrace('Building bundle');

  final Map<String, DevFSContent> assetEntries = Map<String, DevFSContent>.from(assetBundle.entries);
  if (kernelContent != null) {
    final String vmSnapshotData = artifacts.getArtifactPath(Artifact.vmSnapshotData, mode: buildMode);
    final String isolateSnapshotData = artifacts.getArtifactPath(Artifact.isolateSnapshotData, mode: buildMode);
    assetEntries[_kKernelKey] = kernelContent;
    assetEntries[_kVMSnapshotData] = DevFSFileContent(fs.file(vmSnapshotData));
    assetEntries[_kIsolateSnapshotData] = DevFSFileContent(fs.file(isolateSnapshotData));
  }

  printTrace('Writing asset files to $assetDirPath');
  ensureDirectoryExists(assetDirPath);

  await writeBundle(fs.directory(assetDirPath), assetEntries);
  printTrace('Wrote $assetDirPath');
}

Future<void> writeBundle(
  Directory bundleDir,
  Map<String, DevFSContent> assetEntries,
) async {
  if (bundleDir.existsSync())
    bundleDir.deleteSync(recursive: true);
  bundleDir.createSync(recursive: true);

  // Limit number of open files to avoid running out of file descriptors.
  final Pool pool = Pool(64);
  await Future.wait<void>(
    assetEntries.entries.map<Future<void>>((MapEntry<String, DevFSContent> entry) async {
      final PoolResource resource = await pool.request();
      try {
        final File file = fs.file(fs.path.join(bundleDir.path, entry.key));
        file.parent.createSync(recursive: true);
        await file.writeAsBytes(await entry.value.contentsAsBytes());
      } finally {
        resource.release();
      }
    }));
}

// Synthetic target to combine copy assets and dill.
class _BundleTarget extends Target {
  const _BundleTarget();

  @override
  Future<void> build(List<File> inputFiles, Environment environment) async { }

  @override
  List<Target> get dependencies => const <Target>[
    CopyAssets(),
    KernelSnapshot(),
    CopyPrecompiledRuntime(),
  ];

  @override
  List<Source> get inputs => <Source>[];

  @override
  String get name => '_bundle_target';

  @override
  List<Source> get outputs => <Source>[];
}<|MERGE_RESOLUTION|>--- conflicted
+++ resolved
@@ -13,10 +13,6 @@
 import 'base/file_system.dart';
 import 'build_info.dart';
 import 'build_system/build_system.dart';
-<<<<<<< HEAD
-import 'build_system/targets/assets.dart';
-=======
->>>>>>> 56bc0748
 import 'build_system/targets/dart.dart';
 import 'compile.dart';
 import 'dart/package_map.dart';
@@ -91,10 +87,7 @@
         mainPath: mainPath,
         flutterProject: flutterProject,
         outputDir: assetDirPath,
-<<<<<<< HEAD
-=======
         depfilePath: depfilePath,
->>>>>>> 56bc0748
       );
       return;
     }
@@ -153,17 +146,11 @@
   @required TargetPlatform targetPlatform,
   @required String mainPath,
   @required String outputDir,
-<<<<<<< HEAD
-}) async {
-  final Environment environment = Environment(
-    projectDir: flutterProject.directory,
-=======
   @required String depfilePath,
 }) async {
   final Environment environment = Environment(
     projectDir: flutterProject.directory,
     outputDir: fs.directory(outputDir),
->>>>>>> 56bc0748
     buildDir: flutterProject.dartTool.childDirectory('flutter_build'),
     defines: <String, String>{
       kTargetFile: mainPath,
@@ -171,14 +158,10 @@
       kTargetPlatform: getNameForTargetPlatform(targetPlatform),
     }
   );
-<<<<<<< HEAD
-  final BuildResult result = await buildSystem.build(const _BundleTarget(), environment);
-=======
   final Target target = buildMode == BuildMode.debug
     ? const CopyFlutterBundle()
     : const ReleaseCopyFlutterBundle();
   final BuildResult result = await buildSystem.build(target, environment);
->>>>>>> 56bc0748
 
   if (!result.success) {
     for (ExceptionMeasurement measurement in result.exceptions.values) {
@@ -187,24 +170,6 @@
     }
     throwToolExit('Failed to build bundle.');
   }
-<<<<<<< HEAD
-  // Hack, we know where the cached version is so copy into expected output directory.
-  if (outputDir != null) {
-    final Directory outputDirectory = fs.directory(outputDir)..createSync(recursive: true);
-    final Directory assetInputDir = environment.buildDir.childDirectory('flutter_assets');
-    final File snapshotDepfile = environment.buildDir.childFile('snapshot_blob.bin.d');
-    snapshotDepfile.copySync(outputDirectory.childFile('snapshot_blob.bin.d').path);
-    copyDirectorySync(assetInputDir, outputDirectory);
-    if (buildMode == BuildMode.debug) {
-      final File copiedDill = environment.buildDir.childFile('app.dill');
-      final File isolateSnapshotData = environment.buildDir.childFile('isolate_snapshot_data');
-      final File vmSnapshotData = environment.buildDir.childFile('vm_snapshot_data');
-      copiedDill.copySync(outputDirectory.childFile('kernel_blob.bin').path);
-      isolateSnapshotData.copySync(outputDirectory.childFile('isolate_snapshot_data').path);
-      vmSnapshotData.copySync(outputDirectory.childFile('vm_snapshot_data').path);
-    }
-  }
-=======
 
   // Output depfile format:
   final StringBuffer buffer = StringBuffer();
@@ -216,7 +181,6 @@
     buffer.write('${inputFile.path} ');
   }
   fs.file(depfilePath).writeAsStringSync(buffer.toString());
->>>>>>> 56bc0748
 }
 
 Future<AssetBundle> buildAssets({
@@ -291,28 +255,4 @@
         resource.release();
       }
     }));
-}
-
-// Synthetic target to combine copy assets and dill.
-class _BundleTarget extends Target {
-  const _BundleTarget();
-
-  @override
-  Future<void> build(List<File> inputFiles, Environment environment) async { }
-
-  @override
-  List<Target> get dependencies => const <Target>[
-    CopyAssets(),
-    KernelSnapshot(),
-    CopyPrecompiledRuntime(),
-  ];
-
-  @override
-  List<Source> get inputs => <Source>[];
-
-  @override
-  String get name => '_bundle_target';
-
-  @override
-  List<Source> get outputs => <Source>[];
 }