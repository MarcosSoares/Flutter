--- conflicted
+++ resolved
@@ -220,12 +220,8 @@
     return MacOSPlugin(
       name: name,
       pluginClass: pluginClass,
-<<<<<<< HEAD
-      dartPluginClass: yaml[kDartPluginClass] as String,
-      defaultPackage: yaml[kDefaultPackage] as String,
-=======
       dartPluginClass: yaml[kDartPluginClass] as String?,
->>>>>>> dba71259
+      defaultPackage: yaml[kDefaultPackage] as String?,
     );
   }
 
@@ -281,12 +277,8 @@
     return WindowsPlugin(
       name: name,
       pluginClass: pluginClass,
-<<<<<<< HEAD
-      dartPluginClass: yaml[kDartPluginClass] as String,
-      defaultPackage: yaml[kDefaultPackage] as String,
-=======
       dartPluginClass: yaml[kDartPluginClass] as String?,
->>>>>>> dba71259
+      defaultPackage: yaml[kDefaultPackage] as String?,
     );
   }
 
@@ -343,12 +335,8 @@
     return LinuxPlugin(
       name: name,
       pluginClass: pluginClass,
-<<<<<<< HEAD
-      dartPluginClass: yaml[kDartPluginClass] as String,
-      defaultPackage: yaml[kDefaultPackage] as String,
-=======
       dartPluginClass: yaml[kDartPluginClass] as String?,
->>>>>>> dba71259
+      defaultPackage: yaml[kDefaultPackage] as String?,
     );
   }
 
