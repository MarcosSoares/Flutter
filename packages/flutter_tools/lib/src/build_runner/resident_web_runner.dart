--- conflicted
+++ resolved
@@ -4,13 +4,10 @@
 
 import 'dart:async';
 
-<<<<<<< HEAD
 import 'package:flutter_tools/src/base/os.dart';
 import 'package:flutter_tools/src/web/devfs_web.dart';
-=======
 import 'package:build_daemon/client.dart';
 import 'package:dwds/dwds.dart';
->>>>>>> 80b526ea
 import 'package:meta/meta.dart';
 import 'package:vm_service/vm_service.dart' as vmservice;
 import 'package:webkit_inspection_protocol/webkit_inspection_protocol.dart' hide StackTrace;
@@ -173,8 +170,8 @@
       return 1;
     }
     final String modeName = debuggingOptions.buildInfo.friendlyModeName;
-<<<<<<< HEAD
     printStatus('Launching ${getDisplayPath(target)} on ${device.device.name} in $modeName mode...');
+
     if (featureFlags.isWebIncrementalCompilerEnabled) {
       return _runExperimental(
         connectionInfoCompleter: connectionInfoCompleter,
@@ -182,8 +179,8 @@
         route: route,
         applicationPackage: package,
       );
-=======
-    printStatus('Launching ${getDisplayPath(target)} on ${device.name} in $modeName mode...');
+    }
+
     Status buildStatus;
     bool statusActive = false;
     try {
@@ -213,7 +210,7 @@
           );
           statusActive = true;
         }
-        await device.startApp(package,
+        await device.device.startApp(package,
           mainPath: target,
           debuggingOptions: debuggingOptions,
           platformArgs: <String, Object>{
@@ -267,23 +264,22 @@
       if (statusActive) {
         buildStatus.stop();
       }
->>>>>>> 80b526ea
-    }
-
-  }
-
-  @override
+    }
+    return 1;
+  }
+
+   @override
   Future<int> attach({
     Completer<DebugConnectionInfo> connectionInfoCompleter,
     Completer<void> appStartedCompleter,
   }) async {
-<<<<<<< HEAD
     if (featureFlags.isWebIncrementalCompilerEnabled) {
       return _attachExperimental(
         connectionInfoCompleter: connectionInfoCompleter,
         appStartedCompleter: appStartedCompleter,
       );
-=======
+    }
+
     Uri websocketUri;
     if (supportsServiceProtocol) {
       // Cleanup old subscriptions. These will throw if there isn't anything
@@ -316,8 +312,16 @@
           }
         });
       }
->>>>>>> 80b526ea
-    }
+    }
+    if (websocketUri != null) {
+      printStatus('Debug service listening on $websocketUri');
+    }
+    connectionInfoCompleter?.complete(
+      DebugConnectionInfo(wsUri: websocketUri)
+    );
+    final int result = await waitForAppToFinish();
+    await cleanupAtFinish();
+    return result;
   }
 
   @override
@@ -327,14 +331,84 @@
     String reason,
     bool benchmarkMode = false,
   }) async {
+    final Stopwatch timer = Stopwatch()..start();
+    final Status status = logger.startProgress(
+      'Performing hot restart...',
+      timeout: supportsServiceProtocol
+          ? timeoutConfiguration.fastOperation
+          : timeoutConfiguration.slowOperation,
+      progressId: 'hot.restart',
+    );
+
     if (featureFlags.isWebIncrementalCompilerEnabled) {
-      return _restartExperimental(
+      final OperationResult result = await _restartExperimental(
         fullRestart: fullRestart,
         pauseAfterRestart: pauseAfterRestart,
         reason: reason,
         benchmarkMode: benchmarkMode,
       );
-    }
+      status.stop();
+      flutterUsage.sendTiming('hot', 'web-incremental-restart', timer.elapsed);
+      return result;
+    }
+
+    final bool success = await _webFs.recompile();
+    if (!success) {
+      status.stop();
+      return OperationResult(1, 'Failed to recompile application.');
+    }
+    if (supportsServiceProtocol) {
+      // Send an event for only recompilation.
+      final Duration recompileDuration = timer.elapsed;
+      flutterUsage.sendTiming('hot', 'web-recompile', recompileDuration);
+      try {
+        final vmservice.Response reloadResponse = fullRestart
+           ? await _vmService.callServiceExtension('fullReload')
+           : await _vmService.callServiceExtension('hotRestart');
+        final String verb = fullRestart ? 'Restarted' : 'Reloaded';
+        printStatus('$verb application in ${getElapsedAsMilliseconds(timer.elapsed)}.');
+
+        // Send timing analytics for full restart and for refresh.
+        final bool wasSuccessful = reloadResponse.type == 'Success';
+        if (!wasSuccessful) {
+          return OperationResult(1, reloadResponse.toString());
+        }
+        if (!fullRestart) {
+          flutterUsage.sendTiming('hot', 'web-restart', timer.elapsed);
+          flutterUsage.sendTiming('hot', 'web-refresh', timer.elapsed - recompileDuration);
+        }
+        return OperationResult.ok;
+      } on vmservice.RPCError {
+        return OperationResult(1, 'Page requires refresh.');
+      } finally {
+        status.stop();
+        HotEvent('restart',
+          targetPlatform: getNameForTargetPlatform(TargetPlatform.web_javascript),
+          sdkName: await device.device.sdkNameAndVersion,
+          emulator: false,
+          fullRestart: true,
+          reason: reason,
+        ).send();
+      }
+    }
+    // Allows browser refresh hot restart on non-debug builds.
+    if (device is ChromeDevice && debuggingOptions.browserLaunch) {
+      try {
+        final Chrome chrome = await ChromeLauncher.connectedInstance;
+        final ChromeTab chromeTab = await chrome.chromeConnection.getTab((ChromeTab chromeTab) {
+          return chromeTab.url.contains(debuggingOptions.hostname);
+        });
+        final WipConnection wipConnection = await chromeTab.connect();
+        await wipConnection.sendCommand('Page.reload');
+        status.stop();
+        return OperationResult.ok;
+      } catch (err) {
+        // Ignore error and continue with posted message;
+      }
+    }
+    status.stop();
+    printStatus('Recompile complete. Page requires refresh.');
+    return OperationResult.ok;
   }
 
   Future<int> _runExperimental({
