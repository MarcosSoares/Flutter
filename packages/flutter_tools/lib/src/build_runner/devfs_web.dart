// Copyright 2014 The Flutter Authors. All rights reserved.
// Use of this source code is governed by a BSD-style license that can be
// found in the LICENSE file.

import 'dart:async';
import 'dart:typed_data';

import 'package:dwds/data/build_result.dart';
import 'package:dwds/dwds.dart';
import 'package:logging/logging.dart';
import 'package:meta/meta.dart';
import 'package:mime/mime.dart' as mime;
// TODO(bkonyi): remove deprecated member usage, https://github.com/flutter/flutter/issues/51951
// ignore: deprecated_member_use
import 'package:package_config/discovery.dart';
// TODO(bkonyi): remove deprecated member usage, https://github.com/flutter/flutter/issues/51951
// ignore: deprecated_member_use
import 'package:package_config/packages.dart';
import 'package:shelf/shelf.dart' as shelf;
import 'package:shelf/shelf_io.dart' as shelf;

import '../artifacts.dart';
import '../asset.dart';
import '../base/common.dart';
import '../base/file_system.dart';
import '../base/io.dart';
import '../base/net.dart';
import '../base/utils.dart';
import '../build_info.dart';
import '../bundle.dart';
import '../cache.dart';
import '../compile.dart';
import '../convert.dart';
import '../devfs.dart';
import '../globals.dart' as globals;
import '../web/bootstrap.dart';
import '../web/chrome.dart';

<<<<<<< HEAD
typedef DwdsLauncher = Future<Dwds> Function({
    @required AssetReader assetReader,
    @required Stream<BuildResult> buildResults,
    @required ConnectionProvider chromeConnection,
    @required LoadStrategy loadStrategy,
    @required bool enableDebugging,
    bool enableDebugExtension,
    String hostname,
    bool useSseForDebugProxy,
    bool serveDevTools,
    void Function(Level, String) logWriter,
    bool verbose,
    UrlEncoder urlEncoder,
    ExpressionCompiler expressionCompiler,
});
=======
/// An expression compiler connecting to FrontendServer
///
/// This is only used in development mode
class WebExpressionCompiler implements ExpressionCompiler {
  WebExpressionCompiler(this._generator);

  final ResidentCompiler _generator;

  @override
  Future<ExpressionCompilationResult> compileExpressionToJs(
    String isolateId,
    String libraryUri,
    int line,
    int column,
    Map<String, String> jsModules,
    Map<String, String> jsFrameValues,
    String moduleName,
    String expression,
  ) async {
    final CompilerOutput compilerOutput = await _generator.compileExpressionToJs(libraryUri,
        line, column, jsModules, jsFrameValues, moduleName, expression);

    if (compilerOutput != null && compilerOutput.outputFilename != null) {
      final String content = utf8.decode(
          globals.fs.file(compilerOutput.outputFilename).readAsBytesSync());
      return ExpressionCompilationResult(
          content, compilerOutput.errorCount > 0);
    }

    throw Exception('Failed to compile $expression');
  }
}
>>>>>>> e0127526

/// A web server which handles serving JavaScript and assets.
///
/// This is only used in development mode.
class WebAssetServer implements AssetReader {
  @visibleForTesting
  WebAssetServer(
    this._httpServer,
    this._packages,
    this.internetAddress,
    this._modules,
    this._digests,
  );

  // Fallback to "application/octet-stream" on null which
  // makes no claims as to the structure of the data.
  static const String _kDefaultMimeType = 'application/octet-stream';

  final Map<String, String> _modules;
  final Map<String, String> _digests;

  void performRestart(List<String> modules) {
    for (final String module in modules) {
      // We skip computing the digest by using the hashCode of the underlying buffer.
      // Whenever a file is updated, the corresponding Uint8List.view it corresponds
      // to will change.
      final String moduleName = module.startsWith('/')
        ? module.substring(1)
        : module;
      final String name = moduleName.replaceAll('.lib.js', '');
      final String path = moduleName.replaceAll('.js', '');
      _modules[name] = path;
      _digests[name] = _files[moduleName].hashCode.toString();
    }
  }

  /// Start the web asset server on a [hostname] and [port].
  ///
  /// If [testMode] is true, do not actually initialize dwds or the shelf static
  /// server.
  ///
  /// Unhandled exceptions will throw a [ToolExit] with the error and stack
  /// trace.
  static Future<WebAssetServer> start(
    String hostname,
    int port,
    UrlTunneller urlTunneller,
    BuildMode buildMode,
    bool enableDwds,
    Uri entrypoint,
    ExpressionCompiler expressionCompiler, {
    bool testMode = false,
    DwdsLauncher dwdsLauncher = Dwds.start,
  }) async {
    try {
      final InternetAddress address = (await InternetAddress.lookup(hostname)).first;
      final HttpServer httpServer = await HttpServer.bind(address, port);
      // TODO(bkonyi): remove deprecated member usage, https://github.com/flutter/flutter/issues/51951
      // ignore: deprecated_member_use
      final Packages packages = await loadPackagesFile(
        Uri.base.resolve('.packages'), loader: (Uri uri) => globals.fs.file(uri).readAsBytes());
      final Map<String, String> digests = <String, String>{};
      final Map<String, String> modules = <String, String>{};
      final WebAssetServer server = WebAssetServer(
        httpServer,
        packages,
        address,
        modules,
        digests,
      );
      if (testMode) {
        return server;
      }

      // In release builds deploy a simpler proxy server.
      if (buildMode != BuildMode.debug) {
        final ReleaseAssetServer releaseAssetServer = ReleaseAssetServer(entrypoint);
        shelf.serveRequests(httpServer, releaseAssetServer.handle);
        return server;
      }
      // Return the set of all active modules. This is populated by the
      // frontend_server update logic.
      Future<Map<String, String>> moduleProvider(String path) async {
        return modules;
      }
      // Return a version string for all active modules. This is populated
      // along with the `moduleProvider` update logic.
      Future<Map<String, String>> digestProvider(String path) async {
        return digests;
      }
      // Return the module name for a given server path. These are the names
      // used by the browser to request JavaScript files.
      String moduleForServerPath(String serverPath) {
        if (serverPath.endsWith('.lib.js')) {
          serverPath = serverPath.startsWith('/')
            ? serverPath.substring(1)
            : serverPath;
          return serverPath.replaceAll('.lib.js', '');
        }
        return null;
      }
      // Return the server path for modules. These are the JavaScript file names
      // output by the frontend_server.
      String serverPathForModule(String module) {
        return '$module.lib.js';
      }
      // Return the server path for modules or resources that have an
      // org-dartlang-app scheme.
      String serverPathForAppUri(String appUri) {
        if (appUri.startsWith('org-dartlang-app:')) {
          return Uri.parse(appUri).path.substring(1);
        }
        return null;
      }

      // In debug builds, spin up DWDS and the full asset server.
      final Dwds dwds = await dwdsLauncher(
        assetReader: server,
        enableDebugExtension: true,
        buildResults: const Stream<BuildResult>.empty(),
        chromeConnection: () async {
          final Chrome chrome = await ChromeLauncher.connectedInstance;
          return chrome.chromeConnection;
        },
        urlEncoder: urlTunneller,
        enableDebugging: true,
        serveDevTools: false,
        logWriter: (Level logLevel, String message) => globals.printTrace(message),
        loadStrategy: RequireStrategy(
          ReloadConfiguration.none,
          '.lib.js',
          moduleProvider,
          digestProvider,
          moduleForServerPath,
          serverPathForModule,
          serverPathForAppUri,
        ),
        expressionCompiler: expressionCompiler
      );
      shelf.Pipeline pipeline = const shelf.Pipeline();
      if (enableDwds) {
        pipeline = pipeline.addMiddleware(dwds.middleware);
      }
      final shelf.Handler dwdsHandler = pipeline.addHandler(server.handleRequest);
      final shelf.Cascade cascade = shelf.Cascade()
        .add(dwds.handler)
        .add(dwdsHandler);
      shelf.serveRequests(httpServer, cascade.handler);
      server.dwds = dwds;
      return server;
    } on SocketException catch (err) {
      throwToolExit('Failed to bind web development server:\n$err');
    }
    assert(false);
    return null;
  }

  final HttpServer _httpServer;
  // If holding these in memory is too much overhead, this can be switched to a
  // RandomAccessFile and read on demand.
  final Map<String, Uint8List> _files = <String, Uint8List>{};
  final Map<String, Uint8List> _sourcemaps = <String, Uint8List>{};
  // TODO(bkonyi): remove deprecated member usage, https://github.com/flutter/flutter/issues/51951
  // ignore: deprecated_member_use
  final Packages _packages;
  final InternetAddress internetAddress;
  /* late final */ Dwds dwds;
  Directory entrypointCacheDirectory;

  @visibleForTesting
  Uint8List getFile(String path) => _files[path];

  @visibleForTesting
  Uint8List getSourceMap(String path) => _sourcemaps[path];

  // handle requests for JavaScript source, dart sources maps, or asset files.
  @visibleForTesting
  Future<shelf.Response> handleRequest(shelf.Request request) async {
    final String requestPath = request.url.path;
    final Map<String, String> headers = <String, String>{};
    // If the response is `/`, then we are requesting the index file.
    if (request.url.path == '/' || request.url.path.isEmpty) {
      final File indexFile = globals.fs.currentDirectory
        .childDirectory('web')
        .childFile('index.html');
      if (indexFile.existsSync()) {
        headers[HttpHeaders.contentTypeHeader] = 'text/html';
        headers[HttpHeaders.contentLengthHeader] = indexFile.lengthSync().toString();
        return shelf.Response.ok(indexFile.openRead(), headers: headers);
      }
      return shelf.Response.notFound('');
    }

    // Track etag headers for better caching of resources.
    final String ifNoneMatch = request.headers[HttpHeaders.ifNoneMatchHeader];
    headers[HttpHeaders.cacheControlHeader] = 'max-age=0, must-revalidate';

    // If this is a JavaScript file, it must be in the in-memory cache.
    // Attempt to look up the file by URI.
    final String webServerPath = requestPath.replaceFirst('.dart.js', '.dart.lib.js');
    if (_files.containsKey(requestPath) || _files.containsKey(webServerPath)) {
      final List<int> bytes = getFile(requestPath)  ?? getFile(webServerPath);
      // Use the underlying buffer hashCode as a revision string. This buffer is
      // replaced whenever the frontend_server produces new output files, which
      // will also change the hashCode.
      final String etag = bytes.hashCode.toString();
      if (ifNoneMatch == etag) {
        return shelf.Response.notModified();
      }
      headers[HttpHeaders.contentLengthHeader] = bytes.length.toString();
      headers[HttpHeaders.contentTypeHeader] = 'application/javascript';
      headers[HttpHeaders.etagHeader] = etag;
      return shelf.Response.ok(bytes, headers: headers);
    }
    // If this is a sourcemap file, then it might be in the in-memory cache.
    // Attempt to lookup the file by URI.
    if (_sourcemaps.containsKey(requestPath)) {
      final List<int> bytes = getSourceMap(requestPath);
      final String etag = bytes.hashCode.toString();
      if (ifNoneMatch == etag) {
        return shelf.Response.notModified();
      }
      headers[HttpHeaders.contentLengthHeader] = bytes.length.toString();
      headers[HttpHeaders.contentTypeHeader] = 'application/json';
      headers[HttpHeaders.etagHeader] = etag;
      return shelf.Response.ok(bytes, headers: headers);
    }

    File file = _resolveDartFile(requestPath);

    // If all of the lookups above failed, the file might have been an asset.
    // Try and resolve the path relative to the built asset directory.
    if (!file.existsSync()) {
      final Uri potential = globals.fs.directory(getAssetBuildDirectory())
        .uri.resolve(requestPath.replaceFirst('assets/', ''));
      file = globals.fs.file(potential);
    }

    if (!file.existsSync()) {
      final String webPath = globals.fs.path.join(
        globals.fs.currentDirectory.childDirectory('web').path, requestPath);
      file = globals.fs.file(webPath);
    }

    if (!file.existsSync()) {
      return shelf.Response.notFound('');
    }

    // For real files, use a serialized file stat plus path as a revision.
    // This allows us to update between canvaskit and non-canvaskit SDKs.
    final String etag = file.lastModifiedSync().toIso8601String() + file.path;
    if (ifNoneMatch == etag) {
      return shelf.Response.notModified();
    }

    final int length = file.lengthSync();
    // Attempt to determine the file's mime type. if this is not provided some
    // browsers will refuse to render images/show video et cetera. If the tool
    // cannot determine a mime type, fall back to application/octet-stream.
    String mimeType;
    if (length >= 12) {
      mimeType = mime.lookupMimeType(
        file.path,
        headerBytes: await file.openRead(0, 12).first,
      );
    }
    mimeType ??= _kDefaultMimeType;
    headers[HttpHeaders.contentLengthHeader] = length.toString();
    headers[HttpHeaders.contentTypeHeader] = mimeType;
    headers[HttpHeaders.etagHeader] = etag;
    return shelf.Response.ok(file.openRead(), headers: headers);
  }

  /// Tear down the http server running.
  Future<void> dispose() {
    return _httpServer.close();
  }

  /// Write a single file into the in-memory cache.
  void writeFile(String filePath, String contents) {
    _files[filePath] = Uint8List.fromList(utf8.encode(contents));
  }

  /// Update the in-memory asset server with the provided source and manifest files.
  ///
  /// Returns a list of updated modules.
  List<String> write(File codeFile, File manifestFile, File sourcemapFile) {
    final List<String> modules = <String>[];
    final Uint8List codeBytes = codeFile.readAsBytesSync();
    final Uint8List sourcemapBytes = sourcemapFile.readAsBytesSync();
    final Map<String, dynamic> manifest = castStringKeyedMap(json.decode(manifestFile.readAsStringSync()));
    for (final String filePath in manifest.keys) {
      if (filePath == null) {
        globals.printTrace('Invalid manfiest file: $filePath');
        continue;
      }
      final Map<String, dynamic> offsets = castStringKeyedMap(manifest[filePath]);
      final List<int> codeOffsets = (offsets['code'] as List<dynamic>).cast<int>();
      final List<int> sourcemapOffsets = (offsets['sourcemap'] as List<dynamic>).cast<int>();
      if (codeOffsets.length != 2 || sourcemapOffsets.length != 2) {
        globals.printTrace('Invalid manifest byte offsets: $offsets');
        continue;
      }

      final int codeStart = codeOffsets[0];
      final int codeEnd = codeOffsets[1];
      if (codeStart < 0 || codeEnd > codeBytes.lengthInBytes) {
        globals.printTrace('Invalid byte index: [$codeStart, $codeEnd]');
        continue;
      }
      final Uint8List byteView = Uint8List.view(
        codeBytes.buffer,
        codeStart,
        codeEnd - codeStart,
      );
      final String fileName = filePath.startsWith('/')
        ? filePath.substring(1)
        : filePath;
      _files[fileName] = byteView;

      final int sourcemapStart = sourcemapOffsets[0];
      final int sourcemapEnd = sourcemapOffsets[1];
      if (sourcemapStart < 0 || sourcemapEnd > sourcemapBytes.lengthInBytes) {
        globals.printTrace('Invalid byte index: [$sourcemapStart, $sourcemapEnd]');
        continue;
      }
      final Uint8List sourcemapView = Uint8List.view(
        sourcemapBytes.buffer,
        sourcemapStart,
        sourcemapEnd - sourcemapStart,
      );
      final String sourcemapName = '$fileName.map';
      _sourcemaps[sourcemapName] = sourcemapView;

      modules.add(fileName);
    }
    return modules;
  }

  /// Whether to use the cavaskit SDK for rendering.
  bool canvasKitRendering = false;

  @visibleForTesting
  final File dartSdk = globals.fs.file(globals.fs.path.join(
    globals.artifacts.getArtifactPath(Artifact.flutterWebSdk),
    'kernel',
    'amd',
    'dart_sdk.js',
  ));

  @visibleForTesting
  final File canvasKitDartSdk = globals.fs.file(globals.fs.path.join(
    globals.artifacts.getArtifactPath(Artifact.flutterWebSdk),
    'kernel',
    'amd-canvaskit',
    'dart_sdk.js',
  ));

  @visibleForTesting
  final File dartSdkSourcemap = globals.fs.file(globals.fs.path.join(
    globals.artifacts.getArtifactPath(Artifact.flutterWebSdk),
    'kernel',
    'amd',
    'dart_sdk.js.map',
  ));

  @visibleForTesting
  final File canvasKitDartSdkSourcemap = globals.fs.file(globals.fs.path.join(
    globals.artifacts.getArtifactPath(Artifact.flutterWebSdk),
    'kernel',
    'amd-canvaskit',
    'dart_sdk.js.map',
  ));

  // Attempt to resolve `path` to a dart file.
  File _resolveDartFile(String path) {
    // Return the actual file objects so that local engine changes are automatically picked up.
    switch (path) {
      case 'dart_sdk.js':
        return canvasKitRendering
          ? canvasKitDartSdk
          : dartSdk;
      case 'dart_sdk.js.map':
        return canvasKitRendering
          ? canvasKitDartSdkSourcemap
          : dartSdkSourcemap;
    }
    // This is the special generated entrypoint.
    if (path == 'web_entrypoint.dart') {
      return entrypointCacheDirectory.childFile('web_entrypoint.dart');
    }

    // If this is a dart file, it must be on the local file system and is
    // likely coming from a source map request. The tool doesn't currently
    // consider the case of Dart files as assets.
    final File dartFile = globals.fs.file(globals.fs.currentDirectory.uri.resolve(path));
    if (dartFile.existsSync()) {
      return dartFile;
    }

    final List<String> segments = path.split('/');
    if (segments.first.isEmpty) {
      segments.removeAt(0);
    }

    // The file might have been a package file which is signaled by a
    // `/packages/<package>/<path>` request.
    if (segments.first == 'packages') {
      final File packageFile = globals.fs.file(_packages.resolve(Uri(
        scheme: 'package', pathSegments: segments.skip(1))));
      if (packageFile.existsSync()) {
        return packageFile;
      }
    }

    // Otherwise it must be a Dart SDK source or a Flutter Web SDK source.
    final Directory dartSdkParent = globals.fs
      .directory(globals.artifacts.getArtifactPath(Artifact.engineDartSdkPath))
      .parent;
    final File dartSdkFile = globals.fs.file(globals.fs.path
      .joinAll(<String>[dartSdkParent.path, ...segments]));
    if (dartSdkFile.existsSync()) {
      return dartSdkFile;
    }

    final String flutterWebSdk = globals.artifacts
      .getArtifactPath(Artifact.flutterWebSdk);
    final File webSdkFile = globals.fs
      .file(globals.fs.path.joinAll(<String>[flutterWebSdk, ...segments]));

    return webSdkFile;
  }

  @override
  Future<String> dartSourceContents(String serverPath) async {
    final File result = _resolveDartFile(serverPath);
    if (result.existsSync()) {
      return result.readAsString();
    }
    return null;
  }

  @override
  Future<String> sourceMapContents(String serverPath) async {
    return utf8.decode(_sourcemaps[serverPath]);
  }
}

class ConnectionResult {
  ConnectionResult(this.appConnection, this.debugConnection);

  final AppConnection appConnection;
  final DebugConnection debugConnection;
}

/// The web specific DevFS implementation.
class WebDevFS implements DevFS {
  /// Create a new [WebDevFS] instance.
  ///
  /// [testMode] is true, do not actually initialize dwds or the shelf static
  /// server.
  WebDevFS({
    @required this.hostname,
    @required this.port,
    @required this.packagesFilePath,
    @required this.urlTunneller,
    @required this.buildMode,
    @required this.enableDwds,
    @required this.entrypoint,
    @required this.expressionCompiler,
    this.testMode = false,
  });

  final Uri entrypoint;
  final String hostname;
  final int port;
  final String packagesFilePath;
  final UrlTunneller urlTunneller;
  final BuildMode buildMode;
  final bool enableDwds;
  final bool testMode;
  final ExpressionCompiler expressionCompiler;

  WebAssetServer webAssetServer;

  Dwds get dwds => webAssetServer.dwds;

  Future<DebugConnection> _cachedExtensionFuture;
  StreamSubscription<void> _connectedApps;

  /// Connect and retrieve the [DebugConnection] for the current application.
  ///
  /// Only calls [AppConnection.runMain] on the subsequent connections.
  Future<ConnectionResult> connect(bool useDebugExtension) {
    final Completer<ConnectionResult> firstConnection = Completer<ConnectionResult>();
    _connectedApps = dwds.connectedApps.listen((AppConnection appConnection) async {
      try {
        final DebugConnection debugConnection = useDebugExtension
          ? await (_cachedExtensionFuture ??= dwds.extensionDebugConnections.stream.first)
          : await dwds.debugConnection(appConnection);
        if (firstConnection.isCompleted) {
          appConnection.runMain();
        } else {
          firstConnection.complete(ConnectionResult(appConnection, debugConnection));
        }
      } on Exception catch (error, stackTrace) {
        if (!firstConnection.isCompleted) {
          firstConnection.completeError(error, stackTrace);
        }
      }
    }, onError: (dynamic error, StackTrace stackTrace) {
      globals.printError('Unknown error while waiting for debug connection:$error\n$stackTrace');
      if (!firstConnection.isCompleted) {
        firstConnection.completeError(error, stackTrace);
      }
    });
    return firstConnection.future;
  }

  @override
  List<Uri> sources = <Uri>[];

  @override
  DateTime lastCompiled;

  // We do not evict assets on the web.
  @override
  Set<String> get assetPathsToEvict => const <String>{};

  @override
  Uri get baseUri => _baseUri;
  Uri _baseUri;

  @override
  Future<Uri> create() async {
    webAssetServer = await WebAssetServer.start(
      hostname,
      port,
      urlTunneller,
      buildMode,
      enableDwds,
      entrypoint,
      expressionCompiler,
      testMode: testMode,
    );
    _baseUri = Uri.parse('http://$hostname:$port');
    return _baseUri;
  }

  @override
  Future<void> destroy() async {
    await webAssetServer.dispose();
    await _connectedApps?.cancel();
  }

  @override
  Uri deviceUriToHostUri(Uri deviceUri) {
    return deviceUri;
  }

  @override
  String get fsName => 'web_asset';

  @override
  Directory get rootDirectory => null;

  @override
  Future<UpdateFSReport> update({
    String mainPath,
    String target,
    AssetBundle bundle,
    DateTime firstBuildTime,
    bool bundleFirstUpload = false,
    @required ResidentCompiler generator,
    String dillOutputPath,
    @required bool trackWidgetCreation,
    bool fullRestart = false,
    String projectRootPath,
    String pathToReload,
    List<Uri> invalidatedFiles,
    bool skipAssets = false,
  }) async {
    assert(trackWidgetCreation != null);
    assert(generator != null);
    final String outputDirectoryPath = globals.fs.file(mainPath).parent.path;

    if (bundleFirstUpload) {
      webAssetServer.entrypointCacheDirectory = globals.fs.directory(outputDirectoryPath);
      generator.addFileSystemRoot(outputDirectoryPath);
      final String entrypoint = globals.fs.path.basename(mainPath);
      webAssetServer.writeFile(entrypoint, globals.fs.file(mainPath).readAsStringSync());
      webAssetServer.writeFile('manifest.json', '{"info":"manifest not generated in run mode."}');
      webAssetServer.writeFile('flutter_service_worker.js', '// Service worker not loaded in run mode.');
      webAssetServer.writeFile('require.js', requireJS.readAsStringSync());
      webAssetServer.writeFile('stack_trace_mapper.js', stackTraceMapper.readAsStringSync());
      webAssetServer.writeFile(
        'main.dart.js',
        generateBootstrapScript(
          requireUrl: 'require.js',
          mapperUrl: 'stack_trace_mapper.js',
        ),
      );
      webAssetServer.writeFile(
        'main_module.bootstrap.js',
        generateMainModule(
          entrypoint: entrypoint,
        ),
      );
      // TODO(jonahwilliams): refactor the asset code in this and the regular devfs to
      // be shared.
      if (bundle != null) {
        await writeBundle(
          globals.fs.directory(getAssetBuildDirectory()),
          bundle.entries,
        );
      }
    }
    final DateTime candidateCompileTime = DateTime.now();
    if (fullRestart) {
      generator.reset();
    }

    // The tool generates an entrypoint file in a temp directory to handle
    // the web specific bootrstrap logic. To make it easier for DWDS to handle
    // mapping the file name, this is done via an additional file root and
    // specicial hard-coded scheme.
    final CompilerOutput compilerOutput = await generator.recompile(
     'org-dartlang-app:///' + globals.fs.path.basename(mainPath),
      invalidatedFiles,
      outputPath: dillOutputPath ??
        getDefaultApplicationKernelPath(trackWidgetCreation: trackWidgetCreation),
      packagesFilePath: packagesFilePath,
    );
    if (compilerOutput == null || compilerOutput.errorCount > 0) {
      return UpdateFSReport(success: false);
    }

    // Only update the last compiled time if we successfully compiled.
    lastCompiled = candidateCompileTime;
    // list of sources that needs to be monitored are in [compilerOutput.sources]
    sources = compilerOutput.sources;
    File codeFile;
    File manifestFile;
    File sourcemapFile;
    List<String> modules;
    try {
      final Directory parentDirectory = globals.fs.directory(outputDirectoryPath);
      codeFile = parentDirectory.childFile('${compilerOutput.outputFilename}.sources');
      manifestFile = parentDirectory.childFile('${compilerOutput.outputFilename}.json');
      sourcemapFile = parentDirectory.childFile('${compilerOutput.outputFilename}.map');
      modules = webAssetServer.write(codeFile, manifestFile, sourcemapFile);
    } on FileSystemException catch (err) {
      throwToolExit('Failed to load recompiled sources:\n$err');
    }
    webAssetServer.performRestart(modules);
    return UpdateFSReport(
      success: true,
      syncedBytes: codeFile.lengthSync(),
      invalidatedSourcesCount: invalidatedFiles.length,
    )..invalidatedModules = modules;
  }

  @visibleForTesting
  final File requireJS = globals.fs.file(globals.fs.path.join(
    globals.artifacts.getArtifactPath(Artifact.engineDartSdkPath),
    'lib',
    'dev_compiler',
    'kernel',
    'amd',
    'require.js',
  ));

  @visibleForTesting
  final File stackTraceMapper = globals.fs.file(globals.fs.path.join(
    globals.artifacts.getArtifactPath(Artifact.engineDartSdkPath),
    'lib',
    'dev_compiler',
    'web',
    'dart_stack_trace_mapper.js',
  ));
}

class ReleaseAssetServer {
  ReleaseAssetServer(this.entrypoint);

  final Uri entrypoint;

  // Locations where source files, assets, or source maps may be located.
  final List<Uri> _searchPaths = <Uri>[
    globals.fs.directory(getWebBuildDirectory()).uri,
    globals.fs.directory(Cache.flutterRoot).uri,
    globals.fs.directory(Cache.flutterRoot).parent.uri,
    globals.fs.currentDirectory.uri,
    globals.fs.directory(globals.fsUtils.homeDirPath).uri,
  ];

  Future<shelf.Response> handle(shelf.Request request) async {
    Uri fileUri;
    if (request.url.toString() == 'main.dart') {
      fileUri = entrypoint;
    } else {
      for (final Uri uri in _searchPaths) {
        final Uri potential = uri.resolve(request.url.path);
        if (potential == null || !globals.fs.isFileSync(potential.toFilePath())) {
          continue;
        }
        fileUri = potential;
        break;
      }
    }
    if (fileUri != null) {
      final File file = globals.fs.file(fileUri);
      final Uint8List bytes = file.readAsBytesSync();
      // Fallback to "application/octet-stream" on null which
      // makes no claims as to the structure of the data.
      final String mimeType = mime.lookupMimeType(file.path, headerBytes: bytes)
        ?? 'application/octet-stream';
      return shelf.Response.ok(bytes, headers: <String, String>{
        'Content-Type': mimeType,
      });
    }
    if (request.url.path == '') {
      final File file = globals.fs.file(globals.fs.path.join(getWebBuildDirectory(), 'index.html'));
      return shelf.Response.ok(file.readAsBytesSync(), headers: <String, String>{
        'Content-Type': 'text/html',
      });
    }
    return shelf.Response.notFound('');
  }
}<|MERGE_RESOLUTION|>--- conflicted
+++ resolved
@@ -36,23 +36,22 @@
 import '../web/bootstrap.dart';
 import '../web/chrome.dart';
 
-<<<<<<< HEAD
 typedef DwdsLauncher = Future<Dwds> Function({
-    @required AssetReader assetReader,
-    @required Stream<BuildResult> buildResults,
-    @required ConnectionProvider chromeConnection,
-    @required LoadStrategy loadStrategy,
-    @required bool enableDebugging,
-    bool enableDebugExtension,
-    String hostname,
-    bool useSseForDebugProxy,
-    bool serveDevTools,
-    void Function(Level, String) logWriter,
-    bool verbose,
-    UrlEncoder urlEncoder,
-    ExpressionCompiler expressionCompiler,
+  @required AssetReader assetReader,
+  @required Stream<BuildResult> buildResults,
+  @required ConnectionProvider chromeConnection,
+  @required LoadStrategy loadStrategy,
+  @required bool enableDebugging,
+  bool enableDebugExtension,
+  String hostname,
+  bool useSseForDebugProxy,
+  bool serveDevTools,
+  void Function(Level, String) logWriter,
+  bool verbose,
+  UrlEncoder urlEncoder,
+  ExpressionCompiler expressionCompiler,
 });
-=======
+
 /// An expression compiler connecting to FrontendServer
 ///
 /// This is only used in development mode
@@ -85,7 +84,6 @@
     throw Exception('Failed to compile $expression');
   }
 }
->>>>>>> e0127526
 
 /// A web server which handles serving JavaScript and assets.
 ///
