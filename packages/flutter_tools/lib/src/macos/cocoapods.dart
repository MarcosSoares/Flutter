--- conflicted
+++ resolved
@@ -31,14 +31,8 @@
 
 const String brokenCocoaPodsConsequence = '''
   You appear to have CocoaPods installed but it is not working.
-<<<<<<< HEAD
-  This can happen if you've upgraded your macOS or are using RVM to change your ruby version.
-  If you are using RVM, reset your ruby to the system version with:
-  rvm use system''';
-=======
   This can happen if the version of ruby that CocoaPods was installed with is different from the one being used to invoke it.
   This can usually be fixed by re-installing CocoaPods. For more info, see https://github.com/flutter/flutter/issues/14293.''';
->>>>>>> fe061469
 
 const String cocoaPodsInstallInstructions = '''
   sudo gem install cocoapods
