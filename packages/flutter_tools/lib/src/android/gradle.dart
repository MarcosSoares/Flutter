// Copyright 2014 The Flutter Authors. All rights reserved.
// Use of this source code is governed by a BSD-style license that can be
// found in the LICENSE file.

import 'dart:async';

import 'package:crypto/crypto.dart';
import 'package:meta/meta.dart';
import 'package:xml/xml.dart' as xml;

import '../android/android_sdk.dart';
import '../artifacts.dart';
import '../base/common.dart';
import '../base/file_system.dart';
import '../base/io.dart';
import '../base/logger.dart';
import '../base/process.dart';
import '../base/terminal.dart';
import '../base/utils.dart';
import '../build_info.dart';
import '../cache.dart';
import '../convert.dart';
import '../flutter_manifest.dart';
import '../globals.dart' as globals;
import '../project.dart';
import '../reporting/reporting.dart';
import 'android_sdk.dart';
import 'gradle_errors.dart';
import 'gradle_utils.dart';

/// The directory where the APK artifact is generated.
@visibleForTesting
Directory getApkDirectory(FlutterProject project) {
  return project.isModule
    ? project.android.buildDirectory
        .childDirectory('host')
        .childDirectory('outputs')
        .childDirectory('apk')
    : project.android.buildDirectory
        .childDirectory('app')
        .childDirectory('outputs')
        .childDirectory('apk');
}

/// The directory where the app bundle artifact is generated.
@visibleForTesting
Directory getBundleDirectory(FlutterProject project) {
  return project.isModule
    ? project.android.buildDirectory
        .childDirectory('host')
        .childDirectory('outputs')
        .childDirectory('bundle')
    : project.android.buildDirectory
        .childDirectory('app')
        .childDirectory('outputs')
        .childDirectory('bundle');
}

/// The directory where the repo is generated.
/// Only applicable to AARs.
Directory getRepoDirectory(Directory buildDirectory) {
  return buildDirectory
    .childDirectory('outputs')
    .childDirectory('repo');
}

/// Returns the name of Gradle task that starts with [prefix].
String _taskFor(String prefix, BuildInfo buildInfo) {
  final String buildType = camelCase(buildInfo.modeName);
  final String productFlavor = buildInfo.flavor ?? '';
  return '$prefix${toTitleCase(productFlavor)}${toTitleCase(buildType)}';
}

/// Returns the task to build an APK.
@visibleForTesting
String getAssembleTaskFor(BuildInfo buildInfo) {
  return _taskFor('assemble', buildInfo);
}

/// Returns the task to build an AAB.
@visibleForTesting
String getBundleTaskFor(BuildInfo buildInfo) {
  return _taskFor('bundle', buildInfo);
}

/// Returns the task to build an AAR.
@visibleForTesting
String getAarTaskFor(BuildInfo buildInfo) {
  return _taskFor('assembleAar', buildInfo);
}

/// Returns the output APK file names for a given [AndroidBuildInfo].
///
/// For example, when [splitPerAbi] is true, multiple APKs are created.
Iterable<String> _apkFilesFor(AndroidBuildInfo androidBuildInfo) {
  final String buildType = camelCase(androidBuildInfo.buildInfo.modeName);
  final String productFlavor = androidBuildInfo.buildInfo.flavor ?? '';
  final String flavorString = productFlavor.isEmpty ? '' : '-$productFlavor';
  if (androidBuildInfo.splitPerAbi) {
    return androidBuildInfo.targetArchs.map<String>((AndroidArch arch) {
      final String abi = getNameForAndroidArch(arch);
      return 'app$flavorString-$abi-$buildType.apk';
    });
  }
  return <String>['app$flavorString-$buildType.apk'];
}

/// Returns true if the current version of the Gradle plugin is supported.
bool _isSupportedVersion(AndroidProject project) {
  final File plugin = project.hostAppGradleRoot.childFile(
      globals.fs.path.join('buildSrc', 'src', 'main', 'groovy', 'FlutterPlugin.groovy'));
  if (plugin.existsSync()) {
    return false;
  }
  final File appGradle = project.hostAppGradleRoot.childFile(
      globals.fs.path.join('app', 'build.gradle'));
  if (!appGradle.existsSync()) {
    return false;
  }
  for (final String line in appGradle.readAsLinesSync()) {
    if (line.contains(RegExp(r'apply from: .*/flutter.gradle')) ||
        line.contains("def flutterPluginVersion = 'managed'")) {
      return true;
    }
  }
  return false;
}

/// Returns the apk file created by [buildGradleProject]
Future<File> getGradleAppOut(AndroidProject androidProject) async {
  if (!_isSupportedVersion(androidProject)) {
    _exitWithUnsupportedProjectMessage();
  }
  return getApkDirectory(androidProject.parent).childFile('app.apk');
}

/// Runs `gradlew dependencies`, ensuring that dependencies are resolved and
/// potentially downloaded.
Future<void> checkGradleDependencies() async {
  final Status progress = globals.logger.startProgress(
    'Ensuring gradle dependencies are up to date...',
    timeout: timeoutConfiguration.slowOperation,
  );
  final FlutterProject flutterProject = FlutterProject.current();
  await processUtils.run(<String>[
      gradleUtils.getExecutable(flutterProject),
      'dependencies',
    ],
    throwOnError: true,
    workingDirectory: flutterProject.android.hostAppGradleRoot.path,
    environment: gradleEnvironment,
  );
  androidSdk?.reinitialize();
  progress.stop();
}

/// Tries to create `settings_aar.gradle` in an app project by removing the subprojects
/// from the existing `settings.gradle` file. This operation will fail if the existing
/// `settings.gradle` file has local edits.
@visibleForTesting
void createSettingsAarGradle(Directory androidDirectory) {
  final File newSettingsFile = androidDirectory.childFile('settings_aar.gradle');
  if (newSettingsFile.existsSync()) {
    return;
  }
  final File currentSettingsFile = androidDirectory.childFile('settings.gradle');
  if (!currentSettingsFile.existsSync()) {
    return;
  }
  final String currentFileContent = currentSettingsFile.readAsStringSync();

  final String newSettingsRelativeFile = globals.fs.path.relative(newSettingsFile.path);
  final Status status = globals.logger.startProgress('✏️  Creating `$newSettingsRelativeFile`...',
      timeout: timeoutConfiguration.fastOperation);

  final String flutterRoot = globals.fs.path.absolute(Cache.flutterRoot);
  final File deprecatedFile = globals.fs.file(globals.fs.path.join(flutterRoot, 'packages','flutter_tools',
      'gradle', 'deprecated_settings.gradle'));
  assert(deprecatedFile.existsSync());
  final String settingsAarContent = globals.fs.file(globals.fs.path.join(flutterRoot, 'packages','flutter_tools',
      'gradle', 'settings_aar.gradle.tmpl')).readAsStringSync();

  // Get the `settings.gradle` content variants that should be patched.
  final List<String> existingVariants = deprecatedFile.readAsStringSync().split(';EOF');
  existingVariants.add(settingsAarContent);

  bool exactMatch = false;
  for (final String fileContentVariant in existingVariants) {
    if (currentFileContent.trim() == fileContentVariant.trim()) {
      exactMatch = true;
      break;
    }
  }
  if (!exactMatch) {
    status.cancel();
    globals.printStatus('$warningMark Flutter tried to create the file `$newSettingsRelativeFile`, but failed.');
    // Print how to manually update the file.
    globals.printStatus(globals.fs.file(globals.fs.path.join(flutterRoot, 'packages','flutter_tools',
        'gradle', 'manual_migration_settings.gradle.md')).readAsStringSync());
    throwToolExit('Please create the file and run this command again.');
  }
  // Copy the new file.
  newSettingsFile.writeAsStringSync(settingsAarContent);
  status.stop();
  globals.printStatus('$successMark `$newSettingsRelativeFile` created successfully.');
}

/// Builds an app.
///
/// * [project] is typically [FlutterProject.current()].
/// * [androidBuildInfo] is the build configuration.
/// * [target] is the target dart entry point. Typically, `lib/main.dart`.
/// * If [isBuildingBundle] is `true`, then the output artifact is an `*.aab`,
///   otherwise the output artifact is an `*.apk`.
/// * The plugins are built as AARs if [shouldBuildPluginAsAar] is `true`. This isn't set by default
///   because it makes the build slower proportional to the number of plugins.
/// * [retries] is the max number of build retries in case one of the [GradleHandledError] handler
///   returns [GradleBuildStatus.retry] or [GradleBuildStatus.retryWithAarPlugins].
Future<void> buildGradleApp({
  @required FlutterProject project,
  @required AndroidBuildInfo androidBuildInfo,
  @required String target,
  @required bool isBuildingBundle,
  @required List<GradleHandledError> localGradleErrors,
  bool shouldBuildPluginAsAar = false,
  int retries = 1,
}) async {
  assert(project != null);
  assert(androidBuildInfo != null);
  assert(target != null);
  assert(isBuildingBundle != null);
  assert(localGradleErrors != null);
  assert(androidSdk != null);

  if (!project.android.isUsingGradle) {
    _exitWithProjectNotUsingGradleMessage();
  }
  if (!_isSupportedVersion(project.android)) {
    _exitWithUnsupportedProjectMessage();
  }
  final Directory buildDirectory = project.android.buildDirectory;

  final bool usesAndroidX = isAppUsingAndroidX(project.android.hostAppGradleRoot);
  if (usesAndroidX) {
    BuildEvent('app-using-android-x').send();
  } else if (!usesAndroidX) {
    BuildEvent('app-not-using-android-x').send();
    globals.printStatus("$warningMark Your app isn't using AndroidX.", emphasis: true);
    globals.printStatus(
      'To avoid potential build failures, you can quickly migrate your app '
      'by following the steps on https://goo.gl/CP92wY.',
      indent: 4,
    );
  }
  // The default Gradle script reads the version name and number
  // from the local.properties file.
  updateLocalProperties(project: project, buildInfo: androidBuildInfo.buildInfo);

  if (shouldBuildPluginAsAar) {
    // Create a settings.gradle that doesn't import the plugins as subprojects.
    createSettingsAarGradle(project.android.hostAppGradleRoot);
    await buildPluginsAsAar(
      project,
      androidBuildInfo,
      buildDirectory: buildDirectory.childDirectory('app'),
    );
  }

  final BuildInfo buildInfo = androidBuildInfo.buildInfo;
  final String assembleTask = isBuildingBundle
    ? getBundleTaskFor(buildInfo)
    : getAssembleTaskFor(buildInfo);

  final Status status = globals.logger.startProgress(
    "Running Gradle task '$assembleTask'...",
    timeout: timeoutConfiguration.slowOperation,
    multilineOutput: true,
  );

  final List<String> command = <String>[
    gradleUtils.getExecutable(project),
  ];
  if (globals.logger.isVerbose) {
    command.add('-Pverbose=true');
  } else {
    command.add('-q');
  }
  if (globals.artifacts is LocalEngineArtifacts) {
    final LocalEngineArtifacts localEngineArtifacts = globals.artifacts as LocalEngineArtifacts;
    final Directory localEngineRepo = _getLocalEngineRepo(
      engineOutPath: localEngineArtifacts.engineOutPath,
      androidBuildInfo: androidBuildInfo,
    );
    globals.printTrace(
      'Using local engine: ${localEngineArtifacts.engineOutPath}\n'
      'Local Maven repo: ${localEngineRepo.path}'
    );
    command.add('-Plocal-engine-repo=${localEngineRepo.path}');
    command.add('-Plocal-engine-build-mode=${buildInfo.modeName}');
    command.add('-Plocal-engine-out=${localEngineArtifacts.engineOutPath}');
    command.add('-Ptarget-platform=${_getTargetPlatformByLocalEnginePath(
        localEngineArtifacts.engineOutPath)}');
  } else if (androidBuildInfo.targetArchs.isNotEmpty) {
    final String targetPlatforms = androidBuildInfo
        .targetArchs
        .map(getPlatformNameForAndroidArch).join(',');
    command.add('-Ptarget-platform=$targetPlatforms');
  }
  if (target != null) {
    command.add('-Ptarget=$target');
  }
  assert(buildInfo.trackWidgetCreation != null);
  command.add('-Ptrack-widget-creation=${buildInfo.trackWidgetCreation}');

  if (buildInfo.extraFrontEndOptions != null) {
    command.add('-Pextra-front-end-options=${buildInfo.extraFrontEndOptions}');
  }
  if (buildInfo.extraGenSnapshotOptions != null) {
    command.add('-Pextra-gen-snapshot-options=${buildInfo.extraGenSnapshotOptions}');
  }
  if (buildInfo.fileSystemRoots != null && buildInfo.fileSystemRoots.isNotEmpty) {
    command.add('-Pfilesystem-roots=${buildInfo.fileSystemRoots.join('|')}');
  }
  if (buildInfo.fileSystemScheme != null) {
    command.add('-Pfilesystem-scheme=${buildInfo.fileSystemScheme}');
  }
  if (androidBuildInfo.splitPerAbi) {
    command.add('-Psplit-per-abi=true');
  }
  if (androidBuildInfo.shrink) {
    command.add('-Pshrink=true');
  }
<<<<<<< HEAD
  if (androidBuildInfo.buildInfo.dartDefines?.isNotEmpty ?? false) {
    command.add('-Pdart-defines=${jsonEncode(androidBuildInfo.buildInfo.dartDefines)}');
  }
  if (androidBuildInfo.targetArchs.isNotEmpty) {
    final String targetPlatforms = androidBuildInfo
      .targetArchs
      .map(getPlatformNameForAndroidArch).join(',');
    command.add('-Ptarget-platform=$targetPlatforms');
  }
=======
>>>>>>> d0c43573
  if (shouldBuildPluginAsAar) {
    // Pass a system flag instead of a project flag, so this flag can be
    // read from include_flutter.groovy.
    command.add('-Dbuild-plugins-as-aars=true');
    // Don't use settings.gradle from the current project since it includes the plugins as subprojects.
    command.add('--settings-file=settings_aar.gradle');
  }
  if (androidBuildInfo.fastStart) {
    command.add('-Pfast-start=true');
  }
  if (androidBuildInfo.buildInfo.splitDebugInfoPath != null) {
    command.add('-Psplit-debug-info=${androidBuildInfo.buildInfo.splitDebugInfoPath}');
  }
  if (androidBuildInfo.buildInfo.treeShakeIcons) {
    command.add('-Ptree-shake-icons=true');
  }
  if (androidBuildInfo.buildInfo.dartObfuscation) {
    command.add('-Pdart-obfuscation=true');
  }
  command.add(assembleTask);

  GradleHandledError detectedGradleError;
  String detectedGradleErrorLine;
  String consumeLog(String line) {
    // This message was removed from first-party plugins,
    // but older plugin versions still display this message.
    if (androidXPluginWarningRegex.hasMatch(line)) {
      // Don't pipe.
      return null;
    }
    if (detectedGradleError != null) {
      // Pipe stdout/stderr from Gradle.
      return line;
    }
    for (final GradleHandledError gradleError in localGradleErrors) {
      if (gradleError.test(line)) {
        detectedGradleErrorLine = line;
        detectedGradleError = gradleError;
        // The first error match wins.
        break;
      }
    }
    // Pipe stdout/stderr from Gradle.
    return line;
  }

  final Stopwatch sw = Stopwatch()..start();
  int exitCode = 1;
  try {
    exitCode = await processUtils.stream(
      command,
      workingDirectory: project.android.hostAppGradleRoot.path,
      allowReentrantFlutter: true,
      environment: gradleEnvironment,
      mapFunction: consumeLog,
    );
  } on ProcessException catch(exception) {
    consumeLog(exception.toString());
    // Rethrow the exception if the error isn't handled by any of the
    // `localGradleErrors`.
    if (detectedGradleError == null) {
      rethrow;
    }
  } finally {
    status.stop();
  }

  flutterUsage.sendTiming('build', 'gradle', sw.elapsed);

  if (exitCode != 0) {
    if (detectedGradleError == null) {
      BuildEvent('gradle-unkown-failure').send();
      throwToolExit(
        'Gradle task $assembleTask failed with exit code $exitCode',
        exitCode: exitCode,
      );
    } else {
      final GradleBuildStatus status = await detectedGradleError.handler(
        line: detectedGradleErrorLine,
        project: project,
        usesAndroidX: usesAndroidX,
        shouldBuildPluginAsAar: shouldBuildPluginAsAar,
      );

      if (retries >= 1) {
        final String successEventLabel = 'gradle-${detectedGradleError.eventLabel}-success';
        switch (status) {
          case GradleBuildStatus.retry:
            await buildGradleApp(
              project: project,
              androidBuildInfo: androidBuildInfo,
              target: target,
              isBuildingBundle: isBuildingBundle,
              localGradleErrors: localGradleErrors,
              shouldBuildPluginAsAar: shouldBuildPluginAsAar,
              retries: retries - 1,
            );
            BuildEvent(successEventLabel).send();
            return;
          case GradleBuildStatus.retryWithAarPlugins:
            await buildGradleApp(
              project: project,
              androidBuildInfo: androidBuildInfo,
              target: target,
              isBuildingBundle: isBuildingBundle,
              localGradleErrors: localGradleErrors,
              shouldBuildPluginAsAar: true,
              retries: retries - 1,
            );
            BuildEvent(successEventLabel).send();
            return;
          case GradleBuildStatus.exit:
            // noop.
        }
      }
      BuildEvent('gradle-${detectedGradleError.eventLabel}-failure').send();
      throwToolExit(
        'Gradle task $assembleTask failed with exit code $exitCode',
        exitCode: exitCode,
      );
    }
  }

  if (isBuildingBundle) {
    final File bundleFile = findBundleFile(project, buildInfo);
    final String appSize = (buildInfo.mode == BuildMode.debug)
      ? '' // Don't display the size when building a debug variant.
      : ' (${getSizeAsMB(bundleFile.lengthSync())})';

    globals.printStatus(
      '$successMark Built ${globals.fs.path.relative(bundleFile.path)}$appSize.',
      color: TerminalColor.green,
    );
    return;
  }
  // Gradle produced an APK.
  final Iterable<File> apkFiles = findApkFiles(project, androidBuildInfo);
  final Directory apkDirectory = getApkDirectory(project);
  // Copy the first APK to app.apk, so `flutter run` can find it.
  // TODO(egarciad): Handle multiple APKs.
  apkFiles.first.copySync(apkDirectory.childFile('app.apk').path);
  globals.printTrace('calculateSha: $apkDirectory/app.apk');

  final File apkShaFile = apkDirectory.childFile('app.apk.sha1');
  apkShaFile.writeAsStringSync(_calculateSha(apkFiles.first));

  for (final File apkFile in apkFiles) {
    final String appSize = (buildInfo.mode == BuildMode.debug)
      ? '' // Don't display the size when building a debug variant.
      : ' (${getSizeAsMB(apkFile.lengthSync())})';
    globals.printStatus(
      '$successMark Built ${globals.fs.path.relative(apkFile.path)}$appSize.',
      color: TerminalColor.green,
    );
  }
}

/// Builds AAR and POM files.
///
/// * [project] is typically [FlutterProject.current()].
/// * [androidBuildInfo] is the build configuration.
/// * [outputDir] is the destination of the artifacts,
/// * [buildNumber] is the build number of the output aar,
Future<void> buildGradleAar({
  @required FlutterProject project,
  @required AndroidBuildInfo androidBuildInfo,
  @required String target,
  @required Directory outputDirectory,
  @required String buildNumber,
}) async {
  assert(project != null);
  assert(target != null);
  assert(androidBuildInfo != null);
  assert(outputDirectory != null);
  assert(androidSdk != null);

  final FlutterManifest manifest = project.manifest;
  if (!manifest.isModule && !manifest.isPlugin) {
    throwToolExit('AARs can only be built for plugin or module projects.');
  }

  final String aarTask = getAarTaskFor(androidBuildInfo.buildInfo);
  final Status status = globals.logger.startProgress(
    "Running Gradle task '$aarTask'...",
    timeout: timeoutConfiguration.slowOperation,
    multilineOutput: true,
  );

  final String flutterRoot = globals.fs.path.absolute(Cache.flutterRoot);
  final String initScript = globals.fs.path.join(
    flutterRoot,
    'packages',
    'flutter_tools',
    'gradle',
    'aar_init_script.gradle',
  );
  final List<String> command = <String>[
    gradleUtils.getExecutable(project),
    '-I=$initScript',
    '-Pflutter-root=$flutterRoot',
    '-Poutput-dir=${outputDirectory.path}',
    '-Pis-plugin=${manifest.isPlugin}',
    '-PbuildNumber=$buildNumber'
  ];

  if (target != null && target.isNotEmpty) {
    command.add('-Ptarget=$target');
  }

  if (globals.artifacts is LocalEngineArtifacts) {
    final LocalEngineArtifacts localEngineArtifacts = globals.artifacts as LocalEngineArtifacts;
    final Directory localEngineRepo = _getLocalEngineRepo(
      engineOutPath: localEngineArtifacts.engineOutPath,
      androidBuildInfo: androidBuildInfo,
    );
    globals.printTrace(
      'Using local engine: ${localEngineArtifacts.engineOutPath}\n'
      'Local Maven repo: ${localEngineRepo.path}'
    );
    command.add('-Plocal-engine-repo=${localEngineRepo.path}');
    command.add('-Plocal-engine-build-mode=${androidBuildInfo.buildInfo.modeName}');
    command.add('-Plocal-engine-out=${localEngineArtifacts.engineOutPath}');
    if (androidBuildInfo.buildInfo.treeShakeIcons) {
      command.add('-Pfont-subset=true');
    }

    // Copy the local engine repo in the output directory.
    try {
      globals.fsUtils.copyDirectorySync(
        localEngineRepo,
        getRepoDirectory(outputDirectory),
      );
    } on FileSystemException catch(_) {
      throwToolExit(
        'Failed to copy the local engine ${localEngineRepo.path} repo '
        'in ${outputDirectory.path}'
      );
    }
    command.add('-Ptarget-platform=${_getTargetPlatformByLocalEnginePath(
        localEngineArtifacts.engineOutPath)}');
  } else if (androidBuildInfo.targetArchs.isNotEmpty) {
    final String targetPlatforms = androidBuildInfo.targetArchs
        .map(getPlatformNameForAndroidArch).join(',');
    command.add('-Ptarget-platform=$targetPlatforms');
  }

  command.add(aarTask);

  final Stopwatch sw = Stopwatch()..start();
  RunResult result;
  try {
    result = await processUtils.run(
      command,
      workingDirectory: project.android.hostAppGradleRoot.path,
      allowReentrantFlutter: true,
      environment: gradleEnvironment,
    );
  } finally {
    status.stop();
  }
  flutterUsage.sendTiming('build', 'gradle-aar', sw.elapsed);

  if (result.exitCode != 0) {
    globals.printStatus(result.stdout, wrap: false);
    globals.printError(result.stderr, wrap: false);
    throwToolExit(
      'Gradle task $aarTask failed with exit code $exitCode.',
      exitCode: exitCode,
    );
  }
  final Directory repoDirectory = getRepoDirectory(outputDirectory);
  if (!repoDirectory.existsSync()) {
    globals.printStatus(result.stdout, wrap: false);
    globals.printError(result.stderr, wrap: false);
    throwToolExit(
      'Gradle task $aarTask failed to produce $repoDirectory.',
      exitCode: exitCode,
    );
  }
  globals.printStatus(
    '$successMark Built ${globals.fs.path.relative(repoDirectory.path)}.',
    color: TerminalColor.green,
  );
}

/// Prints how to consume the AAR from a host app.
void printHowToConsumeAar({
  @required Set<String> buildModes,
  @required String androidPackage,
  @required Directory repoDirectory,
  String buildNumber,
}) {
  assert(buildModes != null && buildModes.isNotEmpty);
  assert(androidPackage != null);
  assert(repoDirectory != null);
  buildNumber ??= '1.0';

  globals.printStatus('''

${globals.terminal.bolden('Consuming the Module')}
  1. Open ${globals.fs.path.join('<host>', 'app', 'build.gradle')}
  2. Ensure you have the repositories configured, otherwise add them:

      repositories {
        maven {
            url '${repoDirectory.path}'
        }
        maven {
            url 'http://download.flutter.io'
        }
      }

  3. Make the host app depend on the Flutter module:

    dependencies {''');

  for (final String buildMode in buildModes) {
    globals.printStatus("""
      ${buildMode}Implementation '$androidPackage:flutter_$buildMode:$buildNumber'""");
  }

  globals.printStatus('''
    }
''');

  if (buildModes.contains('profile')) {
    globals.printStatus('''

  4. Add the `profile` build type:

    android {
      buildTypes {
        profile {
          initWith debug
        }
      }
    }
''');
  }

  globals.printStatus('To learn more, visit https://flutter.dev/go/build-aar');
}

String _hex(List<int> bytes) {
  final StringBuffer result = StringBuffer();
  for (final int part in bytes) {
    result.write('${part < 16 ? '0' : ''}${part.toRadixString(16)}');
  }
  return result.toString();
}

String _calculateSha(File file) {
  final Stopwatch sw = Stopwatch()..start();
  final List<int> bytes = file.readAsBytesSync();
  globals.printTrace('calculateSha: reading file took ${sw.elapsedMilliseconds}us');
  flutterUsage.sendTiming('build', 'apk-sha-read', sw.elapsed);
  sw.reset();
  final String sha = _hex(sha1.convert(bytes).bytes);
  globals.printTrace('calculateSha: computing sha took ${sw.elapsedMilliseconds}us');
  flutterUsage.sendTiming('build', 'apk-sha-calc', sw.elapsed);
  return sha;
}

void _exitWithUnsupportedProjectMessage() {
  BuildEvent('unsupported-project', eventError: 'gradle-plugin').send();
  throwToolExit(
    '$warningMark Your app is using an unsupported Gradle project. '
    'To fix this problem, create a new project by running `flutter create -t app <app-directory>` '
    'and then move the dart code, assets and pubspec.yaml to the new project.',
  );
}

void _exitWithProjectNotUsingGradleMessage() {
  BuildEvent('unsupported-project', eventError: 'app-not-using-gradle').send();
  throwToolExit(
    '$warningMark The build process for Android has changed, and the '
    'current project configuration is no longer valid. Please consult\n\n'
    'https://github.com/flutter/flutter/wiki/Upgrading-Flutter-projects-to-build-with-gradle\n\n'
    'for details on how to upgrade the project.'
  );
}

/// Returns [true] if the current app uses AndroidX.
// TODO(egarciad): https://github.com/flutter/flutter/issues/40800
// Remove `FlutterManifest.usesAndroidX` and provide a unified `AndroidProject.usesAndroidX`.
bool isAppUsingAndroidX(Directory androidDirectory) {
  final File properties = androidDirectory.childFile('gradle.properties');
  if (!properties.existsSync()) {
    return false;
  }
  return properties.readAsStringSync().contains('android.useAndroidX=true');
}

/// Builds the plugins as AARs.
@visibleForTesting
Future<void> buildPluginsAsAar(
  FlutterProject flutterProject,
  AndroidBuildInfo androidBuildInfo, {
  Directory buildDirectory,
}) async {
  final File flutterPluginFile = flutterProject.flutterPluginsFile;
  if (!flutterPluginFile.existsSync()) {
    return;
  }
  final List<String> plugins = flutterPluginFile.readAsStringSync().split('\n');
  for (final String plugin in plugins) {
    final List<String> pluginParts = plugin.split('=');
    if (pluginParts.length != 2) {
      continue;
    }
    final Directory pluginDirectory = globals.fs.directory(pluginParts.last);
    assert(pluginDirectory.existsSync());

    final String pluginName = pluginParts.first;
    final File buildGradleFile = pluginDirectory.childDirectory('android').childFile('build.gradle');
    if (!buildGradleFile.existsSync()) {
      globals.printTrace("Skipping plugin $pluginName since it doesn't have a android/build.gradle file");
      continue;
    }
    globals.logger.printStatus('Building plugin $pluginName...');
    try {
      await buildGradleAar(
        project: FlutterProject.fromDirectory(pluginDirectory),
        androidBuildInfo: AndroidBuildInfo(
          BuildInfo(
            BuildMode.release, // Plugins are built as release.
            null, // Plugins don't define flavors.
            treeShakeIcons: androidBuildInfo.buildInfo.treeShakeIcons,
          ),
        ),
        target: '',
        outputDirectory: buildDirectory,
        buildNumber: '1.0'
      );
    } on ToolExit {
      // Log the entire plugin entry in `.flutter-plugins` since it
      // includes the plugin name and the version.
      BuildEvent('gradle-plugin-aar-failure', eventError: plugin).send();
      throwToolExit('The plugin $pluginName could not be built due to the issue above.');
    }
  }
}

/// Returns the APK files for a given [FlutterProject] and [AndroidBuildInfo].
@visibleForTesting
Iterable<File> findApkFiles(
  FlutterProject project,
  AndroidBuildInfo androidBuildInfo,
) {
  final Iterable<String> apkFileNames = _apkFilesFor(androidBuildInfo);
  final Directory apkDirectory = getApkDirectory(project);
  final Iterable<File> apks = apkFileNames.expand<File>((String apkFileName) {
    File apkFile = apkDirectory.childFile(apkFileName);
    if (apkFile.existsSync()) {
      return <File>[apkFile];
    }
    final BuildInfo buildInfo = androidBuildInfo.buildInfo;
    final String modeName = camelCase(buildInfo.modeName);
    apkFile = apkDirectory
      .childDirectory(modeName)
      .childFile(apkFileName);
    if (apkFile.existsSync()) {
      return <File>[apkFile];
    }
    if (buildInfo.flavor != null) {
      // Android Studio Gradle plugin v3 adds flavor to path.
      apkFile = apkDirectory
        .childDirectory(buildInfo.flavor)
        .childDirectory(modeName)
        .childFile(apkFileName);
      if (apkFile.existsSync()) {
        return <File>[apkFile];
      }
    }
    return const <File>[];
  });
  if (apks.isEmpty) {
    _exitWithExpectedFileNotFound(
      project: project,
      fileExtension: '.apk',
    );
  }
  return apks;
}

@visibleForTesting
File findBundleFile(FlutterProject project, BuildInfo buildInfo) {
  final List<File> fileCandidates = <File>[
    getBundleDirectory(project)
      .childDirectory(camelCase(buildInfo.modeName))
      .childFile('app.aab'),
    getBundleDirectory(project)
      .childDirectory(camelCase(buildInfo.modeName))
      .childFile('app-${buildInfo.modeName}.aab'),
  ];
  if (buildInfo.flavor != null) {
    // The Android Gradle plugin 3.0.0 adds the flavor name to the path.
    // For example: In release mode, if the flavor name is `foo_bar`, then
    // the directory name is `foo_barRelease`.
    fileCandidates.add(
      getBundleDirectory(project)
        .childDirectory('${buildInfo.flavor}${camelCase('_' + buildInfo.modeName)}')
        .childFile('app.aab'));

    // The Android Gradle plugin 3.5.0 adds the flavor name to file name.
    // For example: In release mode, if the flavor name is `foo_bar`, then
    // the file name name is `app-foo_bar-release.aab`.
    fileCandidates.add(
      getBundleDirectory(project)
        .childDirectory('${buildInfo.flavor}${camelCase('_' + buildInfo.modeName)}')
        .childFile('app-${buildInfo.flavor}-${buildInfo.modeName}.aab'));
  }
  for (final File bundleFile in fileCandidates) {
    if (bundleFile.existsSync()) {
      return bundleFile;
    }
  }
  _exitWithExpectedFileNotFound(
    project: project,
    fileExtension: '.aab',
  );
  return null;
}

/// Throws a [ToolExit] exception and logs the event.
void _exitWithExpectedFileNotFound({
  @required FlutterProject project,
  @required String fileExtension,
}) {
  assert(project != null);
  assert(fileExtension != null);

  final String androidGradlePluginVersion =
      getGradleVersionForAndroidPlugin(project.android.hostAppGradleRoot);
  BuildEvent('gradle-expected-file-not-found',
    settings:
      'androidGradlePluginVersion: $androidGradlePluginVersion, '
      'fileExtension: $fileExtension'
    ).send();
  throwToolExit(
    'Gradle build failed to produce an $fileExtension file. '
    "It's likely that this file was generated under ${project.android.buildDirectory.path}, "
    "but the tool couldn't find it."
  );
}

void _createSymlink(String targetPath, String linkPath) {
  final File targetFile = globals.fs.file(targetPath);
  if (!targetFile.existsSync()) {
    throwToolExit("The file $targetPath wasn't found in the local engine out directory.");
  }
  final File linkFile = globals.fs.file(linkPath);
  final Link symlink = linkFile.parent.childLink(linkFile.basename);
  try {
    symlink.createSync(targetPath, recursive: true);
  } on FileSystemException catch (exception) {
    throwToolExit(
      'Failed to create the symlink $linkPath->$targetPath: $exception'
    );
  }
}

String _getLocalArtifactVersion(String pomPath) {
  final File pomFile = globals.fs.file(pomPath);
  if (!pomFile.existsSync()) {
    throwToolExit("The file $pomPath wasn't found in the local engine out directory.");
  }
  xml.XmlDocument document;
  try {
    document = xml.parse(pomFile.readAsStringSync());
  } on xml.XmlParserException {
    throwToolExit(
      'Error parsing $pomPath. Please ensure that this is a valid XML document.'
    );
  } on FileSystemException {
    throwToolExit(
      'Error reading $pomPath. Please ensure that you have read permission to this '
      'file and try again.');
  }
  final Iterable<xml.XmlElement> project = document.findElements('project');
  assert(project.isNotEmpty);
  for (final xml.XmlElement versionElement in document.findAllElements('version')) {
    if (versionElement.parent == project.first) {
      return versionElement.text;
    }
  }
  throwToolExit('Error while parsing the <version> element from $pomPath');
  return null;
}

/// Returns the local Maven repository for a local engine build.
/// For example, if the engine is built locally at <home>/engine/src/out/android_release_unopt
/// This method generates symlinks in the temp directory to the engine artifacts
/// following the convention specified on https://maven.apache.org/pom.html#Repositories
Directory _getLocalEngineRepo({
  @required String engineOutPath,
  @required AndroidBuildInfo androidBuildInfo,
}) {
  assert(engineOutPath != null);
  assert(androidBuildInfo != null);

  final String abi = _getAbiByLocalEnginePath(engineOutPath);
  final Directory localEngineRepo = globals.fs.systemTempDirectory
    .createTempSync('flutter_tool_local_engine_repo.');

  // Remove the local engine repo before the tool exits.
  shutdownHooks.addShutdownHook(
    () => localEngineRepo.deleteSync(recursive: true),
    ShutdownStage.CLEANUP,
  );

  final String buildMode = androidBuildInfo.buildInfo.modeName;
  final String artifactVersion = _getLocalArtifactVersion(
    globals.fs.path.join(
      engineOutPath,
      'flutter_embedding_$buildMode.pom',
    )
  );
  for (final String artifact in const <String>['pom', 'jar']) {
    // The Android embedding artifacts.
    _createSymlink(
      globals.fs.path.join(
        engineOutPath,
        'flutter_embedding_$buildMode.$artifact',
      ),
      globals.fs.path.join(
        localEngineRepo.path,
        'io',
        'flutter',
        'flutter_embedding_$buildMode',
        artifactVersion,
        'flutter_embedding_$buildMode-$artifactVersion.$artifact',
      ),
    );
    // The engine artifacts (libflutter.so).
    _createSymlink(
      globals.fs.path.join(
        engineOutPath,
        '${abi}_$buildMode.$artifact',
      ),
      globals.fs.path.join(
        localEngineRepo.path,
        'io',
        'flutter',
        '${abi}_$buildMode',
        artifactVersion,
        '${abi}_$buildMode-$artifactVersion.$artifact',
      ),
    );
  }
  return localEngineRepo;
}

String _getAbiByLocalEnginePath(String engineOutPath) {
  String result = 'armeabi_v7a';
  if (engineOutPath.contains('x86')) {
    result = 'x86';
  } else if (engineOutPath.contains('x64')) {
    result = 'x86_64';
  } else if (engineOutPath.contains('arm64')) {
    result = 'arm64_v8a';
  }
  return result;
}

String _getTargetPlatformByLocalEnginePath(String engineOutPath) {
  String result = 'android-arm';
  if (engineOutPath.contains('x86')) {
    result = 'android-x86';
  } else if (engineOutPath.contains('x64')) {
    result = 'android-x64';
  } else if (engineOutPath.contains('arm64')) {
    result = 'android-arm64';
  }
  return result;
}<|MERGE_RESOLUTION|>--- conflicted
+++ resolved
@@ -330,7 +330,6 @@
   if (androidBuildInfo.shrink) {
     command.add('-Pshrink=true');
   }
-<<<<<<< HEAD
   if (androidBuildInfo.buildInfo.dartDefines?.isNotEmpty ?? false) {
     command.add('-Pdart-defines=${jsonEncode(androidBuildInfo.buildInfo.dartDefines)}');
   }
@@ -340,8 +339,6 @@
       .map(getPlatformNameForAndroidArch).join(',');
     command.add('-Ptarget-platform=$targetPlatforms');
   }
-=======
->>>>>>> d0c43573
   if (shouldBuildPluginAsAar) {
     // Pass a system flag instead of a project flag, so this flag can be
     // read from include_flutter.groovy.
