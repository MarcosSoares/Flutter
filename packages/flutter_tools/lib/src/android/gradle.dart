--- conflicted
+++ resolved
@@ -321,23 +321,15 @@
   // Validates the Gradle executable by asking for its version.
   // Makes Gradle Wrapper download and install Gradle distribution, if needed.
   try {
-<<<<<<< HEAD
-    await runCheckedAsync(<String>[gradle, '-v'], environment: gradleEnv);
-  } catch (e) {
-    if (e is ProcessException &&
-        e.toString().contains('java.io.FileNotFoundException: https://downloads.gradle.org') ||
-        e.toString().contains('java.io.IOException: Unable to tunnel through proxy')) {
-=======
     await processUtils.run(
       <String>[gradle, '-v'],
       throwOnError: true,
-      environment: _gradleEnv,
+      environment: gradleEnv,
     );
   } on ProcessException catch (e) {
     final String error = e.toString();
     if (error.contains('java.io.FileNotFoundException: https://downloads.gradle.org') ||
         error.contains('java.io.IOException: Unable to tunnel through proxy')) {
->>>>>>> bf216110
       throwToolExit('$gradle threw an error while trying to update itself.\n$e');
     }
     rethrow;
