--- conflicted
+++ resolved
@@ -43,8 +43,8 @@
 // of the impact of -q, but users insist they see the error message sometimes
 // anyway.  If we can prove it really is impossible, delete the filter.
 final RegExp ndkMessageFilter = RegExp(r'^(?!NDK is missing a ".*" directory'
-  r'|If you are not using NDK, unset the NDK variable from ANDROID_NDK_HOME or local.properties to remove this warning'
-  r'|If you are using NDK, verify the ndk.dir is set to a valid NDK directory.  It is currently set to .*)');
+r'|If you are not using NDK, unset the NDK variable from ANDROID_NDK_HOME or local.properties to remove this warning'
+r'|If you are using NDK, verify the ndk.dir is set to a valid NDK directory.  It is currently set to .*)');
 
 FlutterPluginVersion getFlutterPluginVersion(AndroidProject project) {
   final File plugin = project.hostAppGradleRoot.childFile(
@@ -75,11 +75,11 @@
 Future<File> getGradleAppOut(AndroidProject androidProject) async {
   switch (getFlutterPluginVersion(androidProject)) {
     case FlutterPluginVersion.none:
-      // Fall through. Pretend we're v1, and just go with it.
+    // Fall through. Pretend we're v1, and just go with it.
     case FlutterPluginVersion.v1:
       return androidProject.gradleAppOutV1File;
     case FlutterPluginVersion.managed:
-      // Fall through. The managed plugin matches plugin v2 for now.
+    // Fall through. The managed plugin matches plugin v2 for now.
     case FlutterPluginVersion.v2:
       return fs.file((await _gradleProject()).apkDirectory.childFile('app.apk'));
   }
@@ -137,18 +137,18 @@
   // Android SDK components (e.g. Platform Tools), and the license
   // for that component has not been accepted.
   const String matcher =
-    r'You have not accepted the license agreements of the following SDK components:'
-    r'\s*\[(.+)\]';
+      r'You have not accepted the license agreements of the following SDK components:'
+      r'\s*\[(.+)\]';
   final RegExp licenseFailure = RegExp(matcher, multiLine: true);
   final Match licenseMatch = licenseFailure.firstMatch(exceptionString);
   if (licenseMatch != null) {
     final String missingLicenses = licenseMatch.group(1);
     final String errorMessage =
-      '\n\n* Error running Gradle:\n'
-      'Unable to download needed Android SDK components, as the following licenses have not been accepted:\n'
-      '$missingLicenses\n\n'
-      'To resolve this, please run the following command in a Terminal:\n'
-      'flutter doctor --android-licenses';
+        '\n\n* Error running Gradle:\n'
+        'Unable to download needed Android SDK components, as the following licenses have not been accepted:\n'
+        '$missingLicenses\n\n'
+        'To resolve this, please run the following command in a Terminal:\n'
+        'flutter doctor --android-licenses';
     throwToolExit(errorMessage);
   }
 }
@@ -301,13 +301,13 @@
 
   switch (getFlutterPluginVersion(project.android)) {
     case FlutterPluginVersion.none:
-      // Fall through. Pretend it's v1, and just go for it.
+    // Fall through. Pretend it's v1, and just go for it.
     case FlutterPluginVersion.v1:
       return _buildGradleProjectV1(project, gradle);
     case FlutterPluginVersion.managed:
-      // Fall through. Managed plugin builds the same way as plugin v2.
+    // Fall through. Managed plugin builds the same way as plugin v2.
     case FlutterPluginVersion.v2:
-      return _buildGradleProjectV2(project, gradle, buildInfo, target,isBuildingBundle);
+      return _buildGradleProjectV2(project, gradle, buildInfo, target, isBuildingBundle);
   }
 }
 
@@ -336,7 +336,8 @@
     FlutterProject flutterProject,
     String gradle,
     BuildInfo buildInfo,
-    String target,bool isBuildingBundle) async {
+    String target,
+    bool isBuildingBundle) async {
   final GradleProject project = await _gradleProject();
 
   String assembleTask;
@@ -436,7 +437,80 @@
       appSize = ' (${getSizeAsMB(apkFile.lengthSync())})';
     }
     printStatus('Built ${fs.path.relative(apkFile.path)}$appSize.');
-  } else {
+
+    final AndroidApk package = AndroidApk.fromApk(apkFile);
+    final File baselineApkFile =
+    fs.directory(buildInfo.baselineDir).childFile('${package.versionCode}.apk');
+
+    if (buildInfo.createBaseline) {
+      // Save baseline apk for generating dynamic patches in later builds.
+      baselineApkFile.parent.createSync(recursive: true);
+      apkFile.copySync(baselineApkFile.path);
+      printStatus('Saved baseline package ${baselineApkFile.path}.');
+    }
+
+    if (buildInfo.createPatch) {
+      if (!baselineApkFile.existsSync())
+        throwToolExit(
+            'Error: Could not find baseline package ${baselineApkFile.path}.');
+
+      printStatus('Found baseline package ${baselineApkFile.path}.');
+      final Archive newApk = ZipDecoder().decodeBytes(
+          apkFile.readAsBytesSync());
+      final Archive oldApk = ZipDecoder().decodeBytes(
+          baselineApkFile.readAsBytesSync());
+
+      final Archive update = Archive();
+      for (ArchiveFile newFile in newApk) {
+        if (!newFile.isFile ||
+            !newFile.name.startsWith('assets/flutter_assets/'))
+          continue;
+
+        final ArchiveFile oldFile = oldApk.findFile(newFile.name);
+        if (oldFile != null && oldFile.crc32 == newFile.crc32)
+          continue;
+
+        final String name = fs.path.relative(newFile.name, from: 'assets/');
+        update.addFile(
+            ArchiveFile(name, newFile.content.length, newFile.content));
+      }
+
+      final File updateFile = fs.directory(buildInfo.patchDir)
+          .childFile('${package.versionCode}-${buildInfo.patchNumber}.zip');
+
+      if (update.files.isEmpty) {
+        printStatus('No changes detected relative to baseline build.');
+
+        if (updateFile.existsSync()) {
+          updateFile.deleteSync();
+          printStatus('Deleted dynamic patch ${updateFile.path}.');
+        }
+        return;
+      }
+
+      final ArchiveFile oldFile = oldApk.findFile(
+          'assets/flutter_assets/isolate_snapshot_data');
+      if (oldFile == null)
+        throwToolExit(
+            'Error: Could not find baseline assets/flutter_assets/isolate_snapshot_data.');
+
+      final int baselineChecksum = getCrc32(oldFile.content);
+      final Map<String, dynamic> manifest = <String, dynamic>{
+        'baselineChecksum': baselineChecksum,
+        'buildNumber': package.versionCode,
+        'patchNumber': buildInfo.patchNumber,
+      };
+
+      const JsonEncoder encoder = JsonEncoder.withIndent('  ');
+      final String manifestJson = encoder.convert(manifest);
+      update.addFile(ArchiveFile(
+          'manifest.json', manifestJson.length, manifestJson.codeUnits));
+
+      updateFile.parent.createSync(recursive: true);
+      updateFile.writeAsBytesSync(ZipEncoder().encode(update), flush: true);
+      printStatus('Created dynamic patch ${updateFile.path}.');
+    }
+  } else{
     final File bundleFile = _findBundleFile(project, buildInfo);
     if (bundleFile == null)
       throwToolExit('Gradle build failed to produce an Android bundle package.');
@@ -457,80 +531,10 @@
     }
     printStatus('Built ${fs.path.relative(bundleFile.path)}$appSize.');
   }
-<<<<<<< HEAD
-=======
-  printStatus('Built ${fs.path.relative(apkFile.path)}$appSize.');
-
-  final AndroidApk package = AndroidApk.fromApk(apkFile);
-  final File baselineApkFile =
-    fs.directory(buildInfo.baselineDir).childFile('${package.versionCode}.apk');
-
-  if (buildInfo.createBaseline) {
-    // Save baseline apk for generating dynamic patches in later builds.
-    baselineApkFile.parent.createSync(recursive: true);
-    apkFile.copySync(baselineApkFile.path);
-    printStatus('Saved baseline package ${baselineApkFile.path}.');
-  }
-
-  if (buildInfo.createPatch) {
-    if (!baselineApkFile.existsSync())
-      throwToolExit('Error: Could not find baseline package ${baselineApkFile.path}.');
-
-    printStatus('Found baseline package ${baselineApkFile.path}.');
-    final Archive newApk = ZipDecoder().decodeBytes(apkFile.readAsBytesSync());
-    final Archive oldApk = ZipDecoder().decodeBytes(baselineApkFile.readAsBytesSync());
-
-    final Archive update = Archive();
-    for (ArchiveFile newFile in newApk) {
-      if (!newFile.isFile || !newFile.name.startsWith('assets/flutter_assets/'))
-        continue;
-
-      final ArchiveFile oldFile = oldApk.findFile(newFile.name);
-      if (oldFile != null && oldFile.crc32 == newFile.crc32)
-        continue;
-
-      final String name = fs.path.relative(newFile.name, from: 'assets/');
-      update.addFile(ArchiveFile(name, newFile.content.length, newFile.content));
-    }
-
-    final File updateFile = fs.directory(buildInfo.patchDir)
-        .childFile('${package.versionCode}-${buildInfo.patchNumber}.zip');
-
-    if (update.files.isEmpty) {
-      printStatus('No changes detected relative to baseline build.');
-
-      if (updateFile.existsSync()) {
-        updateFile.deleteSync();
-        printStatus('Deleted dynamic patch ${updateFile.path}.');
-      }
-      return;
-    }
-
-    final ArchiveFile oldFile = oldApk.findFile('assets/flutter_assets/isolate_snapshot_data');
-    if (oldFile == null)
-      throwToolExit('Error: Could not find baseline assets/flutter_assets/isolate_snapshot_data.');
-
-    final int baselineChecksum = getCrc32(oldFile.content);
-    final Map<String, dynamic> manifest = <String, dynamic>{
-      'baselineChecksum': baselineChecksum,
-      'buildNumber': package.versionCode,
-      'patchNumber': buildInfo.patchNumber,
-    };
-
-    const JsonEncoder encoder = JsonEncoder.withIndent('  ');
-    final String manifestJson = encoder.convert(manifest);
-    update.addFile(ArchiveFile('manifest.json', manifestJson.length, manifestJson.codeUnits));
-
-    updateFile.parent.createSync(recursive: true);
-    updateFile.writeAsBytesSync(ZipEncoder().encode(update), flush: true);
-    printStatus('Created dynamic patch ${updateFile.path}.');
-  }
->>>>>>> bbddade1
 }
 
 File _findApkFile(GradleProject project, BuildInfo buildInfo) {
   final String apkFileName = project.apkFileFor(buildInfo);
-
   if (apkFileName == null)
     return null;
   File apkFile = fs.file(fs.path.join(project.apkDirectory.path, apkFileName));
