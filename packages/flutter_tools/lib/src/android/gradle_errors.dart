--- conflicted
+++ resolved
@@ -11,11 +11,8 @@
 import '../globals.dart' as globals;
 import '../project.dart';
 import '../reporting/reporting.dart';
-<<<<<<< HEAD
-=======
 import 'android_sdk.dart';
 import 'android_studio.dart';
->>>>>>> f468f336
 import 'gradle_utils.dart';
 import 'multidex.dart';
 
@@ -383,14 +380,10 @@
       ],
       throwOnError: true,
       workingDirectory: project.android.hostAppGradleRoot.path,
-<<<<<<< HEAD
-      environment: globals.java?.environment,
-=======
       environment: <String, String>{
         if (javaPath != null)
           AndroidSdk.javaHomeEnvironmentVariable: javaPath!,
       },
->>>>>>> f468f336
     );
     // Extract build types and product flavors.
     final Set<String> variants = <String>{};
