// Copyright 2016 The Chromium Authors. All rights reserved.
// Use of this source code is governed by a BSD-style license that can be
// found in the LICENSE file.

import 'dart:async';
import 'dart:convert';

import '../base/common.dart';
import '../base/context.dart';
import '../base/io.dart';
import '../base/platform.dart';
import '../base/process.dart';
import '../base/process_manager.dart';
import '../base/utils.dart';
import '../base/version.dart';
import '../doctor.dart';
import '../globals.dart';
import 'android_sdk.dart';

AndroidWorkflow get androidWorkflow => context[AndroidWorkflow];
AndroidValidator get androidValidator => context[AndroidValidator];

enum LicensesAccepted {
  none,
  some,
  all,
  unknown,
}

<<<<<<< HEAD
final RegExp licenseCounts = new RegExp(r'(\d+) of (\d+) SDK package licenses? not accepted.');
final RegExp licenseNotAccepted = new RegExp(r'licenses? not accepted', caseSensitive: false);
final RegExp licenseAccepted = new RegExp(r'All SDK package licenses accepted.');

class AndroidWorkflow extends DoctorValidator implements Workflow {
  AndroidWorkflow() : super('Android toolchain');
=======
final RegExp licenseCounts = RegExp(r'(\d+) of (\d+) SDK package licenses? not accepted.');
final RegExp licenseNotAccepted = RegExp(r'licenses? not accepted', caseSensitive: false);
final RegExp licenseAccepted = RegExp(r'All SDK package licenses accepted.');
>>>>>>> 18d5b9dc

class AndroidWorkflow implements Workflow {
  @override
  bool get appliesToHostPlatform => true;

  @override
  bool get canListDevices => getAdbPath(androidSdk) != null;

  @override
  bool get canLaunchDevices => androidSdk != null && androidSdk.validateSdkWellFormed().isEmpty;

  @override
  bool get canListEmulators => getEmulatorPath(androidSdk) != null && getAvdPath() != null;
}

class AndroidValidator extends DoctorValidator {
  AndroidValidator(): super('Android toolchain - develop for Android devices',
                            ValidatorCategory.androidToolchain);

  static const String _jdkDownload = 'https://www.oracle.com/technetwork/java/javase/downloads/';

  /// Returns false if we cannot determine the Java version or if the version
  /// is not compatible.
  bool _checkJavaVersion(String javaBinary, List<ValidationMessage> messages) {
    if (!processManager.canRun(javaBinary)) {
      messages.add(ValidationMessage.error('Cannot execute $javaBinary to determine the version'));
      return false;
    }
    String javaVersion;
    try {
      printTrace('java -version');
      final ProcessResult result = processManager.runSync(<String>[javaBinary, '-version']);
      if (result.exitCode == 0) {
        final List<String> versionLines = result.stderr.split('\n');
        javaVersion = versionLines.length >= 2 ? versionLines[1] : versionLines[0];
      }
    } catch (_) { /* ignore */ }
    if (javaVersion == null) {
      // Could not determine the java version.
      messages.add(ValidationMessage.error('Could not determine java version'));
      return false;
    }
    messages.add(ValidationMessage('Java version $javaVersion'));
    // TODO(johnmccutchan): Validate version.
    return true;
  }

  @override
  Future<ValidationResult> validate() async {
    final List<ValidationMessage> messages = <ValidationMessage>[];

    if (androidSdk == null) {
      // No Android SDK found.
      if (platform.environment.containsKey(kAndroidHome)) {
        final String androidHomeDir = platform.environment[kAndroidHome];
        messages.add(ValidationMessage.error(
          '$kAndroidHome = $androidHomeDir\n'
          'but Android SDK not found at this location.'
        ));
      } else {
        messages.add(ValidationMessage.error(
          'Unable to locate Android SDK.\n'
          'Install Android Studio from: https://developer.android.com/studio/index.html\n'
          'On first launch it will assist you in installing the Android SDK components.\n'
          '(or visit https://flutter.io/setup/#android-setup for detailed instructions).\n'
          'If Android SDK has been installed to a custom location, set \$$kAndroidHome to that location.\n'
          'You may also want to add it to your PATH environment variable.\n'
        ));
      }

      return ValidationResult(ValidationType.missing, messages);
    }

    messages.add(ValidationMessage('Android SDK at ${androidSdk.directory}'));

    messages.add(ValidationMessage(androidSdk.ndk == null
          ? 'Android NDK location not configured (optional; useful for native profiling support)'
          : 'Android NDK at ${androidSdk.ndk.directory}'));

    String sdkVersionText;
    if (androidSdk.latestVersion != null) {
      sdkVersionText = 'Android SDK ${androidSdk.latestVersion.buildToolsVersionName}';

      messages.add(ValidationMessage(
        'Platform ${androidSdk.latestVersion.platformName}, '
        'build-tools ${androidSdk.latestVersion.buildToolsVersionName}'
      ));
    }

    if (platform.environment.containsKey(kAndroidHome)) {
      final String androidHomeDir = platform.environment[kAndroidHome];
      messages.add(ValidationMessage('$kAndroidHome = $androidHomeDir'));
    }

    final List<String> validationResult = androidSdk.validateSdkWellFormed();

    if (validationResult.isNotEmpty) {
      // Android SDK is not functional.
      messages.addAll(validationResult.map((String message) {
        return ValidationMessage.error(message);
      }));
      messages.add(ValidationMessage(
          'Try re-installing or updating your Android SDK,\n'
          'visit https://flutter.io/setup/#android-setup for detailed instructions.'));
      return ValidationResult(ValidationType.partial, messages, statusInfo: sdkVersionText);
    }

    // Now check for the JDK.
    final String javaBinary = AndroidSdk.findJavaBinary();
    if (javaBinary == null) {
      messages.add(ValidationMessage.error(
          'No Java Development Kit (JDK) found; You must have the environment '
          'variable JAVA_HOME set and the java binary in your PATH. '
          'You can download the JDK from $_jdkDownload.'));
      return ValidationResult(ValidationType.partial, messages, statusInfo: sdkVersionText);
    }
    messages.add(ValidationMessage('Java binary at: $javaBinary'));

    // Check JDK version.
    if (!_checkJavaVersion(javaBinary, messages)) {
      return ValidationResult(ValidationType.partial, messages, statusInfo: sdkVersionText);
    }

    // Check for licenses.
    switch (await licensesAccepted) {
      case LicensesAccepted.all:
        messages.add(ValidationMessage('All Android licenses accepted.'));
        break;
      case LicensesAccepted.some:
        messages.add(ValidationMessage.hint('Some Android licenses not accepted.  To resolve this, run: flutter doctor --android-licenses'));
        return ValidationResult(ValidationType.partial, messages, statusInfo: sdkVersionText);
      case LicensesAccepted.none:
        messages.add(ValidationMessage.error('Android licenses not accepted.  To resolve this, run: flutter doctor --android-licenses'));
        return ValidationResult(ValidationType.partial, messages, statusInfo: sdkVersionText);
      case LicensesAccepted.unknown:
        messages.add(ValidationMessage.error('Android license status unknown.'));
        return ValidationResult(ValidationType.partial, messages, statusInfo: sdkVersionText);
    }

    // Success.
    return ValidationResult(ValidationType.installed, messages, statusInfo: sdkVersionText);
  }

  Future<LicensesAccepted> get licensesAccepted async {
    LicensesAccepted status;

    void _onLine(String line) {
      if (status == null && licenseAccepted.hasMatch(line)) {
        status = LicensesAccepted.all;
      } else if (licenseCounts.hasMatch(line)) {
        final Match match = licenseCounts.firstMatch(line);
        if (match.group(1) != match.group(2)) {
          status = LicensesAccepted.some;
        } else {
          status = LicensesAccepted.none;
        }
      } else if (licenseNotAccepted.hasMatch(line)) {
        // In case the format changes, a more general match will keep doctor
        // mostly working.
        status = LicensesAccepted.none;
      }
    }

    _ensureCanRunSdkManager();

    final Process process = await runCommand(
      <String>[androidSdk.sdkManagerPath, '--licenses'],
      environment: androidSdk.sdkManagerEnv,
    );
    process.stdin.write('n\n');
    final Future<void> output = process.stdout
      .transform(const Utf8Decoder(allowMalformed: true))
      .transform(const LineSplitter())
      .listen(_onLine)
      .asFuture<void>(null);
    final Future<void> errors = process.stderr
      .transform(const Utf8Decoder(allowMalformed: true))
      .transform(const LineSplitter())
      .listen(_onLine)
      .asFuture<void>(null);
    try {
      await Future.wait<void>(<Future<void>>[output, errors]).timeout(const Duration(seconds: 30));
    } catch (TimeoutException) {
      printTrace('Intentionally killing ${androidSdk.sdkManagerPath}');
      processManager.killPid(process.pid);
    }
    return status ?? LicensesAccepted.unknown;
  }

  /// Run the Android SDK manager tool in order to accept SDK licenses.
  static Future<bool> runLicenseManager() async {
    if (androidSdk == null) {
      printStatus('Unable to locate Android SDK.');
      return false;
    }

    _ensureCanRunSdkManager();

    final Version sdkManagerVersion = Version.parse(androidSdk.sdkManagerVersion);
    if (sdkManagerVersion == null || sdkManagerVersion.major < 26)
      // SDK manager is found, but needs to be updated.
      throwToolExit(
        'A newer version of the Android SDK is required. To update, run:\n'
        '${androidSdk.sdkManagerPath} --update\n'
      );

    final Process process = await runCommand(
      <String>[androidSdk.sdkManagerPath, '--licenses'],
      environment: androidSdk.sdkManagerEnv,
    );

    // The real stdin will never finish streaming. Pipe until the child process
    // finishes.
    process.stdin.addStream(stdin); // ignore: unawaited_futures
    // Wait for stdout and stderr to be fully processed, because process.exitCode
    // may complete first.
    await waitGroup<void>(<Future<void>>[
      stdout.addStream(process.stdout),
      stderr.addStream(process.stderr),
    ]);

    final int exitCode = await process.exitCode;
    return exitCode == 0;
  }

  static void _ensureCanRunSdkManager() {
    assert(androidSdk != null);
    final String sdkManagerPath = androidSdk.sdkManagerPath;
    if (!processManager.canRun(sdkManagerPath))
      throwToolExit(
        'Android sdkmanager tool not found ($sdkManagerPath).\n'
        'Try re-installing or updating your Android SDK,\n'
        'visit https://flutter.io/setup/#android-setup for detailed instructions.'
      );
  }
}<|MERGE_RESOLUTION|>--- conflicted
+++ resolved
@@ -27,18 +27,9 @@
   unknown,
 }
 
-<<<<<<< HEAD
-final RegExp licenseCounts = new RegExp(r'(\d+) of (\d+) SDK package licenses? not accepted.');
-final RegExp licenseNotAccepted = new RegExp(r'licenses? not accepted', caseSensitive: false);
-final RegExp licenseAccepted = new RegExp(r'All SDK package licenses accepted.');
-
-class AndroidWorkflow extends DoctorValidator implements Workflow {
-  AndroidWorkflow() : super('Android toolchain');
-=======
 final RegExp licenseCounts = RegExp(r'(\d+) of (\d+) SDK package licenses? not accepted.');
 final RegExp licenseNotAccepted = RegExp(r'licenses? not accepted', caseSensitive: false);
 final RegExp licenseAccepted = RegExp(r'All SDK package licenses accepted.');
->>>>>>> 18d5b9dc
 
 class AndroidWorkflow implements Workflow {
   @override
