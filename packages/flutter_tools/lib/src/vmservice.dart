--- conflicted
+++ resolved
@@ -160,17 +160,10 @@
         if (expression is! String || expression.isEmpty)
           throw new rpc.RpcException.invalidParams(
               'Invalid \'expression\': $expression');
-<<<<<<< HEAD
         final List<String> definitions = params['definitions'].asList;
         final List<String> typeDefinitions = params['typeDefinitions'].asList;
         final String libraryUri = params['libraryUri'].asString;
         final String klass = params['klass'] != null ? params['klass'].asString : null;
-=======
-        final List<String> definitions = params['definitions'].asListOr(null);
-        final List<String> typeDefinitions = params['typeDefinitions'].asListOr(null);
-        final String libraryUri = params['libraryUri'].asStringOr(null);
-        final String klass = params['klass'].asStringOr(null);
->>>>>>> 4b3c98cd
         final bool isStatic = params['isStatic'].asBoolOr(false);
 
         try {
@@ -178,11 +171,7 @@
               expression, definitions, typeDefinitions, libraryUri, klass,
               isStatic);
           return <String, dynamic>{'type': 'Success',
-<<<<<<< HEAD
-            'result': {'kernelBytes': kernelBytesBase64}};
-=======
             'result': <String, dynamic> {'kernelBytes': kernelBytesBase64}};
->>>>>>> 4b3c98cd
         } on rpc.RpcException {
           rethrow;
         } catch (e, st) {
