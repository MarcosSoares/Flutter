--- conflicted
+++ resolved
@@ -1169,13 +1169,10 @@
       .replaceAll('@(supportedLanguageCodes)', supportedLanguageCodes.join(', '))
       .replaceAll('@(messageClassImports)', sortedClassImports.join('\n'))
       .replaceAll('@(delegateClass)', delegateClass)
-<<<<<<< HEAD
       .replaceAll('@(requiresFoundationImport)', _useDeferredLoading ? '' : "import 'package:flutter/foundation.dart';");
-=======
       .replaceAll('@(requiresIntlImport)', _containsPluralMessage() ? "import 'package:intl/intl.dart' as intl;" : '')
       .replaceAll('@(canBeNullable)', _usesNullableGetter ? '?' : '')
       .replaceAll('@(needsNullCheck)', _usesNullableGetter ? '' : '!');
->>>>>>> 4d54b896
   }
 
   bool _containsPluralMessage() => _allMessages.any((Message message) => message.isPlural);
