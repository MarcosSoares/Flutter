--- conflicted
+++ resolved
@@ -17,13 +17,8 @@
 IOSWorkflow get iosWorkflow => context[IOSWorkflow];
 IOSValidator get iosValidator => context[IOSValidator];
 
-<<<<<<< HEAD
-class IOSWorkflow extends DoctorValidator implements Workflow {
-  const IOSWorkflow() : super('iOS toolchain');
-=======
 class IOSWorkflow implements Workflow {
   const IOSWorkflow();
->>>>>>> 18d5b9dc
 
   @override
   bool get appliesToHostPlatform => platform.isMacOS;
