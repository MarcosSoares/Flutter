--- conflicted
+++ resolved
@@ -166,7 +166,6 @@
   );
 
   if (result.exitCode != 0) {
-<<<<<<< HEAD
     printStatus('Failed to build iOS app');
     if (result.stderr.isNotEmpty) {
       printStatus('Error output from Xcode build:\n↳');
@@ -176,12 +175,6 @@
       printStatus('Xcode\'s output:\n↳');
       printStatus(result.stdout, indent: 4);
     }
-    return new XcodeBuildResult(false, stdout: result.stdout, stderr: result.stderr);
-=======
-    if (result.stderr.isNotEmpty)
-      printStatus(result.stderr);
-    if (result.stdout.isNotEmpty)
-      printStatus(result.stdout);
     return new XcodeBuildResult(
       success: false,
       stdout: result.stdout,
@@ -192,7 +185,6 @@
         buildForPhysicalDevice: buildForDevice,
       ),
     );
->>>>>>> e742b901
   } else {
     // Look for 'clean build/Release-iphoneos/Runner.app'.
     RegExp regexp = new RegExp(r' clean (\S*\.app)$', multiLine: true);
