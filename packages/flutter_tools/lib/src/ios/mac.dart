--- conflicted
+++ resolved
@@ -566,13 +566,8 @@
     // the directory and basenames.
     'framework': fs.path.basenameWithoutExtension(service['ios-framework'])
   }).toList();
-<<<<<<< HEAD
-  final Map<String, dynamic> jsonMap = <String, dynamic>{ 'services' : jsonServices };
-  manifest.writeAsStringSync(json.encode(jsonMap), mode: FileMode.WRITE, flush: true);
-=======
   final Map<String, dynamic> jsonObject = <String, dynamic>{ 'services' : jsonServices };
   manifest.writeAsStringSync(json.encode(jsonObject), mode: FileMode.WRITE, flush: true);
->>>>>>> 07eb5ea0
 }
 
 Future<bool> upgradePbxProjWithFlutterAssets(String app) async {
