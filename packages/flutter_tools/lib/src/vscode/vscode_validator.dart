// Copyright 2014 The Flutter Authors. All rights reserved.
// Use of this source code is governed by a BSD-style license that can be
// found in the LICENSE file.

import 'package:process/process.dart';

import '../base/file_system.dart';
import '../base/platform.dart';
import '../base/user_messages.dart';
import '../doctor_validator.dart';
import 'vscode.dart';

class VsCodeValidator extends DoctorValidator {
  VsCodeValidator(this._vsCode) : super(_vsCode.productName);

  final VsCode _vsCode;

  static Iterable<DoctorValidator> installedValidators(FileSystem fileSystem, Platform platform, ProcessManager processManager) {
    return VsCode
        .allInstalled(fileSystem, platform, processManager)
        .map<DoctorValidator>((VsCode vsCode) => VsCodeValidator(vsCode));
  }

  @override
  Future<ValidationResult> validate() async {
<<<<<<< HEAD
    final String? vsCodeVersionText = _vsCode.version == null
        ? null
=======
    final List<ValidationMessage> validationMessages =
      List<ValidationMessage>.from(_vsCode.validationMessages);

    final String vsCodeVersionText = _vsCode.version == null
        ? userMessages.vsCodeVersion('unknown')
>>>>>>> 12fccda5
        : userMessages.vsCodeVersion(_vsCode.version.toString());

    if (_vsCode.version == null) {
      validationMessages.add(const ValidationMessage.error('Unable to determine VS Code version.'));
    }

    return ValidationResult(
      ValidationType.success,
      validationMessages,
      statusInfo: vsCodeVersionText,
    );
  }
}<|MERGE_RESOLUTION|>--- conflicted
+++ resolved
@@ -23,16 +23,11 @@
 
   @override
   Future<ValidationResult> validate() async {
-<<<<<<< HEAD
-    final String? vsCodeVersionText = _vsCode.version == null
-        ? null
-=======
     final List<ValidationMessage> validationMessages =
       List<ValidationMessage>.from(_vsCode.validationMessages);
 
     final String vsCodeVersionText = _vsCode.version == null
         ? userMessages.vsCodeVersion('unknown')
->>>>>>> 12fccda5
         : userMessages.vsCodeVersion(_vsCode.version.toString());
 
     if (_vsCode.version == null) {
