// Copyright 2014 The Flutter Authors. All rights reserved.
// Use of this source code is governed by a BSD-style license that can be
// found in the LICENSE file.

import 'dart:collection';

import 'package:meta/meta.dart';
import 'package:xml/xml.dart';

import 'android/gradle.dart';
import 'base/common.dart';
import 'base/context.dart';
import 'base/file_system.dart';
import 'base/io.dart';
import 'base/process.dart';
import 'base/user_messages.dart';
import 'build_info.dart';
import 'fuchsia/application_package.dart';
import 'globals.dart' as globals;
import 'ios/plist_parser.dart';
import 'linux/application_package.dart';
import 'macos/application_package.dart';
import 'project.dart';
import 'tester/flutter_tester.dart';
import 'web/web_device.dart';
import 'windows/application_package.dart';

class ApplicationPackageFactory {
  static ApplicationPackageFactory get instance => context.get<ApplicationPackageFactory>();

  Future<ApplicationPackage> getPackageForPlatform(
    TargetPlatform platform, {
    BuildInfo buildInfo,
    File applicationBinary,
  }) async {
    switch (platform) {
      case TargetPlatform.android:
      case TargetPlatform.android_arm:
      case TargetPlatform.android_arm64:
      case TargetPlatform.android_x64:
      case TargetPlatform.android_x86:
        if (globals.androidSdk?.licensesAvailable == true  && globals.androidSdk?.latestVersion == null) {
          await checkGradleDependencies();
        }
        return applicationBinary == null
            ? await AndroidApk.fromAndroidProject(FlutterProject.current().android)
            : AndroidApk.fromApk(applicationBinary);
      case TargetPlatform.ios:
        return applicationBinary == null
            ? await IOSApp.fromIosProject(FlutterProject.current().ios, buildInfo)
            : IOSApp.fromPrebuiltApp(applicationBinary);
      case TargetPlatform.tester:
        return FlutterTesterApp.fromCurrentDirectory(globals.fs);
      case TargetPlatform.darwin_x64:
        return applicationBinary == null
            ? MacOSApp.fromMacOSProject(FlutterProject.current().macos)
            : MacOSApp.fromPrebuiltApp(applicationBinary);
      case TargetPlatform.web_javascript:
        if (!FlutterProject.current().web.existsSync()) {
          return null;
        }
        return WebApplicationPackage(FlutterProject.current());
      case TargetPlatform.linux_x64:
      case TargetPlatform.linux_arm64:
        return applicationBinary == null
            ? LinuxApp.fromLinuxProject(FlutterProject.current().linux)
            : LinuxApp.fromPrebuiltApp(applicationBinary);
      case TargetPlatform.windows_x64:
        return applicationBinary == null
            ? WindowsApp.fromWindowsProject(FlutterProject.current().windows)
            : WindowsApp.fromPrebuiltApp(applicationBinary);
      case TargetPlatform.fuchsia_arm64:
      case TargetPlatform.fuchsia_x64:
        return applicationBinary == null
            ? FuchsiaApp.fromFuchsiaProject(FlutterProject.current().fuchsia)
            : FuchsiaApp.fromPrebuiltApp(applicationBinary);
    }
    assert(platform != null);
    return null;
  }
}

abstract class ApplicationPackage {
  ApplicationPackage({ @required this.id })
    : assert(id != null);

  /// Package ID from the Android Manifest or equivalent.
  final String id;

  String get name;

  String get displayName => name;

  File get packagesFile => null;

  @override
  String toString() => displayName ?? id;
}

class AndroidApk extends ApplicationPackage {
  AndroidApk({
    String id,
    @required this.file,
    @required this.versionCode,
    @required this.launchActivity,
  }) : assert(file != null),
       assert(launchActivity != null),
       super(id: id);

  /// Creates a new AndroidApk from an existing APK.
  factory AndroidApk.fromApk(File apk) {
    final String aaptPath = globals.androidSdk?.latestVersion?.aaptPath;
    if (aaptPath == null) {
      globals.printError(userMessages.aaptNotFound);
      return null;
    }

    String apptStdout;
    try {
      apptStdout = globals.processUtils.runSync(
        <String>[
          aaptPath,
          'dump',
          'xmltree',
          apk.path,
          'AndroidManifest.xml',
        ],
        throwOnError: true,
      ).stdout.trim();
    } on ProcessException catch (error) {
      globals.printError('Failed to extract manifest from APK: $error.');
      return null;
    }

    final ApkManifestData data = ApkManifestData.parseFromXmlDump(apptStdout);

    if (data == null) {
      globals.printError('Unable to read manifest info from ${apk.path}.');
      return null;
    }

    if (data.packageName == null || data.launchableActivityName == null) {
      globals.printError('Unable to read manifest info from ${apk.path}.');
      return null;
    }

    return AndroidApk(
      id: data.packageName,
      file: apk,
      versionCode: int.tryParse(data.versionCode),
      launchActivity: '${data.packageName}/${data.launchableActivityName}',
    );
  }

  /// Path to the actual apk file.
  final File file;

  /// The path to the activity that should be launched.
  final String launchActivity;

  /// The version code of the APK.
  final int versionCode;

  /// Creates a new AndroidApk based on the information in the Android manifest.
  static Future<AndroidApk> fromAndroidProject(AndroidProject androidProject) async {
    File apkFile;

    if (androidProject.isUsingGradle) {
      apkFile = await getGradleAppOut(androidProject);
      if (apkFile.existsSync()) {
        // Grab information from the .apk. The gradle build script might alter
        // the application Id, so we need to look at what was actually built.
        return AndroidApk.fromApk(apkFile);
      }
      // The .apk hasn't been built yet, so we work with what we have. The run
      // command will grab a new AndroidApk after building, to get the updated
      // IDs.
    } else {
      apkFile = globals.fs.file(globals.fs.path.join(getAndroidBuildDirectory(), 'app.apk'));
    }

    final File manifest = androidProject.appManifestFile;

    if (!manifest.existsSync()) {
      globals.printError('AndroidManifest.xml could not be found.');
      globals.printError('Please check ${manifest.path} for errors.');
      return null;
    }

    final String manifestString = manifest.readAsStringSync();
    XmlDocument document;
    try {
      document = XmlDocument.parse(manifestString);
    } on XmlParserException catch (exception) {
      String manifestLocation;
      if (androidProject.isUsingGradle) {
        manifestLocation = globals.fs.path.join(androidProject.hostAppGradleRoot.path, 'app', 'src', 'main', 'AndroidManifest.xml');
      } else {
        manifestLocation = globals.fs.path.join(androidProject.hostAppGradleRoot.path, 'AndroidManifest.xml');
      }
      globals.printError('AndroidManifest.xml is not a valid XML document.');
      globals.printError('Please check $manifestLocation for errors.');
      throwToolExit('XML Parser error message: ${exception.toString()}');
    }

    final Iterable<XmlElement> manifests = document.findElements('manifest');
    if (manifests.isEmpty) {
      globals.printError('AndroidManifest.xml has no manifest element.');
      globals.printError('Please check ${manifest.path} for errors.');
      return null;
    }
    final String packageId = manifests.first.getAttribute('package');

    String launchActivity;
    for (final XmlElement activity in document.findAllElements('activity')) {
      final String enabled = activity.getAttribute('android:enabled');
      if (enabled != null && enabled == 'false') {
        continue;
      }

      for (final XmlElement element in activity.findElements('intent-filter')) {
        String actionName = '';
        String categoryName = '';
        for (final XmlNode node in element.children) {
          if (node is! XmlElement) {
            continue;
          }
          final XmlElement xmlElement = node as XmlElement;
          final String name = xmlElement.getAttribute('android:name');
          if (name == 'android.intent.action.MAIN') {
            actionName = name;
          } else if (name == 'android.intent.category.LAUNCHER') {
            categoryName = name;
          }
        }
        if (actionName.isNotEmpty && categoryName.isNotEmpty) {
          final String activityName = activity.getAttribute('android:name');
          launchActivity = '$packageId/$activityName';
          break;
        }
      }
    }

    if (packageId == null || launchActivity == null) {
      globals.printError('package identifier or launch activity not found.');
      globals.printError('Please check ${manifest.path} for errors.');
      return null;
    }

    return AndroidApk(
      id: packageId,
      file: apkFile,
      versionCode: null,
      launchActivity: launchActivity,
    );
  }

  @override
  File get packagesFile => file;

  @override
  String get name => file.basename;
}

/// Tests whether a [Directory] is an iOS bundle directory.
bool _isBundleDirectory(Directory dir) => dir.path.endsWith('.app');

abstract class IOSApp extends ApplicationPackage {
  IOSApp({@required String projectBundleId}) : super(id: projectBundleId);

  /// Creates a new IOSApp from an existing app bundle or IPA.
  factory IOSApp.fromPrebuiltApp(FileSystemEntity applicationBinary) {
    final FileSystemEntityType entityType = globals.fs.typeSync(applicationBinary.path);
    if (entityType == FileSystemEntityType.notFound) {
      globals.printError(
          'File "${applicationBinary.path}" does not exist. Use an app bundle or an ipa.');
      return null;
    }
    Directory bundleDir;
    if (entityType == FileSystemEntityType.directory) {
      final Directory directory = globals.fs.directory(applicationBinary);
      if (!_isBundleDirectory(directory)) {
        globals.printError('Folder "${applicationBinary.path}" is not an app bundle.');
        return null;
      }
      bundleDir = globals.fs.directory(applicationBinary);
    } else {
      // Try to unpack as an ipa.
      final Directory tempDir = globals.fs.systemTempDirectory.createTempSync('flutter_app.');
      shutdownHooks.addShutdownHook(() async {
        await tempDir.delete(recursive: true);
      }, ShutdownStage.STILL_RECORDING);
      globals.os.unzip(globals.fs.file(applicationBinary), tempDir);
      final Directory payloadDir = globals.fs.directory(
        globals.fs.path.join(tempDir.path, 'Payload'),
      );
      if (!payloadDir.existsSync()) {
        globals.printError(
            'Invalid prebuilt iOS ipa. Does not contain a "Payload" directory.');
        return null;
      }
      try {
        bundleDir = payloadDir.listSync().whereType<Directory>().singleWhere(_isBundleDirectory);
      } on StateError {
        globals.printError(
            'Invalid prebuilt iOS ipa. Does not contain a single app bundle.');
        return null;
      }
    }
    final String plistPath = globals.fs.path.join(bundleDir.path, 'Info.plist');
    if (!globals.fs.file(plistPath).existsSync()) {
      globals.printError('Invalid prebuilt iOS app. Does not contain Info.plist.');
      return null;
    }
    final String id = globals.plistParser.getValueFromFile(
      plistPath,
      PlistParser.kCFBundleIdentifierKey,
    );
    if (id == null) {
      globals.printError('Invalid prebuilt iOS app. Info.plist does not contain bundle identifier');
      return null;
    }

    return PrebuiltIOSApp(
      bundleDir: bundleDir,
      bundleName: globals.fs.path.basename(bundleDir.path),
      projectBundleId: id,
    );
  }

  static Future<IOSApp> fromIosProject(IosProject project, BuildInfo buildInfo) {
    if (!globals.platform.isMacOS) {
      return null;
    }
    if (!project.exists) {
      // If the project doesn't exist at all the current hint to run flutter
      // create is accurate.
      return null;
    }
    if (!project.xcodeProject.existsSync()) {
      globals.printError('Expected ios/Runner.xcodeproj but this file is missing.');
      return null;
    }
    if (!project.xcodeProjectInfoFile.existsSync()) {
      globals.printError('Expected ios/Runner.xcodeproj/project.pbxproj but this file is missing.');
      return null;
    }
    return BuildableIOSApp.fromProject(project, buildInfo);
  }

  @override
  String get displayName => id;

  String get simulatorBundlePath;

  String get deviceBundlePath;
}

class BuildableIOSApp extends IOSApp {
  BuildableIOSApp(this.project, String projectBundleId, String hostAppBundleName)
    : _hostAppBundleName = hostAppBundleName,
      super(projectBundleId: projectBundleId);

  static Future<BuildableIOSApp> fromProject(IosProject project, BuildInfo buildInfo) async {
    final String projectBundleId = await project.productBundleIdentifier(buildInfo);
    final String hostAppBundleName = await project.hostAppBundleName(buildInfo);
    return BuildableIOSApp(project, projectBundleId, hostAppBundleName);
  }

  final IosProject project;

  final String _hostAppBundleName;

  @override
  String get name => _hostAppBundleName;

  @override
  String get simulatorBundlePath => _buildAppPath('iphonesimulator');

  @override
  String get deviceBundlePath => _buildAppPath('iphoneos');

  // Xcode uses this path for the final archive bundle location,
  // not a top-level output directory.
  // Specifying `build/ios/archive/Runner` will result in `build/ios/archive/Runner.xcarchive`.
  String get archiveBundlePath
    => globals.fs.path.join(getIosBuildDirectory(), 'archive', globals.fs.path.withoutExtension(_hostAppBundleName));

  // The output xcarchive bundle path `build/ios/archive/Runner.xcarchive`.
  String get archiveBundleOutputPath =>
      globals.fs.path.setExtension(archiveBundlePath, '.xcarchive');

  String get ipaOutputPath =>
      globals.fs.path.join(getIosBuildDirectory(), 'ipa');

  String _buildAppPath(String type) {
    return globals.fs.path.join(getIosBuildDirectory(), type, _hostAppBundleName);
  }
}

class PrebuiltIOSApp extends IOSApp {
  PrebuiltIOSApp({
    this.bundleDir,
    this.bundleName,
    @required String projectBundleId,
  }) : super(projectBundleId: projectBundleId);

  final Directory bundleDir;
  final String bundleName;

  @override
  String get name => bundleName;

  @override
  String get simulatorBundlePath => _bundlePath;

  @override
  String get deviceBundlePath => _bundlePath;

  String get _bundlePath => bundleDir.path;
}

<<<<<<< HEAD
class ApplicationPackageStore {
  ApplicationPackageStore({ this.android, this.iOS, this.fuchsia });

  AndroidApk android;
  IOSApp iOS;
  FuchsiaApp fuchsia;
  LinuxApp linux;
  MacOSApp macOS;
  WindowsApp windows;

  Future<ApplicationPackage> getPackageForPlatform(
    TargetPlatform platform,
    BuildInfo buildInfo,
  ) async {
    switch (platform) {
      case TargetPlatform.android:
      case TargetPlatform.android_arm:
      case TargetPlatform.android_arm64:
      case TargetPlatform.android_x64:
      case TargetPlatform.android_x86:
        android ??= await AndroidApk.fromAndroidProject(FlutterProject.current().android);
        return android;
      case TargetPlatform.ios:
        iOS ??= await IOSApp.fromIosProject(FlutterProject.current().ios, buildInfo);
        return iOS;
      case TargetPlatform.fuchsia_arm64:
      case TargetPlatform.fuchsia_x64:
        fuchsia ??= FuchsiaApp.fromFuchsiaProject(FlutterProject.current().fuchsia);
        return fuchsia;
      case TargetPlatform.darwin_x64:
        macOS ??= MacOSApp.fromMacOSProject(FlutterProject.current().macos);
        return macOS;
      case TargetPlatform.linux_x64:
      case TargetPlatform.linux_arm64:
        linux ??= LinuxApp.fromLinuxProject(FlutterProject.current().linux);
        return linux;
      case TargetPlatform.windows_x64:
        windows ??= WindowsApp.fromWindowsProject(FlutterProject.current().windows);
        return windows;
      case TargetPlatform.tester:
      case TargetPlatform.web_javascript:
        return null;
    }
    return null;
  }
}

=======
>>>>>>> fdac8a9d
class _Entry {
  _Element parent;
  int level;
}

class _Element extends _Entry {
  _Element.fromLine(String line, _Element parent) {
    //      E: application (line=29)
    final List<String> parts = line.trimLeft().split(' ');
    name = parts[1];
    level = line.length - line.trimLeft().length;
    this.parent = parent;
    children = <_Entry>[];
  }

  List<_Entry> children;
  String name;

  void addChild(_Entry child) {
    children.add(child);
  }

  _Attribute firstAttribute(String name) {
    return children.whereType<_Attribute>().firstWhere(
        (_Attribute e) => e.key.startsWith(name),
        orElse: () => null,
    );
  }

  _Element firstElement(String name) {
    return children.whereType<_Element>().firstWhere(
        (_Element e) => e.name.startsWith(name),
        orElse: () => null,
    );
  }

  Iterable<_Element> allElements(String name) {
    return children.whereType<_Element>().where((_Element e) => e.name.startsWith(name));
  }
}

class _Attribute extends _Entry {
  _Attribute.fromLine(String line, _Element parent) {
    //     A: android:label(0x01010001)="hello_world" (Raw: "hello_world")
    const String attributePrefix = 'A: ';
    final List<String> keyVal = line
        .substring(line.indexOf(attributePrefix) + attributePrefix.length)
        .split('=');
    key = keyVal[0];
    value = keyVal[1];
    level = line.length - line.trimLeft().length;
    this.parent = parent;
  }

  String key;
  String value;
}

class ApkManifestData {
  ApkManifestData._(this._data);

  static bool isAttributeWithValuePresent(_Element baseElement,
      String childElement, String attributeName, String attributeValue) {
    final Iterable<_Element> allElements = baseElement.allElements(childElement);
    for (final _Element oneElement in allElements) {
      final String elementAttributeValue = oneElement
          ?.firstAttribute(attributeName)
          ?.value;
      if (elementAttributeValue != null &&
          elementAttributeValue.startsWith(attributeValue)) {
        return true;
      }
    }
    return false;
  }

  static ApkManifestData parseFromXmlDump(String data) {
    if (data == null || data.trim().isEmpty) {
      return null;
    }

    final List<String> lines = data.split('\n');
    assert(lines.length > 3);

    final int manifestLine = lines.indexWhere((String line) => line.contains('E: manifest'));
    final _Element manifest = _Element.fromLine(lines[manifestLine], null);
    _Element currentElement = manifest;

    for (final String line in lines.skip(manifestLine)) {
      final String trimLine = line.trimLeft();
      final int level = line.length - trimLine.length;

      // Handle level out
      while (currentElement.parent != null && level <= currentElement.level) {
        currentElement = currentElement.parent;
      }

      if (level > currentElement.level) {
        switch (trimLine[0]) {
          case 'A':
            currentElement
                .addChild(_Attribute.fromLine(line, currentElement));
            break;
          case 'E':
            final _Element element = _Element.fromLine(line, currentElement);
            currentElement.addChild(element);
            currentElement = element;
        }
      }
    }

    final _Element application = manifest.firstElement('application');
    if (application == null) {
      return null;
    }

    final Iterable<_Element> activities = application.allElements('activity');

    _Element launchActivity;
    for (final _Element activity in activities) {
      final _Attribute enabled = activity.firstAttribute('android:enabled');
      final Iterable<_Element> intentFilters = activity.allElements('intent-filter');
      final bool isEnabledByDefault = enabled == null;
      final bool isExplicitlyEnabled = enabled != null && enabled.value.contains('0xffffffff');
      if (!(isEnabledByDefault || isExplicitlyEnabled)) {
        continue;
      }

      for (final _Element element in intentFilters) {
        final bool isMainAction = isAttributeWithValuePresent(
            element, 'action', 'android:name', '"android.intent.action.MAIN"');
        if (!isMainAction) {
          continue;
        }
        final bool isLauncherCategory = isAttributeWithValuePresent(
            element, 'category', 'android:name',
            '"android.intent.category.LAUNCHER"');
        if (!isLauncherCategory) {
          continue;
        }
        launchActivity = activity;
        break;
      }
      if (launchActivity != null) {
        break;
      }
    }

    final _Attribute package = manifest.firstAttribute('package');
    // "io.flutter.examples.hello_world" (Raw: "io.flutter.examples.hello_world")
    final String packageName = package.value.substring(1, package.value.indexOf('" '));

    if (launchActivity == null) {
      globals.printError('Error running $packageName. Default activity not found');
      return null;
    }

    final _Attribute nameAttribute = launchActivity.firstAttribute('android:name');
    // "io.flutter.examples.hello_world.MainActivity" (Raw: "io.flutter.examples.hello_world.MainActivity")
    final String activityName = nameAttribute
        .value.substring(1, nameAttribute.value.indexOf('" '));

    // Example format: (type 0x10)0x1
    final _Attribute versionCodeAttr = manifest.firstAttribute('android:versionCode');
    if (versionCodeAttr == null) {
      globals.printError('Error running $packageName. Manifest versionCode not found');
      return null;
    }
    if (!versionCodeAttr.value.startsWith('(type 0x10)')) {
      globals.printError('Error running $packageName. Manifest versionCode invalid');
      return null;
    }
    final int versionCode = int.tryParse(versionCodeAttr.value.substring(11));
    if (versionCode == null) {
      globals.printError('Error running $packageName. Manifest versionCode invalid');
      return null;
    }

    final Map<String, Map<String, String>> map = <String, Map<String, String>>{};
    map['package'] = <String, String>{'name': packageName};
    map['version-code'] = <String, String>{'name': versionCode.toString()};
    map['launchable-activity'] = <String, String>{'name': activityName};

    return ApkManifestData._(map);
  }

  final Map<String, Map<String, String>> _data;

  @visibleForTesting
  Map<String, Map<String, String>> get data =>
      UnmodifiableMapView<String, Map<String, String>>(_data);

  String get packageName => _data['package'] == null ? null : _data['package']['name'];

  String get versionCode => _data['version-code'] == null ? null : _data['version-code']['name'];

  String get launchableActivityName {
    return _data['launchable-activity'] == null ? null : _data['launchable-activity']['name'];
  }

  @override
  String toString() => _data.toString();
}<|MERGE_RESOLUTION|>--- conflicted
+++ resolved
@@ -420,56 +420,6 @@
   String get _bundlePath => bundleDir.path;
 }
 
-<<<<<<< HEAD
-class ApplicationPackageStore {
-  ApplicationPackageStore({ this.android, this.iOS, this.fuchsia });
-
-  AndroidApk android;
-  IOSApp iOS;
-  FuchsiaApp fuchsia;
-  LinuxApp linux;
-  MacOSApp macOS;
-  WindowsApp windows;
-
-  Future<ApplicationPackage> getPackageForPlatform(
-    TargetPlatform platform,
-    BuildInfo buildInfo,
-  ) async {
-    switch (platform) {
-      case TargetPlatform.android:
-      case TargetPlatform.android_arm:
-      case TargetPlatform.android_arm64:
-      case TargetPlatform.android_x64:
-      case TargetPlatform.android_x86:
-        android ??= await AndroidApk.fromAndroidProject(FlutterProject.current().android);
-        return android;
-      case TargetPlatform.ios:
-        iOS ??= await IOSApp.fromIosProject(FlutterProject.current().ios, buildInfo);
-        return iOS;
-      case TargetPlatform.fuchsia_arm64:
-      case TargetPlatform.fuchsia_x64:
-        fuchsia ??= FuchsiaApp.fromFuchsiaProject(FlutterProject.current().fuchsia);
-        return fuchsia;
-      case TargetPlatform.darwin_x64:
-        macOS ??= MacOSApp.fromMacOSProject(FlutterProject.current().macos);
-        return macOS;
-      case TargetPlatform.linux_x64:
-      case TargetPlatform.linux_arm64:
-        linux ??= LinuxApp.fromLinuxProject(FlutterProject.current().linux);
-        return linux;
-      case TargetPlatform.windows_x64:
-        windows ??= WindowsApp.fromWindowsProject(FlutterProject.current().windows);
-        return windows;
-      case TargetPlatform.tester:
-      case TargetPlatform.web_javascript:
-        return null;
-    }
-    return null;
-  }
-}
-
-=======
->>>>>>> fdac8a9d
 class _Entry {
   _Element parent;
   int level;
