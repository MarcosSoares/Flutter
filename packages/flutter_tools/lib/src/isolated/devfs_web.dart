// Copyright 2014 The Flutter Authors. All rights reserved.
// Use of this source code is governed by a BSD-style license that can be
// found in the LICENSE file.

import 'dart:async';
import 'dart:typed_data';

import 'package:dwds/data/build_result.dart';
import 'package:dwds/dwds.dart';
import 'package:logging/logging.dart' as logging;
import 'package:meta/meta.dart';
import 'package:mime/mime.dart' as mime;
import 'package:package_config/package_config.dart';
import 'package:shelf/shelf.dart' as shelf;
import 'package:shelf/shelf_io.dart' as shelf;
import 'package:vm_service/vm_service.dart' as vm_service;

import '../artifacts.dart';
import '../asset.dart';
import '../base/common.dart';
import '../base/file_system.dart';
import '../base/io.dart';
import '../base/logger.dart';
import '../base/net.dart';
import '../base/platform.dart';
import '../build_info.dart';
import '../build_system/targets/scene_importer.dart';
import '../build_system/targets/shader_compiler.dart';
import '../bundle_builder.dart';
import '../cache.dart';
import '../compile.dart';
import '../convert.dart';
import '../dart/package_map.dart';
import '../devfs.dart';
import '../globals.dart' as globals;
import '../html_utils.dart';
import '../project.dart';
import '../vmservice.dart';
import '../web/bootstrap.dart';
import '../web/chrome.dart';
import '../web/compile.dart';
import '../web/memory_fs.dart';

typedef DwdsLauncher = Future<Dwds> Function({
  required AssetReader assetReader,
  required Stream<BuildResult> buildResults,
  required ConnectionProvider chromeConnection,
  required ToolConfiguration toolConfiguration,
});

// A minimal index for projects that do not yet support web.
const String _kDefaultIndex = '''
<html>
    <head>
        <base href="/">
    </head>
    <body>
        <script src="main.dart.js"></script>
    </body>
</html>
''';

/// An expression compiler connecting to FrontendServer.
///
/// This is only used in development mode.
class WebExpressionCompiler implements ExpressionCompiler {
  WebExpressionCompiler(this._generator, {
    required FileSystem fileSystem,
  }) : _fileSystem = fileSystem;

  final ResidentCompiler _generator;
  final FileSystem _fileSystem;

  @override
  Future<ExpressionCompilationResult> compileExpressionToJs(
    String isolateId,
    String libraryUri,
    int line,
    int column,
    Map<String, String> jsModules,
    Map<String, String> jsFrameValues,
    String moduleName,
    String expression,
  ) async {
    final CompilerOutput? compilerOutput =
        await _generator.compileExpressionToJs(libraryUri, line, column,
            jsModules, jsFrameValues, moduleName, expression);

    if (compilerOutput != null) {
      final String content = utf8.decode(
          _fileSystem.file(compilerOutput.outputFilename).readAsBytesSync());
      return ExpressionCompilationResult(
          content, compilerOutput.errorCount > 0);
    }

    return ExpressionCompilationResult(
        "InternalError: frontend server failed to compile '$expression'",
        true);
  }

  @override
  Future<void> initialize(CompilerOptions options) async {}

  @override
  Future<bool> updateDependencies(Map<String, ModuleInfo> modules) async => true;
}

/// A web server which handles serving JavaScript and assets.
///
/// This is only used in development mode.
class WebAssetServer implements AssetReader {
  @visibleForTesting
  WebAssetServer(
    this._httpServer,
    this._packages,
    this.internetAddress,
    this._modules,
    this._digests,
    this._nullSafetyMode,
  ) : basePath = _getIndexHtml().getBaseHref();

  // Fallback to "application/octet-stream" on null which
  // makes no claims as to the structure of the data.
  static const String _kDefaultMimeType = 'application/octet-stream';

  final Map<String, String> _modules;
  final Map<String, String> _digests;

  int get selectedPort => _httpServer.port;

  void performRestart(List<String> modules) {
    for (final String module in modules) {
      // We skip computing the digest by using the hashCode of the underlying buffer.
      // Whenever a file is updated, the corresponding Uint8List.view it corresponds
      // to will change.
      final String moduleName =
          module.startsWith('/') ? module.substring(1) : module;
      final String name = moduleName.replaceAll('.lib.js', '');
      final String path = moduleName.replaceAll('.js', '');
      _modules[name] = path;
      _digests[name] = _webMemoryFS.files[moduleName].hashCode.toString();
    }
  }

  @visibleForTesting
  List<String> write(
    File codeFile,
    File manifestFile,
    File sourcemapFile,
    File metadataFile,
  ) {
    return _webMemoryFS.write(codeFile, manifestFile, sourcemapFile, metadataFile);
  }

  /// Start the web asset server on a [hostname] and [port].
  ///
  /// If [testMode] is true, do not actually initialize dwds or the shelf static
  /// server.
  ///
  /// Unhandled exceptions will throw a [ToolExit] with the error and stack
  /// trace.
  static Future<WebAssetServer> start(
    ChromiumLauncher? chromiumLauncher,
    String hostname,
    int port,
    String? tlsCertPath,
    String? tlsCertKeyPath,
    UrlTunneller? urlTunneller,
    bool useSseForDebugProxy,
    bool useSseForDebugBackend,
    bool useSseForInjectedClient,
    BuildInfo buildInfo,
    bool enableDwds,
    bool enableDds,
    Uri entrypoint,
    ExpressionCompiler? expressionCompiler,
    Map<String, String> extraHeaders,
    NullSafetyMode nullSafetyMode, {
    bool testMode = false,
    DwdsLauncher dwdsLauncher = Dwds.start,
  }) async {
    InternetAddress address;
    if (hostname == 'any') {
      address = InternetAddress.anyIPv4;
    } else {
      address = (await InternetAddress.lookup(hostname)).first;
    }
    HttpServer? httpServer;
    const int kMaxRetries = 4;
    for (int i = 0; i <= kMaxRetries; i++) {
      try {
        if (tlsCertPath != null && tlsCertKeyPath != null) {
          final SecurityContext serverContext = SecurityContext()
             ..useCertificateChain(tlsCertPath)
             ..usePrivateKey(tlsCertKeyPath);
          httpServer = await HttpServer.bindSecure(address, port, serverContext);
        } else {
          httpServer = await HttpServer.bind(address, port);
        }
        break;
      } on SocketException catch (e, s) {
        if (i >= kMaxRetries) {
          globals.printError('Failed to bind web development server:\n$e', stackTrace: s);
          throwToolExit('Failed to bind web development server:\n$e');
        }
        await Future<void>.delayed(const Duration(milliseconds: 100));
      }
    }

    // Allow rendering in a iframe.
    httpServer!.defaultResponseHeaders.remove('x-frame-options', 'SAMEORIGIN');

    for (final MapEntry<String, String> header in extraHeaders.entries) {
      httpServer.defaultResponseHeaders.add(header.key, header.value);
    }

    final PackageConfig packageConfig = buildInfo.packageConfig;
    final Map<String, String> digests = <String, String>{};
    final Map<String, String> modules = <String, String>{};
    final WebAssetServer server = WebAssetServer(
      httpServer,
      packageConfig,
      address,
      modules,
      digests,
      nullSafetyMode,
    );
    if (testMode) {
      return server;
    }

    // In release builds deploy a simpler proxy server.
    if (buildInfo.mode != BuildMode.debug) {
      final ReleaseAssetServer releaseAssetServer = ReleaseAssetServer(
        entrypoint,
        fileSystem: globals.fs,
        platform: globals.platform,
        flutterRoot: Cache.flutterRoot,
        webBuildDirectory: getWebBuildDirectory(),
        basePath: server.basePath,
      );
      runZonedGuarded(() {
        shelf.serveRequests(httpServer!, releaseAssetServer.handle);
      }, (Object e, StackTrace s) {
        globals.printTrace('Release asset server: error serving requests: $e:$s');
      });
      return server;
    }

    // Return a version string for all active modules. This is populated
    // along with the `moduleProvider` update logic.
    Future<Map<String, String>> digestProvider() async => digests;

    // Ensure dwds is present and provide middleware to avoid trying to
    // load the through the isolate APIs.
    final Directory directory =
        await _loadDwdsDirectory(globals.fs, globals.logger);
    shelf.Handler middleware(FutureOr<shelf.Response> Function(shelf.Request) innerHandler) {
      return (shelf.Request request) async {
        if (request.url.path.endsWith('dwds/src/injected/client.js')) {
          final Uri uri = directory.uri.resolve('src/injected/client.js');
          final String result =
              await globals.fs.file(uri.toFilePath()).readAsString();
          return shelf.Response.ok(result, headers: <String, String>{
            HttpHeaders.contentTypeHeader: 'application/javascript',
          });
        }
        return innerHandler(request);
      };
    }

    logging.Logger.root.level = logging.Level.ALL;
    logging.Logger.root.onRecord.listen(log);

    // In debug builds, spin up DWDS and the full asset server.
    final Dwds dwds = await dwdsLauncher(
      assetReader: server,
      buildResults: const Stream<BuildResult>.empty(),
      chromeConnection: () async {
        final Chromium chromium = await chromiumLauncher!.connectedInstance;
        return chromium.chromeConnection;
      },
      toolConfiguration: ToolConfiguration(
        loadStrategy: FrontendServerRequireStrategyProvider(
        ReloadConfiguration.none,
        server,
        PackageUriMapper(packageConfig),
        digestProvider,
<<<<<<< HEAD
        BuildSettings(appEntrypoint: packageConfig.toPackageUri(
          globals.fs.file(entrypoint).absolute.uri,
        )),
=======
          BuildSettings(
            appEntrypoint: packageConfig.toPackageUri(
          globals.fs.file(entrypoint).absolute.uri,
            ),
          ),
>>>>>>> cb07292f
      ).strategy,
        debugSettings: DebugSettings(
          enableDebugExtension: true,
          urlEncoder: urlTunneller,
          useSseForDebugProxy: useSseForDebugProxy,
          useSseForDebugBackend: useSseForDebugBackend,
          useSseForInjectedClient: useSseForInjectedClient,
          expressionCompiler: expressionCompiler,
          spawnDds: enableDds,
        ),
        appMetadata: AppMetadata(hostname: hostname),
      ),
    );
    shelf.Pipeline pipeline = const shelf.Pipeline();
    if (enableDwds) {
      pipeline = pipeline.addMiddleware(middleware);
      pipeline = pipeline.addMiddleware(dwds.middleware);
    }
    final shelf.Handler dwdsHandler =
        pipeline.addHandler(server.handleRequest);
    final shelf.Cascade cascade =
        shelf.Cascade().add(dwds.handler).add(dwdsHandler);
    runZonedGuarded(() {
      shelf.serveRequests(httpServer!, cascade.handler);
    }, (Object e, StackTrace s) {
      globals.printTrace('Dwds server: error serving requests: $e:$s');
    });
    server.dwds = dwds;
    server._dwdsInit = true;
    return server;
  }

  final NullSafetyMode _nullSafetyMode;
  final HttpServer _httpServer;
  final WebMemoryFS _webMemoryFS = WebMemoryFS();
  final PackageConfig _packages;
  final InternetAddress internetAddress;
  late final Dwds dwds;
  late Directory entrypointCacheDirectory;
  bool _dwdsInit = false;

  @visibleForTesting
  HttpHeaders get defaultResponseHeaders => _httpServer.defaultResponseHeaders;

  @visibleForTesting
  Uint8List? getFile(String path) => _webMemoryFS.files[path];

  @visibleForTesting
  Uint8List? getSourceMap(String path) => _webMemoryFS.sourcemaps[path];

  @visibleForTesting
  Uint8List? getMetadata(String path) => _webMemoryFS.metadataFiles[path];

  /// The base path to serve from.
  ///
  /// It should have no leading or trailing slashes.
  @visibleForTesting
  @override
  String basePath;

  // handle requests for JavaScript source, dart sources maps, or asset files.
  @visibleForTesting
  Future<shelf.Response> handleRequest(shelf.Request request) async {
    if (request.method != 'GET') {
      // Assets are served via GET only.
      return shelf.Response.notFound('');
    }

    final String? requestPath = _stripBasePath(request.url.path, basePath);

    if (requestPath == null) {
      return shelf.Response.notFound('');
    }

    // If the response is `/`, then we are requesting the index file.
    if (requestPath == '/' || requestPath.isEmpty) {
      return _serveIndex();
    }

    final Map<String, String> headers = <String, String>{};

    // Track etag headers for better caching of resources.
    final String? ifNoneMatch = request.headers[HttpHeaders.ifNoneMatchHeader];
    headers[HttpHeaders.cacheControlHeader] = 'max-age=0, must-revalidate';

    // If this is a JavaScript file, it must be in the in-memory cache.
    // Attempt to look up the file by URI.
    final String webServerPath =
        requestPath.replaceFirst('.dart.js', '.dart.lib.js');
    if (_webMemoryFS.files.containsKey(requestPath) || _webMemoryFS.files.containsKey(webServerPath)) {
      final List<int>? bytes = getFile(requestPath) ?? getFile(webServerPath);
      // Use the underlying buffer hashCode as a revision string. This buffer is
      // replaced whenever the frontend_server produces new output files, which
      // will also change the hashCode.
      final String etag = bytes.hashCode.toString();
      if (ifNoneMatch == etag) {
        return shelf.Response.notModified();
      }
      headers[HttpHeaders.contentTypeHeader] = 'application/javascript';
      headers[HttpHeaders.etagHeader] = etag;
      return shelf.Response.ok(bytes, headers: headers);
    }
    // If this is a sourcemap file, then it might be in the in-memory cache.
    // Attempt to lookup the file by URI.
    if (_webMemoryFS.sourcemaps.containsKey(requestPath)) {
      final List<int>? bytes = getSourceMap(requestPath);
      final String etag = bytes.hashCode.toString();
      if (ifNoneMatch == etag) {
        return shelf.Response.notModified();
      }
      headers[HttpHeaders.contentTypeHeader] = 'application/json';
      headers[HttpHeaders.etagHeader] = etag;
      return shelf.Response.ok(bytes, headers: headers);
    }

    // If this is a metadata file, then it might be in the in-memory cache.
    // Attempt to lookup the file by URI.
    if (_webMemoryFS.metadataFiles.containsKey(requestPath)) {
      final List<int>? bytes = getMetadata(requestPath);
      final String etag = bytes.hashCode.toString();
      if (ifNoneMatch == etag) {
        return shelf.Response.notModified();
      }
      headers[HttpHeaders.contentTypeHeader] = 'application/json';
      headers[HttpHeaders.etagHeader] = etag;
      return shelf.Response.ok(bytes, headers: headers);
    }

    File file = _resolveDartFile(requestPath);

    if (!file.existsSync() && requestPath.startsWith('canvaskit/')) {
      final Directory canvasKitDirectory = globals.fs.directory(
        globals.fs.path.join(
          globals.artifacts!.getHostArtifact(HostArtifact.flutterWebSdk).path,
          'canvaskit',
        )
      );
      final Uri potential = canvasKitDirectory
          .uri
          .resolve(requestPath.replaceFirst('canvaskit/', ''));
      file = globals.fs.file(potential);
    }

    // If all of the lookups above failed, the file might have been an asset.
    // Try and resolve the path relative to the built asset directory.
    if (!file.existsSync()) {
      final Uri potential = globals.fs
          .directory(getAssetBuildDirectory())
          .uri
          .resolve(requestPath.replaceFirst('assets/', ''));
      file = globals.fs.file(potential);
    }

    if (!file.existsSync()) {
      final Uri webPath = globals.fs.currentDirectory
          .childDirectory('web')
          .uri
          .resolve(requestPath);
      file = globals.fs.file(webPath);
    }

    if (!file.existsSync()) {
      // Paths starting with these prefixes should've been resolved above.
      if (requestPath.startsWith('assets/') ||
          requestPath.startsWith('packages/') ||
          requestPath.startsWith('canvaskit/')) {
        return shelf.Response.notFound('');
      }
      return _serveIndex();
    }

    // For real files, use a serialized file stat plus path as a revision.
    // This allows us to update between canvaskit and non-canvaskit SDKs.
    final String etag = file.lastModifiedSync().toIso8601String() +
        Uri.encodeComponent(file.path);
    if (ifNoneMatch == etag) {
      return shelf.Response.notModified();
    }

    final int length = file.lengthSync();
    // Attempt to determine the file's mime type. if this is not provided some
    // browsers will refuse to render images/show video etc. If the tool
    // cannot determine a mime type, fall back to application/octet-stream.
    final String mimeType = mime.lookupMimeType(
        file.path,
        headerBytes: await file.openRead(0, mime.defaultMagicNumbersMaxLength).first,
    ) ?? _kDefaultMimeType;

    headers[HttpHeaders.contentLengthHeader] = length.toString();
    headers[HttpHeaders.contentTypeHeader] = mimeType;
    headers[HttpHeaders.etagHeader] = etag;
    return shelf.Response.ok(file.openRead(), headers: headers);
  }

  /// Tear down the http server running.
  Future<void> dispose() async {
    if (_dwdsInit) {
      await dwds.stop();
    }
    return _httpServer.close();
  }

  /// Write a single file into the in-memory cache.
  void writeFile(String filePath, String contents) {
    writeBytes(filePath, const Utf8Encoder().convert(contents));
  }

  void writeBytes(String filePath, Uint8List contents) {
    _webMemoryFS.files[filePath] = contents;
  }

  /// Determines what rendering backed to use.
  WebRendererMode webRenderer = WebRendererMode.html;

  shelf.Response _serveIndex() {

    final IndexHtml indexHtml = _getIndexHtml();

    indexHtml.applySubstitutions(
      // Currently, we don't support --base-href for the "run" command.
      baseHref: '/',
      serviceWorkerVersion: null,
    );

    final Map<String, String> headers = <String, String>{
      HttpHeaders.contentTypeHeader: 'text/html',
    };
    return shelf.Response.ok(indexHtml.content, headers: headers);
  }

  // Attempt to resolve `path` to a dart file.
  File _resolveDartFile(String path) {
    // Return the actual file objects so that local engine changes are automatically picked up.
    switch (path) {
      case 'dart_sdk.js':
        return _resolveDartSdkJsFile;
      case 'dart_sdk.js.map':
        return _resolveDartSdkJsMapFile;
    }
    // This is the special generated entrypoint.
    if (path == 'web_entrypoint.dart') {
      return entrypointCacheDirectory.childFile('web_entrypoint.dart');
    }

    // If this is a dart file, it must be on the local file system and is
    // likely coming from a source map request. The tool doesn't currently
    // consider the case of Dart files as assets.
    final File dartFile =
        globals.fs.file(globals.fs.currentDirectory.uri.resolve(path));
    if (dartFile.existsSync()) {
      return dartFile;
    }

    final List<String> segments = path.split('/');
    if (segments.first.isEmpty) {
      segments.removeAt(0);
    }

    // The file might have been a package file which is signaled by a
    // `/packages/<package>/<path>` request.
    if (segments.first == 'packages') {
      final Uri? filePath = _packages
          .resolve(Uri(scheme: 'package', pathSegments: segments.skip(1)));
      if (filePath != null) {
        final File packageFile = globals.fs.file(filePath);
        if (packageFile.existsSync()) {
          return packageFile;
        }
      }
    }

    // Otherwise it must be a Dart SDK source or a Flutter Web SDK source.
    final Directory dartSdkParent = globals.fs
        .directory(globals.artifacts!.getArtifactPath(
          Artifact.engineDartSdkPath,
          platform: TargetPlatform.web_javascript))
        .parent;
    final File dartSdkFile = globals.fs.file(dartSdkParent.uri.resolve(path));
    if (dartSdkFile.existsSync()) {
      return dartSdkFile;
    }

    final Directory flutterWebSdk = globals.fs
        .directory(globals.artifacts!.getHostArtifact(HostArtifact.flutterWebSdk));
    final File webSdkFile = globals.fs.file(flutterWebSdk.uri.resolve(path));

    return webSdkFile;
  }

  File get _resolveDartSdkJsFile =>
      globals.fs.file(globals.artifacts!.getHostArtifact(
          kDartSdkJsArtifactMap[webRenderer]![_nullSafetyMode]!
      ));

  File get _resolveDartSdkJsMapFile =>
    globals.fs.file(globals.artifacts!.getHostArtifact(
        kDartSdkJsMapArtifactMap[webRenderer]![_nullSafetyMode]!
    ));

  @override
  Future<String?> dartSourceContents(String serverPath) async {
    serverPath = _stripBasePath(serverPath, basePath)!;
    final File result = _resolveDartFile(serverPath);
    if (result.existsSync()) {
      return result.readAsString();
    }
    return null;
  }

  @override
  Future<String> sourceMapContents(String serverPath) async {
    serverPath = _stripBasePath(serverPath, basePath)!;
    return utf8.decode(_webMemoryFS.sourcemaps[serverPath]!);
  }

  @override
  Future<String?> metadataContents(String serverPath) async {
    final String? resultPath = _stripBasePath(serverPath, basePath);
    if (resultPath == 'main_module.ddc_merged_metadata') {
      return _webMemoryFS.mergedMetadata;
    }
    if (_webMemoryFS.metadataFiles.containsKey(resultPath)) {
      return utf8.decode(_webMemoryFS.metadataFiles[resultPath]!);
    }
    throw Exception('Could not find metadata contents for $serverPath');
  }

  @override
  Future<void> close() async {}
}

class ConnectionResult {
  ConnectionResult(this.appConnection, this.debugConnection, this.vmService);

  final AppConnection? appConnection;
  final DebugConnection? debugConnection;
  final vm_service.VmService vmService;
}

typedef VmServiceFactory = Future<vm_service.VmService> Function(
  Uri, {
  CompressionOptions compression,
  required Logger logger,
});

/// The web specific DevFS implementation.
class WebDevFS implements DevFS {
  /// Create a new [WebDevFS] instance.
  ///
  /// [testMode] is true, do not actually initialize dwds or the shelf static
  /// server.
  WebDevFS({
    required this.hostname,
    required int port,
    required this.tlsCertPath,
    required this.tlsCertKeyPath,
    required this.packagesFilePath,
    required this.urlTunneller,
    required this.useSseForDebugProxy,
    required this.useSseForDebugBackend,
    required this.useSseForInjectedClient,
    required this.buildInfo,
    required this.enableDwds,
    required this.enableDds,
    required this.entrypoint,
    required this.expressionCompiler,
    required this.extraHeaders,
    required this.chromiumLauncher,
    required this.nullAssertions,
    required this.nativeNullAssertions,
    required this.nullSafetyMode,
    this.testMode = false,
  }) : _port = port;

  final Uri entrypoint;
  final String hostname;
  final String packagesFilePath;
  final UrlTunneller? urlTunneller;
  final bool useSseForDebugProxy;
  final bool useSseForDebugBackend;
  final bool useSseForInjectedClient;
  final BuildInfo buildInfo;
  final bool enableDwds;
  final bool enableDds;
  final Map<String, String> extraHeaders;
  final bool testMode;
  final ExpressionCompiler? expressionCompiler;
  final ChromiumLauncher? chromiumLauncher;
  final bool nullAssertions;
  final bool nativeNullAssertions;
  final int _port;
  final NullSafetyMode nullSafetyMode;
  final String? tlsCertPath;
  final String? tlsCertKeyPath;

  late WebAssetServer webAssetServer;

  Dwds get dwds => webAssetServer.dwds;

  // A flag to indicate whether we have called `setAssetDirectory` on the target device.
  @override
  bool hasSetAssetDirectory = false;

  @override
  bool didUpdateFontManifest = false;

  Future<DebugConnection>? _cachedExtensionFuture;
  StreamSubscription<void>? _connectedApps;

  /// Connect and retrieve the [DebugConnection] for the current application.
  ///
  /// Only calls [AppConnection.runMain] on the subsequent connections.
  Future<ConnectionResult?> connect(
    bool useDebugExtension, {
    @visibleForTesting
    VmServiceFactory vmServiceFactory = createVmServiceDelegate,
  }) {
    final Completer<ConnectionResult> firstConnection =
        Completer<ConnectionResult>();
    // Note there is an asynchronous gap between this being set to true and
    // [firstConnection] completing; thus test the boolean to determine if
    // the current connection is the first.
    bool foundFirstConnection = false;
    _connectedApps =
        dwds.connectedApps.listen((AppConnection appConnection) async {
      try {
        final DebugConnection debugConnection = useDebugExtension
            ? await (_cachedExtensionFuture ??=
                dwds.extensionDebugConnections.stream.first)
            : await dwds.debugConnection(appConnection);
        if (foundFirstConnection) {
          appConnection.runMain();
        } else {
          foundFirstConnection = true;
          final vm_service.VmService vmService = await vmServiceFactory(
            Uri.parse(debugConnection.uri),
            logger: globals.logger,
          );
          firstConnection
              .complete(ConnectionResult(appConnection, debugConnection, vmService));
        }
      } on Exception catch (error, stackTrace) {
        if (!firstConnection.isCompleted) {
          firstConnection.completeError(error, stackTrace);
        }
      }
    }, onError: (Object error, StackTrace stackTrace) {
      globals.printError(
        'Unknown error while waiting for debug connection:$error\n$stackTrace',
      );
      if (!firstConnection.isCompleted) {
        firstConnection.completeError(error, stackTrace);
      }
    });
    return firstConnection.future;
  }

  @override
  List<Uri> sources = <Uri>[];

  @override
  DateTime? lastCompiled;

  @override
  PackageConfig? lastPackageConfig;

  // We do not evict assets on the web.
  @override
  Set<String> get assetPathsToEvict => const <String>{};

  @override
  Uri? get baseUri => _baseUri;
  Uri? _baseUri;

  @override
  Future<Uri> create() async {
    webAssetServer = await WebAssetServer.start(
      chromiumLauncher,
      hostname,
      _port,
      tlsCertPath,
      tlsCertKeyPath,
      urlTunneller,
      useSseForDebugProxy,
      useSseForDebugBackend,
      useSseForInjectedClient,
      buildInfo,
      enableDwds,
      enableDds,
      entrypoint,
      expressionCompiler,
      extraHeaders,
      nullSafetyMode,
      testMode: testMode,
    );

    final int selectedPort = webAssetServer.selectedPort;
    if (buildInfo.dartDefines.contains('FLUTTER_WEB_AUTO_DETECT=true')) {
      webAssetServer.webRenderer = WebRendererMode.auto;
    } else if (buildInfo.dartDefines.contains('FLUTTER_WEB_USE_SKIA=true')) {
      webAssetServer.webRenderer = WebRendererMode.canvaskit;
    }
    String url = '$hostname:$selectedPort';
    if (hostname == 'any') {
      url ='localhost:$selectedPort';
    }
    _baseUri = Uri.http(url, webAssetServer.basePath);
    if (tlsCertPath != null && tlsCertKeyPath!= null) {
      _baseUri = Uri.https(url, webAssetServer.basePath);
    }
    return _baseUri!;
  }

  @override
  Future<void> destroy() async {
    await webAssetServer.dispose();
    await _connectedApps?.cancel();
  }

  @override
  Uri deviceUriToHostUri(Uri deviceUri) {
    return deviceUri;
  }

  @override
  String get fsName => 'web_asset';

  @override
  Directory? get rootDirectory => null;

  @override
  Future<UpdateFSReport> update({
    required Uri mainUri,
    required ResidentCompiler generator,
    required bool trackWidgetCreation,
    required String pathToReload,
    required List<Uri> invalidatedFiles,
    required PackageConfig packageConfig,
    required String dillOutputPath,
    required DevelopmentShaderCompiler shaderCompiler,
    DevelopmentSceneImporter? sceneImporter,
    DevFSWriter? devFSWriter,
    String? target,
    AssetBundle? bundle,
    DateTime? firstBuildTime,
    bool bundleFirstUpload = false,
    bool fullRestart = false,
    String? projectRootPath,
    File? dartPluginRegistrant,
  }) async {
    lastPackageConfig = packageConfig;
    final File mainFile = globals.fs.file(mainUri);
    final String outputDirectoryPath = mainFile.parent.path;

    if (bundleFirstUpload) {
      webAssetServer.entrypointCacheDirectory =
          globals.fs.directory(outputDirectoryPath);
      generator.addFileSystemRoot(outputDirectoryPath);
      final String entrypoint = globals.fs.path.basename(mainFile.path);
      webAssetServer.writeBytes(entrypoint, mainFile.readAsBytesSync());
      webAssetServer.writeBytes('require.js', requireJS.readAsBytesSync());
      webAssetServer.writeBytes('flutter.js', flutterJs.readAsBytesSync());
      webAssetServer.writeBytes(
          'stack_trace_mapper.js', stackTraceMapper.readAsBytesSync());
      webAssetServer.writeFile(
          'manifest.json', '{"info":"manifest not generated in run mode."}');
      webAssetServer.writeFile('flutter_service_worker.js',
          '// Service worker not loaded in run mode.');
      webAssetServer.writeFile(
          'version.json', FlutterProject.current().getVersionInfo());
      webAssetServer.writeFile(
        'main.dart.js',
        generateBootstrapScript(
          requireUrl: 'require.js',
          mapperUrl: 'stack_trace_mapper.js',
          generateLoadingIndicator: enableDwds,
        ),
      );
      webAssetServer.writeFile(
        'main_module.bootstrap.js',
        generateMainModule(
          entrypoint: entrypoint,
          nullAssertions: nullAssertions,
          nativeNullAssertions: nativeNullAssertions,
        ),
      );
      // TODO(zanderso): refactor the asset code in this and the regular devfs to
      // be shared.
      if (bundle != null) {
        await writeBundle(
          globals.fs.directory(getAssetBuildDirectory()),
          bundle.entries,
          bundle.entryKinds,
          targetPlatform: TargetPlatform.web_javascript,
        );
      }
    }
    final DateTime candidateCompileTime = DateTime.now();
    if (fullRestart) {
      generator.reset();
    }

    // The tool generates an entrypoint file in a temp directory to handle
    // the web specific bootstrap logic. To make it easier for DWDS to handle
    // mapping the file name, this is done via an additional file root and
    // special hard-coded scheme.
    final CompilerOutput? compilerOutput = await generator.recompile(
      Uri(
        scheme: 'org-dartlang-app',
        path: '/${mainUri.pathSegments.last}',
      ),
      invalidatedFiles,
      outputPath: dillOutputPath,
      packageConfig: packageConfig,
      projectRootPath: projectRootPath,
      fs: globals.fs,
      dartPluginRegistrant: dartPluginRegistrant,
    );
    if (compilerOutput == null || compilerOutput.errorCount > 0) {
      return UpdateFSReport();
    }

    // Only update the last compiled time if we successfully compiled.
    lastCompiled = candidateCompileTime;
    // list of sources that needs to be monitored are in [compilerOutput.sources]
    sources = compilerOutput.sources;
    late File codeFile;
    File manifestFile;
    File sourcemapFile;
    File metadataFile;
    late List<String> modules;
    try {
      final Directory parentDirectory = globals.fs.directory(outputDirectoryPath);
      codeFile = parentDirectory.childFile('${compilerOutput.outputFilename}.sources');
      manifestFile = parentDirectory.childFile('${compilerOutput.outputFilename}.json');
      sourcemapFile = parentDirectory.childFile('${compilerOutput.outputFilename}.map');
      metadataFile = parentDirectory.childFile('${compilerOutput.outputFilename}.metadata');
      modules = webAssetServer._webMemoryFS.write(codeFile, manifestFile, sourcemapFile, metadataFile);
    } on FileSystemException catch (err) {
      throwToolExit('Failed to load recompiled sources:\n$err');
    }
    webAssetServer.performRestart(modules);
    return UpdateFSReport(
      success: true,
      syncedBytes: codeFile.lengthSync(),
      invalidatedSourcesCount: invalidatedFiles.length,
    );
  }

  @visibleForTesting
  final File requireJS = globals.fs.file(globals.fs.path.join(
    globals.artifacts!.getArtifactPath(Artifact.engineDartSdkPath, platform: TargetPlatform.web_javascript),
    'lib',
    'dev_compiler',
    'amd',
    'require.js',
  ));

  @visibleForTesting
  final File flutterJs = globals.fs.file(globals.fs.path.join(
    globals.artifacts!.getHostArtifact(HostArtifact.flutterJsDirectory).path,
    'flutter.js',
  ));

  @visibleForTesting
  final File stackTraceMapper = globals.fs.file(globals.fs.path.join(
    globals.artifacts!.getArtifactPath(Artifact.engineDartSdkPath, platform: TargetPlatform.web_javascript),
    'lib',
    'dev_compiler',
    'web',
    'dart_stack_trace_mapper.js',
  ));

  @override
  void resetLastCompiled() {
    // Not used for web compilation.
  }

  @override
  Set<String> get shaderPathsToEvict => <String>{};

  @override
  Set<String> get scenePathsToEvict => <String>{};
}

class ReleaseAssetServer {
  ReleaseAssetServer(
    this.entrypoint, {
    required FileSystem fileSystem,
    required String? webBuildDirectory,
    required String? flutterRoot,
    required Platform platform,
    this.basePath = '',
  })  : _fileSystem = fileSystem,
        _platform = platform,
        _flutterRoot = flutterRoot,
        _webBuildDirectory = webBuildDirectory,
        _fileSystemUtils =
            FileSystemUtils(fileSystem: fileSystem, platform: platform);

  final Uri entrypoint;
  final String? _flutterRoot;
  final String? _webBuildDirectory;
  final FileSystem _fileSystem;
  final FileSystemUtils _fileSystemUtils;
  final Platform _platform;

  /// The base path to serve from.
  ///
  /// It should have no leading or trailing slashes.
  @visibleForTesting
  final String basePath;

  // Locations where source files, assets, or source maps may be located.
  List<Uri> _searchPaths() => <Uri>[
        _fileSystem.directory(_webBuildDirectory).uri,
        _fileSystem.directory(_flutterRoot).uri,
        _fileSystem.directory(_flutterRoot).parent.uri,
        _fileSystem.currentDirectory.uri,
        _fileSystem.directory(_fileSystemUtils.homeDirPath).uri,
      ];

  Future<shelf.Response> handle(shelf.Request request) async {
    if (request.method != 'GET') {
      // Assets are served via GET only.
      return shelf.Response.notFound('');
    }

    Uri? fileUri;
    final String? requestPath = _stripBasePath(request.url.path, basePath);

    if (requestPath == null) {
      return shelf.Response.notFound('');
    }

    if (request.url.toString() == 'main.dart') {
      fileUri = entrypoint;
    } else {
      for (final Uri uri in _searchPaths()) {
        final Uri potential = uri.resolve(requestPath);
        if (!_fileSystem.isFileSync(
                potential.toFilePath(windows: _platform.isWindows))) {
          continue;
        }
        fileUri = potential;
        break;
      }
    }
    if (fileUri != null) {
      final File file = _fileSystem.file(fileUri);
      final Uint8List bytes = file.readAsBytesSync();
      // Fallback to "application/octet-stream" on null which
      // makes no claims as to the structure of the data.
      final String mimeType =
          mime.lookupMimeType(file.path, headerBytes: bytes) ??
              'application/octet-stream';
      return shelf.Response.ok(bytes, headers: <String, String>{
        'Content-Type': mimeType,
      });
    }

    final File file = _fileSystem
        .file(_fileSystem.path.join(_webBuildDirectory!, 'index.html'));
    return shelf.Response.ok(file.readAsBytesSync(), headers: <String, String>{
      'Content-Type': 'text/html',
    });
  }
}

@visibleForTesting
void log(logging.LogRecord event) {
  final String error = event.error == null? '': 'Error: ${event.error}';
  if (event.level >= logging.Level.SEVERE) {
    globals.printError('${event.loggerName}: ${event.message}$error', stackTrace: event.stackTrace);
  } else if (event.level == logging.Level.WARNING) {
    // Temporary fix for https://github.com/flutter/flutter/issues/109792
    // TODO(annagrin): Remove the condition after the bogus warning is
    // removed in dwds: https://github.com/dart-lang/webdev/issues/1722
    if (!event.message.contains('No module for')) {
      globals.printWarning('${event.loggerName}: ${event.message}$error');
    }
  } else  {
    globals.printTrace('${event.loggerName}: ${event.message}$error');
  }
}

Future<Directory> _loadDwdsDirectory(
    FileSystem fileSystem, Logger logger) async {
  final String toolPackagePath =
      fileSystem.path.join(Cache.flutterRoot!, 'packages', 'flutter_tools');
  final String packageFilePath =
      fileSystem.path.join(toolPackagePath, '.dart_tool', 'package_config.json');
  final PackageConfig packageConfig = await loadPackageConfigWithLogging(
    fileSystem.file(packageFilePath),
    logger: logger,
  );
  return fileSystem.directory(packageConfig['dwds']!.packageUriRoot);
}

String? _stripBasePath(String path, String basePath) {
  path = stripLeadingSlash(path);
  if (path.startsWith(basePath)) {
    path = path.substring(basePath.length);
  } else {
    // The given path isn't under base path, return null to indicate that.
    return null;
  }
  return stripLeadingSlash(path);
}

IndexHtml _getIndexHtml() {
  final File indexHtml =
      globals.fs.currentDirectory.childDirectory('web').childFile('index.html');
  final String htmlContent =
      indexHtml.existsSync() ? indexHtml.readAsStringSync() : _kDefaultIndex;
  return IndexHtml(htmlContent);
}<|MERGE_RESOLUTION|>--- conflicted
+++ resolved
@@ -286,17 +286,11 @@
         server,
         PackageUriMapper(packageConfig),
         digestProvider,
-<<<<<<< HEAD
-        BuildSettings(appEntrypoint: packageConfig.toPackageUri(
-          globals.fs.file(entrypoint).absolute.uri,
-        )),
-=======
           BuildSettings(
             appEntrypoint: packageConfig.toPackageUri(
           globals.fs.file(entrypoint).absolute.uri,
             ),
           ),
->>>>>>> cb07292f
       ).strategy,
         debugSettings: DebugSettings(
           enableDebugExtension: true,
