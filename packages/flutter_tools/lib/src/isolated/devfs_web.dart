// Copyright 2014 The Flutter Authors. All rights reserved.
// Use of this source code is governed by a BSD-style license that can be
// found in the LICENSE file.

import 'dart:async';
import 'dart:typed_data';

import 'package:dwds/data/build_result.dart';
import 'package:dwds/dwds.dart';
import 'package:html/dom.dart';
import 'package:html/parser.dart';
import 'package:logging/logging.dart' as logging;
import 'package:meta/meta.dart';
import 'package:mime/mime.dart' as mime;
import 'package:package_config/package_config.dart';
import 'package:shelf/shelf.dart' as shelf;
import 'package:shelf/shelf_io.dart' as shelf;

import '../artifacts.dart';
import '../asset.dart';
import '../base/common.dart';
import '../base/file_system.dart';
import '../base/io.dart';
import '../base/logger.dart';
import '../base/net.dart';
import '../base/platform.dart';
import '../base/utils.dart';
import '../build_info.dart';
import '../bundle.dart';
import '../cache.dart';
import '../compile.dart';
import '../convert.dart';
import '../dart/package_map.dart';
import '../devfs.dart';
import '../globals.dart' as globals;
import '../project.dart';
import '../web/bootstrap.dart';
import '../web/chrome.dart';

typedef DwdsLauncher = Future<Dwds> Function(
    {@required AssetReader assetReader,
    @required Stream<BuildResult> buildResults,
    @required ConnectionProvider chromeConnection,
    @required LoadStrategy loadStrategy,
    @required bool enableDebugging,
    ExpressionCompiler expressionCompiler,
    bool enableDebugExtension,
    String hostname,
    bool useSseForDebugProxy,
    bool useSseForDebugBackend,
    bool serveDevTools,
    UrlEncoder urlEncoder,
    bool spawnDds});

// A minimal index for projects that do not yet support web.
const String _kDefaultIndex = '''
<html>
    <head>
        <base href="/">
    </head>
    <body>
        <script src="main.dart.js"></script>
    </body>
</html>
''';

/// An expression compiler connecting to FrontendServer.
///
/// This is only used in development mode.
class WebExpressionCompiler implements ExpressionCompiler {
  WebExpressionCompiler(this._generator);

  final ResidentCompiler _generator;

  @override
  Future<ExpressionCompilationResult> compileExpressionToJs(
    String isolateId,
    String libraryUri,
    int line,
    int column,
    Map<String, String> jsModules,
    Map<String, String> jsFrameValues,
    String moduleName,
    String expression,
  ) async {
    final CompilerOutput compilerOutput =
        await _generator.compileExpressionToJs(libraryUri, line, column,
            jsModules, jsFrameValues, moduleName, expression);

    if (compilerOutput != null && compilerOutput.outputFilename != null) {
      final String content = utf8.decode(
          globals.fs.file(compilerOutput.outputFilename).readAsBytesSync());
      return ExpressionCompilationResult(
          content, compilerOutput.errorCount > 0);
    }

    return ExpressionCompilationResult(
        'InternalError: frontend server failed to compile \'$expression\'',
        true);
  }

  @override
  Future<bool> updateDependencies(Map<String, String> modules) async => true;
}

/// A web server which handles serving JavaScript and assets.
///
/// This is only used in development mode.
class WebAssetServer implements AssetReader {
  @visibleForTesting
  WebAssetServer(
    this._httpServer,
    this._packages,
    this.internetAddress,
    this._modules,
    this._digests,
    this._buildInfo,
  ) : basePath = _parseBasePathFromIndexHtml(globals.fs.currentDirectory
            .childDirectory('web')
            .childFile('index.html'));

  // Fallback to "application/octet-stream" on null which
  // makes no claims as to the structure of the data.
  static const String _kDefaultMimeType = 'application/octet-stream';

  final Map<String, String> _modules;
  final Map<String, String> _digests;

  void performRestart(List<String> modules) {
    for (final String module in modules) {
      // We skip computing the digest by using the hashCode of the underlying buffer.
      // Whenever a file is updated, the corresponding Uint8List.view it corresponds
      // to will change.
      final String moduleName =
          module.startsWith('/') ? module.substring(1) : module;
      final String name = moduleName.replaceAll('.lib.js', '');
      final String path = moduleName.replaceAll('.js', '');
      _modules[name] = path;
      _digests[name] = _files[moduleName].hashCode.toString();
    }
  }

  /// Start the web asset server on a [hostname] and [port].
  ///
  /// If [testMode] is true, do not actually initialize dwds or the shelf static
  /// server.
  ///
  /// Unhandled exceptions will throw a [ToolExit] with the error and stack
  /// trace.
  static Future<WebAssetServer> start(
    ChromiumLauncher chromiumLauncher,
    String hostname,
    int port,
    UrlTunneller urlTunneller,
    bool useSseForDebugProxy,
    bool useSseForDebugBackend,
    BuildInfo buildInfo,
    bool enableDwds,
    Uri entrypoint,
    ExpressionCompiler expressionCompiler, {
    bool testMode = false,
    DwdsLauncher dwdsLauncher = Dwds.start,
  }) async {
    try {
      InternetAddress address;
      if (hostname == 'any') {
        address = InternetAddress.anyIPv4;
      } else {
        address = (await InternetAddress.lookup(hostname)).first;
      }
      final HttpServer httpServer = await HttpServer.bind(address, port);
      // Allow rendering in a iframe.
      httpServer.defaultResponseHeaders.remove('x-frame-options', 'SAMEORIGIN');

      final PackageConfig packageConfig = await loadPackageConfigWithLogging(
        globals.fs.file(buildInfo.packagesPath),
        logger: globals.logger,
      );
      final Map<String, String> digests = <String, String>{};
      final Map<String, String> modules = <String, String>{};
      final WebAssetServer server = WebAssetServer(
        httpServer,
        packageConfig,
        address,
        modules,
        digests,
        buildInfo,
      );
      if (testMode) {
        return server;
      }

      // In release builds deploy a simpler proxy server.
      if (buildInfo.mode != BuildMode.debug) {
        final ReleaseAssetServer releaseAssetServer = ReleaseAssetServer(
          entrypoint,
          fileSystem: globals.fs,
          platform: globals.platform,
          flutterRoot: Cache.flutterRoot,
          webBuildDirectory: getWebBuildDirectory(),
          basePath: server.basePath,
        );
        shelf.serveRequests(httpServer, releaseAssetServer.handle);
        return server;
      }

      // Return a version string for all active modules. This is populated
      // along with the `moduleProvider` update logic.
      Future<Map<String, String>> _digestProvider() async => digests;

      // Ensure dwds is present and provide middleware to avoid trying to
      // load the through the isolate APIs.
      final Directory directory =
          await _loadDwdsDirectory(globals.fs, globals.logger);
      final shelf.Middleware middleware =
          (FutureOr<shelf.Response> Function(shelf.Request) innerHandler) {
        return (shelf.Request request) async {
          if (request.url.path.endsWith('dwds/src/injected/client.js')) {
            final Uri uri = directory.uri.resolve('src/injected/client.js');
            final String result =
                await globals.fs.file(uri.toFilePath()).readAsString();
            return shelf.Response.ok(result, headers: <String, String>{
              HttpHeaders.contentTypeHeader: 'application/javascript'
            });
          }
          return innerHandler(request);
        };
      };

      logging.Logger.root.onRecord.listen((logging.LogRecord event) {
        globals.printTrace('${event.loggerName}: ${event.message}');
      });

      // In debug builds, spin up DWDS and the full asset server.
      final Dwds dwds = await dwdsLauncher(
          assetReader: server,
          enableDebugExtension: true,
          buildResults: const Stream<BuildResult>.empty(),
          chromeConnection: () async {
            final Chromium chromium = await chromiumLauncher.connectedInstance;
            return chromium.chromeConnection;
          },
          hostname: hostname,
          urlEncoder: urlTunneller,
          enableDebugging: true,
          useSseForDebugProxy: useSseForDebugProxy,
          useSseForDebugBackend: useSseForDebugBackend,
          serveDevTools: false,
          loadStrategy: FrontendServerRequireStrategyProvider(
                  ReloadConfiguration.none, server, _digestProvider)
              .strategy,
          expressionCompiler: expressionCompiler,
          spawnDds: true);
      shelf.Pipeline pipeline = const shelf.Pipeline();
      if (enableDwds) {
        pipeline = pipeline.addMiddleware(middleware);
        pipeline = pipeline.addMiddleware(dwds.middleware);
      }
      final shelf.Handler dwdsHandler =
          pipeline.addHandler(server.handleRequest);
      final shelf.Cascade cascade =
          shelf.Cascade().add(dwds.handler).add(dwdsHandler);
      shelf.serveRequests(httpServer, cascade.handler);
      server.dwds = dwds;
      return server;
    } on SocketException catch (err) {
      throwToolExit('Failed to bind web development server:\n$err');
    }
    assert(false);
    return null;
  }

  final BuildInfo _buildInfo;
  final HttpServer _httpServer;
  // If holding these in memory is too much overhead, this can be switched to a
  // RandomAccessFile and read on demand.
  final Map<String, Uint8List> _files = <String, Uint8List>{};
  final Map<String, Uint8List> _sourcemaps = <String, Uint8List>{};
  final Map<String, Uint8List> _metadataFiles = <String, Uint8List>{};
  String _mergedMetadata;
  final PackageConfig _packages;
  final InternetAddress internetAddress;
  /* late final */ Dwds dwds;
  Directory entrypointCacheDirectory;

  @visibleForTesting
  HttpHeaders get defaultResponseHeaders => _httpServer.defaultResponseHeaders;

  @visibleForTesting
  Uint8List getFile(String path) => _files[path];

  @visibleForTesting
  Uint8List getSourceMap(String path) => _sourcemaps[path];

  @visibleForTesting
  Uint8List getMetadata(String path) => _metadataFiles[path];

  @visibleForTesting

  /// The base path to serve from.
  ///
  /// It should have no leading or trailing slashes.
  String basePath = '';

  // handle requests for JavaScript source, dart sources maps, or asset files.
  @visibleForTesting
  Future<shelf.Response> handleRequest(shelf.Request request) async {
    if (request.method != 'GET') {
      // Assets are served via GET only.
      return shelf.Response.notFound('');
    }

    final String requestPath = _stripBasePath(request.url.path, basePath);

    if (requestPath == null) {
      return shelf.Response.notFound('');
    }

    // If the response is `/`, then we are requesting the index file.
    if (requestPath == '/' || requestPath.isEmpty) {
      return _serveIndex();
    }

    final Map<String, String> headers = <String, String>{};

    // Track etag headers for better caching of resources.
    final String ifNoneMatch = request.headers[HttpHeaders.ifNoneMatchHeader];
    headers[HttpHeaders.cacheControlHeader] = 'max-age=0, must-revalidate';

    // If this is a JavaScript file, it must be in the in-memory cache.
    // Attempt to look up the file by URI.
    final String webServerPath =
        requestPath.replaceFirst('.dart.js', '.dart.lib.js');
    if (_files.containsKey(requestPath) || _files.containsKey(webServerPath)) {
      final List<int> bytes = getFile(requestPath) ?? getFile(webServerPath);
      // Use the underlying buffer hashCode as a revision string. This buffer is
      // replaced whenever the frontend_server produces new output files, which
      // will also change the hashCode.
      final String etag = bytes.hashCode.toString();
      if (ifNoneMatch == etag) {
        return shelf.Response.notModified();
      }
      headers[HttpHeaders.contentLengthHeader] = bytes.length.toString();
      headers[HttpHeaders.contentTypeHeader] = 'application/javascript';
      headers[HttpHeaders.etagHeader] = etag;
      return shelf.Response.ok(bytes, headers: headers);
    }
    // If this is a sourcemap file, then it might be in the in-memory cache.
    // Attempt to lookup the file by URI.
    if (_sourcemaps.containsKey(requestPath)) {
      final List<int> bytes = getSourceMap(requestPath);
      final String etag = bytes.hashCode.toString();
      if (ifNoneMatch == etag) {
        return shelf.Response.notModified();
      }
      headers[HttpHeaders.contentLengthHeader] = bytes.length.toString();
      headers[HttpHeaders.contentTypeHeader] = 'application/json';
      headers[HttpHeaders.etagHeader] = etag;
      return shelf.Response.ok(bytes, headers: headers);
    }

    // If this is a metadata file, then it might be in the in-memory cache.
    // Attempt to lookup the file by URI.
    if (_metadataFiles.containsKey(requestPath)) {
      final List<int> bytes = getMetadata(requestPath);
      final String etag = bytes.hashCode.toString();
      if (ifNoneMatch == etag) {
        return shelf.Response.notModified();
      }
      headers[HttpHeaders.contentLengthHeader] = bytes.length.toString();
      headers[HttpHeaders.contentTypeHeader] = 'application/json';
      headers[HttpHeaders.etagHeader] = etag;
      return shelf.Response.ok(bytes, headers: headers);
    }

    File file = _resolveDartFile(requestPath);

    // If all of the lookups above failed, the file might have been an asset.
    // Try and resolve the path relative to the built asset directory.
    if (!file.existsSync()) {
      final Uri potential = globals.fs
          .directory(getAssetBuildDirectory())
          .uri
          .resolve(requestPath.replaceFirst('assets/', ''));
      file = globals.fs.file(potential);
    }

    if (!file.existsSync()) {
      final Uri webPath = globals.fs.currentDirectory
          .childDirectory('web')
          .uri
          .resolve(requestPath);
      file = globals.fs.file(webPath);
    }

    if (!file.existsSync()) {
      // Paths starting with these prefixes should've been resolved above.
      if (requestPath.startsWith('assets/') ||
          requestPath.startsWith('packages/')) {
        return shelf.Response.notFound('');
      }
      return _serveIndex();
    }

    // For real files, use a serialized file stat plus path as a revision.
    // This allows us to update between canvaskit and non-canvaskit SDKs.
    final String etag = file.lastModifiedSync().toIso8601String() +
        Uri.encodeComponent(file.path);
    if (ifNoneMatch == etag) {
      return shelf.Response.notModified();
    }

    final int length = file.lengthSync();
    // Attempt to determine the file's mime type. if this is not provided some
    // browsers will refuse to render images/show video etc. If the tool
    // cannot determine a mime type, fall back to application/octet-stream.
    String mimeType;
    if (length >= 12) {
      mimeType = mime.lookupMimeType(
        file.path,
        headerBytes: await file.openRead(0, 12).first,
      );
    }
    mimeType ??= _kDefaultMimeType;
    headers[HttpHeaders.contentLengthHeader] = length.toString();
    headers[HttpHeaders.contentTypeHeader] = mimeType;
    headers[HttpHeaders.etagHeader] = etag;
    return shelf.Response.ok(file.openRead(), headers: headers);
  }

  /// Tear down the http server running.
  Future<void> dispose() {
    return _httpServer.close();
  }

  /// Write a single file into the in-memory cache.
  void writeFile(String filePath, String contents) {
    writeBytes(filePath, utf8.encode(contents) as Uint8List);
  }

  void writeBytes(String filePath, Uint8List contents) {
    _files[filePath] = contents;
  }

  /// Update the in-memory asset server with the provided source and manifest files.
  ///
  /// Returns a list of updated modules.
  List<String> write(
      File codeFile, File manifestFile, File sourcemapFile, File metadataFile) {
    final List<String> modules = <String>[];
    final Uint8List codeBytes = codeFile.readAsBytesSync();
    final Uint8List sourcemapBytes = sourcemapFile.readAsBytesSync();
    final Uint8List metadataBytes = metadataFile.readAsBytesSync();
    final Map<String, dynamic> manifest =
        castStringKeyedMap(json.decode(manifestFile.readAsStringSync()));
    for (final String filePath in manifest.keys) {
      if (filePath == null) {
        globals.printTrace('Invalid manfiest file: $filePath');
        continue;
      }
      final Map<String, dynamic> offsets =
          castStringKeyedMap(manifest[filePath]);
      final List<int> codeOffsets =
          (offsets['code'] as List<dynamic>).cast<int>();
      final List<int> sourcemapOffsets =
          (offsets['sourcemap'] as List<dynamic>).cast<int>();
      final List<int> metadataOffsets =
          (offsets['metadata'] as List<dynamic>).cast<int>();
      if (codeOffsets.length != 2 ||
          sourcemapOffsets.length != 2 ||
          metadataOffsets.length != 2) {
        globals.printTrace('Invalid manifest byte offsets: $offsets');
        continue;
      }

      final int codeStart = codeOffsets[0];
      final int codeEnd = codeOffsets[1];
      if (codeStart < 0 || codeEnd > codeBytes.lengthInBytes) {
        globals.printTrace('Invalid byte index: [$codeStart, $codeEnd]');
        continue;
      }
      final Uint8List byteView = Uint8List.view(
        codeBytes.buffer,
        codeStart,
        codeEnd - codeStart,
      );
      final String fileName =
          filePath.startsWith('/') ? filePath.substring(1) : filePath;
      _files[fileName] = byteView;

      final int sourcemapStart = sourcemapOffsets[0];
      final int sourcemapEnd = sourcemapOffsets[1];
      if (sourcemapStart < 0 || sourcemapEnd > sourcemapBytes.lengthInBytes) {
        globals
            .printTrace('Invalid byte index: [$sourcemapStart, $sourcemapEnd]');
        continue;
      }
      final Uint8List sourcemapView = Uint8List.view(
        sourcemapBytes.buffer,
        sourcemapStart,
        sourcemapEnd - sourcemapStart,
      );
      final String sourcemapName = '$fileName.map';
      _sourcemaps[sourcemapName] = sourcemapView;

      final int metadataStart = metadataOffsets[0];
      final int metadataEnd = metadataOffsets[1];
      if (metadataStart < 0 || metadataEnd > metadataBytes.lengthInBytes) {
        globals
            .printTrace('Invalid byte index: [$metadataStart, $metadataEnd]');
        continue;
      }
      final Uint8List metadataView = Uint8List.view(
        metadataBytes.buffer,
        metadataStart,
        metadataEnd - metadataStart,
      );
      final String metadataName = '$fileName.metadata';
      _metadataFiles[metadataName] = metadataView;

      modules.add(fileName);
    }

    _mergedMetadata = _metadataFiles.values
        .map((Uint8List encoded) => utf8.decode(encoded))
        .join('\n');

    return modules;
  }

  /// Whether to use the canvaskit SDK for rendering.
  bool canvasKitRendering = false;

  shelf.Response _serveIndex() {
    final Map<String, String> headers = <String, String>{
      HttpHeaders.contentTypeHeader: 'text/html',
    };
    final File indexFile = globals.fs.currentDirectory
        .childDirectory('web')
        .childFile('index.html');

    if (indexFile.existsSync()) {
      headers[HttpHeaders.contentLengthHeader] =
          indexFile.lengthSync().toString();
      return shelf.Response.ok(indexFile.openRead(), headers: headers);
    }

    headers[HttpHeaders.contentLengthHeader] = _kDefaultIndex.length.toString();
    return shelf.Response.ok(_kDefaultIndex, headers: headers);
  }

  // Attempt to resolve `path` to a dart file.
  File _resolveDartFile(String path) {
    // Return the actual file objects so that local engine changes are automatically picked up.
    switch (path) {
      case 'dart_sdk.js':
        if (_buildInfo.nullSafetyMode == NullSafetyMode.unsound) {
          return globals.fs.file(canvasKitRendering
              ? globals.artifacts
                  .getArtifactPath(Artifact.webPrecompiledCanvaskitSdk)
              : globals.artifacts.getArtifactPath(Artifact.webPrecompiledSdk));
        } else {
          return globals.fs.file(canvasKitRendering
              ? globals.artifacts
                  .getArtifactPath(Artifact.webPrecompiledCanvaskitSoundSdk)
              : globals.artifacts
                  .getArtifactPath(Artifact.webPrecompiledSoundSdk));
        }
        break;
      case 'dart_sdk.js.map':
        if (_buildInfo.nullSafetyMode == NullSafetyMode.unsound) {
          return globals.fs.file(canvasKitRendering
              ? globals.artifacts.getArtifactPath(
                  Artifact.webPrecompiledCanvaskitSdkSourcemaps)
              : globals.artifacts
                  .getArtifactPath(Artifact.webPrecompiledSdkSourcemaps));
        } else {
          return globals.fs.file(canvasKitRendering
              ? globals.artifacts.getArtifactPath(
                  Artifact.webPrecompiledCanvaskitSoundSdkSourcemaps)
              : globals.artifacts
                  .getArtifactPath(Artifact.webPrecompiledSoundSdkSourcemaps));
        }
    }
    // This is the special generated entrypoint.
    if (path == 'web_entrypoint.dart') {
      return entrypointCacheDirectory.childFile('web_entrypoint.dart');
    }

    // If this is a dart file, it must be on the local file system and is
    // likely coming from a source map request. The tool doesn't currently
    // consider the case of Dart files as assets.
    final File dartFile =
        globals.fs.file(globals.fs.currentDirectory.uri.resolve(path));
    if (dartFile.existsSync()) {
      return dartFile;
    }

    final List<String> segments = path.split('/');
    if (segments.first.isEmpty) {
      segments.removeAt(0);
    }

    // The file might have been a package file which is signaled by a
    // `/packages/<package>/<path>` request.
    if (segments.first == 'packages') {
      final Uri filePath = _packages
          .resolve(Uri(scheme: 'package', pathSegments: segments.skip(1)));
      if (filePath != null) {
        final File packageFile = globals.fs.file(filePath);
        if (packageFile.existsSync()) {
          return packageFile;
        }
      }
    }

    // Otherwise it must be a Dart SDK source or a Flutter Web SDK source.
    final Directory dartSdkParent = globals.fs
        .directory(
            globals.artifacts.getArtifactPath(Artifact.engineDartSdkPath))
        .parent;
    final File dartSdkFile = globals.fs.file(dartSdkParent.uri.resolve(path));
    if (dartSdkFile.existsSync()) {
      return dartSdkFile;
    }

    final Directory flutterWebSdk = globals.fs
        .directory(globals.artifacts.getArtifactPath(Artifact.flutterWebSdk));
    final File webSdkFile = globals.fs.file(flutterWebSdk.uri.resolve(path));

    return webSdkFile;
  }

  @override
  Future<String> dartSourceContents(String serverPath) async {
    final File result = _resolveDartFile(serverPath);
    if (result.existsSync()) {
      return result.readAsString();
    }
    return null;
  }

  @override
  Future<String> sourceMapContents(String serverPath) async {
    return utf8.decode(_sourcemaps[serverPath]);
  }

  @override
  Future<String> metadataContents(String serverPath) async {
    if (serverPath == 'main_module.ddc_merged_metadata') {
      return _mergedMetadata;
    }
    if (_metadataFiles.containsKey(serverPath)) {
      return utf8.decode(_metadataFiles[serverPath]);
    }
    return null;
  }

  @override
  Future<void> close() async {}
}

class ConnectionResult {
  ConnectionResult(this.appConnection, this.debugConnection);

  final AppConnection appConnection;
  final DebugConnection debugConnection;
}

/// The web specific DevFS implementation.
class WebDevFS implements DevFS {
  /// Create a new [WebDevFS] instance.
  ///
  /// [testMode] is true, do not actually initialize dwds or the shelf static
  /// server.
  WebDevFS({
    @required this.hostname,
    @required this.port,
    @required this.packagesFilePath,
    @required this.urlTunneller,
    @required this.useSseForDebugProxy,
    @required this.useSseForDebugBackend,
    @required this.buildInfo,
    @required this.enableDwds,
    @required this.entrypoint,
    @required this.expressionCompiler,
    @required this.chromiumLauncher,
    @required this.nullAssertions,
    this.testMode = false,
  });

  final Uri entrypoint;
  final String hostname;
  final int port;
  final String packagesFilePath;
  final UrlTunneller urlTunneller;
  final bool useSseForDebugProxy;
  final bool useSseForDebugBackend;
  final BuildInfo buildInfo;
  final bool enableDwds;
  final bool testMode;
  final ExpressionCompiler expressionCompiler;
  final ChromiumLauncher chromiumLauncher;
  final bool nullAssertions;

  WebAssetServer webAssetServer;

  Dwds get dwds => webAssetServer.dwds;

  Future<DebugConnection> _cachedExtensionFuture;
  StreamSubscription<void> _connectedApps;

  /// Connect and retrieve the [DebugConnection] for the current application.
  ///
  /// Only calls [AppConnection.runMain] on the subsequent connections.
  Future<ConnectionResult> connect(bool useDebugExtension) {
    final Completer<ConnectionResult> firstConnection =
        Completer<ConnectionResult>();
    _connectedApps =
        dwds.connectedApps.listen((AppConnection appConnection) async {
      try {
        final DebugConnection debugConnection = useDebugExtension
            ? await (_cachedExtensionFuture ??=
                dwds.extensionDebugConnections.stream.first)
            : await dwds.debugConnection(appConnection);
        if (firstConnection.isCompleted) {
          appConnection.runMain();
        } else {
          firstConnection
              .complete(ConnectionResult(appConnection, debugConnection));
        }
      } on Exception catch (error, stackTrace) {
        if (!firstConnection.isCompleted) {
          firstConnection.completeError(error, stackTrace);
        }
      }
    }, onError: (dynamic error, StackTrace stackTrace) {
      globals.printError(
          'Unknown error while waiting for debug connection:$error\n$stackTrace');
      if (!firstConnection.isCompleted) {
        firstConnection.completeError(error, stackTrace);
      }
    });
    return firstConnection.future;
  }

  @override
  List<Uri> sources = <Uri>[];

  @override
  DateTime lastCompiled;

  @override
  PackageConfig lastPackageConfig;

  // We do not evict assets on the web.
  @override
  Set<String> get assetPathsToEvict => const <String>{};

  @override
  Uri get baseUri => _baseUri;
  Uri _baseUri;

  @override
  Future<Uri> create() async {
    webAssetServer = await WebAssetServer.start(
      chromiumLauncher,
      hostname,
      port,
      urlTunneller,
      useSseForDebugProxy,
      useSseForDebugBackend,
      buildInfo,
      enableDwds,
      entrypoint,
      expressionCompiler,
      testMode: testMode,
    );
    if (buildInfo.dartDefines.contains('FLUTTER_WEB_USE_SKIA=true')) {
      webAssetServer.canvasKitRendering = true;
    }
    if (hostname == 'any') {
      _baseUri = Uri.http('localhost:$port', '');
    } else {
      _baseUri = Uri.http('$hostname:$port', '');
    }
    return _baseUri;
  }

  @override
  Future<void> destroy() async {
    await webAssetServer.dispose();
    await _connectedApps?.cancel();
  }

  @override
  Uri deviceUriToHostUri(Uri deviceUri) {
    return deviceUri;
  }

  @override
  String get fsName => 'web_asset';

  @override
  Directory get rootDirectory => null;

  @override
  Future<UpdateFSReport> update({
    @required Uri mainUri,
    @required ResidentCompiler generator,
    @required bool trackWidgetCreation,
    @required String pathToReload,
    @required List<Uri> invalidatedFiles,
    @required PackageConfig packageConfig,
    @required String dillOutputPath,
    DevFSWriter devFSWriter,
    String target,
    AssetBundle bundle,
    DateTime firstBuildTime,
    bool bundleFirstUpload = false,
    bool fullRestart = false,
    String projectRootPath,
  }) async {
    assert(trackWidgetCreation != null);
    assert(generator != null);
    lastPackageConfig = packageConfig;
    final File mainFile = globals.fs.file(mainUri);
    final String outputDirectoryPath = mainFile.parent.path;

    if (bundleFirstUpload) {
      webAssetServer.entrypointCacheDirectory =
          globals.fs.directory(outputDirectoryPath);
      generator.addFileSystemRoot(outputDirectoryPath);
      final String entrypoint = globals.fs.path.basename(mainFile.path);
      webAssetServer.writeBytes(entrypoint, mainFile.readAsBytesSync());
      webAssetServer.writeBytes('require.js', requireJS.readAsBytesSync());
      webAssetServer.writeBytes(
          'stack_trace_mapper.js', stackTraceMapper.readAsBytesSync());
      webAssetServer.writeFile(
          'manifest.json', '{"info":"manifest not generated in run mode."}');
      webAssetServer.writeFile('flutter_service_worker.js',
          '// Service worker not loaded in run mode.');
      webAssetServer.writeFile(
          'version.json', FlutterProject.current().getVersionInfo());
      webAssetServer.writeFile(
        'main.dart.js',
        generateBootstrapScript(
          requireUrl: 'require.js',
          mapperUrl: 'stack_trace_mapper.js',
        ),
      );
      webAssetServer.writeFile(
        'main_module.bootstrap.js',
        generateMainModule(
          entrypoint: entrypoint,
          nullAssertions: nullAssertions,
        ),
      );
      // TODO(jonahwilliams): refactor the asset code in this and the regular devfs to
      // be shared.
      if (bundle != null) {
        await writeBundle(
          globals.fs.directory(getAssetBuildDirectory()),
          bundle.entries,
        );
      }
    }
    final DateTime candidateCompileTime = DateTime.now();
    if (fullRestart) {
      generator.reset();
    }

    // The tool generates an entrypoint file in a temp directory to handle
    // the web specific bootstrap logic. To make it easier for DWDS to handle
    // mapping the file name, this is done via an additional file root and
    // special hard-coded scheme.
    final CompilerOutput compilerOutput = await generator.recompile(
      Uri(
        scheme: 'org-dartlang-app',
        path: '/' + mainUri.pathSegments.last,
      ),
      invalidatedFiles,
<<<<<<< HEAD
      outputPath: dillOutputPath ??
          getDefaultApplicationKernelPath(
              trackWidgetCreation: trackWidgetCreation),
=======
      outputPath: dillOutputPath,
>>>>>>> 27e1efc1
      packageConfig: packageConfig,
    );
    if (compilerOutput == null || compilerOutput.errorCount > 0) {
      return UpdateFSReport(success: false);
    }

    // Only update the last compiled time if we successfully compiled.
    lastCompiled = candidateCompileTime;
    // list of sources that needs to be monitored are in [compilerOutput.sources]
    sources = compilerOutput.sources;
    File codeFile;
    File manifestFile;
    File sourcemapFile;
    File metadataFile;
    List<String> modules;
    try {
      final Directory parentDirectory =
          globals.fs.directory(outputDirectoryPath);
      codeFile =
          parentDirectory.childFile('${compilerOutput.outputFilename}.sources');
      manifestFile =
          parentDirectory.childFile('${compilerOutput.outputFilename}.json');
      sourcemapFile =
          parentDirectory.childFile('${compilerOutput.outputFilename}.map');
      metadataFile = parentDirectory
          .childFile('${compilerOutput.outputFilename}.metadata');
      modules = webAssetServer.write(
          codeFile, manifestFile, sourcemapFile, metadataFile);
    } on FileSystemException catch (err) {
      throwToolExit('Failed to load recompiled sources:\n$err');
    }
    webAssetServer.performRestart(modules);
    return UpdateFSReport(
      success: true,
      syncedBytes: codeFile.lengthSync(),
      invalidatedSourcesCount: invalidatedFiles.length,
    );
  }

  @visibleForTesting
  final File requireJS = globals.fs.file(globals.fs.path.join(
    globals.artifacts.getArtifactPath(Artifact.engineDartSdkPath),
    'lib',
    'dev_compiler',
    'kernel',
    'amd',
    'require.js',
  ));

  @visibleForTesting
  final File stackTraceMapper = globals.fs.file(globals.fs.path.join(
    globals.artifacts.getArtifactPath(Artifact.engineDartSdkPath),
    'lib',
    'dev_compiler',
    'web',
    'dart_stack_trace_mapper.js',
  ));

  @override
  void resetLastCompiled() {
    // Not used for web compilation.
  }
}

class ReleaseAssetServer {
  ReleaseAssetServer(
    this.entrypoint, {
    @required FileSystem fileSystem,
    @required String webBuildDirectory,
    @required String flutterRoot,
    @required Platform platform,
    this.basePath = '',
  })  : _fileSystem = fileSystem,
        _platform = platform,
        _flutterRoot = flutterRoot,
        _webBuildDirectory = webBuildDirectory,
        _fileSystemUtils =
            FileSystemUtils(fileSystem: fileSystem, platform: platform);

  final Uri entrypoint;
  final String _flutterRoot;
  final String _webBuildDirectory;
  final FileSystem _fileSystem;
  final FileSystemUtils _fileSystemUtils;
  final Platform _platform;

  @visibleForTesting

  /// The base path to serve from.
  ///
  /// It should have no leading or trailing slashes.
  final String basePath;

  // Locations where source files, assets, or source maps may be located.
  List<Uri> _searchPaths() => <Uri>[
        _fileSystem.directory(_webBuildDirectory).uri,
        _fileSystem.directory(_flutterRoot).uri,
        _fileSystem.directory(_flutterRoot).parent.uri,
        _fileSystem.currentDirectory.uri,
        _fileSystem.directory(_fileSystemUtils.homeDirPath).uri,
      ];

  Future<shelf.Response> handle(shelf.Request request) async {
    if (request.method != 'GET') {
      // Assets are served via GET only.
      return shelf.Response.notFound('');
    }

    Uri fileUri;
    final String requestPath = _stripBasePath(request.url.path, basePath);

    if (requestPath == null) {
      return shelf.Response.notFound('');
    }

    if (request.url.toString() == 'main.dart') {
      fileUri = entrypoint;
    } else {
      for (final Uri uri in _searchPaths()) {
        final Uri potential = uri.resolve(requestPath);
        if (potential == null ||
            !_fileSystem.isFileSync(
                potential.toFilePath(windows: _platform.isWindows))) {
          continue;
        }
        fileUri = potential;
        break;
      }
    }
    if (fileUri != null) {
      final File file = _fileSystem.file(fileUri);
      final Uint8List bytes = file.readAsBytesSync();
      // Fallback to "application/octet-stream" on null which
      // makes no claims as to the structure of the data.
      final String mimeType =
          mime.lookupMimeType(file.path, headerBytes: bytes) ??
              'application/octet-stream';
      return shelf.Response.ok(bytes, headers: <String, String>{
        'Content-Type': mimeType,
      });
    }

    final File file = _fileSystem
        .file(_fileSystem.path.join(_webBuildDirectory, 'index.html'));
    return shelf.Response.ok(file.readAsBytesSync(), headers: <String, String>{
      'Content-Type': 'text/html',
    });
  }
}

Future<Directory> _loadDwdsDirectory(
    FileSystem fileSystem, Logger logger) async {
  final String toolPackagePath =
      fileSystem.path.join(Cache.flutterRoot, 'packages', 'flutter_tools');
  final String packageFilePath =
      fileSystem.path.join(toolPackagePath, kPackagesFileName);
  final PackageConfig packageConfig = await loadPackageConfigWithLogging(
    fileSystem.file(packageFilePath),
    logger: logger,
  );
  return fileSystem.directory(packageConfig['dwds'].packageUriRoot);
}

String _stripBasePath(String path, String basePath) {
  path = _stripLeadingSlashes(path);
  if (path.startsWith(basePath)) {
    path = path.substring(basePath.length);
  } else {
    // The given path isn't under base path, return null to indicate that.
    return null;
  }
  return _stripLeadingSlashes(path);
}

String _stripLeadingSlashes(String path) {
  while (path.startsWith('/')) {
    path = path.substring(1);
  }
  return path;
}

String _stripTrailingSlashes(String path) {
  while (path.endsWith('/')) {
    path = path.substring(0, path.length - 1);
  }
  return path;
}

String _parseBasePathFromIndexHtml(File indexHtml) {
  final String htmlContent =
      indexHtml.existsSync() ? indexHtml.readAsStringSync() : _kDefaultIndex;

  final Document document = parse(htmlContent);
  final Element baseElement = document.querySelector('base');
  String baseHref =
      baseElement?.attributes == null ? null : baseElement.attributes['href'];

  if (baseHref == null) {
    baseHref = '';
  } else if (!baseHref.startsWith('/')) {
    throw ToolExit(
      'Error: The base href in "web/index.html" must be absolute (i.e. start '
      'with a "/"), but found: `${baseElement.outerHtml}`.\n'
      '$basePathExample',
    );
  } else if (!baseHref.endsWith('/')) {
    throw ToolExit(
      'Error: The base href in "web/index.html" must end with a "/", but found: `${baseElement.outerHtml}`.\n'
      '$basePathExample',
    );
  } else {
    baseHref = _stripLeadingSlashes(_stripTrailingSlashes(baseHref));
  }

  return baseHref;
}

const String basePathExample = '''
For example, to serve from the root use:

    <base href="/">

To serve from a subpath "foo" (i.e. http://localhost:8080/foo/ instead of http://localhost:8080/) use:

    <base href="/foo/">

For more information, see: https://developer.mozilla.org/en-US/docs/Web/HTML/Element/base
''';<|MERGE_RESOLUTION|>--- conflicted
+++ resolved
@@ -455,7 +455,7 @@
         castStringKeyedMap(json.decode(manifestFile.readAsStringSync()));
     for (final String filePath in manifest.keys) {
       if (filePath == null) {
-        globals.printTrace('Invalid manfiest file: $filePath');
+        globals.printTrace('Invalid manifest file: $filePath');
         continue;
       }
       final Map<String, dynamic> offsets =
@@ -880,13 +880,7 @@
         path: '/' + mainUri.pathSegments.last,
       ),
       invalidatedFiles,
-<<<<<<< HEAD
-      outputPath: dillOutputPath ??
-          getDefaultApplicationKernelPath(
-              trackWidgetCreation: trackWidgetCreation),
-=======
       outputPath: dillOutputPath,
->>>>>>> 27e1efc1
       packageConfig: packageConfig,
     );
     if (compilerOutput == null || compilerOutput.errorCount > 0) {
