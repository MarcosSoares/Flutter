--- conflicted
+++ resolved
@@ -372,10 +372,6 @@
           true,
           debuggingOptions.nativeNullAssertions,
           false,
-<<<<<<< HEAD
-          baseHref: kBaseHref,
-=======
->>>>>>> b2fc5f97
         );
       } on ToolExit {
         return OperationResult(1, 'Failed to recompile application.');
