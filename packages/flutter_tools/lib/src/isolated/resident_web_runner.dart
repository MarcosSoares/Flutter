// Copyright 2014 The Flutter Authors. All rights reserved.
// Use of this source code is governed by a BSD-style license that can be
// found in the LICENSE file.

import 'dart:async';

// ignore: import_of_legacy_library_into_null_safe
import 'package:dwds/dwds.dart';
import 'package:package_config/package_config.dart';
import 'package:vm_service/vm_service.dart' as vmservice;
import 'package:webkit_inspection_protocol/webkit_inspection_protocol.dart'
    hide StackTrace;

import '../application_package.dart';
import '../base/async_guard.dart';
import '../base/common.dart';
import '../base/file_system.dart';
import '../base/io.dart';
import '../base/logger.dart';
import '../base/net.dart';
import '../base/terminal.dart';
import '../base/time.dart';
import '../base/utils.dart';
import '../build_info.dart';
import '../cache.dart';
import '../dart/language_version.dart';
import '../devfs.dart';
import '../device.dart';
import '../flutter_plugins.dart';
import '../globals.dart' as globals;
import '../project.dart';
import '../reporting/reporting.dart';
import '../resident_devtools_handler.dart';
import '../resident_runner.dart';
import '../run_hot.dart';
import '../vmservice.dart';
import '../web/chrome.dart';
import '../web/compile.dart';
import '../web/file_generators/flutter_service_worker_js.dart';
import '../web/file_generators/main_dart.dart' as main_dart;
import '../web/web_device.dart';
import '../web/web_runner.dart';
import 'devfs_web.dart';

/// Injectable factory to create a [ResidentWebRunner].
class DwdsWebRunnerFactory extends WebRunnerFactory {
  @override
  ResidentRunner createWebRunner(
    FlutterDevice device, {
    String? target,
    required bool stayResident,
    required FlutterProject flutterProject,
    required bool? ipv6,
    required DebuggingOptions debuggingOptions,
    UrlTunneller? urlTunneller,
    required Logger logger,
    required FileSystem fileSystem,
    required SystemClock systemClock,
    required Usage usage,
    bool machine = false,
  }) {
    return ResidentWebRunner(
      device,
      target: target,
      flutterProject: flutterProject,
      debuggingOptions: debuggingOptions,
      ipv6: ipv6,
      stayResident: stayResident,
      urlTunneller: urlTunneller,
      machine: machine,
      usage: usage,
      systemClock: systemClock,
      fileSystem: fileSystem,
      logger: logger,
    );
  }
}

const String kExitMessage = 'Failed to establish connection with the application '
  'instance in Chrome.\nThis can happen if the websocket connection used by the '
  'web tooling is unable to correctly establish a connection, for example due to a firewall.';

class ResidentWebRunner extends ResidentRunner {
  ResidentWebRunner(
    FlutterDevice device, {
    String? target,
    bool stayResident = true,
    bool machine = false,
    required this.flutterProject,
    required bool? ipv6,
    required DebuggingOptions debuggingOptions,
    required FileSystem fileSystem,
    required Logger logger,
    required SystemClock systemClock,
    required Usage usage,
    UrlTunneller? urlTunneller,
    ResidentDevtoolsHandlerFactory devtoolsHandler = createDefaultHandler,
  }) : _fileSystem = fileSystem,
       _logger = logger,
       _systemClock = systemClock,
       _usage = usage,
       _urlTunneller = urlTunneller,
       super(
          <FlutterDevice>[device],
          target: target ?? fileSystem.path.join('lib', 'main.dart'),
          debuggingOptions: debuggingOptions,
          ipv6: ipv6,
          stayResident: stayResident,
          machine: machine,
          devtoolsHandler: devtoolsHandler,
        );

  final FileSystem _fileSystem;
  final Logger _logger;
  final SystemClock _systemClock;
  final Usage _usage;
  final UrlTunneller? _urlTunneller;

  @override
  Logger get logger => _logger;

  @override
  FileSystem get fileSystem => _fileSystem;

  FlutterDevice? get device => flutterDevices.first;
  final FlutterProject flutterProject;
  DateTime? firstBuildTime;

  // Used with the new compiler to generate a bootstrap file containing plugins
  // and platform initialization.
  Directory? _generatedEntrypointDirectory;

  // Only the debug builds of the web support the service protocol.
  @override
  bool get supportsServiceProtocol => isRunningDebug && deviceIsDebuggable;

  @override
  bool get debuggingEnabled => isRunningDebug && deviceIsDebuggable;

  /// WebServer device is debuggable when running with --start-paused.
  bool get deviceIsDebuggable => device!.device is! WebServerDevice || debuggingOptions.startPaused;

  @override
  bool get supportsWriteSkSL => false;

  @override
  // Web uses a different plugin registry.
  bool get generateDartPluginRegistry => false;

  bool get _enableDwds => debuggingEnabled;

  ConnectionResult? _connectionResult;
  StreamSubscription<vmservice.Event>? _stdOutSub;
  StreamSubscription<vmservice.Event>? _stdErrSub;
  StreamSubscription<vmservice.Event>? _extensionEventSub;
  bool _exited = false;
  WipConnection? _wipConnection;
  ChromiumLauncher? _chromiumLauncher;

  FlutterVmService get _vmService {
    if (_instance != null) {
      return _instance!;
    }
    final vmservice.VmService? service =_connectionResult?.vmService;
    final Uri websocketUri = Uri.parse(_connectionResult!.debugConnection!.uri);
    final Uri httpUri = _httpUriFromWebsocketUri(websocketUri);
    return _instance ??= FlutterVmService(service!, wsAddress: websocketUri, httpAddress: httpUri);
  }
  FlutterVmService? _instance;

  @override
  Future<void> cleanupAfterSignal() async {
    await _cleanup();
  }

  @override
  Future<void> cleanupAtFinish() async {
    await _cleanup();
  }

  Future<void> _cleanup() async {
    if (_exited) {
      return;
    }
    await residentDevtoolsHandler!.shutdown();
    await _stdOutSub?.cancel();
    await _stdErrSub?.cancel();
    await _extensionEventSub?.cancel();
    await device!.device!.stopApp(null);
    try {
      _generatedEntrypointDirectory?.deleteSync(recursive: true);
    } on FileSystemException {
      // Best effort to clean up temp dirs.
      _logger.printTrace(
        'Failed to clean up temp directory: ${_generatedEntrypointDirectory!.path}',
      );
    }
    _exited = true;
  }

  Future<void> _cleanupAndExit() async {
    await _cleanup();
    appFinished();
  }

  @override
  void printHelp({bool details = true}) {
    if (details) {
      return printHelpDetails();
    }
    const String fire = '🔥';
    const String rawMessage =
        '  To hot restart changes while running, press "r" or "R".';
    final String message = _logger.terminal.color(
      fire + _logger.terminal.bolden(rawMessage),
      TerminalColor.red,
    );
    _logger.printStatus(message);
    const String quitMessage = 'To quit, press "q".';
    _logger.printStatus('For a more detailed help message, press "h". $quitMessage');
    _logger.printStatus('');
    printDebuggerList();
  }

  @override
  Future<void> stopEchoingDeviceLog() async {
    // Do nothing for ResidentWebRunner
    await device!.stopEchoingDeviceLog();
  }

  @override
  Future<int> run({
    Completer<DebugConnectionInfo>? connectionInfoCompleter,
    Completer<void>? appStartedCompleter,
    bool enableDevTools = false, // ignored, we don't yet support devtools for web
    String? route,
  }) async {
    firstBuildTime = DateTime.now();
    final ApplicationPackage? package = await ApplicationPackageFactory.instance!.getPackageForPlatform(
      TargetPlatform.web_javascript,
      buildInfo: debuggingOptions.buildInfo,
    );
    if (package == null) {
      _logger.printStatus('This application is not configured to build on the web.');
      _logger.printStatus('To add web support to a project, run `flutter create .`.');
    }
    final String modeName = debuggingOptions.buildInfo.friendlyModeName;
    _logger.printStatus(
      'Launching ${getDisplayPath(target, _fileSystem)} '
      'on ${device!.device!.name} in $modeName mode...',
    );
    if (device!.device is ChromiumDevice) {
      _chromiumLauncher = (device!.device! as ChromiumDevice).chromeLauncher;
    }

    try {
      return await asyncGuard(() async {
        Future<int> getPort() async {
          if (debuggingOptions.port == null) {
            return globals.os.findFreePort();
          }

          final int? port = int.tryParse(debuggingOptions.port ?? '');

          if (port == null) {
            logger.printError('''
Received a non-integer value for port: ${debuggingOptions.port}
A randomly-chosen available port will be used instead.
''');
            return globals.os.findFreePort();
          }

          if (port < 0 || port > 65535) {
            throwToolExit('''
Invalid port: ${debuggingOptions.port}
Please provide a valid TCP port (an integer between 0 and 65535, inclusive).
    ''');
          }

          return port;
        }

        final ExpressionCompiler? expressionCompiler =
          debuggingOptions.webEnableExpressionEvaluation
              ? WebExpressionCompiler(device!.generator!, fileSystem: _fileSystem)
              : null;
        device!.devFS = WebDevFS(
          hostname: debuggingOptions.hostname ?? 'localhost',
<<<<<<< HEAD
          port: debuggingOptions.port != null
            ? int.tryParse(debuggingOptions.port!)
            : null,
          tlsCertPath: debuggingOptions.tlsCertPath,
          tlsCertKeyPath: debuggingOptions.tlsCertKeyPath,
=======
          port: await getPort(),
>>>>>>> dffef271
          packagesFilePath: packagesFilePath,
          urlTunneller: _urlTunneller,
          useSseForDebugProxy: debuggingOptions.webUseSseForDebugProxy,
          useSseForDebugBackend: debuggingOptions.webUseSseForDebugBackend,
          useSseForInjectedClient: debuggingOptions.webUseSseForInjectedClient,
          buildInfo: debuggingOptions.buildInfo,
          enableDwds: _enableDwds,
          enableDds: debuggingOptions.enableDds,
          entrypoint: _fileSystem.file(target).uri,
          expressionCompiler: expressionCompiler,
          chromiumLauncher: _chromiumLauncher,
          nullAssertions: debuggingOptions.nullAssertions,
          nullSafetyMode: debuggingOptions.buildInfo.nullSafetyMode,
          nativeNullAssertions: debuggingOptions.nativeNullAssertions,
        );
        final Uri url = await device!.devFS!.create();
        if (debuggingOptions.buildInfo.isDebug) {
          await runSourceGenerators();
          final UpdateFSReport report = await _updateDevFS(fullRestart: true);
          if (!report.success) {
            _logger.printError('Failed to compile application.');
            appFailedToStart();
            return 1;
          }
          device!.generator!.accept();
          cacheInitialDillCompilation();
        } else {
          final WebBuilder webBuilder = WebBuilder(
            logger: _logger,
            processManager: globals.processManager,
            buildSystem: globals.buildSystem,
            fileSystem: _fileSystem,
            flutterVersion: globals.flutterVersion,
            usage: globals.flutterUsage,
          );
          await webBuilder.buildWeb(
            flutterProject,
            target,
            debuggingOptions.buildInfo,
            ServiceWorkerStrategy.none,
            compilerConfig: JsCompilerConfig.run(nativeNullAssertions: debuggingOptions.nativeNullAssertions)
          );
        }
        await device!.device!.startApp(
          package,
          mainPath: target,
          debuggingOptions: debuggingOptions,
          platformArgs: <String, Object>{
             'uri': (debuggingOptions.tlsCertPath != null &&
                         debuggingOptions.tlsCertKeyPath != null
                     ? url.replace(scheme: 'https')
                     : url)
                 .toString(),
          },
        );
        return attach(
          connectionInfoCompleter: connectionInfoCompleter,
          appStartedCompleter: appStartedCompleter,
          enableDevTools: enableDevTools,
        );
      });
    } on WebSocketException catch (error, stackTrace) {
      appFailedToStart();
      _logger.printError('$error', stackTrace: stackTrace);
      throwToolExit(kExitMessage);
    } on ChromeDebugException catch (error, stackTrace) {
      appFailedToStart();
      _logger.printError('$error', stackTrace: stackTrace);
      throwToolExit(kExitMessage);
    } on AppConnectionException catch (error, stackTrace) {
      appFailedToStart();
      _logger.printError('$error', stackTrace: stackTrace);
      throwToolExit(kExitMessage);
    } on SocketException catch (error, stackTrace) {
      appFailedToStart();
      _logger.printError('$error', stackTrace: stackTrace);
      throwToolExit(kExitMessage);
    } on Exception {
      appFailedToStart();
      rethrow;
    }
  }

  @override
  Future<OperationResult> restart({
    bool fullRestart = false,
    bool? pause = false,
    String? reason,
    bool benchmarkMode = false,
  }) async {
    final DateTime start = _systemClock.now();
    final Status status = _logger.startProgress(
      'Performing hot restart...',
      progressId: 'hot.restart',
    );

    if (debuggingOptions.buildInfo.isDebug) {
      await runSourceGenerators();
      // Full restart is always false for web, since the extra recompile is wasteful.
      final UpdateFSReport report = await _updateDevFS();
      if (report.success) {
        device!.generator!.accept();
      } else {
        status.stop();
        await device!.generator!.reject();
        return OperationResult(1, 'Failed to recompile application.');
      }
    } else {
      try {
        final WebBuilder webBuilder = WebBuilder(
          logger: _logger,
          processManager: globals.processManager,
          buildSystem: globals.buildSystem,
          fileSystem: _fileSystem,
          flutterVersion: globals.flutterVersion,
          usage: globals.flutterUsage,
        );
        await webBuilder.buildWeb(
          flutterProject,
          target,
          debuggingOptions.buildInfo,
          ServiceWorkerStrategy.none,
          compilerConfig: JsCompilerConfig.run(nativeNullAssertions: debuggingOptions.nativeNullAssertions),
        );
      } on ToolExit {
        return OperationResult(1, 'Failed to recompile application.');
      }
    }

    try {
      if (!deviceIsDebuggable) {
        _logger.printStatus('Recompile complete. Page requires refresh.');
      } else if (isRunningDebug) {
        await _vmService.service.callMethod('hotRestart');
      } else {
        // On non-debug builds, a hard refresh is required to ensure the
        // up to date sources are loaded.
        await _wipConnection?.sendCommand('Page.reload', <String, Object>{
          'ignoreCache': !debuggingOptions.buildInfo.isDebug,
        });
      }
    } on Exception catch (err) {
      return OperationResult(1, err.toString(), fatal: true);
    } finally {
      status.stop();
    }

    final Duration elapsed = _systemClock.now().difference(start);
    final String elapsedMS = getElapsedAsMilliseconds(elapsed);
    _logger.printStatus('Restarted application in $elapsedMS.');
    unawaited(residentDevtoolsHandler!.hotRestart(flutterDevices));

    // Don't track restart times for dart2js builds or web-server devices.
    if (debuggingOptions.buildInfo.isDebug && deviceIsDebuggable) {
      _usage.sendTiming('hot', 'web-incremental-restart', elapsed);
      HotEvent(
        'restart',
        targetPlatform: getNameForTargetPlatform(TargetPlatform.web_javascript),
        sdkName: await device!.device!.sdkNameAndVersion,
        emulator: false,
        fullRestart: true,
        reason: reason,
        overallTimeInMs: elapsed.inMilliseconds,
        fastReassemble: false,
      ).send();
    }
    return OperationResult.ok;
  }

  // Flutter web projects need to include a generated main entrypoint to call the
  // appropriate bootstrap method and inject plugins.
  // Keep this in sync with build_system/targets/web.dart.
  Future<Uri> _generateEntrypoint(Uri mainUri, PackageConfig? packageConfig) async {
    File? result = _generatedEntrypointDirectory?.childFile('web_entrypoint.dart');
    if (_generatedEntrypointDirectory == null) {
      _generatedEntrypointDirectory ??= _fileSystem.systemTempDirectory.createTempSync('flutter_tools.')
        ..createSync();
      result = _generatedEntrypointDirectory!.childFile('web_entrypoint.dart');

      // Generates the generated_plugin_registrar
      await injectBuildTimePluginFiles(flutterProject, webPlatform: true, destination: _generatedEntrypointDirectory!);
      // The below works because `injectBuildTimePluginFiles` is configured to write
      // the web_plugin_registrant.dart file alongside the generated main.dart
      const String generatedImport = 'web_plugin_registrant.dart';

      Uri? importedEntrypoint = packageConfig!.toPackageUri(mainUri);
      // Special handling for entrypoints that are not under lib, such as test scripts.
      if (importedEntrypoint == null) {
        final String parent = _fileSystem.file(mainUri).parent.path;
        flutterDevices.first.generator!
          ..addFileSystemRoot(parent)
          ..addFileSystemRoot(_fileSystem.directory('test').absolute.path);
        importedEntrypoint = Uri(
          scheme: 'org-dartlang-app',
          path: '/${mainUri.pathSegments.last}',
        );
      }
      final LanguageVersion languageVersion = determineLanguageVersion(
        _fileSystem.file(mainUri),
        packageConfig[flutterProject.manifest.appName],
        Cache.flutterRoot!,
      );

      final String entrypoint = main_dart.generateMainDartFile(importedEntrypoint.toString(),
        languageVersion: languageVersion,
        pluginRegistrantEntrypoint: generatedImport,
      );

      result.writeAsStringSync(entrypoint);
    }
    return result!.absolute.uri;
  }

  Future<UpdateFSReport> _updateDevFS({bool fullRestart = false}) async {
    final bool isFirstUpload = !assetBundle.wasBuiltOnce();
    final bool rebuildBundle = assetBundle.needsBuild();
    if (rebuildBundle) {
      _logger.printTrace('Updating assets');
      final int result = await assetBundle.build(
        packagesPath: debuggingOptions.buildInfo.packagesPath,
        targetPlatform: TargetPlatform.web_javascript,
      );
      if (result != 0) {
        return UpdateFSReport();
      }
    }
    final InvalidationResult invalidationResult = await projectFileInvalidator.findInvalidated(
      lastCompiled: device!.devFS!.lastCompiled,
      urisToMonitor: device!.devFS!.sources,
      packagesPath: packagesFilePath,
      packageConfig: device!.devFS!.lastPackageConfig
        ?? debuggingOptions.buildInfo.packageConfig,
    );
    final Status devFSStatus = _logger.startProgress(
      'Waiting for connection from debug service on ${device!.device!.name}...',
    );
    final UpdateFSReport report = await device!.devFS!.update(
      mainUri: await _generateEntrypoint(
        _fileSystem.file(mainPath).absolute.uri,
        invalidationResult.packageConfig,
      ),
      target: target,
      bundle: assetBundle,
      firstBuildTime: firstBuildTime,
      bundleFirstUpload: isFirstUpload,
      generator: device!.generator!,
      fullRestart: fullRestart,
      dillOutputPath: dillOutputPath,
      projectRootPath: projectRootPath,
      pathToReload: getReloadPath(fullRestart: fullRestart, swap: false),
      invalidatedFiles: invalidationResult.uris!,
      packageConfig: invalidationResult.packageConfig!,
      trackWidgetCreation: debuggingOptions.buildInfo.trackWidgetCreation,
      shaderCompiler: device!.developmentShaderCompiler,
    );
    devFSStatus.stop();
    _logger.printTrace('Synced ${getSizeAsMB(report.syncedBytes)}.');
    return report;
  }

  @override
  Future<int> attach({
    Completer<DebugConnectionInfo>? connectionInfoCompleter,
    Completer<void>? appStartedCompleter,
    bool allowExistingDdsInstance = false,
    bool enableDevTools = false, // ignored, we don't yet support devtools for web
    bool needsFullRestart = true,
  }) async {
    if (_chromiumLauncher != null) {
      final Chromium chrome = await _chromiumLauncher!.connectedInstance;
      final ChromeTab? chromeTab = await chrome.chromeConnection.getTab((ChromeTab chromeTab) {
        return !chromeTab.url.startsWith('chrome-extension');
      }, retryFor: const Duration(seconds: 5));
      if (chromeTab == null) {
        throwToolExit('Failed to connect to Chrome instance.');
      }
      _wipConnection = await chromeTab.connect();
    }
    Uri? websocketUri;
    if (supportsServiceProtocol) {
      final WebDevFS webDevFS = device!.devFS! as WebDevFS;
      final bool useDebugExtension = device!.device is WebServerDevice && debuggingOptions.startPaused;
      _connectionResult = await webDevFS.connect(useDebugExtension);
      unawaited(_connectionResult!.debugConnection!.onDone.whenComplete(_cleanupAndExit));

      void onLogEvent(vmservice.Event event)  {
        final String message = processVmServiceMessage(event);
        _logger.printStatus(message);
      }

      _stdOutSub = _vmService.service.onStdoutEvent.listen(onLogEvent);
      _stdErrSub = _vmService.service.onStderrEvent.listen(onLogEvent);
      try {
        await _vmService.service.streamListen(vmservice.EventStreams.kStdout);
      } on vmservice.RPCError {
        // It is safe to ignore this error because we expect an error to be
        // thrown if we're not already subscribed.
      }
      try {
        await _vmService.service.streamListen(vmservice.EventStreams.kStderr);
      } on vmservice.RPCError {
        // It is safe to ignore this error because we expect an error to be
        // thrown if we're not already subscribed.
      }
      try {
        await _vmService.service.streamListen(vmservice.EventStreams.kIsolate);
      } on vmservice.RPCError {
        // It is safe to ignore this error because we expect an error to be
        // thrown if we're not already subscribed.
      }
      await setUpVmService(
        reloadSources: (String isolateId, {bool? force, bool? pause}) async {
          await restart(pause: pause);
        },
        device: device!.device,
        flutterProject: flutterProject,
        printStructuredErrorLogMethod: printStructuredErrorLog,
        vmService: _vmService.service,
      );


      websocketUri = Uri.parse(_connectionResult!.debugConnection!.uri);
      device!.vmService = _vmService;

      // Run main immediately if the app is not started paused or if there
      // is no debugger attached. Otherwise, runMain when a resume event
      // is received.
      if (!debuggingOptions.startPaused || !supportsServiceProtocol) {
        _connectionResult!.appConnection!.runMain();
      } else {
        late StreamSubscription<void> resumeSub;
        resumeSub = _vmService.service.onDebugEvent
            .listen((vmservice.Event event) {
          if (event.type == vmservice.EventKind.kResume) {
            _connectionResult!.appConnection!.runMain();
            resumeSub.cancel();
          }
        });
      }
      if (enableDevTools) {
        // The method below is guaranteed never to return a failing future.
        unawaited(residentDevtoolsHandler!.serveAndAnnounceDevTools(
          devToolsServerAddress: debuggingOptions.devToolsServerAddress,
          flutterDevices: flutterDevices,
        ));
      }
    }
    if (websocketUri != null) {
      if (debuggingOptions.vmserviceOutFile != null) {
        _fileSystem.file(debuggingOptions.vmserviceOutFile)
          ..createSync(recursive: true)
          ..writeAsStringSync(websocketUri.toString());
      }
      _logger.printStatus('Debug service listening on $websocketUri');
      if (debuggingOptions.buildInfo.nullSafetyMode !=  NullSafetyMode.sound) {
        _logger.printStatus('');
        _logger.printStatus(
          'Running without sound null safety ⚠️',
          emphasis: true,
        );
        _logger.printStatus(
          'Dart 3 will only support sound null safety, see https://dart.dev/null-safety',
        );
      }
    }
    appStartedCompleter?.complete();
    connectionInfoCompleter?.complete(DebugConnectionInfo(wsUri: websocketUri));
    if (stayResident) {
      await waitForAppToFinish();
    } else {
      await stopEchoingDeviceLog();
      await exitApp();
    }
    await cleanupAtFinish();
    return 0;
  }

  @override
  Future<void> exitApp() async {
    await device!.exitApps();
    appFinished();
  }
}

Uri _httpUriFromWebsocketUri(Uri websocketUri) {
  const String wsPath = '/ws';
  final String path = websocketUri.path;
  return websocketUri.replace(scheme: 'http', path: path.substring(0, path.length - wsPath.length));
}<|MERGE_RESOLUTION|>--- conflicted
+++ resolved
@@ -286,15 +286,9 @@
               : null;
         device!.devFS = WebDevFS(
           hostname: debuggingOptions.hostname ?? 'localhost',
-<<<<<<< HEAD
-          port: debuggingOptions.port != null
-            ? int.tryParse(debuggingOptions.port!)
-            : null,
+          port: await getPort(),
           tlsCertPath: debuggingOptions.tlsCertPath,
           tlsCertKeyPath: debuggingOptions.tlsCertKeyPath,
-=======
-          port: await getPort(),
->>>>>>> dffef271
           packagesFilePath: packagesFilePath,
           urlTunneller: _urlTunneller,
           useSseForDebugProxy: debuggingOptions.webUseSseForDebugProxy,
