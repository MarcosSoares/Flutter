// Copyright 2014 The Flutter Authors. All rights reserved.
// Use of this source code is governed by a BSD-style license that can be
// found in the LICENSE file.

import 'package:meta/meta.dart';

import 'base/context.dart';
import 'base/utils.dart';
import 'build_system/targets/icon_tree_shaker.dart';
import 'globals.dart' as globals;

/// Information about a build to be performed or used.
class BuildInfo {
  const BuildInfo(
    this.mode,
    this.flavor, {
    this.trackWidgetCreation = false,
    this.extraFrontEndOptions,
    this.extraGenSnapshotOptions,
    this.fileSystemRoots,
    this.fileSystemScheme,
    this.buildNumber,
    this.buildName,
    this.splitDebugInfoPath,
    this.dartObfuscation = false,
    this.dartDefines = const <String>[],
<<<<<<< HEAD
    this.bundleSkSLPath,
=======
    this.dartExperiments = const <String>[],
>>>>>>> 8d6187fc
    @required this.treeShakeIcons,
  });

  final BuildMode mode;

  /// Whether the build should subdset icon fonts.
  final bool treeShakeIcons;

  /// Represents a custom Android product flavor or an Xcode scheme, null for
  /// using the default.
  ///
  /// If not null, the Gradle build task will be `assembleFlavorMode` (e.g.
  /// `assemblePaidRelease`), and the Xcode build configuration will be
  /// Mode-Flavor (e.g. Release-Paid).
  final String flavor;

  final List<String> fileSystemRoots;
  final String fileSystemScheme;

  /// Whether the build should track widget creation locations.
  final bool trackWidgetCreation;

  /// Extra command-line options for front-end.
  final List<String> extraFrontEndOptions;

  /// Extra command-line options for gen_snapshot.
  final List<String> extraGenSnapshotOptions;

  /// Internal version number (not displayed to users).
  /// Each build must have a unique number to differentiate it from previous builds.
  /// It is used to determine whether one build is more recent than another, with higher numbers indicating more recent build.
  /// On Android it is used as versionCode.
  /// On Xcode builds it is used as CFBundleVersion.
  final String buildNumber;

  /// A "x.y.z" string used as the version number shown to users.
  /// For each new version of your app, you will provide a version number to differentiate it from previous versions.
  /// On Android it is used as versionName.
  /// On Xcode builds it is used as CFBundleShortVersionString,
  final String buildName;

  /// An optional directory path to save debugging information from dwarf stack
  /// traces. If null, stack trace information is not stripped from the
  /// executable.
  final String splitDebugInfoPath;

  /// Whether to apply dart source code obfuscation.
  final bool dartObfuscation;

  /// An optional path to a JSON containing precompiled SkSL shaders
  final String bundleSkSLPath;

  /// Additional constant values to be made available in the Dart program.
  ///
  /// These values can be used with the const `fromEnvironment` constructors of
  /// [bool], [String], [int], and [double].
  final List<String> dartDefines;

  /// A list of Dart experiments.
  final List<String> dartExperiments;

  static const BuildInfo debug = BuildInfo(BuildMode.debug, null, treeShakeIcons: false);
  static const BuildInfo profile = BuildInfo(BuildMode.profile, null, treeShakeIcons: kIconTreeShakerEnabledDefault);
  static const BuildInfo jitRelease = BuildInfo(BuildMode.jitRelease, null, treeShakeIcons: kIconTreeShakerEnabledDefault);
  static const BuildInfo release = BuildInfo(BuildMode.release, null, treeShakeIcons: kIconTreeShakerEnabledDefault);

  /// Returns whether a debug build is requested.
  ///
  /// Exactly one of [isDebug], [isProfile], or [isRelease] is true.
  bool get isDebug => mode == BuildMode.debug;

  /// Returns whether a profile build is requested.
  ///
  /// Exactly one of [isDebug], [isProfile], [isJitRelease],
  /// or [isRelease] is true.
  bool get isProfile => mode == BuildMode.profile;

  /// Returns whether a release build is requested.
  ///
  /// Exactly one of [isDebug], [isProfile], [isJitRelease],
  /// or [isRelease] is true.
  bool get isRelease => mode == BuildMode.release;

  /// Returns whether a JIT release build is requested.
  ///
  /// Exactly one of [isDebug], [isProfile], [isJitRelease],
  /// or [isRelease] is true.
  bool get isJitRelease => mode == BuildMode.jitRelease;

  bool get usesAot => isAotBuildMode(mode);
  bool get supportsEmulator => isEmulatorBuildMode(mode);
  bool get supportsSimulator => isEmulatorBuildMode(mode);
  String get modeName => getModeName(mode);
  String get friendlyModeName => getFriendlyModeName(mode);
}

/// Information about an Android build to be performed or used.
class AndroidBuildInfo {
  const AndroidBuildInfo(
    this.buildInfo, {
    this.targetArchs = const <AndroidArch>[
      AndroidArch.armeabi_v7a,
      AndroidArch.arm64_v8a,
      AndroidArch.x86_64,
    ],
    this.splitPerAbi = false,
    this.shrink = false,
    this.fastStart = false,
  });

  // The build info containing the mode and flavor.
  final BuildInfo buildInfo;

  /// Whether to split the shared library per ABI.
  ///
  /// When this is false, multiple ABIs will be contained within one primary
  /// build artifact. When this is true, multiple build artifacts (one per ABI)
  /// will be produced.
  final bool splitPerAbi;

  /// Whether to enable code shrinking on release mode.
  final bool shrink;

  /// The target platforms for the build.
  final Iterable<AndroidArch> targetArchs;

  /// Whether to bootstrap an empty application.
  final bool fastStart;
}

/// A summary of the compilation strategy used for Dart.
class BuildMode {
  const BuildMode._(this.name);

  factory BuildMode.fromName(String value) {
    switch (value) {
      case 'debug':
        return BuildMode.debug;
      case 'profile':
        return BuildMode.profile;
      case 'release':
        return BuildMode.release;
      case 'jit_release':
        return BuildMode.jitRelease;
    }
    throw ArgumentError('$value is not a supported build mode');
  }

  /// Built in JIT mode with no optimizations, enabled asserts, and an observatory.
  static const BuildMode debug = BuildMode._('debug');

  /// Built in AOT mode with some optimizations and an observatory.
  static const BuildMode profile = BuildMode._('profile');

  /// Built in AOT mode with all optimizations and no observatory.
  static const BuildMode release = BuildMode._('release');

  /// Built in JIT mode with all optimizations and no observatory.
  static const BuildMode jitRelease = BuildMode._('jit_release');

  static const List<BuildMode> values = <BuildMode>[
    debug,
    profile,
    release,
    jitRelease,
  ];
  static const Set<BuildMode> releaseModes = <BuildMode>{
    release,
    jitRelease,
  };
  static const Set<BuildMode> jitModes = <BuildMode>{
    debug,
    jitRelease,
  };

  /// Whether this mode is considered release.
  ///
  /// Useful for determining whether we should enable/disable asserts or
  /// other development features.
  bool get isRelease => releaseModes.contains(this);

  /// Whether this mode is using the JIT runtime.
  bool get isJit => jitModes.contains(this);

  /// Whether this mode is using the precompiled runtime.
  bool get isPrecompiled => !isJit;

  /// The name for this build mode.
  final String name;

  @override
  String toString() => name;
}

/// Return the name for the build mode, or "any" if null.
String getNameForBuildMode(BuildMode buildMode) {
  return buildMode.name;
}

/// Returns the [BuildMode] for a particular `name`.
BuildMode getBuildModeForName(String name) {
  return BuildMode.fromName(name);
}

String validatedBuildNumberForPlatform(TargetPlatform targetPlatform, String buildNumber) {
  if (buildNumber == null) {
    return null;
  }
  if (targetPlatform == TargetPlatform.ios ||
      targetPlatform == TargetPlatform.darwin_x64) {
    // See CFBundleVersion at https://developer.apple.com/library/archive/documentation/General/Reference/InfoPlistKeyReference/Articles/CoreFoundationKeys.html
    final RegExp disallowed = RegExp(r'[^\d\.]');
    String tmpBuildNumber = buildNumber.replaceAll(disallowed, '');
    if (tmpBuildNumber.isEmpty) {
      return null;
    }
    final List<String> segments = tmpBuildNumber
        .split('.')
        .where((String segment) => segment.isNotEmpty)
        .toList();
    if (segments.isEmpty) {
      segments.add('0');
    }
    tmpBuildNumber = segments.join('.');
    if (tmpBuildNumber != buildNumber) {
      globals.printTrace('Invalid build-number: $buildNumber for iOS/macOS, overridden by $tmpBuildNumber.\n'
          'See CFBundleVersion at https://developer.apple.com/library/archive/documentation/General/Reference/InfoPlistKeyReference/Articles/CoreFoundationKeys.html');
    }
    return tmpBuildNumber;
  }
  if (targetPlatform == TargetPlatform.android_arm ||
      targetPlatform == TargetPlatform.android_arm64 ||
      targetPlatform == TargetPlatform.android_x64 ||
      targetPlatform == TargetPlatform.android_x86) {
    // See versionCode at https://developer.android.com/studio/publish/versioning
    final RegExp disallowed = RegExp(r'[^\d]');
    String tmpBuildNumberStr = buildNumber.replaceAll(disallowed, '');
    int tmpBuildNumberInt = int.tryParse(tmpBuildNumberStr) ?? 0;
    if (tmpBuildNumberInt < 1) {
      tmpBuildNumberInt = 1;
    }
    tmpBuildNumberStr = tmpBuildNumberInt.toString();
    if (tmpBuildNumberStr != buildNumber) {
      globals.printTrace('Invalid build-number: $buildNumber for Android, overridden by $tmpBuildNumberStr.\n'
          'See versionCode at https://developer.android.com/studio/publish/versioning');
    }
    return tmpBuildNumberStr;
  }
  return buildNumber;
}

String validatedBuildNameForPlatform(TargetPlatform targetPlatform, String buildName) {
  if (buildName == null) {
    return null;
  }
  if (targetPlatform == TargetPlatform.ios ||
      targetPlatform == TargetPlatform.darwin_x64) {
    // See CFBundleShortVersionString at https://developer.apple.com/library/archive/documentation/General/Reference/InfoPlistKeyReference/Articles/CoreFoundationKeys.html
    final RegExp disallowed = RegExp(r'[^\d\.]');
    String tmpBuildName = buildName.replaceAll(disallowed, '');
    if (tmpBuildName.isEmpty) {
      return null;
    }
    final List<String> segments = tmpBuildName
        .split('.')
        .where((String segment) => segment.isNotEmpty)
        .toList();
    while (segments.length < 3) {
      segments.add('0');
    }
    tmpBuildName = segments.join('.');
    if (tmpBuildName != buildName) {
      globals.printTrace('Invalid build-name: $buildName for iOS/macOS, overridden by $tmpBuildName.\n'
          'See CFBundleShortVersionString at https://developer.apple.com/library/archive/documentation/General/Reference/InfoPlistKeyReference/Articles/CoreFoundationKeys.html');
    }
    return tmpBuildName;
  }
  if (targetPlatform == TargetPlatform.android ||
      targetPlatform == TargetPlatform.android_arm ||
      targetPlatform == TargetPlatform.android_arm64 ||
      targetPlatform == TargetPlatform.android_x64 ||
      targetPlatform == TargetPlatform.android_x86) {
    // See versionName at https://developer.android.com/studio/publish/versioning
    return buildName;
  }
  return buildName;
}

String getModeName(BuildMode mode) => getEnumName(mode);

String getFriendlyModeName(BuildMode mode) {
  return snakeCase(getModeName(mode)).replaceAll('_', ' ');
}

// Returns true if the selected build mode uses ahead-of-time compilation.
bool isAotBuildMode(BuildMode mode) {
  return mode == BuildMode.profile || mode == BuildMode.release;
}

// Returns true if the given build mode can be used on emulators / simulators.
bool isEmulatorBuildMode(BuildMode mode) {
  return mode == BuildMode.debug;
}

enum HostPlatform {
  darwin_x64,
  linux_x64,
  windows_x64,
}

String getNameForHostPlatform(HostPlatform platform) {
  switch (platform) {
    case HostPlatform.darwin_x64:
      return 'darwin-x64';
    case HostPlatform.linux_x64:
      return 'linux-x64';
    case HostPlatform.windows_x64:
      return 'windows-x64';
  }
  assert(false);
  return null;
}

enum TargetPlatform {
  android,
  ios,
  darwin_x64,
  linux_x64,
  windows_x64,
  fuchsia_arm64,
  fuchsia_x64,
  tester,
  web_javascript,
  // The arch specific android target platforms are soft-depreacted.
  // Instead of using TargetPlatform as a combination arch + platform
  // the code will be updated to carry arch information in [DarwinArch]
  // and [AndroidArch].
  android_arm,
  android_arm64,
  android_x64,
  android_x86,
}

/// iOS and macOS target device architecture.
//
// TODO(cbracken): split TargetPlatform.ios into ios_armv7, ios_arm64.
enum DarwinArch {
  armv7,
  arm64,
  x86_64,
}

// TODO(jonahwilliams): replace all android TargetPlatform usage with AndroidArch.
enum AndroidArch {
  armeabi_v7a,
  arm64_v8a,
  x86,
  x86_64,
}

/// The default set of iOS device architectures to build for.
const List<DarwinArch> defaultIOSArchs = <DarwinArch>[
  DarwinArch.arm64,
];

String getNameForDarwinArch(DarwinArch arch) {
  switch (arch) {
    case DarwinArch.armv7:
      return 'armv7';
    case DarwinArch.arm64:
      return 'arm64';
    case DarwinArch.x86_64:
      return 'x86_64';
  }
  assert(false);
  return null;
}

DarwinArch getIOSArchForName(String arch) {
  switch (arch) {
    case 'armv7':
    case 'armv7f': // iPhone 4S.
    case 'armv7s': // iPad 4.
      return DarwinArch.armv7;
    case 'arm64':
    case 'arm64e': // iPhone XS/XS Max/XR and higher. arm64 runs on arm64e devices.
      return DarwinArch.arm64;
    case 'x86_64':
      return DarwinArch.x86_64;
  }
  throw Exception('Unsupported iOS arch name "$arch"');
}

String getNameForTargetPlatform(TargetPlatform platform, {DarwinArch darwinArch}) {
  switch (platform) {
    case TargetPlatform.android_arm:
      return 'android-arm';
    case TargetPlatform.android_arm64:
      return 'android-arm64';
    case TargetPlatform.android_x64:
      return 'android-x64';
    case TargetPlatform.android_x86:
      return 'android-x86';
    case TargetPlatform.ios:
      if (darwinArch != null) {
        return 'ios-${getNameForDarwinArch(darwinArch)}';
      }
      return 'ios';
    case TargetPlatform.darwin_x64:
      return 'darwin-x64';
    case TargetPlatform.linux_x64:
      return 'linux-x64';
    case TargetPlatform.windows_x64:
      return 'windows-x64';
    case TargetPlatform.fuchsia_arm64:
      return 'fuchsia-arm64';
    case TargetPlatform.fuchsia_x64:
      return 'fuchsia-x64';
    case TargetPlatform.tester:
      return 'flutter-tester';
    case TargetPlatform.web_javascript:
      return 'web-javascript';
    case TargetPlatform.android:
      return 'android';
  }
  assert(false);
  return null;
}

TargetPlatform getTargetPlatformForName(String platform) {
  switch (platform) {
    case 'android':
      return TargetPlatform.android;
    case 'android-arm':
      return TargetPlatform.android_arm;
    case 'android-arm64':
      return TargetPlatform.android_arm64;
    case 'android-x64':
      return TargetPlatform.android_x64;
    case 'android-x86':
      return TargetPlatform.android_x86;
    case 'fuchsia-arm64':
      return TargetPlatform.fuchsia_arm64;
    case 'fuchsia-x64':
      return TargetPlatform.fuchsia_x64;
    case 'ios':
      return TargetPlatform.ios;
    case 'darwin-x64':
      return TargetPlatform.darwin_x64;
    case 'linux-x64':
      return TargetPlatform.linux_x64;
    case 'windows-x64':
      return TargetPlatform.windows_x64;
    case 'web-javascript':
      return TargetPlatform.web_javascript;
  }
  assert(platform != null);
  return null;
}

AndroidArch getAndroidArchForName(String platform) {
  switch (platform) {
    case 'android-arm':
      return AndroidArch.armeabi_v7a;
    case 'android-arm64':
      return AndroidArch.arm64_v8a;
    case 'android-x64':
      return AndroidArch.x86_64;
    case 'android-x86':
      return AndroidArch.x86;
  }
  throw Exception('Unsupported Android arch name "$platform"');
}

String getNameForAndroidArch(AndroidArch arch) {
  switch (arch) {
    case AndroidArch.armeabi_v7a:
      return 'armeabi-v7a';
    case AndroidArch.arm64_v8a:
      return 'arm64-v8a';
    case AndroidArch.x86_64:
      return 'x86_64';
    case AndroidArch.x86:
      return 'x86';
  }
  assert(false);
  return null;
}

String getPlatformNameForAndroidArch(AndroidArch arch) {
  switch (arch) {
    case AndroidArch.armeabi_v7a:
      return 'android-arm';
    case AndroidArch.arm64_v8a:
      return 'android-arm64';
    case AndroidArch.x86_64:
      return 'android-x64';
    case AndroidArch.x86:
      return 'android-x86';
  }
  assert(false);
  return null;
}

String fuchsiaArchForTargetPlatform(TargetPlatform targetPlatform) {
  switch (targetPlatform) {
    case TargetPlatform.fuchsia_arm64:
      return 'arm64';
    case TargetPlatform.fuchsia_x64:
      return 'x64';
    default:
      assert(false);
      return null;
  }
}

HostPlatform getCurrentHostPlatform() {
  if (globals.platform.isMacOS) {
    return HostPlatform.darwin_x64;
  }
  if (globals.platform.isLinux) {
    return HostPlatform.linux_x64;
  }
  if (globals.platform.isWindows) {
    return HostPlatform.windows_x64;
  }

  globals.printError('Unsupported host platform, defaulting to Linux');

  return HostPlatform.linux_x64;
}

/// Returns the top-level build output directory.
String getBuildDirectory() {
  // TODO(johnmccutchan): Stop calling this function as part of setting
  // up command line argument processing.
  if (context == null || globals.config == null) {
    return 'build';
  }

  final String buildDir = globals.config.getValue('build-dir') as String ?? 'build';
  if (globals.fs.path.isAbsolute(buildDir)) {
    throw Exception(
        'build-dir config setting in ${globals.config.configPath} must be relative');
  }
  return buildDir;
}

/// Returns the Android build output directory.
String getAndroidBuildDirectory() {
  // TODO(cbracken): move to android subdir.
  return getBuildDirectory();
}

/// Returns the AOT build output directory.
String getAotBuildDirectory() {
  return globals.fs.path.join(getBuildDirectory(), 'aot');
}

/// Returns the asset build output directory.
String getAssetBuildDirectory() {
  return globals.fs.path.join(getBuildDirectory(), 'flutter_assets');
}

/// Returns the iOS build output directory.
String getIosBuildDirectory() {
  return globals.fs.path.join(getBuildDirectory(), 'ios');
}

/// Returns the macOS build output directory.
String getMacOSBuildDirectory() {
  return globals.fs.path.join(getBuildDirectory(), 'macos');
}

/// Returns the web build output directory.
String getWebBuildDirectory() {
  return globals.fs.path.join(getBuildDirectory(), 'web');
}

/// Returns the Linux build output directory.
String getLinuxBuildDirectory() {
  return globals.fs.path.join(getBuildDirectory(), 'linux');
}

/// Returns the Windows build output directory.
String getWindowsBuildDirectory() {
  return globals.fs.path.join(getBuildDirectory(), 'windows');
}

/// Returns the Fuchsia build output directory.
String getFuchsiaBuildDirectory() {
  return globals.fs.path.join(getBuildDirectory(), 'fuchsia');
}<|MERGE_RESOLUTION|>--- conflicted
+++ resolved
@@ -24,11 +24,8 @@
     this.splitDebugInfoPath,
     this.dartObfuscation = false,
     this.dartDefines = const <String>[],
-<<<<<<< HEAD
     this.bundleSkSLPath,
-=======
     this.dartExperiments = const <String>[],
->>>>>>> 8d6187fc
     @required this.treeShakeIcons,
   });
 
@@ -79,6 +76,8 @@
   final bool dartObfuscation;
 
   /// An optional path to a JSON containing precompiled SkSL shaders
+  ///
+  /// Currently this is only supported for Android builds.
   final String bundleSkSLPath;
 
   /// Additional constant values to be made available in the Dart program.
