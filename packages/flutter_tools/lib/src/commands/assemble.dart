--- conflicted
+++ resolved
@@ -168,13 +168,9 @@
     final List<Target> targets = this.targets;
     final Target target = targets.length == 1 ? targets.single : _CompositeTarget(targets);
     final BuildResult result = await buildSystem.build(target, environment, buildSystemConfig: BuildSystemConfig(
-<<<<<<< HEAD
       resourcePoolSize: argResults.wasParsed('resource-pool-size')
         ? int.tryParse(argResults['resource-pool-size'])
         : null,
-=======
-      resourcePoolSize: argResults.wasParsed('resource-pool-size') ? int.parse(stringArg('resource-pool-size')) : null,
->>>>>>> 4bf03c6c
     ));
     if (!result.success) {
       for (ExceptionMeasurement measurement in result.exceptions.values) {
