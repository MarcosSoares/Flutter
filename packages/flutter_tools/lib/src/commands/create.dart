--- conflicted
+++ resolved
@@ -612,7 +612,7 @@
   return segments.join('.');
 }
 
-final Set<String> _packageDependencies = <String>{
+final Set<String> _packageDependencies = Set<String>.from(<String>[
   'analyzer',
   'args',
   'async',
@@ -638,13 +638,8 @@
   'test',
   'utf',
   'watcher',
-<<<<<<< HEAD
-  'yaml'
-};
-=======
   'yaml',
 ]);
->>>>>>> 01a29b85
 
 /// Return null if the project name is legal. Return a validation message if
 /// we should disallow the project name.
