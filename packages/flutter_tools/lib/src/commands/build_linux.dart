--- conflicted
+++ resolved
@@ -2,11 +2,9 @@
 // Use of this source code is governed by a BSD-style license that can be
 // found in the LICENSE file.
 
-<<<<<<< HEAD
+// @dart = 2.8
+
 import 'package:meta/meta.dart';
-=======
-// @dart = 2.8
->>>>>>> 791edc23
 
 import '../base/analyze_size.dart';
 import '../base/common.dart';
