// Copyright 2018 The Chromium Authors. All rights reserved.
// Use of this source code is governed by a BSD-style license that can be
// found in the LICENSE file.

import 'dart:async';

import '../base/common.dart';
import '../base/file_system.dart';
import '../base/io.dart';
import '../base/utils.dart';
import '../cache.dart';
import '../commands/daemon.dart';
import '../compile.dart';
import '../device.dart';
import '../fuchsia/fuchsia_device.dart';
import '../globals.dart';
import '../protocol_discovery.dart';
import '../resident_runner.dart';
import '../run_hot.dart';
import '../runner/flutter_command.dart';

final String ipv4Loopback = InternetAddress.loopbackIPv4.address;

final String ipv6Loopback = InternetAddress.loopbackIPv6.address;

/// A Flutter-command that attaches to applications that have been launched
/// without `flutter run`.
///
/// With an application already running, a HotRunner can be attached to it
/// with:
/// ```
/// $ flutter attach --debug-port 12345
/// ```
///
/// Alternatively, the attach command can start listening and scan for new
/// programs that become active:
/// ```
/// $ flutter attach
/// ```
/// As soon as a new observatory is detected the command attaches to it and
/// enables hot reloading.
///
/// To attach to a flutter mod running on a fuchsia device, `--module` must
/// also be provided.
class AttachCommand extends FlutterCommand {
  AttachCommand({bool verboseHelp = false, this.hotRunnerFactory}) {
    addBuildModeFlags(defaultToRelease: false);
    usesIsolateFilterOption(hide: !verboseHelp);
    usesTargetOption();
    usesPortOptions();
    usesIpv6Flag();
    usesFilesystemOptions(hide: !verboseHelp);
    usesFuchsiaOptions(hide: !verboseHelp);
    argParser
      ..addOption(
        'debug-port',
        help: 'Device port where the observatory is listening.',
      )..addOption('pid-file',
        help: 'Specify a file to write the process id to. '
              'You can send SIGUSR1 to trigger a hot reload '
              'and SIGUSR2 to trigger a hot restart.',
      )..addOption(
        'project-root',
        hide: !verboseHelp,
        help: 'Normally used only in run target',
      )..addFlag('machine',
        hide: !verboseHelp,
        negatable: false,
        help: 'Handle machine structured JSON command input and provide output '
              'and progress in machine friendly format.',
      );
    hotRunnerFactory ??= HotRunnerFactory();
  }

  HotRunnerFactory hotRunnerFactory;

  @override
  final String name = 'attach';

  @override
  final String description = 'Attach to a running application.';

  int get debugPort {
    if (argResults['debug-port'] == null)
      return null;
    try {
      return int.parse(argResults['debug-port']);
    } catch (error) {
      throwToolExit('Invalid port for `--debug-port`: $error');
    }
    return null;
  }

  @override
  Future<void> validateCommand() async {
    await super.validateCommand();
    if (await findTargetDevice() == null)
      throwToolExit(null);
    debugPort;
    if (debugPort == null && argResults.wasParsed(FlutterCommand.ipv6Flag)) {
      throwToolExit(
        'When the --debug-port is unknown, this command determines '
        'the value of --ipv6 on its own.',
      );
    }
    if (debugPort == null && argResults.wasParsed(FlutterCommand.observatoryPortOption)) {
      throwToolExit(
        'When the --debug-port is unknown, this command does not use '
        'the value of --observatory-port.',
      );
    }
  }

  @override
  Future<FlutterCommandResult> runCommand() async {
    Cache.releaseLockEarly();

    await _validateArguments();

    writePidFile(argResults['pid-file']);

    final Device device = await findTargetDevice();
    final int devicePort = debugPort;

    final Daemon daemon = argResults['machine']
      ? Daemon(stdinCommandStream, stdoutCommandResponse,
            notifyingLogger: NotifyingLogger(), logToStdout: true)
      : null;

    Uri observatoryUri;
    bool usesIpv6 = false;
    bool attachLogger = false;
    if (devicePort == null) {
      if (device is FuchsiaDevice) {
        attachLogger = true;
        final String module = argResults['module'];
        if (module == null) {
          throwToolExit('\'--module\' is requried for attaching to a Fuchsia device');
        }
<<<<<<< HEAD
        ipv6 = device.ipv6;
        FuchsiaIsolateDiscoveryProtocol isolateDiscoveryProtocol;
        try {
          isolateDiscoveryProtocol = device.getIsolateDiscoveryProtocol(module);
          printStatus('Waiting for a connection from $module on ${device.name}...');
          observatoryUri = await isolateDiscoveryProtocol.uri;
          printStatus('Done.');
=======
        usesIpv6 = _isIpv6(device.id);
        final List<int> ports = await device.servicePorts();
        if (ports.isEmpty) {
          throwToolExit('No active service ports on ${device.name}');
        }
        final List<int> localPorts = <int>[];
        for (int port in ports) {
          localPorts.add(await device.portForwarder.forward(port));
        }
        final Status status = logger.startProgress(
          'Waiting for a connection from Flutter on ${device.name}...',
          expectSlowOperation: true,
        );
        try {
          final int localPort = await device.findIsolatePort(module, localPorts);
          if (localPort == null) {
            throwToolExit('No active Observatory running module \'$module\' on ${device.name}');
          }
          observatoryUri = usesIpv6
            ? Uri.parse('http://[$ipv6Loopback]:$localPort/')
            : Uri.parse('http://$ipv4Loopback:$localPort/');
          status.stop();
>>>>>>> 4b87e334
        } catch (_) {
          isolateDiscoveryProtocol?.dispose();
          final List<ForwardedPort> ports = device.portForwarder.forwardedPorts.toList();
          for (ForwardedPort port in ports) {
            await device.portForwarder.unforward(port);
          }
          rethrow;
        }
      } else {
        ProtocolDiscovery observatoryDiscovery;
        try {
          observatoryDiscovery = ProtocolDiscovery.observatory(
            device.getLogReader(),
            portForwarder: device.portForwarder,
          );
          printStatus('Waiting for a connection from Flutter on ${device.name}...');
          observatoryUri = await observatoryDiscovery.uri;
          // Determine ipv6 status from the scanned logs.
          usesIpv6 = observatoryDiscovery.ipv6;
          printStatus('Done.');
        } finally {
          await observatoryDiscovery?.cancel();
        }
      }
    } else {
      usesIpv6 = ipv6;
      final int localPort = observatoryPort
        ?? await device.portForwarder.forward(devicePort);
      observatoryUri = usesIpv6
        ? Uri.parse('http://[$ipv6Loopback]:$localPort/')
        : Uri.parse('http://$ipv4Loopback:$localPort/');
    }
    try {
      final FlutterDevice flutterDevice = FlutterDevice(
        device,
        trackWidgetCreation: false,
        dillOutputPath: argResults['output-dill'],
        fileSystemRoots: argResults['filesystem-root'],
        fileSystemScheme: argResults['filesystem-scheme'],
        viewFilter: argResults['isolate-filter'],
        targetModel: TargetModel(argResults['target-model']),
      );
      flutterDevice.observatoryUris = <Uri>[ observatoryUri ];
      final HotRunner hotRunner = hotRunnerFactory.build(
        <FlutterDevice>[flutterDevice],
        target: targetFile,
        debuggingOptions: DebuggingOptions.enabled(getBuildInfo()),
        packagesFilePath: globalResults['packages'],
        usesTerminalUI: daemon == null,
        projectRootPath: argResults['project-root'],
        dillOutputPath: argResults['output-dill'],
        ipv6: usesIpv6,
      );
      if (attachLogger) {
        flutterDevice.startEchoingDeviceLog();
      }

      if (daemon != null) {
        AppInstance app;
        try {
          app = await daemon.appDomain.launch(hotRunner, hotRunner.attach,
              device, null, true, fs.currentDirectory);
        } catch (error) {
          throwToolExit(error.toString());
        }
        final int result = await app.runner.waitForAppToFinish();
        if (result != 0)
          throwToolExit(null, exitCode: result);
      } else {
        await hotRunner.attach();
      }
    } finally {
      final List<ForwardedPort> ports = device.portForwarder.forwardedPorts.toList();
      for (ForwardedPort port in ports) {
        await device.portForwarder.unforward(port);
      }
    }
    return null;
  }

  Future<void> _validateArguments() async {}
}

class HotRunnerFactory {
  HotRunner build(List<FlutterDevice> devices, {
      String target,
      DebuggingOptions debuggingOptions,
      bool usesTerminalUI = true,
      bool benchmarkMode = false,
      File applicationBinary,
      bool hostIsIde = false,
      String projectRootPath,
      String packagesFilePath,
      String dillOutputPath,
      bool stayResident = true,
      bool ipv6 = false,
  }) => HotRunner(
    devices,
    target: target,
    debuggingOptions: debuggingOptions,
    usesTerminalUI: usesTerminalUI,
    benchmarkMode: benchmarkMode,
    applicationBinary: applicationBinary,
    hostIsIde: hostIsIde,
    projectRootPath: projectRootPath,
    packagesFilePath: packagesFilePath,
    dillOutputPath: dillOutputPath,
    stayResident: stayResident,
    ipv6: ipv6,
  );
}<|MERGE_RESOLUTION|>--- conflicted
+++ resolved
@@ -137,38 +137,13 @@
         if (module == null) {
           throwToolExit('\'--module\' is requried for attaching to a Fuchsia device');
         }
-<<<<<<< HEAD
-        ipv6 = device.ipv6;
+        usesIpv6 = device.ipv6;
         FuchsiaIsolateDiscoveryProtocol isolateDiscoveryProtocol;
         try {
           isolateDiscoveryProtocol = device.getIsolateDiscoveryProtocol(module);
           printStatus('Waiting for a connection from $module on ${device.name}...');
           observatoryUri = await isolateDiscoveryProtocol.uri;
           printStatus('Done.');
-=======
-        usesIpv6 = _isIpv6(device.id);
-        final List<int> ports = await device.servicePorts();
-        if (ports.isEmpty) {
-          throwToolExit('No active service ports on ${device.name}');
-        }
-        final List<int> localPorts = <int>[];
-        for (int port in ports) {
-          localPorts.add(await device.portForwarder.forward(port));
-        }
-        final Status status = logger.startProgress(
-          'Waiting for a connection from Flutter on ${device.name}...',
-          expectSlowOperation: true,
-        );
-        try {
-          final int localPort = await device.findIsolatePort(module, localPorts);
-          if (localPort == null) {
-            throwToolExit('No active Observatory running module \'$module\' on ${device.name}');
-          }
-          observatoryUri = usesIpv6
-            ? Uri.parse('http://[$ipv6Loopback]:$localPort/')
-            : Uri.parse('http://$ipv4Loopback:$localPort/');
-          status.stop();
->>>>>>> 4b87e334
         } catch (_) {
           isolateDiscoveryProtocol?.dispose();
           final List<ForwardedPort> ports = device.portForwarder.forwardedPorts.toList();
