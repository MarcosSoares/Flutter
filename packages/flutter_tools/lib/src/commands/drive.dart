--- conflicted
+++ resolved
@@ -467,19 +467,7 @@
   await appStopper(command);
 
   final ApplicationPackage package = await command.applicationPackages
-<<<<<<< HEAD
-      .getPackageForPlatform(await command.device.targetPlatform, buildInfo: command.getBuildInfo());
-
-  if (command.shouldBuild) {
-    globals.printTrace('Installing application package.');
-    if (await command.device.isAppInstalled(package, userIdentifier: userIdentifier)) {
-      await command.device.uninstallApp(package, userIdentifier: userIdentifier);
-    }
-    await command.device.installApp(package, userIdentifier: userIdentifier);
-  }
-=======
     .getPackageForPlatform(await command.device.targetPlatform, buildInfo: command.getBuildInfo());
->>>>>>> ef119187
 
   final Map<String, dynamic> platformArgs = <String, dynamic>{};
   if (command.traceStartup) {
