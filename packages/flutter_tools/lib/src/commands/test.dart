// Copyright 2014 The Flutter Authors. All rights reserved.
// Use of this source code is governed by a BSD-style license that can be
// found in the LICENSE file.

import 'dart:math' as math;

import '../asset.dart';
import '../base/common.dart';
import '../base/file_system.dart';
import '../build_info.dart';
import '../bundle.dart';
import '../cache.dart';
import '../devfs.dart';
import '../globals.dart' as globals;
import '../project.dart';
import '../runner/flutter_command.dart';
import '../test/coverage_collector.dart';
import '../test/event_printer.dart';
import '../test/runner.dart';
import '../test/test_wrapper.dart';
import '../test/watcher.dart';

class TestCommand extends FlutterCommand {
  TestCommand({
    bool verboseHelp = false,
    this.testWrapper = const TestWrapper(),
    this.testRunner = const FlutterTestRunner(),
  }) : assert(testWrapper != null) {
    requiresPubspecYaml();
    usesPubOption();
    addNullSafetyModeOptions(hide: !verboseHelp);
    usesTrackWidgetCreation(verboseHelp: verboseHelp);
    addEnableExperimentation(hide: !verboseHelp);
    argParser
      ..addMultiOption('name',
        help: 'A regular expression matching substrings of the names of tests to run.',
        valueHelp: 'regexp',
        splitCommas: false,
      )
      ..addMultiOption('plain-name',
        help: 'A plain-text substring of the names of tests to run.',
        valueHelp: 'substring',
        splitCommas: false,
      )
      ..addOption('tags',
        abbr: 't',
        help: 'Run only tests associated with tags',
      )
      ..addOption('exclude-tags',
        abbr: 'x',
        help: 'Run only tests WITHOUT given tags',
      )
      ..addFlag('start-paused',
        defaultsTo: false,
        negatable: false,
        help: 'Start in a paused mode and wait for a debugger to connect.\n'
              'You must specify a single test file to run, explicitly.\n'
              'Instructions for connecting with a debugger are printed to the '
              'console once the test has started.',
      )
      ..addFlag('disable-service-auth-codes',
        hide: !verboseHelp,
        defaultsTo: false,
        negatable: false,
        help: 'No longer require an authentication code to connect to the VM '
              'service (not recommended).',
      )
      ..addFlag('coverage',
        defaultsTo: false,
        negatable: false,
        help: 'Whether to collect coverage information.',
      )
      ..addFlag('merge-coverage',
        defaultsTo: false,
        negatable: false,
        help: 'Whether to merge coverage data with "coverage/lcov.base.info".\n'
              'Implies collecting coverage data. (Requires lcov)',
      )
      ..addFlag('ipv6',
        negatable: false,
        hide: true,
        help: 'Whether to use IPv6 for the test harness server socket.',
      )
      ..addOption('coverage-path',
        defaultsTo: 'coverage/lcov.info',
        help: 'Where to store coverage information (if coverage is enabled).',
      )
      ..addFlag('machine',
        hide: !verboseHelp,
        negatable: false,
        help: 'Handle machine structured JSON command input\n'
              'and provide output and progress in machine friendly format.',
      )
      ..addFlag('update-goldens',
        negatable: false,
        help: 'Whether matchesGoldenFile() calls within your test methods should '
              'update the golden files rather than test for an existing match.',
      )
      ..addOption('concurrency',
        abbr: 'j',
        defaultsTo: math.max<int>(1, globals.platform.numberOfProcessors - 2).toString(),
        help: 'The number of concurrent test processes to run.',
        valueHelp: 'jobs',
      )
      ..addFlag('test-assets',
        defaultsTo: true,
        negatable: true,
        help: 'Whether to build the assets bundle for testing.\n'
              'Consider using --no-test-assets if assets are not required.',
      )
      // --platform is not supported to be used by Flutter developers. It only
      // exists to test the Flutter framework itself and may be removed entirely
      // in the future. Developers should either use plain `flutter test`, or
      // `package:integration_test` instead.
      ..addOption('platform',
        allowed: const <String>['tester', 'chrome'],
        hide: true,
        defaultsTo: 'tester',
      )
      ..addOption('test-randomize-ordering-seed',
        help: 'The seed to randomize the execution order of test cases.\n'
              'Must be a 32bit unsigned integer or "random".\n'
              'If "random", pick a random seed to use.\n'
              'If not passed, do not randomize test case execution order.',
      )
      ..addFlag('enable-vmservice',
        defaultsTo: false,
        hide: !verboseHelp,
        help: 'Enables the vmservice without --start-paused. This flag is '
              'intended for use with tests that will use dart:developer to '
              'interact with the vmservice at runtime.\n'
              'This flag is ignored if --start-paused or coverage are requested. '
              'The vmservice will be enabled no matter what in those cases.'
      );
      addDdsOptions(verboseHelp: verboseHelp);
  }

  /// The interface for starting and configuring the tester.
  final TestWrapper testWrapper;

  /// Interface for running the tester process.
  final FlutterTestRunner testRunner;

  @override
  Future<Set<DevelopmentArtifact>> get requiredArtifacts async {
    final Set<DevelopmentArtifact> results = <DevelopmentArtifact>{};
    if (stringArg('platform') == 'chrome') {
      results.add(DevelopmentArtifact.web);
    }
    return results;
  }

  @override
  String get name => 'test';

  @override
  String get description => 'Run Flutter unit tests for the current project.';

  @override
  Future<FlutterCommandResult> runCommand() async {
    if (!globals.fs.isFileSync('pubspec.yaml')) {
      throwToolExit(
        'Error: No pubspec.yaml file found in the current working directory.\n'
        'Run this command from the root of your project. Test files must be '
        "called *_test.dart and must reside in the package's 'test' "
        'directory (or one of its subdirectories).');
    }
    final FlutterProject flutterProject = FlutterProject.current();
    final bool buildTestAssets = boolArg('test-assets');
    final List<String> names = stringsArg('name');
    final List<String> plainNames = stringsArg('plain-name');
    final String tags = stringArg('tags');
    final String excludeTags = stringArg('exclude-tags');
    final BuildInfo buildInfo = getBuildInfo(forcedBuildMode: BuildMode.debug);

    if (buildTestAssets && flutterProject.manifest.assets.isNotEmpty) {
      await _buildTestAsset();
    }

    List<String> files = argResults.rest.map<String>((String testPath) => globals.fs.path.absolute(testPath)).toList();

    final bool startPaused = boolArg('start-paused');
    if (startPaused && files.length != 1) {
      throwToolExit(
        'When using --start-paused, you must specify a single test file to run.',
        exitCode: 1,
      );
    }

    final int jobs = int.tryParse(stringArg('concurrency'));
    if (jobs == null || jobs <= 0 || !jobs.isFinite) {
      throwToolExit(
        'Could not parse -j/--concurrency argument. It must be an integer greater than zero.'
      );
    }

    Directory workDir;
    if (files.isEmpty) {
      // We don't scan the entire package, only the test/ subdirectory, so that
      // files with names like like "hit_test.dart" don't get run.
      workDir = globals.fs.directory('test');
      if (!workDir.existsSync()) {
        throwToolExit('Test directory "${workDir.path}" not found.');
      }
      files = _findTests(workDir).toList();
      if (files.isEmpty) {
        throwToolExit(
            'Test directory "${workDir.path}" does not appear to contain any test files.\n'
            'Test files must be in that directory and end with the pattern "_test.dart".'
        );
      }
    } else {
      files = <String>[
        for (String path in files)
          if (globals.fs.isDirectorySync(path))
            ..._findTests(globals.fs.directory(path))
          else
            path,
      ];
    }

    final bool machine = boolArg('machine');
    CoverageCollector collector;
    if (boolArg('coverage') || boolArg('merge-coverage')) {
      final String projectName = flutterProject.manifest.appName;
      collector = CoverageCollector(
        verbose: !machine,
        libraryPredicate: (String libraryName) => libraryName.contains(projectName),
        // TODO(jonahwilliams): file bug for incorrect URI handling on windws
        packagesPath: globals.fs.path.absolute('.packages'),
      );
    }

    TestWatcher watcher;
    if (machine) {
      watcher = EventPrinter(parent: collector);
    } else if (collector != null) {
      watcher = collector;
    }

    final bool disableServiceAuthCodes = boolArg('disable-service-auth-codes');
<<<<<<< HEAD
    final BuildInfo buildInfo = await getBuildInfo(forcedBuildMode: BuildMode.debug);
=======
>>>>>>> a40ee8a3

    final int result = await testRunner.runTests(
      testWrapper,
      files,
      workDir: workDir,
      names: names,
      plainNames: plainNames,
      tags: tags,
      excludeTags: excludeTags,
      watcher: watcher,
      enableObservatory: collector != null || startPaused || boolArg('enable-vmservice'),
      startPaused: startPaused,
      disableServiceAuthCodes: disableServiceAuthCodes,
      disableDds: disableDds,
      ipv6: boolArg('ipv6'),
      machine: machine,
      buildInfo: buildInfo,
      updateGoldens: boolArg('update-goldens'),
      concurrency: jobs,
      buildTestAssets: buildTestAssets,
      flutterProject: flutterProject,
      web: stringArg('platform') == 'chrome',
      randomSeed: stringArg('test-randomize-ordering-seed'),
      nullAssertions: boolArg(FlutterOptions.kNullAssertions),
    );

    if (collector != null) {
      final bool collectionResult = await collector.collectCoverageData(
        stringArg('coverage-path'),
        mergeCoverageData: boolArg('merge-coverage'),
      );
      if (!collectionResult) {
        throwToolExit(null);
      }
    }

    if (result != 0) {
      throwToolExit(null);
    }
    return FlutterCommandResult.success();
  }

  Future<void> _buildTestAsset() async {
    final AssetBundle assetBundle = AssetBundleFactory.instance.createBundle();
    final int build = await assetBundle.build(packagesPath: '.packages');
    if (build != 0) {
      throwToolExit('Error: Failed to build asset bundle');
    }
    if (_needRebuild(assetBundle.entries)) {
      await writeBundle(globals.fs.directory(globals.fs.path.join('build', 'unit_test_assets')),
          assetBundle.entries);
    }
  }

  bool _needRebuild(Map<String, DevFSContent> entries) {
    final File manifest = globals.fs.file(globals.fs.path.join('build', 'unit_test_assets', 'AssetManifest.json'));
    if (!manifest.existsSync()) {
      return true;
    }
    final DateTime lastModified = manifest.lastModifiedSync();
    final File pub = globals.fs.file('pubspec.yaml');
    if (pub.lastModifiedSync().isAfter(lastModified)) {
      return true;
    }

    for (final DevFSFileContent entry in entries.values.whereType<DevFSFileContent>()) {
      // Calling isModified to access file stats first in order for isModifiedAfter
      // to work.
      if (entry.isModified && entry.isModifiedAfter(lastModified)) {
        return true;
      }
    }
    return false;
  }
}

Iterable<String> _findTests(Directory directory) {
  return directory.listSync(recursive: true, followLinks: false)
      .where((FileSystemEntity entity) => entity.path.endsWith('_test.dart') &&
      globals.fs.isFileSync(entity.path))
      .map((FileSystemEntity entity) => globals.fs.path.absolute(entity.path));
}<|MERGE_RESOLUTION|>--- conflicted
+++ resolved
@@ -171,7 +171,7 @@
     final List<String> plainNames = stringsArg('plain-name');
     final String tags = stringArg('tags');
     final String excludeTags = stringArg('exclude-tags');
-    final BuildInfo buildInfo = getBuildInfo(forcedBuildMode: BuildMode.debug);
+    final BuildInfo buildInfo = await getBuildInfo(forcedBuildMode: BuildMode.debug);
 
     if (buildTestAssets && flutterProject.manifest.assets.isNotEmpty) {
       await _buildTestAsset();
@@ -226,7 +226,7 @@
       collector = CoverageCollector(
         verbose: !machine,
         libraryPredicate: (String libraryName) => libraryName.contains(projectName),
-        // TODO(jonahwilliams): file bug for incorrect URI handling on windws
+        // TODO(jonahwilliams): file bug for incorrect URI handling on windows
         packagesPath: globals.fs.path.absolute('.packages'),
       );
     }
@@ -239,10 +239,6 @@
     }
 
     final bool disableServiceAuthCodes = boolArg('disable-service-auth-codes');
-<<<<<<< HEAD
-    final BuildInfo buildInfo = await getBuildInfo(forcedBuildMode: BuildMode.debug);
-=======
->>>>>>> a40ee8a3
 
     final int result = await testRunner.runTests(
       testWrapper,
