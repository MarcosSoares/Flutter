--- conflicted
+++ resolved
@@ -145,11 +145,7 @@
       throwToolExit("Module's iOS folder missing");
     }
 
-<<<<<<< HEAD
-    final Directory outputDirectory = globals.fs.directory(globals.fs.path.normalize(outputArgument));
-=======
-    final Directory outputDirectory = fs.directory(fs.path.absolute(fs.path.normalize(outputArgument)));
->>>>>>> bd25f70c
+    final Directory outputDirectory = globals.fs.directory(globals.fs.path.absolute(globals.fs.path.normalize(outputArgument)));
 
     aotBuilder ??= AotBuilder();
     bundleBuilder ??= BundleBuilder();
@@ -177,20 +173,8 @@
         await _producePlugins(xcodeBuildConfiguration, iPhoneBuildOutput, simulatorBuildOutput, modeDirectory, outputDirectory);
       }
 
-<<<<<<< HEAD
       final Status status = globals.logger.startProgress(
-        ' └─Moving to ${globals.fs.path.relative(modeDirectory.path)}',
-        timeout: timeoutConfiguration.slowOperation,
-      );
-      // Delete the intermediaries since they would have been copied into our
-      // output frameworks.
-      if (iPhoneBuildOutput.existsSync()) {
-        iPhoneBuildOutput.deleteSync(recursive: true);
-      }
-      if (simulatorBuildOutput.existsSync()) {
-        simulatorBuildOutput.deleteSync(recursive: true);
-=======
-      final Status status = logger.startProgress(' └─Moving to ${fs.path.relative(modeDirectory.path)}', timeout: timeoutConfiguration.slowOperation);
+        ' └─Moving to ${globals.fs.path.relative(modeDirectory.path)}', timeout: timeoutConfiguration.slowOperation);
       try {
         // Delete the intermediaries since they would have been copied into our
         // output frameworks.
@@ -202,7 +186,6 @@
         }
       } finally {
         status.stop();
->>>>>>> bd25f70c
       }
     }
 
@@ -212,42 +195,16 @@
   }
 
   Future<void> _produceFlutterFramework(Directory outputDirectory, BuildMode mode, Directory iPhoneBuildOutput, Directory simulatorBuildOutput, Directory modeDirectory) async {
-<<<<<<< HEAD
     final Status status = globals.logger.startProgress(
-      ' ├─Populating Flutter.framework...',
-      timeout: timeoutConfiguration.fastOperation,
-    );
-    final String engineCacheFlutterFrameworkDirectory = globals.artifacts.getArtifactPath(Artifact.flutterFramework, platform: TargetPlatform.ios, mode: mode);
-
-    // Copy universal engine cache framework to mode directory.
-    final String flutterFrameworkFileName = globals.fs.path.basename(engineCacheFlutterFrameworkDirectory);
-    final Directory fatFlutterFrameworkCopy = modeDirectory.childDirectory(flutterFrameworkFileName);
-    copyDirectorySync(globals.fs.directory(engineCacheFlutterFrameworkDirectory), fatFlutterFrameworkCopy);
-
-    if (boolArg('xcframework')) {
-      // Copy universal framework to variant directory.
-      final Directory armFlutterFrameworkDirectory = iPhoneBuildOutput.childDirectory(flutterFrameworkFileName);
-      final File armFlutterFrameworkBinary = armFlutterFrameworkDirectory.childFile('Flutter');
-      final File fatFlutterFrameworkBinary = fatFlutterFrameworkCopy.childFile('Flutter');
-      copyDirectorySync(fatFlutterFrameworkCopy, armFlutterFrameworkDirectory);
-
-      // Create iOS framework.
-      List<String> lipoCommand = <String>['xcrun', 'lipo', fatFlutterFrameworkBinary.path, '-remove', 'x86_64', '-output', armFlutterFrameworkBinary.path];
-
-      await processUtils.run(
-        lipoCommand,
-        workingDirectory: outputDirectory.path,
-        allowReentrantFlutter: false,
-      );
-=======
-    final Status status = logger.startProgress(' ├─Populating Flutter.framework...', timeout: timeoutConfiguration.slowOperation);
+      ' ├─Populating Flutter.framework...', timeout: timeoutConfiguration.slowOperation);
     try {
-      final String engineCacheFlutterFrameworkDirectory = artifacts.getArtifactPath(Artifact.flutterFramework, platform: TargetPlatform.ios, mode: mode);
+      final String engineCacheFlutterFrameworkDirectory = globals.artifacts
+        .getArtifactPath(Artifact.flutterFramework, platform: TargetPlatform.ios, mode: mode);
 
       // Copy universal engine cache framework to mode directory.
-      final String flutterFrameworkFileName = fs.path.basename(engineCacheFlutterFrameworkDirectory);
+      final String flutterFrameworkFileName = globals.fs.path.basename(engineCacheFlutterFrameworkDirectory);
       final Directory fatFlutterFrameworkCopy = modeDirectory.childDirectory(flutterFrameworkFileName);
-      copyDirectorySync(fs.directory(engineCacheFlutterFrameworkDirectory), fatFlutterFrameworkCopy);
+      copyDirectorySync(globals.fs.directory(engineCacheFlutterFrameworkDirectory), fatFlutterFrameworkCopy);
 
       if (boolArg('xcframework')) {
         // Copy universal framework to variant directory.
@@ -268,7 +225,6 @@
         if (lipoResult.exitCode != 0) {
           throwToolExit('Unable to create ARM engine framework: ${lipoResult.stderr}');
         }
->>>>>>> bd25f70c
 
         // Create simulator framework.
         final Directory simulatorFlutterFrameworkDirectory = simulatorBuildOutput.childDirectory(flutterFrameworkFileName);
@@ -324,18 +280,13 @@
     destinationAppFrameworkDirectory.createSync(recursive: true);
 
     if (mode == BuildMode.debug) {
-<<<<<<< HEAD
-      final Status status = globals.logger.startProgress(' ├─Add placeholder App.framework for debug...', timeout: timeoutConfiguration.fastOperation);
-      await _produceStubAppFrameworkIfNeeded(mode, iPhoneBuildOutput, simulatorBuildOutput, destinationAppFrameworkDirectory);
-      status.stop();
-=======
-      final Status status = logger.startProgress(' ├─Add placeholder App.framework for debug...', timeout: timeoutConfiguration.fastOperation);
+      final Status status = globals.logger.startProgress(
+        ' ├─Add placeholder App.framework for debug...', timeout: timeoutConfiguration.fastOperation);
       try {
         await _produceStubAppFrameworkIfNeeded(mode, iPhoneBuildOutput, simulatorBuildOutput, destinationAppFrameworkDirectory);
       } finally {
         status.stop();
       }
->>>>>>> bd25f70c
     } else {
       await _produceAotAppFrameworkIfNeeded(mode, iPhoneBuildOutput, destinationAppFrameworkDirectory);
     }
@@ -345,32 +296,20 @@
 
     destinationInfoPlist.writeAsBytesSync(sourceInfoPlist.readAsBytesSync());
 
-<<<<<<< HEAD
-    final Status status = globals.logger.startProgress(' ├─Assembling Flutter resources for App.framework...', timeout: timeoutConfiguration.slowOperation);
-    await bundleBuilder.build(
-      platform: TargetPlatform.ios,
-      buildMode: mode,
-      // Relative paths show noise in the compiler https://github.com/dart-lang/sdk/issues/37978.
-      mainPath: globals.fs.path.absolute(targetFile),
-      assetDirPath: destinationAppFrameworkDirectory.childDirectory('flutter_assets').path,
-      precompiledSnapshot: mode != BuildMode.debug,
-    );
-    status.stop();
-=======
-    final Status status = logger.startProgress(' ├─Assembling Flutter resources for App.framework...', timeout: timeoutConfiguration.slowOperation);
+    final Status status = globals.logger.startProgress(
+      ' ├─Assembling Flutter resources for App.framework...', timeout: timeoutConfiguration.slowOperation);
     try {
       await bundleBuilder.build(
         platform: TargetPlatform.ios,
         buildMode: mode,
         // Relative paths show noise in the compiler https://github.com/dart-lang/sdk/issues/37978.
-        mainPath: fs.path.absolute(targetFile),
+        mainPath: globals.fs.path.absolute(targetFile),
         assetDirPath: destinationAppFrameworkDirectory.childDirectory('flutter_assets').path,
         precompiledSnapshot: mode != BuildMode.debug,
       );
     } finally {
       status.stop();
     }
->>>>>>> bd25f70c
   }
 
   Future<void> _produceStubAppFrameworkIfNeeded(BuildMode mode, Directory iPhoneBuildOutput, Directory simulatorBuildOutput, Directory destinationAppFrameworkDirectory) async {
@@ -412,36 +351,21 @@
     if (mode == BuildMode.debug) {
       return;
     }
-<<<<<<< HEAD
-    final Status status = globals.logger.startProgress(' ├─Building Dart AOT for App.framework...', timeout: timeoutConfiguration.slowOperation);
-    await aotBuilder.build(
-      platform: TargetPlatform.ios,
-      outputPath: iPhoneBuildOutput.path,
-      buildMode: mode,
-      // Relative paths show noise in the compiler https://github.com/dart-lang/sdk/issues/37978.
-      mainDartFile: globals.fs.path.absolute(targetFile),
-      quiet: true,
-      bitcode: true,
-      reportTimings: false,
-      iosBuildArchs: <DarwinArch>[DarwinArch.armv7, DarwinArch.arm64],
-      dartDefines: dartDefines,
-    );
-=======
-    final Status status = logger.startProgress(' ├─Building Dart AOT for App.framework...', timeout: timeoutConfiguration.slowOperation);
+    final Status status = globals.logger.startProgress(
+      ' ├─Building Dart AOT for App.framework...', timeout: timeoutConfiguration.slowOperation);
     try {
       await aotBuilder.build(
         platform: TargetPlatform.ios,
         outputPath: iPhoneBuildOutput.path,
         buildMode: mode,
         // Relative paths show noise in the compiler https://github.com/dart-lang/sdk/issues/37978.
-        mainDartFile: fs.path.absolute(targetFile),
+        mainDartFile: globals.fs.path.absolute(targetFile),
         quiet: true,
         bitcode: true,
         reportTimings: false,
         iosBuildArchs: <DarwinArch>[DarwinArch.armv7, DarwinArch.arm64],
         dartDefines: dartDefines,
       );
->>>>>>> bd25f70c
 
       const String appFrameworkName = 'App.framework';
       copyDirectorySync(iPhoneBuildOutput.childDirectory(appFrameworkName), destinationAppFrameworkDirectory);
@@ -457,21 +381,8 @@
     Directory modeDirectory,
     Directory outputDirectory,
   ) async {
-<<<<<<< HEAD
-    final Status status = globals.logger.startProgress(' ├─Building plugins...', timeout: timeoutConfiguration.slowOperation);
-    List<String> pluginsBuildCommand = <String>[
-      'xcrun',
-      'xcodebuild',
-      '-alltargets',
-      '-sdk',
-      'iphoneos',
-      '-configuration',
-      xcodeBuildConfiguration,
-      'SYMROOT=${iPhoneBuildOutput.path}',
-      'ONLY_ACTIVE_ARCH=NO' // No device targeted, so build all valid architectures.
-    ];
-=======
-    final Status status = logger.startProgress(' ├─Building plugins...', timeout: timeoutConfiguration.slowOperation);
+    final Status status = globals.logger.startProgress(
+      ' ├─Building plugins...', timeout: timeoutConfiguration.slowOperation);
     try {
       List<String> pluginsBuildCommand = <String>[
         'xcrun',
@@ -484,7 +395,6 @@
         'SYMROOT=${iPhoneBuildOutput.path}',
         'ONLY_ACTIVE_ARCH=NO' // No device targeted, so build all valid architectures.
       ];
->>>>>>> bd25f70c
 
       RunResult buildPluginsResult = processUtils.runSync(
         pluginsBuildCommand,
@@ -509,40 +419,11 @@
         'ONLY_ACTIVE_ARCH=NO' // No device targeted, so build all valid architectures.
       ];
 
-<<<<<<< HEAD
-    final Directory iPhoneBuildConfiguration = iPhoneBuildOutput.childDirectory('$xcodeBuildConfiguration-iphoneos');
-    final Directory simulatorBuildConfiguration = simulatorBuildOutput.childDirectory('$xcodeBuildConfiguration-iphonesimulator');
-
-    for (Directory builtProduct in iPhoneBuildConfiguration.listSync(followLinks: false).whereType<Directory>()) {
-      for (FileSystemEntity podProduct in builtProduct.listSync(followLinks: false)) {
-        final String podFrameworkName = podProduct.basename;
-        if (globals.fs.path.extension(podFrameworkName) == '.framework') {
-          final String binaryName = globals.fs.path.basenameWithoutExtension(podFrameworkName);
-          if (boolArg('universal')) {
-            copyDirectorySync(podProduct as Directory, modeDirectory.childDirectory(podFrameworkName));
-            final List<String> lipoCommand = <String>[
-              'xcrun',
-              'lipo',
-              '-create',
-              globals.fs.path.join(podProduct.path, binaryName),
-              simulatorBuildConfiguration.childDirectory(binaryName).childDirectory(podFrameworkName).childFile(binaryName).path,
-              '-output',
-              modeDirectory.childDirectory(podFrameworkName).childFile(binaryName).path
-            ];
-
-            await processUtils.run(
-              lipoCommand,
-              workingDirectory: outputDirectory.path,
-              allowReentrantFlutter: false,
-            );
-          }
-=======
       buildPluginsResult = processUtils.runSync(
         pluginsBuildCommand,
         workingDirectory: _project.ios.hostAppRoot.childDirectory('Pods').path,
         allowReentrantFlutter: false,
       );
->>>>>>> bd25f70c
 
       if (buildPluginsResult.exitCode != 0) {
         throwToolExit('Unable to build plugin frameworks for simulator: ${buildPluginsResult.stderr}');
@@ -554,15 +435,15 @@
       for (Directory builtProduct in iPhoneBuildConfiguration.listSync(followLinks: false).whereType<Directory>()) {
         for (FileSystemEntity podProduct in builtProduct.listSync(followLinks: false)) {
           final String podFrameworkName = podProduct.basename;
-          if (fs.path.extension(podFrameworkName) == '.framework') {
-            final String binaryName = fs.path.basenameWithoutExtension(podFrameworkName);
+          if (globals.fs.path.extension(podFrameworkName) == '.framework') {
+            final String binaryName = globals.fs.path.basenameWithoutExtension(podFrameworkName);
             if (boolArg('universal')) {
               copyDirectorySync(podProduct as Directory, modeDirectory.childDirectory(podFrameworkName));
               final List<String> lipoCommand = <String>[
                 'xcrun',
                 'lipo',
                 '-create',
-                fs.path.join(podProduct.path, binaryName),
+                globals.fs.path.join(podProduct.path, binaryName),
                 simulatorBuildConfiguration.childDirectory(binaryName).childDirectory(podFrameworkName).childFile(binaryName).path,
                 '-output',
                 modeDirectory.childDirectory(podFrameworkName).childFile(binaryName).path
