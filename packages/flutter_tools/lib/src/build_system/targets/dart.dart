// Copyright 2014 The Flutter Authors. All rights reserved.
// Use of this source code is governed by a BSD-style license that can be
// found in the LICENSE file.

import '../../artifacts.dart';
import '../../base/build.dart';
import '../../base/file_system.dart';
import '../../build_info.dart';
import '../../compile.dart';
import '../../convert.dart';
import '../../globals.dart' as globals;
import '../../project.dart';
import '../build_system.dart';
import '../depfile.dart';
import '../exceptions.dart';
import 'assets.dart';
import 'icon_tree_shaker.dart';

/// The define to pass a [BuildMode].
const String kBuildMode= 'BuildMode';

/// The define to pass whether we compile 64-bit android-arm code.
const String kTargetPlatform = 'TargetPlatform';

/// The define to control what target file is used.
const String kTargetFile = 'TargetFile';

/// The define to control whether the AOT snapshot is built with bitcode.
const String kBitcodeFlag = 'EnableBitcode';

/// Whether to enable or disable track widget creation.
const String kTrackWidgetCreation = 'TrackWidgetCreation';

/// Additional configuration passed to the dart front end.
///
/// This is expected to be a comma separated list of strings.
const String kExtraFrontEndOptions = 'ExtraFrontEndOptions';

/// Additional configuration passed to gen_snapshot.
///
/// This is expected to be a comma separated list of strings.
const String kExtraGenSnapshotOptions = 'ExtraGenSnapshotOptions';

/// Whether to strip source code information out of release builds and where to save it.
const String kSplitDebugInfo = 'SplitDebugInfo';

/// Alternative scheme for file URIs.
///
/// May be used along with [kFileSystemRoots] to support a multi-root
/// filesystem.
const String kFileSystemScheme = 'FileSystemScheme';

/// Additional filesystem roots.
///
/// If provided, must be used along with [kFileSystemScheme].
const String kFileSystemRoots = 'FileSystemRoots';

/// Defines specified via the `--dart-define` command-line option.
const String kDartDefines = 'DartDefines';

/// The define to control what iOS architectures are built for.
///
/// This is expected to be a comma-separated list of architectures. If not
/// provided, defaults to arm64.
///
/// The other supported value is armv7, the 32-bit iOS architecture.
const String kIosArchs = 'IosArchs';

/// Whether to enable Dart obfuscation and where to save the symbol map.
const String kDartObfuscation = 'DartObfuscation';

/// Copies the pre-built flutter bundle.
// This is a one-off rule for implementing build bundle in terms of assemble.
class CopyFlutterBundle extends Target {
  const CopyFlutterBundle();

  @override
  String get name => 'copy_flutter_bundle';

  @override
  List<Source> get inputs => const <Source>[
    Source.artifact(Artifact.vmSnapshotData, mode: BuildMode.debug),
    Source.artifact(Artifact.isolateSnapshotData, mode: BuildMode.debug),
    Source.pattern('{BUILD_DIR}/app.dill'),
    ...IconTreeShaker.inputs,
  ];

  @override
  List<Source> get outputs => const <Source>[
    Source.pattern('{OUTPUT_DIR}/vm_snapshot_data'),
    Source.pattern('{OUTPUT_DIR}/isolate_snapshot_data'),
    Source.pattern('{OUTPUT_DIR}/kernel_blob.bin'),
  ];

  @override
  List<String> get depfiles => <String>[
    'flutter_assets.d'
  ];

  @override
  Future<void> build(Environment environment) async {
    if (environment.defines[kBuildMode] == null) {
      throw MissingDefineException(kBuildMode, 'copy_flutter_bundle');
    }
    final BuildMode buildMode = getBuildModeForName(environment.defines[kBuildMode]);
    environment.outputDir.createSync(recursive: true);

    // Only copy the prebuilt runtimes and kernel blob in debug mode.
    if (buildMode == BuildMode.debug) {
      final String vmSnapshotData = globals.artifacts.getArtifactPath(Artifact.vmSnapshotData, mode: BuildMode.debug);
      final String isolateSnapshotData = globals.artifacts.getArtifactPath(Artifact.isolateSnapshotData, mode: BuildMode.debug);
      environment.buildDir.childFile('app.dill')
          .copySync(environment.outputDir.childFile('kernel_blob.bin').path);
      globals.fs.file(vmSnapshotData)
          .copySync(environment.outputDir.childFile('vm_snapshot_data').path);
      globals.fs.file(isolateSnapshotData)
          .copySync(environment.outputDir.childFile('isolate_snapshot_data').path);
    }
    final Depfile assetDepfile = await copyAssets(environment, environment.outputDir);
    final DepfileService depfileService = DepfileService(
      fileSystem: globals.fs,
      logger: globals.logger,
      platform: globals.platform,
    );
    depfileService.writeToFile(
      assetDepfile,
      environment.buildDir.childFile('flutter_assets.d'),
    );
  }

  @override
  List<Target> get dependencies => const <Target>[
    KernelSnapshot(),
  ];
}

/// Copies the pre-built flutter bundle for release mode.
class ReleaseCopyFlutterBundle extends CopyFlutterBundle {
  const ReleaseCopyFlutterBundle();

  @override
  String get name => 'release_flutter_bundle';

  @override
  List<Source> get inputs => const <Source>[];

  @override
  List<Source> get outputs => const <Source>[];

  @override
  List<String> get depfiles => const <String>[
    'flutter_assets.d',
  ];

  @override
  List<Target> get dependencies => const <Target>[];
}


/// Generate a snapshot of the dart code used in the program.
class KernelSnapshot extends Target {
  const KernelSnapshot();

  @override
  String get name => 'kernel_snapshot';

  @override
  List<Source> get inputs => const <Source>[
    Source.pattern('{PROJECT_DIR}/.packages'),
    Source.pattern('{FLUTTER_ROOT}/packages/flutter_tools/lib/src/build_system/targets/dart.dart'),
    Source.artifact(Artifact.platformKernelDill),
    Source.artifact(Artifact.engineDartBinary),
    Source.artifact(Artifact.frontendServerSnapshotForEngineDartSdk),
  ];

  @override
  List<Source> get outputs => const <Source>[];

  @override
  List<String> get depfiles => <String>[
    'kernel_snapshot.d',
  ];

  @override
  List<Target> get dependencies => <Target>[];

  @override
  Future<void> build(Environment environment) async {
    final KernelCompiler compiler = await kernelCompilerFactory.create(
      FlutterProject.fromDirectory(environment.projectDir),
    );
    if (environment.defines[kBuildMode] == null) {
      throw MissingDefineException(kBuildMode, 'kernel_snapshot');
    }
    if (environment.defines[kTargetPlatform] == null) {
      throw MissingDefineException(kTargetPlatform, 'kernel_snapshot');
    }
    final BuildMode buildMode = getBuildModeForName(environment.defines[kBuildMode]);
    final String targetFile = environment.defines[kTargetFile] ?? globals.fs.path.join('lib', 'main.dart');
    final String packagesPath = environment.projectDir.childFile('.packages').path;
    final String targetFileAbsolute = globals.fs.file(targetFile).absolute.path;
    // everything besides 'false' is considered to be enabled.
    final bool trackWidgetCreation = environment.defines[kTrackWidgetCreation] != 'false';
    final TargetPlatform targetPlatform = getTargetPlatformForName(environment.defines[kTargetPlatform]);

    // This configuration is all optional.
    final List<String> extraFrontEndOptions = <String>[
      ...?environment.defines[kExtraFrontEndOptions]?.split(',')
    ];
    final List<String> fileSystemRoots = environment.defines[kFileSystemRoots]?.split(',');
    final String fileSystemScheme = environment.defines[kFileSystemScheme];

    TargetModel targetModel = TargetModel.flutter;
    if (targetPlatform == TargetPlatform.fuchsia_x64 ||
        targetPlatform == TargetPlatform.fuchsia_arm64) {
      targetModel = TargetModel.flutterRunner;
    }
    // Force linking of the platform for desktop embedder targets since these
    // do not correctly load the core snapshots in debug mode.
    // See https://github.com/flutter/flutter/issues/44724
    bool forceLinkPlatform;
    switch (targetPlatform) {
      case TargetPlatform.darwin_x64:
      case TargetPlatform.windows_x64:
      case TargetPlatform.linux_x64:
        forceLinkPlatform = true;
        break;
      default:
        forceLinkPlatform = false;
    }

    final CompilerOutput output = await compiler.compile(
      sdkRoot: globals.artifacts.getArtifactPath(
        Artifact.flutterPatchedSdkPath,
        platform: targetPlatform,
        mode: buildMode,
      ),
      aot: buildMode.isPrecompiled,
      buildMode: buildMode,
      trackWidgetCreation: trackWidgetCreation && buildMode == BuildMode.debug,
      targetModel: targetModel,
      outputFilePath: environment.buildDir.childFile('app.dill').path,
      packagesPath: packagesPath,
      linkPlatformKernelIn: forceLinkPlatform || buildMode.isPrecompiled,
      mainPath: targetFileAbsolute,
      depFilePath: environment.buildDir.childFile('kernel_snapshot.d').path,
      extraFrontEndOptions: extraFrontEndOptions,
      fileSystemRoots: fileSystemRoots,
      fileSystemScheme: fileSystemScheme,
      dartDefines: parseDartDefines(environment),
    );
    if (output == null || output.errorCount != 0) {
      throw Exception('Errors during snapshot creation: $output');
    }
  }
}

/// Supports compiling a dart kernel file to an ELF binary.
abstract class AotElfBase extends Target {
  const AotElfBase();

  @override
  Future<void> build(Environment environment) async {
    final AOTSnapshotter snapshotter = AOTSnapshotter(reportTimings: false);
    final String outputPath = environment.buildDir.path;
    if (environment.defines[kBuildMode] == null) {
      throw MissingDefineException(kBuildMode, 'aot_elf');
    }
    if (environment.defines[kTargetPlatform] == null) {
      throw MissingDefineException(kTargetPlatform, 'aot_elf');
    }
    final List<String> extraGenSnapshotOptions = environment.defines[kExtraGenSnapshotOptions]?.split(',')
      ?? const <String>[];
    final BuildMode buildMode = getBuildModeForName(environment.defines[kBuildMode]);
    final TargetPlatform targetPlatform = getTargetPlatformForName(environment.defines[kTargetPlatform]);
    final String splitDebugInfo = environment.defines[kSplitDebugInfo];
<<<<<<< HEAD
    final String dartObfuscationInfo = environment.defines[kDartObfuscation];
=======
    final bool dartObfuscation = environment.defines[kDartObfuscation] == 'true';
>>>>>>> 6903f0d7
    final int snapshotExitCode = await snapshotter.build(
      platform: targetPlatform,
      buildMode: buildMode,
      mainPath: environment.buildDir.childFile('app.dill').path,
      packagesPath: environment.projectDir.childFile('.packages').path,
      outputPath: outputPath,
      bitcode: false,
      extraGenSnapshotOptions: extraGenSnapshotOptions,
      splitDebugInfo: splitDebugInfo,
<<<<<<< HEAD
      dartObfuscationInfo: dartObfuscationInfo,
=======
      dartObfuscation: dartObfuscation,
>>>>>>> 6903f0d7
    );
    if (snapshotExitCode != 0) {
      throw Exception('AOT snapshotter exited with code $snapshotExitCode');
    }
  }
}

/// Generate an ELF binary from a dart kernel file in profile mode.
class AotElfProfile extends AotElfBase {
  const AotElfProfile();

  @override
  String get name => 'aot_elf_profile';

  @override
  List<Source> get inputs => const <Source>[
    Source.pattern('{FLUTTER_ROOT}/packages/flutter_tools/lib/src/build_system/targets/dart.dart'),
    Source.pattern('{BUILD_DIR}/app.dill'),
    Source.pattern('{PROJECT_DIR}/.packages'),
    Source.artifact(Artifact.engineDartBinary),
    Source.artifact(Artifact.skyEnginePath),
    Source.artifact(Artifact.genSnapshot,
      platform: TargetPlatform.android_arm,
      mode: BuildMode.profile,
    ),
  ];

  @override
  List<Source> get outputs => const <Source>[
    Source.pattern('{BUILD_DIR}/app.so'),
  ];

  @override
  List<Target> get dependencies => const <Target>[
    KernelSnapshot(),
  ];
}

/// Generate an ELF binary from a dart kernel file in release mode.
class AotElfRelease extends AotElfBase {
  const AotElfRelease();

  @override
  String get name => 'aot_elf_release';

  @override
  List<Source> get inputs => const <Source>[
    Source.pattern('{FLUTTER_ROOT}/packages/flutter_tools/lib/src/build_system/targets/dart.dart'),
    Source.pattern('{BUILD_DIR}/app.dill'),
    Source.pattern('{PROJECT_DIR}/.packages'),
    Source.artifact(Artifact.engineDartBinary),
    Source.artifact(Artifact.skyEnginePath),
    Source.artifact(Artifact.genSnapshot,
      platform: TargetPlatform.android_arm,
      mode: BuildMode.release,
    ),
  ];

  @override
  List<Source> get outputs => const <Source>[
    Source.pattern('{BUILD_DIR}/app.so'),
  ];

  @override
  List<Target> get dependencies => const <Target>[
    KernelSnapshot(),
  ];
}

/// Copies the pre-built flutter aot bundle.
// This is a one-off rule for implementing build aot in terms of assemble.
abstract class CopyFlutterAotBundle extends Target {
  const CopyFlutterAotBundle();

  @override
  List<Source> get inputs => const <Source>[
    Source.pattern('{BUILD_DIR}/app.so'),
  ];

  @override
  List<Source> get outputs => const <Source>[
    Source.pattern('{OUTPUT_DIR}/app.so'),
  ];

  @override
  Future<void> build(Environment environment) async {
    final File outputFile = environment.outputDir.childFile('app.so');
    if (!outputFile.parent.existsSync()) {
      outputFile.parent.createSync(recursive: true);
    }
    environment.buildDir.childFile('app.so').copySync(outputFile.path);
  }
}

/// Dart defines are encoded inside [Environment] as a JSON array.
List<String> parseDartDefines(Environment environment) {
  if (!environment.defines.containsKey(kDartDefines)) {
    return const <String>[];
  }

  final String dartDefinesJson = environment.defines[kDartDefines];
  try {
    final List<Object> parsedDefines = jsonDecode(dartDefinesJson) as List<Object>;
    return parsedDefines.cast<String>();
  } on FormatException catch (_) {
    throw Exception(
      'The value of -D$kDartDefines is not formatted correctly.\n'
      'The value must be a JSON-encoded list of strings but was:\n'
      '$dartDefinesJson'
    );
  }
}<|MERGE_RESOLUTION|>--- conflicted
+++ resolved
@@ -274,11 +274,7 @@
     final BuildMode buildMode = getBuildModeForName(environment.defines[kBuildMode]);
     final TargetPlatform targetPlatform = getTargetPlatformForName(environment.defines[kTargetPlatform]);
     final String splitDebugInfo = environment.defines[kSplitDebugInfo];
-<<<<<<< HEAD
-    final String dartObfuscationInfo = environment.defines[kDartObfuscation];
-=======
     final bool dartObfuscation = environment.defines[kDartObfuscation] == 'true';
->>>>>>> 6903f0d7
     final int snapshotExitCode = await snapshotter.build(
       platform: targetPlatform,
       buildMode: buildMode,
@@ -288,11 +284,7 @@
       bitcode: false,
       extraGenSnapshotOptions: extraGenSnapshotOptions,
       splitDebugInfo: splitDebugInfo,
-<<<<<<< HEAD
-      dartObfuscationInfo: dartObfuscationInfo,
-=======
       dartObfuscation: dartObfuscation,
->>>>>>> 6903f0d7
     );
     if (snapshotExitCode != 0) {
       throw Exception('AOT snapshotter exited with code $snapshotExitCode');
