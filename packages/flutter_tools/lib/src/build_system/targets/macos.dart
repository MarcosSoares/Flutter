// Copyright 2014 The Flutter Authors. All rights reserved.
// Use of this source code is governed by a BSD-style license that can be
// found in the LICENSE file.

import '../../artifacts.dart';
import '../../base/build.dart';
import '../../base/file_system.dart';
import '../../base/io.dart';
import '../../base/process.dart';
import '../../build_info.dart';
import '../../globals.dart' as globals;
import '../build_system.dart';
import '../depfile.dart';
import '../exceptions.dart';
import 'assets.dart';
import 'dart.dart';
import 'icon_tree_shaker.dart';

const String _kOutputPrefix = '{OUTPUT_DIR}/FlutterMacOS.framework';

/// Copy the macOS framework to the correct copy dir by invoking 'cp -R'.
///
/// This class is abstract to share logic between the three concrete
/// implementations. The shelling out is done to avoid complications with
/// preserving special files (e.g., symbolic links) in the framework structure.
///
/// Removes any previous version of the framework that already exists in the
/// target directory.
///
/// The real implementations are:
///   * [DebugUnpackMacOS]
///   * [ProfileUnpackMacOS]
///   * [ReleaseUnpackMacOS]
///
// TODO(jonahwilliams): remove shell out.
// TODO(jonahwilliams): the subtypes are required to specify the different
// input dependencies as a current limitation of the build system planning.
// This should be resolved after https://github.com/flutter/flutter/issues/38937.
abstract class UnpackMacOS extends Target {
  const UnpackMacOS();

  @override
  List<Source> get inputs => const <Source>[
    Source.pattern('{FLUTTER_ROOT}/packages/flutter_tools/lib/src/build_system/targets/macos.dart'),
  ];

  @override
  List<Source> get outputs => const <Source>[
    Source.pattern('$_kOutputPrefix/FlutterMacOS'),
    // Headers
    Source.pattern('$_kOutputPrefix/Headers/FlutterDartProject.h'),
    Source.pattern('$_kOutputPrefix/Headers/FlutterEngine.h'),
    Source.pattern('$_kOutputPrefix/Headers/FlutterViewController.h'),
    Source.pattern('$_kOutputPrefix/Headers/FlutterBinaryMessenger.h'),
    Source.pattern('$_kOutputPrefix/Headers/FlutterChannels.h'),
    Source.pattern('$_kOutputPrefix/Headers/FlutterCodecs.h'),
    Source.pattern('$_kOutputPrefix/Headers/FlutterMacros.h'),
    Source.pattern('$_kOutputPrefix/Headers/FlutterPluginMacOS.h'),
    Source.pattern('$_kOutputPrefix/Headers/FlutterPluginRegistrarMacOS.h'),
    Source.pattern('$_kOutputPrefix/Headers/FlutterMacOS.h'),
    // Modules
    Source.pattern('$_kOutputPrefix/Modules/module.modulemap'),
    // Resources
    Source.pattern('$_kOutputPrefix/Resources/icudtl.dat'),
    Source.pattern('$_kOutputPrefix/Resources/Info.plist'),
    // Ignore Versions folder for now
  ];

  @override
  List<Target> get dependencies => <Target>[];

  @override
  Future<void> build(Environment environment) async {
    if (environment.defines[kBuildMode] == null) {
      throw MissingDefineException(kBuildMode, 'unpack_macos');
    }
    final BuildMode buildMode = getBuildModeForName(environment.defines[kBuildMode]);
    final String basePath = globals.artifacts.getArtifactPath(Artifact.flutterMacOSFramework, mode: buildMode);
    final Directory targetDirectory = environment
      .outputDir
      .childDirectory('FlutterMacOS.framework');
    if (targetDirectory.existsSync()) {
      targetDirectory.deleteSync(recursive: true);
    }
    final ProcessResult result = await globals.processManager
        .run(<String>['cp', '-R', basePath, targetDirectory.path]);
    if (result.exitCode != 0) {
      throw Exception(
        'Failed to copy framework (exit ${result.exitCode}:\n'
        '${result.stdout}\n---\n${result.stderr}',
      );
    }
  }
}

/// Unpack the release prebuilt engine framework.
class ReleaseUnpackMacOS extends UnpackMacOS {
  const ReleaseUnpackMacOS();

  @override
  String get name => 'release_unpack_macos';

  @override
  List<Source> get inputs => <Source>[
    ...super.inputs,
    const Source.artifact(Artifact.flutterMacOSFramework, mode: BuildMode.release),
  ];
}

/// Unpack the profile prebuilt engine framework.
class ProfileUnpackMacOS extends UnpackMacOS {
  const ProfileUnpackMacOS();

  @override
  String get name => 'profile_unpack_macos';

  @override
  List<Source> get inputs => <Source>[
    ...super.inputs,
    const Source.artifact(Artifact.flutterMacOSFramework, mode: BuildMode.profile),
  ];
}

/// Unpack the debug prebuilt engine framework.
class DebugUnpackMacOS extends UnpackMacOS {
  const DebugUnpackMacOS();

  @override
  String get name => 'debug_unpack_macos';

  @override
  List<Source> get inputs => <Source>[
    ...super.inputs,
    const Source.artifact(Artifact.flutterMacOSFramework, mode: BuildMode.debug),
  ];
}

/// Create an App.framework for debug macOS targets.
///
/// This framework needs to exist for the Xcode project to link/bundle,
/// but it isn't actually executed. To generate something valid, we compile a trivial
/// constant.
class DebugMacOSFramework extends Target {
  const DebugMacOSFramework();

  @override
  String get name => 'debug_macos_framework';

  @override
  Future<void> build(Environment environment) async {
    final File outputFile = globals.fs.file(globals.fs.path.join(
        environment.buildDir.path, 'App.framework', 'App'));
    outputFile.createSync(recursive: true);
    final File debugApp = environment.buildDir.childFile('debug_app.cc')
        ..writeAsStringSync(r'''
static const int Moo = 88;
''');
    final RunResult result = await globals.xcode.clang(<String>[
      '-x',
      'c',
      debugApp.path,
      '-arch', 'x86_64',
      '-dynamiclib',
      '-Xlinker', '-rpath', '-Xlinker', '@executable_path/Frameworks',
      '-Xlinker', '-rpath', '-Xlinker', '@loader_path/Frameworks',
      '-install_name', '@rpath/App.framework/App',
      '-o', outputFile.path,
    ]);
    if (result.exitCode != 0) {
      throw Exception('Failed to compile debug App.framework');
    }
  }

  @override
  List<Target> get dependencies => const <Target>[];

  @override
  List<Source> get inputs => const <Source>[
    Source.pattern('{FLUTTER_ROOT}/packages/flutter_tools/lib/src/build_system/targets/macos.dart'),
  ];

  @override
  List<Source> get outputs => const <Source>[
    Source.pattern('{BUILD_DIR}/App.framework/App'),
  ];
}

class CompileMacOSFramework extends Target {
  const CompileMacOSFramework();

  @override
  String get name => 'compile_macos_framework';

  @override
  Future<void> build(Environment environment) async {
    if (environment.defines[kBuildMode] == null) {
      throw MissingDefineException(kBuildMode, 'compile_macos_framework');
    }
    final BuildMode buildMode = getBuildModeForName(environment.defines[kBuildMode]);
    if (buildMode == BuildMode.debug) {
      throw Exception('precompiled macOS framework only supported in release/profile builds.');
    }
    final String splitDebugInfo = environment.defines[kSplitDebugInfo];
<<<<<<< HEAD
    final String dartObfuscationInfo = environment.defines[kDartObfuscation];
=======
    final bool dartObfuscation = environment.defines[kDartObfuscation] == 'true';
>>>>>>> 6903f0d7
    final int result = await AOTSnapshotter(reportTimings: false).build(
      bitcode: false,
      buildMode: buildMode,
      mainPath: environment.buildDir.childFile('app.dill').path,
      outputPath: environment.buildDir.path,
      platform: TargetPlatform.darwin_x64,
      darwinArch: DarwinArch.x86_64,
      packagesPath: environment.projectDir.childFile('.packages').path,
      splitDebugInfo: splitDebugInfo,
<<<<<<< HEAD
      dartObfuscationInfo: dartObfuscationInfo,
=======
      dartObfuscation: dartObfuscation,
>>>>>>> 6903f0d7
    );
    if (result != 0) {
      throw Exception('gen shapshot failed.');
    }
  }

  @override
  List<Target> get dependencies => const <Target>[
    KernelSnapshot(),
  ];

  @override
  List<Source> get inputs => const <Source>[
    Source.pattern('{BUILD_DIR}/app.dill'),
    Source.pattern('{FLUTTER_ROOT}/packages/flutter_tools/lib/src/build_system/targets/macos.dart'),
    Source.artifact(Artifact.genSnapshot, mode: BuildMode.release, platform: TargetPlatform.darwin_x64),
  ];

  @override
  List<Source> get outputs => const <Source>[
    Source.pattern('{BUILD_DIR}/App.framework/App'),
  ];
}

/// Bundle the flutter assets into the App.framework.
///
/// In debug mode, also include the app.dill and precompiled runtimes.
///
/// See https://developer.apple.com/library/archive/documentation/MacOSX/Conceptual/BPFrameworks/Concepts/FrameworkAnatomy.html
/// for more information on Framework structure.
abstract class MacOSBundleFlutterAssets extends Target {
  const MacOSBundleFlutterAssets();

  @override
  List<Source> get inputs => const <Source>[
    Source.pattern('{BUILD_DIR}/App.framework/App'),
    ...IconTreeShaker.inputs,
  ];

  @override
  List<Source> get outputs => const <Source>[
    Source.pattern('{OUTPUT_DIR}/App.framework/Versions/A/App'),
    Source.pattern('{OUTPUT_DIR}/App.framework/Versions/A/Resources/Info.plist'),
  ];

  @override
  List<String> get depfiles => const <String>[
    'flutter_assets.d',
  ];

  @override
  Future<void> build(Environment environment) async {
    if (environment.defines[kBuildMode] == null) {
      throw MissingDefineException(kBuildMode, 'compile_macos_framework');
    }
    final BuildMode buildMode = getBuildModeForName(environment.defines[kBuildMode]);
    final Directory frameworkRootDirectory = environment
        .outputDir
        .childDirectory('App.framework');
    final Directory outputDirectory = frameworkRootDirectory
        .childDirectory('Versions')
        .childDirectory('A')
        ..createSync(recursive: true);

    // Copy App into framework directory.
    environment.buildDir
      .childDirectory('App.framework')
      .childFile('App')
      .copySync(outputDirectory.childFile('App').path);

    // Copy assets into asset directory.
    final Directory assetDirectory = outputDirectory
      .childDirectory('Resources')
      .childDirectory('flutter_assets');
    assetDirectory.createSync(recursive: true);
    final Depfile depfile = await copyAssets(environment, assetDirectory);
    final DepfileService depfileService = DepfileService(
      fileSystem: globals.fs,
      logger: globals.logger,
      platform: globals.platform,
    );
    depfileService.writeToFile(
      depfile,
      environment.buildDir.childFile('flutter_assets.d'),
    );

    // Copy Info.plist template.
    assetDirectory.parent.childFile('Info.plist')
      ..createSync()
      ..writeAsStringSync(r'''
<?xml version="1.0" encoding="UTF-8"?>
<!DOCTYPE plist PUBLIC "-//Apple//DTD PLIST 1.0//EN" "http://www.apple.com/DTDs/PropertyList-1.0.dtd">
<plist version="1.0">
<dict>
	<key>CFBundleDevelopmentRegion</key>
	<string>en</string>
	<key>CFBundleExecutable</key>
	<string>App</string>
	<key>CFBundleIdentifier</key>
	<string>io.flutter.flutter.app</string>
	<key>CFBundleInfoDictionaryVersion</key>
	<string>6.0</string>
	<key>CFBundleName</key>
	<string>App</string>
	<key>CFBundlePackageType</key>
	<string>FMWK</string>
	<key>CFBundleShortVersionString</key>
	<string>1.0</string>
	<key>CFBundleVersion</key>
	<string>1.0</string>
</dict>
</plist>

''');
    if (buildMode == BuildMode.debug) {
      // Copy dill file.
      try {
        final File sourceFile = environment.buildDir.childFile('app.dill');
        sourceFile.copySync(assetDirectory.childFile('kernel_blob.bin').path);
      } catch (err) {
        throw Exception('Failed to copy app.dill: $err');
      }
      // Copy precompiled runtimes.
      try {
        final String vmSnapshotData = globals.artifacts.getArtifactPath(Artifact.vmSnapshotData,
            platform: TargetPlatform.darwin_x64, mode: BuildMode.debug);
        final String isolateSnapshotData = globals.artifacts.getArtifactPath(Artifact.isolateSnapshotData,
            platform: TargetPlatform.darwin_x64, mode: BuildMode.debug);
        globals.fs.file(vmSnapshotData).copySync(
            assetDirectory.childFile('vm_snapshot_data').path);
        globals.fs.file(isolateSnapshotData).copySync(
            assetDirectory.childFile('isolate_snapshot_data').path);
      } catch (err) {
        throw Exception('Failed to copy precompiled runtimes: $err');
      }
    }
    // Create symlink to current version. These must be relative, from the
    // framework root for Resources/App and from the versions root for
    // Current.
    try {
      final Link currentVersion = outputDirectory.parent
          .childLink('Current');
      if (!currentVersion.existsSync()) {
        final String linkPath = globals.fs.path.relative(outputDirectory.path,
            from: outputDirectory.parent.path);
        currentVersion.createSync(linkPath);
      }
      // Create symlink to current resources.
      final Link currentResources = frameworkRootDirectory
          .childLink('Resources');
      if (!currentResources.existsSync()) {
        final String linkPath = globals.fs.path.relative(globals.fs.path.join(currentVersion.path, 'Resources'),
            from: frameworkRootDirectory.path);
        currentResources.createSync(linkPath);
      }
      // Create symlink to current binary.
      final Link currentFramework = frameworkRootDirectory
          .childLink('App');
      if (!currentFramework.existsSync()) {
        final String linkPath = globals.fs.path.relative(globals.fs.path.join(currentVersion.path, 'App'),
            from: frameworkRootDirectory.path);
        currentFramework.createSync(linkPath);
      }
    } on FileSystemException {
      throw Exception('Failed to create symlinks for framework. try removing '
        'the "${environment.outputDir.path}" directory and rerunning');
    }
  }
}

/// Bundle the debug flutter assets into the App.framework.
class DebugMacOSBundleFlutterAssets extends MacOSBundleFlutterAssets {
  const DebugMacOSBundleFlutterAssets();

  @override
  String get name => 'debug_macos_bundle_flutter_assets';

  @override
  List<Target> get dependencies => const <Target>[
    KernelSnapshot(),
    DebugMacOSFramework(),
    DebugUnpackMacOS(),
  ];

  @override
  List<Source> get inputs => <Source>[
    ...super.inputs,
    const Source.pattern('{BUILD_DIR}/app.dill'),
    const Source.artifact(Artifact.isolateSnapshotData, platform: TargetPlatform.darwin_x64, mode: BuildMode.debug),
    const Source.artifact(Artifact.vmSnapshotData, platform: TargetPlatform.darwin_x64, mode: BuildMode.debug),
  ];

  @override
  List<Source> get outputs => <Source>[
    ...super.outputs,
    const Source.pattern('{OUTPUT_DIR}/App.framework/Versions/A/Resources/flutter_assets/kernel_blob.bin'),
    const Source.pattern('{OUTPUT_DIR}/App.framework/Versions/A/Resources/flutter_assets/vm_snapshot_data'),
    const Source.pattern('{OUTPUT_DIR}/App.framework/Versions/A/Resources/flutter_assets/isolate_snapshot_data'),
  ];
}

/// Bundle the profile flutter assets into the App.framework.
class ProfileMacOSBundleFlutterAssets extends MacOSBundleFlutterAssets {
  const ProfileMacOSBundleFlutterAssets();

  @override
  String get name => 'profile_macos_bundle_flutter_assets';

  @override
  List<Target> get dependencies => const <Target>[
    CompileMacOSFramework(),
    ProfileUnpackMacOS(),
  ];
}


/// Bundle the release flutter assets into the App.framework.
class ReleaseMacOSBundleFlutterAssets extends MacOSBundleFlutterAssets {
  const ReleaseMacOSBundleFlutterAssets();

  @override
  String get name => 'release_macos_bundle_flutter_assets';

  @override
  List<Target> get dependencies => const <Target>[
    CompileMacOSFramework(),
    ReleaseUnpackMacOS(),
  ];
}<|MERGE_RESOLUTION|>--- conflicted
+++ resolved
@@ -201,11 +201,7 @@
       throw Exception('precompiled macOS framework only supported in release/profile builds.');
     }
     final String splitDebugInfo = environment.defines[kSplitDebugInfo];
-<<<<<<< HEAD
-    final String dartObfuscationInfo = environment.defines[kDartObfuscation];
-=======
     final bool dartObfuscation = environment.defines[kDartObfuscation] == 'true';
->>>>>>> 6903f0d7
     final int result = await AOTSnapshotter(reportTimings: false).build(
       bitcode: false,
       buildMode: buildMode,
@@ -215,11 +211,7 @@
       darwinArch: DarwinArch.x86_64,
       packagesPath: environment.projectDir.childFile('.packages').path,
       splitDebugInfo: splitDebugInfo,
-<<<<<<< HEAD
-      dartObfuscationInfo: dartObfuscationInfo,
-=======
       dartObfuscation: dartObfuscation,
->>>>>>> 6903f0d7
     );
     if (result != 0) {
       throw Exception('gen shapshot failed.');
