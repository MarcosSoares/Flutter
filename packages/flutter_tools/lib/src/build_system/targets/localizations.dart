--- conflicted
+++ resolved
@@ -57,15 +57,8 @@
       logger: environment.logger,
       defaultArbDir: defaultArbDir,
     );
-<<<<<<< HEAD
-    final DepfileService depfileService = DepfileService(
-      logger: environment.logger,
-      fileSystem: environment.fileSystem,
-    );
     await generateLocalizations(
-=======
     generateLocalizations(
->>>>>>> 1dc26f80
       logger: environment.logger,
       options: options,
       projectDir: environment.projectDir,
