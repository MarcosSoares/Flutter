// Copyright 2014 The Flutter Authors. All rights reserved.
// Use of this source code is governed by a BSD-style license that can be
// found in the LICENSE file.

import '../../artifacts.dart';
import '../../base/build.dart';
import '../../base/common.dart';
import '../../base/file_system.dart';
import '../../base/io.dart';
import '../../base/process.dart';
import '../../build_info.dart';
import '../../globals.dart' as globals;
import '../../macos/xcode.dart';
import '../../project.dart';
import '../build_system.dart';
import '../depfile.dart';
import '../exceptions.dart';
import 'assets.dart';
import 'dart.dart';

/// Supports compiling a dart kernel file to an assembly file.
///
/// If more than one iOS arch is provided, then this rule will
/// produce a universal binary.
abstract class AotAssemblyBase extends Target {
  const AotAssemblyBase();

  @override
  Future<void> build(Environment environment) async {
    final AOTSnapshotter snapshotter = AOTSnapshotter(reportTimings: false);
    final String buildOutputPath = environment.buildDir.path;
    if (environment.defines[kBuildMode] == null) {
      throw MissingDefineException(kBuildMode, 'aot_assembly');
    }
    if (environment.defines[kTargetPlatform] == null) {
      throw MissingDefineException(kTargetPlatform, 'aot_assembly');
    }
    final bool bitcode = environment.defines[kBitcodeFlag] == 'true';
    final BuildMode buildMode = getBuildModeForName(environment.defines[kBuildMode]);
    final TargetPlatform targetPlatform = getTargetPlatformForName(environment.defines[kTargetPlatform]);
<<<<<<< HEAD
    final String splitDebugInfo = environment.defines[kSplitDebugInfo];
    final List<DarwinArch> iosArchs = environment.defines[kIosArchs]?.split(',')?.map(getIOSArchForName)?.toList()
        ?? <DarwinArch>[DarwinArch.arm64];
=======
    final List<DarwinArch> iosArchs = environment.defines[kIosArchs]
      ?.split(' ')
      ?.map(getIOSArchForName)
      ?.toList()
      ?? <DarwinArch>[DarwinArch.arm64];
>>>>>>> 868b0e6d
    if (targetPlatform != TargetPlatform.ios) {
      throw Exception('aot_assembly is only supported for iOS applications');
    }

    // If we're building multiple iOS archs the binaries need to be lipo'd
    // together.
    final List<Future<int>> pending = <Future<int>>[];
    for (final DarwinArch iosArch in iosArchs) {
      pending.add(snapshotter.build(
        platform: targetPlatform,
        buildMode: buildMode,
        mainPath: environment.buildDir.childFile('app.dill').path,
        packagesPath: environment.projectDir.childFile('.packages').path,
        outputPath: globals.fs.path.join(buildOutputPath, getNameForDarwinArch(iosArch)),
        darwinArch: iosArch,
        bitcode: bitcode,
        quiet: true,
        splitDebugInfo: splitDebugInfo,
      ));
    }
    final List<int> results = await Future.wait(pending);
    if (results.any((int result) => result != 0)) {
      throw Exception('AOT snapshotter exited with code ${results.join()}');
    }
    final String resultPath = globals.fs.path.join(environment.buildDir.path, 'App.framework', 'App');
    globals.fs.directory(resultPath).parent.createSync(recursive: true);
    final ProcessResult result = await globals.processManager.run(<String>[
      'lipo',
      ...iosArchs.map((DarwinArch iosArch) =>
          globals.fs.path.join(buildOutputPath, getNameForDarwinArch(iosArch), 'App.framework', 'App')),
      '-create',
      '-output',
      resultPath,
    ]);
    if (result.exitCode != 0) {
      throw Exception('lipo exited with code ${result.exitCode}.\n${result.stderr}');
    }
  }
}

/// Generate an assembly target from a dart kernel file in release mode.
class AotAssemblyRelease extends AotAssemblyBase {
  const AotAssemblyRelease();

  @override
  String get name => 'aot_assembly_release';

  @override
  List<Source> get inputs => const <Source>[
    Source.pattern('{FLUTTER_ROOT}/packages/flutter_tools/lib/src/build_system/targets/ios.dart'),
    Source.pattern('{BUILD_DIR}/app.dill'),
    Source.pattern('{PROJECT_DIR}/.packages'),
    Source.artifact(Artifact.engineDartBinary),
    Source.artifact(Artifact.skyEnginePath),
    // TODO(jonahwilliams): cannot reference gen_snapshot with artifacts since
    // it resolves to a file (ios/gen_snapshot) that never exists. This was
    // split into gen_snapshot_arm64 and gen_snapshot_armv7.
    // Source.artifact(Artifact.genSnapshot,
    //   platform: TargetPlatform.ios,
    //   mode: BuildMode.release,
    // ),
  ];

  @override
  List<Source> get outputs => const <Source>[
    Source.pattern('{OUTPUT_DIR}/App.framework/App'),
  ];

  @override
  List<Target> get dependencies => const <Target>[
    KernelSnapshot(),
  ];
}


/// Generate an assembly target from a dart kernel file in profile mode.
class AotAssemblyProfile extends AotAssemblyBase {
  const AotAssemblyProfile();

  @override
  String get name => 'aot_assembly_profile';

  @override
  List<Source> get inputs => const <Source>[
    Source.pattern('{FLUTTER_ROOT}/packages/flutter_tools/lib/src/build_system/targets/ios.dart'),
    Source.pattern('{BUILD_DIR}/app.dill'),
    Source.pattern('{PROJECT_DIR}/.packages'),
    Source.artifact(Artifact.engineDartBinary),
    Source.artifact(Artifact.skyEnginePath),
    // TODO(jonahwilliams): cannot reference gen_snapshot with artifacts since
    // it resolves to a file (ios/gen_snapshot) that never exists. This was
    // split into gen_snapshot_arm64 and gen_snapshot_armv7.
    // Source.artifact(Artifact.genSnapshot,
    //   platform: TargetPlatform.ios,
    //   mode: BuildMode.profile,
    // ),
  ];

  @override
  List<Source> get outputs => const <Source>[
    Source.pattern('{OUTPUT_DIR}/App.framework/App'),
  ];

  @override
  List<Target> get dependencies => const <Target>[
    KernelSnapshot(),
  ];
}

/// Create a trivial App.framework file for debug iOS builds.
class DebugUniveralFramework extends Target {
  const DebugUniveralFramework();

  @override
  String get name => 'debug_universal_framework';

  @override
  List<Target> get dependencies => const <Target>[
    KernelSnapshot(),
  ];

  @override
  List<Source> get inputs => const <Source>[
     Source.pattern('{FLUTTER_ROOT}/packages/flutter_tools/lib/src/build_system/targets/ios.dart'),
  ];

  @override
  List<Source> get outputs => const <Source>[
    Source.pattern('{BUILD_DIR}/App')
  ];

  @override
  Future<void> build(Environment environment) async {
    // Generate a trivial App.framework.
    final File iphoneFile = environment.buildDir.childFile('iphone_framework');
    final File simulatorFile = environment.buildDir.childFile('simulator_framework');
    final File lipoOutputFile = environment.buildDir.childFile('App');
    final RunResult iphoneResult = await createStubAppFramework(
      iphoneFile,
      SdkType.iPhone,
    );
    final RunResult simulatorResult = await createStubAppFramework(
      simulatorFile,
      SdkType.iPhoneSimulator,
    );
    if (iphoneResult.exitCode != 0 || simulatorResult.exitCode != 0) {
      throw Exception('Failed to create App.framework.');
    }
    final List<String> lipoCommand = <String>[
      'xcrun',
      'lipo',
      '-create',
      iphoneFile.path,
      simulatorFile.path,
      '-output',
      lipoOutputFile.path
    ];
    final RunResult lipoResult = await processUtils.run(
      lipoCommand,
    );

    if (lipoResult.exitCode != 0) {
      throw Exception('Failed to create App.framework.');
    }
  }
}

/// The base class for all iOS bundle targets.
///
/// This is responsible for setting up the basic App.framework structure, including:
/// * Copying the app.dill/kernel_blob.bin from the build directory to assets (debug)
/// * Copying the precompiled isolate/vm data from the engine (debug)
/// * Copying the flutter assets to App.framework/flutter_assets
/// * Copying either the stub or real App assembly file to App.framework/App
abstract class IosAssetBundle extends Target {
  const IosAssetBundle();

  @override
  List<Target> get dependencies => const <Target>[
    KernelSnapshot(),
  ];

  @override
  List<Source> get inputs => const <Source>[
    Source.pattern('{BUILD_DIR}/App'),
    Source.pattern('{PROJECT_DIR}/pubspec.yaml'),
  ];

  @override
  List<Source> get outputs => const <Source>[
    Source.pattern('{OUTPUT_DIR}/App.framework/App'),
    Source.pattern('{OUTPUT_DIR}/App.framework/Info.plist')
  ];

  @override
  List<String> get depfiles => <String>[
    'flutter_assets.d',
  ];

  @override
  Future<void> build(Environment environment) async {
    if (environment.defines[kBuildMode] == null) {
      throw MissingDefineException(kBuildMode, name);
    }
    final BuildMode buildMode = getBuildModeForName(environment.defines[kBuildMode]);
    final Directory frameworkDirectory = environment.outputDir.childDirectory('App.framework');
    final Directory assetDirectory = frameworkDirectory.childDirectory('flutter_assets');
    frameworkDirectory.createSync(recursive: true);
    assetDirectory.createSync();

    // Only copy the prebuilt runtimes and kernel blob in debug mode.
    if (buildMode == BuildMode.debug) {
      // Copy the App.framework to the output directory.
      environment.buildDir.childFile('App')
        .copySync(frameworkDirectory.childFile('App').path);

      final String vmSnapshotData = globals.artifacts.getArtifactPath(Artifact.vmSnapshotData, mode: BuildMode.debug);
      final String isolateSnapshotData = globals.artifacts.getArtifactPath(Artifact.isolateSnapshotData, mode: BuildMode.debug);
      environment.buildDir.childFile('app.dill')
          .copySync(assetDirectory.childFile('kernel_blob.bin').path);
      globals.fs.file(vmSnapshotData)
          .copySync(assetDirectory.childFile('vm_snapshot_data').path);
      globals.fs.file(isolateSnapshotData)
          .copySync(assetDirectory.childFile('isolate_snapshot_data').path);
    } else {
      environment.buildDir.childDirectory('App.framework').childFile('App')
        .copySync(frameworkDirectory.childFile('App').path);
    }

    // Copy the assets.
    final Depfile assetDepfile = await copyAssets(environment, assetDirectory);
    assetDepfile.writeToFile(environment.buildDir.childFile('flutter_assets.d'));


    // Copy the plist from either the project or module.
    // TODO(jonahwilliams): add plist to inputs
    final FlutterProject flutterProject = FlutterProject.fromDirectory(environment.projectDir);
    final Directory plistRoot = flutterProject.isModule
      ? flutterProject.ios.ephemeralDirectory
      : environment.projectDir.childDirectory('ios');
    plistRoot
      .childDirectory('Flutter')
      .childFile('AppFrameworkInfo.plist')
      .copySync(environment.outputDir
      .childDirectory('App.framework')
      .childFile('Info.plist').path);
  }
}

/// Build a debug iOS application bundle.
class DebugIosApplicationBundle extends IosAssetBundle {
  const DebugIosApplicationBundle();

  @override
  String get name => 'debug_ios_bundle_flutter_assets';

  @override
  List<Source> get inputs => <Source>[
    const Source.artifact(Artifact.vmSnapshotData, mode: BuildMode.debug),
    const Source.artifact(Artifact.isolateSnapshotData, mode: BuildMode.debug),
    const Source.pattern('{BUILD_DIR}/app.dill'),
    ...super.inputs,
  ];

  @override
  List<Source> get outputs => <Source>[
    const Source.pattern('{OUTPUT_DIR}/App.framework/flutter_assets/vm_snapshot_data'),
    const Source.pattern('{OUTPUT_DIR}/App.framework/flutter_assets/isolate_snapshot_data'),
    const Source.pattern('{OUTPUT_DIR}/App.framework/flutter_assets/kernel_blob.bin'),
    ...super.outputs,
  ];

  @override
  List<Target> get dependencies => <Target>[
    const DebugUniveralFramework(),
    ...super.dependencies,
  ];
}

/// Build a profile iOS application bundle.
class ProfileIosApplicationBundle extends IosAssetBundle {
  const ProfileIosApplicationBundle();

  @override
  String get name => 'profile_ios_bundle_flutter_assets';

  @override
  List<Target> get dependencies => const <Target>[
    AotAssemblyProfile(),
  ];
}

/// Build a release iOS application bundle.
class ReleaseIosApplicationBundle extends IosAssetBundle {
  const ReleaseIosApplicationBundle();

  @override
  String get name => 'release_ios_bundle_flutter_assets';

  @override
  List<Target> get dependencies => const <Target>[
    AotAssemblyRelease(),
  ];
}

/// Create an App.framework for debug iOS targets.
///
/// This framework needs to exist for the Xcode project to link/bundle,
/// but it isn't actually executed. To generate something valid, we compile a trivial
/// constant.
Future<RunResult> createStubAppFramework(File outputFile, SdkType sdk) async {
  try {
    outputFile.createSync(recursive: true);
  } catch (e) {
    throwToolExit('Failed to create App.framework stub at ${outputFile.path}');
  }

  final Directory tempDir = globals.fs.systemTempDirectory.createTempSync('flutter_tools_stub_source.');
  try {
    final File stubSource = tempDir.childFile('debug_app.cc')
      ..writeAsStringSync(r'''
  static const int Moo = 88;
  ''');

    List<String> archFlags;
    if (sdk == SdkType.iPhone) {
      archFlags = <String>[
        '-arch',
        getNameForDarwinArch(DarwinArch.armv7),
        '-arch',
        getNameForDarwinArch(DarwinArch.arm64),
      ];
    } else {
      archFlags = <String>[
        '-arch',
        getNameForDarwinArch(DarwinArch.x86_64),
      ];
    }

    return await globals.xcode.clang(<String>[
      '-x',
      'c',
      ...archFlags,
      stubSource.path,
      '-dynamiclib',
      '-fembed-bitcode-marker',
      '-Xlinker', '-rpath', '-Xlinker', '@executable_path/Frameworks',
      '-Xlinker', '-rpath', '-Xlinker', '@loader_path/Frameworks',
      '-install_name', '@rpath/App.framework/App',
      '-isysroot', await globals.xcode.sdkLocation(sdk),
      '-o', outputFile.path,
    ]);
  } finally {
    try {
      tempDir.deleteSync(recursive: true);
    } on FileSystemException catch (_) {
      // Best effort. Sometimes we can't delete things from system temp.
    } catch (e) {
      throwToolExit('Failed to create App.framework stub at ${outputFile.path}');
    }
  }
}<|MERGE_RESOLUTION|>--- conflicted
+++ resolved
@@ -38,17 +38,12 @@
     final bool bitcode = environment.defines[kBitcodeFlag] == 'true';
     final BuildMode buildMode = getBuildModeForName(environment.defines[kBuildMode]);
     final TargetPlatform targetPlatform = getTargetPlatformForName(environment.defines[kTargetPlatform]);
-<<<<<<< HEAD
     final String splitDebugInfo = environment.defines[kSplitDebugInfo];
-    final List<DarwinArch> iosArchs = environment.defines[kIosArchs]?.split(',')?.map(getIOSArchForName)?.toList()
-        ?? <DarwinArch>[DarwinArch.arm64];
-=======
     final List<DarwinArch> iosArchs = environment.defines[kIosArchs]
       ?.split(' ')
       ?.map(getIOSArchForName)
       ?.toList()
       ?? <DarwinArch>[DarwinArch.arm64];
->>>>>>> 868b0e6d
     if (targetPlatform != TargetPlatform.ios) {
       throw Exception('aot_assembly is only supported for iOS applications');
     }
