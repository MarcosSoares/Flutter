// Copyright 2014 The Flutter Authors. All rights reserved.
// Use of this source code is governed by a BSD-style license that can be
// found in the LICENSE file.

import 'dart:async';

import 'package:async/async.dart';
import 'package:convert/convert.dart';
import 'package:crypto/crypto.dart';
import 'package:file/memory.dart';
import 'package:meta/meta.dart';
import 'package:platform/platform.dart';
import 'package:pool/pool.dart';
import 'package:process/process.dart';

<<<<<<< HEAD
import '../artifacts.dart';
import '../base/context.dart';
=======
>>>>>>> 64426111
import '../base/file_system.dart';
import '../base/logger.dart';
import '../base/utils.dart';
import '../cache.dart';
import '../convert.dart';
import 'exceptions.dart';
import 'file_hash_store.dart';
import 'source.dart';

export 'source.dart';

/// A reasonable amount of files to open at the same time.
///
/// This number is somewhat arbitrary - it is difficult to detect whether
/// or not we'll run out of file descriptors when using async dart:io
/// APIs.
const int kMaxOpenFiles = 64;

/// Configuration for the build system itself.
class BuildSystemConfig {
  /// Create a new [BuildSystemConfig].
  const BuildSystemConfig({this.resourcePoolSize});

  /// The maximum number of concurrent tasks the build system will run.
  ///
  /// If not provided, defaults to [platform.numberOfProcessors].
  final int resourcePoolSize;
}

/// A Target describes a single step during a flutter build.
///
/// The target inputs are required to be files discoverable via a combination
/// of at least one of the environment values and zero or more local values.
///
/// To determine if the action for a target needs to be executed, the
/// [BuildSystem] performs a hash of the file contents for both inputs and
/// outputs. This is tracked separately in the [FileHashStore].
///
/// A Target has both implicit and explicit inputs and outputs. Only the
/// later are safe to evaluate before invoking the [buildAction]. For example,
/// a wildcard output pattern requires the outputs to exist before it can
/// glob files correctly.
///
/// - All listed inputs are considered explicit inputs.
/// - Outputs which are provided as [Source.pattern].
///   without wildcards are considered explicit.
/// - The remaining outputs are considered implicit.
///
/// For each target, executing its action creates a corresponding stamp file
/// which records both the input and output files. This file is read by
/// subsequent builds to determine which file hashes need to be checked. If the
/// stamp file is missing, the target's action is always rerun.
///
///  file: `example_target.stamp`
///
/// {
///   "inputs": [
///      "absolute/path/foo",
///      "absolute/path/bar",
///      ...
///    ],
///    "outputs": [
///      "absolute/path/fizz"
///    ]
/// }
///
/// ## Code review
///
/// ### Targets should only depend on files that are provided as inputs
///
/// Example: gen_snapshot must be provided as an input to the aot_elf
/// build steps, even though it isn't a source file. This ensures that changes
/// to the gen_snapshot binary (during a local engine build) correctly
/// trigger a corresponding build update.
///
/// Example: aot_elf has a dependency on the dill and packages file
/// produced by the kernel_snapshot step.
///
/// ### Targets should declare all outputs produced
///
/// If a target produces an output it should be listed, even if it is not
/// intended to be consumed by another target.
///
/// ## Unit testing
///
/// Most targets will invoke an external binary which makes unit testing
/// trickier. It is recommend that for unit testing that a Fake is used and
/// provided via the dependency injection system. a [Testbed] may be used to
/// set up the environment before the test is run. Unit tests should fully
/// exercise the rule, ensuring that the existing input and output verification
/// logic can run, as well as verifying it correctly handles provided defines
/// and meets any additional contracts present in the target.
abstract class Target {
  const Target();
  /// The user-readable name of the target.
  ///
  /// This information is surfaced in the assemble commands and used as an
  /// argument to build a particular target.
  String get name;

  /// A name that measurements can be categorized under for this [Target].
  ///
  /// Unlike [name], this is not expected to be unique, so multiple targets
  /// that are conceptually the same can share an analytics name.
  ///
  /// If not provided, defaults to [name]
  String get analyticsName => name;

  /// The dependencies of this target.
  List<Target> get dependencies;

  /// The input [Source]s which are diffed to determine if a target should run.
  List<Source> get inputs;

  /// The output [Source]s which we attempt to verify are correctly produced.
  List<Source> get outputs;

  /// A list of zero or more depfiles, located directly under {BUILD_DIR}.
  List<String> get depfiles => const <String>[];

  /// The action which performs this build step.
  Future<void> build(Environment environment);

  /// Create a [Node] with resolved inputs and outputs.
  Node _toNode(Environment environment) {
    final ResolvedFiles inputsFiles = resolveInputs(environment);
    final ResolvedFiles outputFiles = resolveOutputs(environment);
    return Node(
      this,
      inputsFiles.sources,
      outputFiles.sources,
      <Node>[
        for (final Target target in dependencies) target._toNode(environment),
      ],
      environment,
      inputsFiles.containsNewDepfile,
    );
  }

  /// Invoke to remove the stamp file if the [buildAction] threw an exception;
  void clearStamp(Environment environment) {
    final File stamp = _findStampFile(environment);
    if (stamp.existsSync()) {
      stamp.deleteSync();
    }
  }

  void _writeStamp(
    List<File> inputs,
    List<File> outputs,
    Environment environment,
  ) {
    final File stamp = _findStampFile(environment);
    final List<String> inputPaths = <String>[];
    for (final File input in inputs) {
      inputPaths.add(input.path);
    }
    final List<String> outputPaths = <String>[];
    for (final File output in outputs) {
      outputPaths.add(output.path);
    }
    final Map<String, Object> result = <String, Object>{
      'inputs': inputPaths,
      'outputs': outputPaths,
    };
    if (!stamp.existsSync()) {
      stamp.createSync();
    }
    stamp.writeAsStringSync(json.encode(result));
  }

  /// Resolve the set of input patterns and functions into a concrete list of
  /// files.
  ResolvedFiles resolveInputs(Environment environment) {
    return _resolveConfiguration(inputs, depfiles, environment, implicit: true, inputs: true);
  }

  /// Find the current set of declared outputs, including wildcard directories.
  ///
  /// The [implicit] flag controls whether it is safe to evaluate [Source]s
  /// which uses functions, behaviors, or patterns.
  ResolvedFiles resolveOutputs(Environment environment) {
    return _resolveConfiguration(outputs, depfiles, environment, inputs: false);
  }

  /// Performs a fold across this target and its dependencies.
  T fold<T>(T initialValue, T combine(T previousValue, Target target)) {
    final T dependencyResult = dependencies.fold(
        initialValue, (T prev, Target t) => t.fold(prev, combine));
    return combine(dependencyResult, this);
  }

  /// Convert the target to a JSON structure appropriate for consumption by
  /// external systems.
  ///
  /// This requires constants from the [Environment] to resolve the paths of
  /// inputs and the output stamp.
  Map<String, Object> toJson(Environment environment) {
    return <String, Object>{
      'name': name,
      'dependencies': <String>[
        for (final Target target in dependencies) target.name,
      ],
      'inputs': <String>[
        for (final File file in resolveInputs(environment).sources) file.path,
      ],
      'outputs': <String>[
        for (final File file in resolveOutputs(environment).sources) file.path,
      ],
      'stamp': _findStampFile(environment).absolute.path,
    };
  }

  /// Locate the stamp file for a particular target name and environment.
  File _findStampFile(Environment environment) {
    final String fileName = '$name.stamp';
    return environment.buildDir.childFile(fileName);
  }

  static ResolvedFiles _resolveConfiguration(List<Source> config,
    List<String> depfiles, Environment environment, { bool implicit = true, bool inputs = true,
  }) {
    final SourceVisitor collector = SourceVisitor(environment, inputs);
    for (final Source source in config) {
      source.accept(collector);
    }
    depfiles.forEach(collector.visitDepfile);
    return collector;
  }
}

/// The [Environment] defines several constants for use during the build.
///
/// The environment contains configuration and file paths that are safe to
/// depend on and reference during the build.
///
/// Example (Good):
///
/// Use the environment to determine where to write an output file.
///
///    environment.buildDir.childFile('output')
///      ..createSync()
///      ..writeAsStringSync('output data');
///
/// Example (Bad):
///
/// Use a hard-coded path or directory relative to the current working
/// directory to write an output file.
///
///   globals.fs.file('build/linux/out')
///     ..createSync()
///     ..writeAsStringSync('output data');
///
/// Example (Good):
///
/// Using the build mode to produce different output. Note that the action
/// is still responsible for outputting a different file, as defined by the
/// corresponding output [Source].
///
///    final BuildMode buildMode = getBuildModeFromDefines(environment.defines);
///    if (buildMode == BuildMode.debug) {
///      environment.buildDir.childFile('debug.output')
///        ..createSync()
///        ..writeAsStringSync('debug');
///    } else {
///      environment.buildDir.childFile('non_debug.output')
///        ..createSync()
///        ..writeAsStringSync('non_debug');
///    }
class Environment {
  /// Create a new [Environment] object.
  factory Environment({
    @required Directory projectDir,
    @required Directory outputDir,
    @required Directory cacheDir,
    @required Directory flutterRootDir,
    @required FileSystem fileSystem,
    @required Logger logger,
    @required Artifacts artifacts,
    @required ProcessManager processManager,
    Directory buildDir,
    Map<String, String> defines = const <String, String>{},
  }) {
    // Compute a unique hash of this build's particular environment.
    // Sort the keys by key so that the result is stable. We always
    // include the engine and dart versions.
    String buildPrefix;
    final List<String> keys = defines.keys.toList()..sort();
    final StringBuffer buffer = StringBuffer();
    for (final String key in keys) {
      buffer.write(key);
      buffer.write(defines[key]);
    }
    buffer.write(outputDir.path);
    final String output = buffer.toString();
    final Digest digest = md5.convert(utf8.encode(output));
    buildPrefix = hex.encode(digest.bytes);

    final Directory rootBuildDir = buildDir ?? projectDir.childDirectory('build');
    final Directory buildDirectory = rootBuildDir.childDirectory(buildPrefix);
    return Environment._(
      outputDir: outputDir,
      projectDir: projectDir,
      buildDir: buildDirectory,
      rootBuildDir: rootBuildDir,
      cacheDir: cacheDir,
      defines: defines,
      flutterRootDir: flutterRootDir,
      fileSystem: fileSystem,
      logger: logger,
      artifacts: artifacts,
      processManager: processManager,
    );
  }

  /// Create a new [Environment] object for unit testing.
  ///
  /// Any directories not provided will fallback to a [testDirectory]
  factory Environment.test(Directory testDirectory, {
    Directory projectDir,
    Directory outputDir,
    Directory cacheDir,
    Directory flutterRootDir,
    Directory buildDir,
    Map<String, String> defines = const <String, String>{},
    FileSystem fileSystem,
    Logger logger,
    @required Artifacts artifacts,
    @required ProcessManager processManager,
  }) {
    fileSystem ??= MemoryFileSystem.test();
    return Environment(
      projectDir: projectDir ?? testDirectory,
      outputDir: outputDir ?? testDirectory,
      cacheDir: cacheDir ?? testDirectory,
      flutterRootDir: flutterRootDir ?? testDirectory,
      buildDir: buildDir,
      defines: defines,
      fileSystem: fileSystem,
      logger: logger ?? BufferLogger.test(),
      artifacts: artifacts,
      processManager: processManager,
    );
  }

  Environment._({
    @required this.outputDir,
    @required this.projectDir,
    @required this.buildDir,
    @required this.rootBuildDir,
    @required this.cacheDir,
    @required this.defines,
    @required this.flutterRootDir,
    @required this.processManager,
    @required this.logger,
    @required this.fileSystem,
    @required this.artifacts,
  });

  /// The [Source] value which is substituted with the path to [projectDir].
  static const String kProjectDirectory = '{PROJECT_DIR}';

  /// The [Source] value which is substituted with the path to [buildDir].
  static const String kBuildDirectory = '{BUILD_DIR}';

  /// The [Source] value which is substituted with the path to [cacheDir].
  static const String kCacheDirectory = '{CACHE_DIR}';

  /// The [Source] value which is substituted with a path to the flutter root.
  static const String kFlutterRootDirectory = '{FLUTTER_ROOT}';

  /// The [Source] value which is substituted with a path to [outputDir].
  static const String kOutputDirectory = '{OUTPUT_DIR}';

  /// The `PROJECT_DIR` environment variable.
  ///
  /// This should be root of the flutter project where a pubspec and dart files
  /// can be located.
  final Directory projectDir;

  /// The `BUILD_DIR` environment variable.
  ///
  /// Defaults to `{PROJECT_ROOT}/build`. The root of the output directory where
  /// build step intermediates and outputs are written.
  final Directory buildDir;

  /// The `CACHE_DIR` environment variable.
  ///
  /// Defaults to `{FLUTTER_ROOT}/bin/cache`. The root of the artifact cache for
  /// the flutter tool.
  final Directory cacheDir;

  /// The `FLUTTER_ROOT` environment variable.
  ///
  /// Defaults to the value of [Cache.flutterRoot].
  final Directory flutterRootDir;

  /// The `OUTPUT_DIR` environment variable.
  ///
  /// Must be provided to configure the output location for the final artifacts.
  final Directory outputDir;

  /// Additional configuration passed to the build targets.
  ///
  /// Setting values here forces a unique build directory to be chosen
  /// which prevents the config from leaking into different builds.
  final Map<String, String> defines;

  /// The root build directory shared by all builds.
  final Directory rootBuildDir;

  final ProcessManager processManager;

  final Logger logger;

  final Artifacts artifacts;

  final FileSystem fileSystem;
}

/// The result information from the build system.
class BuildResult {
  BuildResult({
    @required this.success,
    this.exceptions = const <String, ExceptionMeasurement>{},
    this.performance = const <String, PerformanceMeasurement>{},
    this.inputFiles = const <File>[],
    this.outputFiles = const <File>[],
  });

  final bool success;
  final Map<String, ExceptionMeasurement> exceptions;
  final Map<String, PerformanceMeasurement> performance;
  final List<File> inputFiles;
  final List<File> outputFiles;

  bool get hasException => exceptions.isNotEmpty;
}

/// The build system is responsible for invoking and ordering [Target]s.
class BuildSystem {
  const BuildSystem({
    @required FileSystem fileSystem,
    @required Platform platform,
    @required Logger logger,
  }) : _fileSystem = fileSystem,
       _platform = platform,
       _logger = logger;

  final FileSystem _fileSystem;
  final Platform _platform;
  final Logger _logger;

  /// Build `target` and all of its dependencies.
  Future<BuildResult> build(
    Target target,
    Environment environment, {
    BuildSystemConfig buildSystemConfig = const BuildSystemConfig(),
  }) async {
    environment.buildDir.createSync(recursive: true);
    environment.outputDir.createSync(recursive: true);

    // Load file hash store from previous builds.
    final FileHashStore fileCache = FileHashStore(
      environment: environment,
      fileSystem: _fileSystem,
      logger: _logger,
    )..initialize();

    // Perform sanity checks on build.
    checkCycles(target);

    final Node node = target._toNode(environment);
    final _BuildInstance buildInstance = _BuildInstance(
      environment,
      fileCache,
      buildSystemConfig,
      _logger,
      _fileSystem,
      _platform,
    );
    bool passed = true;
    try {
      passed = await buildInstance.invokeTarget(node);
    } finally {
      // Always persist the file cache to disk.
      fileCache.persist();
    }
    // TODO(jonahwilliams): this is a bit of a hack, due to various parts of
    // the flutter tool writing these files unconditionally. Since Xcode uses
    // timestamps to track files, this leads to unnecessary rebuilds if they
    // are included. Once all the places that write these files have been
    // tracked down and moved into assemble, these checks should be removable.
    // We also remove files under .dart_tool, since these are intermediaries
    // and don't need to be tracked by external systems.
    {
      buildInstance.inputFiles.removeWhere((String path, File file) {
        return path.contains('.flutter-plugins') ||
                       path.contains('xcconfig') ||
                     path.contains('.dart_tool');
      });
      buildInstance.outputFiles.removeWhere((String path, File file) {
        return path.contains('.flutter-plugins') ||
                       path.contains('xcconfig') ||
                     path.contains('.dart_tool');
      });
    }
    return BuildResult(
      success: passed,
      exceptions: buildInstance.exceptionMeasurements,
      performance: buildInstance.stepTimings,
      inputFiles: buildInstance.inputFiles.values.toList()
          ..sort((File a, File b) => a.path.compareTo(b.path)),
      outputFiles: buildInstance.outputFiles.values.toList()
          ..sort((File a, File b) => a.path.compareTo(b.path)),
    );
  }
}


/// An active instance of a build.
class _BuildInstance {
  _BuildInstance(
    this.environment,
    this.fileCache,
    this.buildSystemConfig,
    this._logger,
    this._fileSystem,
    Platform platform,
  )
    : resourcePool = Pool(buildSystemConfig.resourcePoolSize ?? platform?.numberOfProcessors ?? 1);

  final Logger _logger;
  final FileSystem _fileSystem;
  final BuildSystemConfig buildSystemConfig;
  final Pool resourcePool;
  final Map<String, AsyncMemoizer<bool>> pending = <String, AsyncMemoizer<bool>>{};
  final Environment environment;
  final FileHashStore fileCache;
  final Map<String, File> inputFiles = <String, File>{};
  final Map<String, File> outputFiles = <String, File>{};

  // Timings collected during target invocation.
  final Map<String, PerformanceMeasurement> stepTimings = <String, PerformanceMeasurement>{};

  // Exceptions caught during the build process.
  final Map<String, ExceptionMeasurement> exceptionMeasurements = <String, ExceptionMeasurement>{};

  Future<bool> invokeTarget(Node node) async {
    final List<bool> results = await Future.wait(node.dependencies.map(invokeTarget));
    if (results.any((bool result) => !result)) {
      return false;
    }
    final AsyncMemoizer<bool> memoizer = pending[node.target.name] ??= AsyncMemoizer<bool>();
    return memoizer.runOnce(() => _invokeInternal(node));
  }

  Future<bool> _invokeInternal(Node node) async {
    final PoolResource resource = await resourcePool.request();
    final Stopwatch stopwatch = Stopwatch()..start();
    bool passed = true;
    bool skipped = false;

    // The build system produces a list of aggregate input and output
    // files for the overall build. This list is provided to a hosting build
    // system, such as Xcode, to configure logic for when to skip the
    // rule/phase which contains the flutter build.
    //
    // When looking at the inputs and outputs for the individual rules, we need
    // to be careful to remove inputs that were actually output from previous
    // build steps. This indicates that the file is an intermediary. If
    // these files are included as both inputs and outputs then it isn't
    // possible to construct a DAG describing the build.
    void updateGraph() {
      for (final File output in node.outputs) {
        outputFiles[output.path] = output;
      }
      for (final File input in node.inputs) {
        final String resolvedPath = input.absolute.path;
        if (outputFiles.containsKey(resolvedPath)) {
          continue;
        }
        inputFiles[resolvedPath] = input;
      }
    }

    try {
      // If we're missing a depfile, wait until after evaluating the target to
      // compute changes.
      final bool canSkip = !node.missingDepfile &&
        await node.computeChanges(environment, fileCache, _fileSystem, _logger);

      if (canSkip) {
        skipped = true;
        _logger.printTrace('Skipping target: ${node.target.name}');
        updateGraph();
        return passed;
      }
      _logger.printTrace('${node.target.name}: Starting due to ${node.invalidatedReasons}');
      await node.target.build(environment);
      _logger.printTrace('${node.target.name}: Complete');

      node.inputs
        ..clear()
        ..addAll(node.target.resolveInputs(environment).sources);
      node.outputs
        ..clear()
        ..addAll(node.target.resolveOutputs(environment).sources);

      // If we were missing the depfile, resolve  input files after executing the
      // target so that all file hashes are up to date on the next run.
      if (node.missingDepfile) {
        await fileCache.hashFiles(node.inputs);
      }

      // Always update hashes for output files.
      await fileCache.hashFiles(node.outputs);
      node.target._writeStamp(node.inputs, node.outputs, environment);
      updateGraph();

      // Delete outputs from previous stages that are no longer a part of the
      // build.
      for (final String previousOutput in node.previousOutputs) {
        if (outputFiles.containsKey(previousOutput)) {
          continue;
        }
        final File previousFile = _fileSystem.file(previousOutput);
        if (previousFile.existsSync()) {
          previousFile.deleteSync();
        }
      }
    } on Exception catch (exception, stackTrace) {
      // TODO(jonahwilliams): throw specific exception for expected errors to mark
      // as non-fatal. All others should be fatal.
      node.target.clearStamp(environment);
      passed = false;
      skipped = false;
      exceptionMeasurements[node.target.name] = ExceptionMeasurement(
          node.target.name, exception, stackTrace);
    } finally {
      resource.release();
      stopwatch.stop();
      stepTimings[node.target.name] = PerformanceMeasurement(
        target: node.target.name,
        elapsedMilliseconds: stopwatch.elapsedMilliseconds,
        skipped: skipped,
        passed: passed,
        analyicsName: node.target.analyticsName,
      );
    }
    return passed;
  }
}

/// Helper class to collect exceptions.
class ExceptionMeasurement {
  ExceptionMeasurement(this.target, this.exception, this.stackTrace, {this.fatal = false});

  final String target;
  final dynamic exception;
  final StackTrace stackTrace;

  /// Whether this exception was a fatal build system error.
  final bool fatal;

  @override
  String toString() => 'target: $target\nexception:$exception\n$stackTrace';
}

/// Helper class to collect measurement data.
class PerformanceMeasurement {
  PerformanceMeasurement({
    @required this.target,
    @required this.elapsedMilliseconds,
    @required this.skipped,
    @required this.passed,
    @required this.analyicsName,
  });

  final int elapsedMilliseconds;
  final String target;
  final bool skipped;
  final bool passed;
  final String analyicsName;
}

/// Check if there are any dependency cycles in the target.
///
/// Throws a [CycleException] if one is encountered.
void checkCycles(Target initial) {
  void checkInternal(Target target, Set<Target> visited, Set<Target> stack) {
    if (stack.contains(target)) {
      throw CycleException(stack..add(target));
    }
    if (visited.contains(target)) {
      return;
    }
    visited.add(target);
    stack.add(target);
    for (final Target dependency in target.dependencies) {
      checkInternal(dependency, visited, stack);
    }
    stack.remove(target);
  }
  checkInternal(initial, <Target>{}, <Target>{});
}

/// Verifies that all files exist and are in a subdirectory of [Environment.buildDir].
void verifyOutputDirectories(List<File> outputs, Environment environment, Target target) {
  final String buildDirectory = environment.buildDir.resolveSymbolicLinksSync();
  final String projectDirectory = environment.projectDir.resolveSymbolicLinksSync();
  final List<File> missingOutputs = <File>[];
  for (final File sourceFile in outputs) {
    if (!sourceFile.existsSync()) {
      missingOutputs.add(sourceFile);
      continue;
    }
    final String path = sourceFile.path;
    if (!path.startsWith(buildDirectory) && !path.startsWith(projectDirectory)) {
      throw MisplacedOutputException(path, target.name);
    }
  }
  if (missingOutputs.isNotEmpty) {
    throw MissingOutputException(missingOutputs, target.name);
  }
}

/// A node in the build graph.
class Node {
  Node(
    this.target,
    this.inputs,
    this.outputs,
    this.dependencies,
    Environment environment,
    this.missingDepfile,
  ) {
    final File stamp = target._findStampFile(environment);

    // If the stamp file doesn't exist, we haven't run this step before and
    // all inputs were added.
    if (!stamp.existsSync()) {
      // No stamp file, not safe to skip.
      _dirty = true;
      return;
    }
    final String content = stamp.readAsStringSync();
    // Something went wrong writing the stamp file.
    if (content == null || content.isEmpty) {
      stamp.deleteSync();
      // Malformed stamp file, not safe to skip.
      _dirty = true;
      return;
    }
    Map<String, Object> values;
    try {
      values = castStringKeyedMap(json.decode(content));
    } on FormatException {
      // The json is malformed in some way.
      _dirty = true;
      return;
    }
    final Object inputs = values['inputs'];
    final Object outputs = values['outputs'];
    if (inputs is List<Object> && outputs is List<Object>) {
      inputs?.cast<String>()?.forEach(previousInputs.add);
      outputs?.cast<String>()?.forEach(previousOutputs.add);
    } else {
      // The json is malformed in some way.
      _dirty = true;
    }
  }

  /// The resolved input files.
  ///
  /// These files may not yet exist if they are produced by previous steps.
  final List<File> inputs;

  /// The resolved output files.
  ///
  /// These files may not yet exist if the target hasn't run yet.
  final List<File> outputs;

  /// Whether this node is missing a depfile.
  ///
  /// This requires an additional pass of source resolution after the target
  /// has been executed.
  final bool missingDepfile;

  /// The target definition which contains the build action to invoke.
  final Target target;

  /// All of the nodes that this one depends on.
  final List<Node> dependencies;

  /// Output file paths from the previous invocation of this build node.
  final Set<String> previousOutputs = <String>{};

  /// Input file paths from the previous invocation of this build node.
  final Set<String> previousInputs = <String>{};

  /// One or more reasons why a task was invalidated.
  ///
  /// May be empty if the task was skipped.
  final Set<InvalidatedReason> invalidatedReasons = <InvalidatedReason>{};

  /// Whether this node needs an action performed.
  bool get dirty => _dirty;
  bool _dirty = false;

  /// Collect hashes for all inputs to determine if any have changed.
  ///
  /// Returns whether this target can be skipped.
  Future<bool> computeChanges(
    Environment environment,
    FileHashStore fileHashStore,
    FileSystem fileSystem,
    Logger logger,
  ) async {
    final Set<String> currentOutputPaths = <String>{
      for (final File file in outputs) file.path,
    };
    // For each input, first determine if we've already computed the hash
    // for it. Then collect it to be sent off for hashing as a group.
    final List<File> sourcesToHash = <File>[];
    final List<File> missingInputs = <File>[];
    for (final File file in inputs) {
      if (!file.existsSync()) {
        missingInputs.add(file);
        continue;
      }

      final String absolutePath = file.path;
      final String previousHash = fileHashStore.previousHashes[absolutePath];
      if (fileHashStore.currentHashes.containsKey(absolutePath)) {
        final String currentHash = fileHashStore.currentHashes[absolutePath];
        if (currentHash != previousHash) {
          invalidatedReasons.add(InvalidatedReason.inputChanged);
          _dirty = true;
        }
      } else {
        sourcesToHash.add(file);
      }
    }

    // For each output, first determine if we've already computed the hash
    // for it. Then collect it to be sent off for hashing as a group.
    for (final String previousOutput in previousOutputs) {
      // output paths changed.
      if (!currentOutputPaths.contains(previousOutput)) {
        _dirty = true;
        invalidatedReasons.add(InvalidatedReason.outputSetChanged);
        // if this isn't a current output file there is no reason to compute the hash.
        continue;
      }
      final File file = fileSystem.file(previousOutput);
      if (!file.existsSync()) {
        invalidatedReasons.add(InvalidatedReason.outputMissing);
        _dirty = true;
        continue;
      }
      final String absolutePath = file.path;
      final String previousHash = fileHashStore.previousHashes[absolutePath];
      if (fileHashStore.currentHashes.containsKey(absolutePath)) {
        final String currentHash = fileHashStore.currentHashes[absolutePath];
        if (currentHash != previousHash) {
          invalidatedReasons.add(InvalidatedReason.outputChanged);
          _dirty = true;
        }
      } else {
        sourcesToHash.add(file);
      }
    }

    // If we depend on a file that doesnt exist on disk, mark the build as
    // dirty. if the rule is not correctly specified, this will result in it
    // always being rerun.
    if (missingInputs.isNotEmpty) {
      _dirty = true;
      final String missingMessage = missingInputs.map((File file) => file.path).join(', ');
      logger.printTrace('invalidated build due to missing files: $missingMessage');
      invalidatedReasons.add(InvalidatedReason.inputMissing);
    }

    // If we have files to hash, compute them asynchronously and then
    // update the result.
    if (sourcesToHash.isNotEmpty) {
      final List<File> dirty = await fileHashStore.hashFiles(sourcesToHash);
      if (dirty.isNotEmpty) {
        invalidatedReasons.add(InvalidatedReason.inputChanged);
        _dirty = true;
      }
    }
    return !_dirty;
  }
}

/// A description of why a target was rerun.
enum InvalidatedReason {
  /// An input file that was expected is missing. This can occur when using
  /// depfile dependencies, or if a target is incorrectly specified.
  inputMissing,

  /// An input file has an updated hash.
  inputChanged,

  /// An output file has an updated hash.
  outputChanged,

  /// An output file that is expected is missing.
  outputMissing,

  /// The set of expected output files changed.
  outputSetChanged,
}<|MERGE_RESOLUTION|>--- conflicted
+++ resolved
@@ -7,17 +7,12 @@
 import 'package:async/async.dart';
 import 'package:convert/convert.dart';
 import 'package:crypto/crypto.dart';
-import 'package:file/memory.dart';
 import 'package:meta/meta.dart';
 import 'package:platform/platform.dart';
 import 'package:pool/pool.dart';
 import 'package:process/process.dart';
 
-<<<<<<< HEAD
 import '../artifacts.dart';
-import '../base/context.dart';
-=======
->>>>>>> 64426111
 import '../base/file_system.dart';
 import '../base/logger.dart';
 import '../base/utils.dart';
@@ -343,12 +338,11 @@
     Directory flutterRootDir,
     Directory buildDir,
     Map<String, String> defines = const <String, String>{},
-    FileSystem fileSystem,
-    Logger logger,
+    @required FileSystem fileSystem,
+    @required Logger logger,
     @required Artifacts artifacts,
     @required ProcessManager processManager,
   }) {
-    fileSystem ??= MemoryFileSystem.test();
     return Environment(
       projectDir: projectDir ?? testDirectory,
       outputDir: outputDir ?? testDirectory,
@@ -357,7 +351,7 @@
       buildDir: buildDir,
       defines: defines,
       fileSystem: fileSystem,
-      logger: logger ?? BufferLogger.test(),
+      logger: logger,
       artifacts: artifacts,
       processManager: processManager,
     );
@@ -492,12 +486,12 @@
 
     final Node node = target._toNode(environment);
     final _BuildInstance buildInstance = _BuildInstance(
-      environment,
-      fileCache,
-      buildSystemConfig,
-      _logger,
-      _fileSystem,
-      _platform,
+      environment: environment,
+      fileCache: fileCache,
+      buildSystemConfig: buildSystemConfig,
+      logger: _logger,
+      fileSystem: _fileSystem,
+      platform: _platform,
     );
     bool passed = true;
     try {
@@ -540,18 +534,18 @@
 
 /// An active instance of a build.
 class _BuildInstance {
-  _BuildInstance(
+  _BuildInstance({
     this.environment,
     this.fileCache,
     this.buildSystemConfig,
-    this._logger,
-    this._fileSystem,
+    this.logger,
+    this.fileSystem,
     Platform platform,
-  )
+  })
     : resourcePool = Pool(buildSystemConfig.resourcePoolSize ?? platform?.numberOfProcessors ?? 1);
 
-  final Logger _logger;
-  final FileSystem _fileSystem;
+  final Logger logger;
+  final FileSystem fileSystem;
   final BuildSystemConfig buildSystemConfig;
   final Pool resourcePool;
   final Map<String, AsyncMemoizer<bool>> pending = <String, AsyncMemoizer<bool>>{};
@@ -608,17 +602,17 @@
       // If we're missing a depfile, wait until after evaluating the target to
       // compute changes.
       final bool canSkip = !node.missingDepfile &&
-        await node.computeChanges(environment, fileCache, _fileSystem, _logger);
+        await node.computeChanges(environment, fileCache, fileSystem, logger);
 
       if (canSkip) {
         skipped = true;
-        _logger.printTrace('Skipping target: ${node.target.name}');
+        logger.printTrace('Skipping target: ${node.target.name}');
         updateGraph();
         return passed;
       }
-      _logger.printTrace('${node.target.name}: Starting due to ${node.invalidatedReasons}');
+      logger.printTrace('${node.target.name}: Starting due to ${node.invalidatedReasons}');
       await node.target.build(environment);
-      _logger.printTrace('${node.target.name}: Complete');
+      logger.printTrace('${node.target.name}: Complete');
 
       node.inputs
         ..clear()
@@ -644,7 +638,7 @@
         if (outputFiles.containsKey(previousOutput)) {
           continue;
         }
-        final File previousFile = _fileSystem.file(previousOutput);
+        final File previousFile = fileSystem.file(previousOutput);
         if (previousFile.existsSync()) {
           previousFile.deleteSync();
         }
