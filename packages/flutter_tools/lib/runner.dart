// Copyright 2014 The Flutter Authors. All rights reserved.
// Use of this source code is governed by a BSD-style license that can be
// found in the LICENSE file.



import 'dart:async';

import 'package:args/command_runner.dart';
import 'package:intl/intl.dart' as intl;
import 'package:intl/intl_standalone.dart' as intl_standalone;

import 'src/base/async_guard.dart';
import 'src/base/common.dart';
import 'src/base/context.dart';
import 'src/base/error_handling_io.dart';
import 'src/base/file_system.dart';
import 'src/base/io.dart';
import 'src/base/logger.dart';
import 'src/base/process.dart';
import 'src/context_runner.dart';
import 'src/doctor.dart';
import 'src/globals.dart' as globals;
import 'src/reporting/crash_reporting.dart';
import 'src/reporting/first_run.dart';
import 'src/reporting/reporting.dart';
import 'src/runner/flutter_command.dart';
import 'src/runner/flutter_command_runner.dart';

/// Runs the Flutter tool with support for the specified list of [commands].
Future<int> run(
  List<String> args,
  List<FlutterCommand> Function() commands, {
    bool muteCommandLogging = false,
    bool verbose = false,
    bool verboseHelp = false,
    bool? reportCrashes,
    String? flutterVersion,
    Map<Type, Generator>? overrides,
    required ShutdownHooks shutdownHooks,
  }) async {
  if (muteCommandLogging) {
    // Remove the verbose option; for help and doctor, users don't need to see
    // verbose logs.
    args = List<String>.of(args);
    args.removeWhere((String option) => option == '-vv' || option == '-v' || option == '--verbose');
  }

  return runInContext<int>(() async {
    reportCrashes ??= !await globals.isRunningOnBot;
    final FlutterCommandRunner runner = FlutterCommandRunner(verboseHelp: verboseHelp);
    commands().forEach(runner.addCommand);

    // Initialize the system locale.
    final String systemLocale = await intl_standalone.findSystemLocale();
    intl.Intl.defaultLocale = intl.Intl.verifiedLocale(
      systemLocale, intl.NumberFormat.localeExists,
      onFailure: (String _) => 'en_US',
    );

    String getVersion() => flutterVersion ?? globals.flutterVersion.getVersionString(redactUnknownBranches: true);
    Object? firstError;
    StackTrace? firstStackTrace;
    return runZoned<Future<int>>(() async {
      try {
<<<<<<< HEAD
=======
        if (args.contains('--disable-telemetry') &&
            args.contains('--enable-telemetry')) {
          throwToolExit(
              'Both enable and disable telemetry commands were detected '
              'when only one can be supplied per invocation.',
              exitCode: 1);
        }

>>>>>>> d211f428
        // Disable analytics if user passes in the `--disable-telemetry` option
        // `flutter --disable-telemetry`
        //
        // Same functionality as `flutter config --no-analytics` for disabling
        // except with the `value` hard coded as false
        if (args.contains('--disable-telemetry')) {
          // The tool sends the analytics event *before* toggling the flag
          // intentionally to be sure that opt-out events are sent correctly.
          AnalyticsConfigEvent(enabled: false).send();

          // Normally, the tool waits for the analytics to all send before the
          // tool exits, but only when analytics are enabled. When reporting that
          // analytics have been disable, the wait must be done here instead.
          await globals.flutterUsage.ensureAnalyticsSent();

          globals.flutterUsage.enabled = false;
          globals.printStatus('Analytics reporting disabled.');

          // TODO(eliasyishak): Set the telemetry for the unified_analytics
          //  package as well, the above will be removed once we have
          //  fully transitioned to using the new package
          await globals.analytics.setTelemetry(false);
        }

        // Enable analytics if user passes in the `--enable-telemetry` option
        // `flutter --enable-telemetry`
        //
        // Same functionality as `flutter config --analytics` for enabling
        // except with the `value` hard coded as true
        if (args.contains('--enable-telemetry')) {
          // The tool sends the analytics event *before* toggling the flag
          // intentionally to be sure that opt-out events are sent correctly.
          AnalyticsConfigEvent(enabled: true).send();

          globals.flutterUsage.enabled = true;
          globals.printStatus('Analytics reporting enabled.');

          await globals.analytics.setTelemetry(true);
        }


        await runner.run(args);

        // Triggering [runZoned]'s error callback does not necessarily mean that
        // we stopped executing the body. See https://github.com/dart-lang/sdk/issues/42150.
        if (firstError == null) {
          return await _exit(0, shutdownHooks: shutdownHooks);
        }

        // We already hit some error, so don't return success. The error path
        // (which should be in progress) is responsible for calling _exit().
        return 1;
      } catch (error, stackTrace) { // ignore: avoid_catches_without_on_clauses
        // This catches all exceptions to send to crash logging, etc.
        firstError = error;
        firstStackTrace = stackTrace;
        return _handleToolError(error, stackTrace, verbose, args, reportCrashes!, getVersion, shutdownHooks);
      }
    }, onError: (Object error, StackTrace stackTrace) async { // ignore: deprecated_member_use
      // If sending a crash report throws an error into the zone, we don't want
      // to re-try sending the crash report with *that* error. Rather, we want
      // to send the original error that triggered the crash report.
      firstError ??= error;
      firstStackTrace ??= stackTrace;
      await _handleToolError(firstError!, firstStackTrace, verbose, args, reportCrashes!, getVersion, shutdownHooks);
    });
  }, overrides: overrides);
}

Future<int> _handleToolError(
  Object error,
  StackTrace? stackTrace,
  bool verbose,
  List<String> args,
  bool reportCrashes,
  String Function() getFlutterVersion,
  ShutdownHooks shutdownHooks,
) async {
  if (error is UsageException) {
    globals.printError('${error.message}\n');
    globals.printError("Run 'flutter -h' (or 'flutter <command> -h') for available flutter commands and options.");
    // Argument error exit code.
    return _exit(64, shutdownHooks: shutdownHooks);
  } else if (error is ToolExit) {
    if (error.message != null) {
      globals.printError(error.message!);
    }
    if (verbose) {
      globals.printError('\n$stackTrace\n');
    }
    return _exit(error.exitCode ?? 1, shutdownHooks: shutdownHooks);
  } else if (error is ProcessExit) {
    // We've caught an exit code.
    if (error.immediate) {
      exit(error.exitCode);
      return error.exitCode;
    } else {
      return _exit(error.exitCode, shutdownHooks: shutdownHooks);
    }
  } else {
    // We've crashed; emit a log report.
    globals.stdio.stderrWrite('\n');

    if (!reportCrashes) {
      // Print the stack trace on the bots - don't write a crash report.
      globals.stdio.stderrWrite('$error\n');
      globals.stdio.stderrWrite('$stackTrace\n');
      return _exit(1, shutdownHooks: shutdownHooks);
    }

    // Report to both [Usage] and [CrashReportSender].
    globals.flutterUsage.sendException(error);
    await asyncGuard(() async {
      final CrashReportSender crashReportSender = CrashReportSender(
        usage: globals.flutterUsage,
        platform: globals.platform,
        logger: globals.logger,
        operatingSystemUtils: globals.os,
      );
      await crashReportSender.sendReport(
        error: error,
        stackTrace: stackTrace!,
        getFlutterVersion: getFlutterVersion,
        command: args.join(' '),
      );
    }, onError: (dynamic error) {
      globals.printError('Error sending crash report: $error');
    });

    globals.printError('Oops; flutter has exited unexpectedly: "$error".');

    try {
      final BufferLogger logger = BufferLogger(
        terminal: globals.terminal,
        outputPreferences: globals.outputPreferences,
      );

      final DoctorText doctorText = DoctorText(logger);

      final CrashDetails details = CrashDetails(
        command: _crashCommand(args),
        error: error,
        stackTrace: stackTrace!,
        doctorText: doctorText,
      );
      final File file = await _createLocalCrashReport(details);
      await globals.crashReporter!.informUser(details, file);

      return _exit(1, shutdownHooks: shutdownHooks);
    // This catch catches all exceptions to ensure the message below is printed.
    } catch (error, st) { // ignore: avoid_catches_without_on_clauses
      globals.stdio.stderrWrite(
        'Unable to generate crash report due to secondary error: $error\n$st\n'
        '${globals.userMessages.flutterToolBugInstructions}\n',
      );
      // Any exception thrown here (including one thrown by `_exit()`) will
      // get caught by our zone's `onError` handler. In order to avoid an
      // infinite error loop, we throw an error that is recognized above
      // and will trigger an immediate exit.
      throw ProcessExit(1, immediate: true);
    }
  }
}

String _crashCommand(List<String> args) => 'flutter ${args.join(' ')}';

String _crashException(dynamic error) => '${error.runtimeType}: $error';

/// Saves the crash report to a local file.
Future<File> _createLocalCrashReport(CrashDetails details) async {
  final StringBuffer buffer = StringBuffer();

  buffer.writeln('Flutter crash report.');
  buffer.writeln('${globals.userMessages.flutterToolBugInstructions}\n');

  buffer.writeln('## command\n');
  buffer.writeln('${details.command}\n');

  buffer.writeln('## exception\n');
  buffer.writeln('${_crashException(details.error)}\n');
  buffer.writeln('```\n${details.stackTrace}```\n');

  buffer.writeln('## flutter doctor\n');
  buffer.writeln('```\n${await details.doctorText.text}```');

  late File crashFile;
  ErrorHandlingFileSystem.noExitOnFailure(() {
    try {
      crashFile = globals.fsUtils.getUniqueFile(
        globals.fs.currentDirectory,
        'flutter',
        'log',
      );
      crashFile.writeAsStringSync(buffer.toString());
    } on FileSystemException catch (_) {
      // Fallback to the system temporary directory.
      try {
        crashFile = globals.fsUtils.getUniqueFile(
          globals.fs.systemTempDirectory,
          'flutter',
          'log',
        );
        crashFile.writeAsStringSync(buffer.toString());
      } on FileSystemException catch (e) {
        globals.printError('Could not write crash report to disk: $e');
        globals.printError(buffer.toString());

        rethrow;
      }
    }
  });

  return crashFile;
}

Future<int> _exit(int code, {required ShutdownHooks shutdownHooks}) async {
  // Need to get the boolean returned from `messenger.shouldDisplayLicenseTerms()`
  // before invoking the print welcome method because the print welcome method
  // will set `messenger.shouldDisplayLicenseTerms()` to false
  final FirstRunMessenger messenger =
      FirstRunMessenger(persistentToolState: globals.persistentToolState!);
  final bool legacyAnalyticsMessageShown =
      messenger.shouldDisplayLicenseTerms();

  // Prints the welcome message if needed for legacy analytics.
  globals.flutterUsage.printWelcome();

  // Ensure that the consent message has been displayed for unified analytics
  if (globals.analytics.shouldShowMessage) {
    globals.logger.printStatus(globals.analytics.getConsentMessage);
    if (!globals.flutterUsage.enabled) {
      globals.printStatus(
          'Please note that analytics reporting was already disabled, '
          'and will continue to be disabled.\n');
    }

    // Because the legacy analytics may have also sent a message,
    // the conditional below will print additional messaging informing
    // users that the two consent messages they are receiving is not a
    // bug
    if (legacyAnalyticsMessageShown) {
      globals.logger
          .printStatus('You have received two consent messages because '
              'the flutter tool is migrating to a new analytics system. '
              'Disabling analytics collection will disable both the legacy '
              'and new analytics collection systems. '
              'You can disable analytics reporting by running `flutter --disable-telemetry`\n');
    }

    // Invoking this will onboard the flutter tool onto
    // the package on the developer's machine and will
    // allow for events to be sent to Google Analytics
    // on subsequent runs of the flutter tool (ie. no events
    // will be sent on the first run to allow developers to
    // opt out of collection)
    globals.analytics.clientShowedMessage();
  }

  // Send any last analytics calls that are in progress without overly delaying
  // the tool's exit (we wait a maximum of 250ms).
  if (globals.flutterUsage.enabled) {
    final Stopwatch stopwatch = Stopwatch()..start();
    await globals.flutterUsage.ensureAnalyticsSent();
    globals.printTrace('ensureAnalyticsSent: ${stopwatch.elapsedMilliseconds}ms');
  }

  // Run shutdown hooks before flushing logs
  await shutdownHooks.runShutdownHooks(globals.logger);

  final Completer<void> completer = Completer<void>();

  // Give the task / timer queue one cycle through before we hard exit.
  Timer.run(() {
    try {
      globals.printTrace('exiting with code $code');
      exit(code);
      completer.complete();
    // This catches all exceptions because the error is propagated on the
    // completer.
    } catch (error, stackTrace) { // ignore: avoid_catches_without_on_clauses
      completer.completeError(error, stackTrace);
    }
  });

  await completer.future;
  return code;
}<|MERGE_RESOLUTION|>--- conflicted
+++ resolved
@@ -1,8 +1,6 @@
 // Copyright 2014 The Flutter Authors. All rights reserved.
 // Use of this source code is governed by a BSD-style license that can be
 // found in the LICENSE file.
-
-
 
 import 'dart:async';
 
@@ -31,40 +29,43 @@
 Future<int> run(
   List<String> args,
   List<FlutterCommand> Function() commands, {
-    bool muteCommandLogging = false,
-    bool verbose = false,
-    bool verboseHelp = false,
-    bool? reportCrashes,
-    String? flutterVersion,
-    Map<Type, Generator>? overrides,
-    required ShutdownHooks shutdownHooks,
-  }) async {
+  bool muteCommandLogging = false,
+  bool verbose = false,
+  bool verboseHelp = false,
+  bool? reportCrashes,
+  String? flutterVersion,
+  Map<Type, Generator>? overrides,
+  required ShutdownHooks shutdownHooks,
+}) async {
   if (muteCommandLogging) {
     // Remove the verbose option; for help and doctor, users don't need to see
     // verbose logs.
     args = List<String>.of(args);
-    args.removeWhere((String option) => option == '-vv' || option == '-v' || option == '--verbose');
+    args.removeWhere((String option) =>
+        option == '-vv' || option == '-v' || option == '--verbose');
   }
 
   return runInContext<int>(() async {
     reportCrashes ??= !await globals.isRunningOnBot;
-    final FlutterCommandRunner runner = FlutterCommandRunner(verboseHelp: verboseHelp);
+    final FlutterCommandRunner runner =
+        FlutterCommandRunner(verboseHelp: verboseHelp);
     commands().forEach(runner.addCommand);
 
     // Initialize the system locale.
     final String systemLocale = await intl_standalone.findSystemLocale();
     intl.Intl.defaultLocale = intl.Intl.verifiedLocale(
-      systemLocale, intl.NumberFormat.localeExists,
+      systemLocale,
+      intl.NumberFormat.localeExists,
       onFailure: (String _) => 'en_US',
     );
 
-    String getVersion() => flutterVersion ?? globals.flutterVersion.getVersionString(redactUnknownBranches: true);
+    String getVersion() =>
+        flutterVersion ??
+        globals.flutterVersion.getVersionString(redactUnknownBranches: true);
     Object? firstError;
     StackTrace? firstStackTrace;
     return runZoned<Future<int>>(() async {
       try {
-<<<<<<< HEAD
-=======
         if (args.contains('--disable-telemetry') &&
             args.contains('--enable-telemetry')) {
           throwToolExit(
@@ -73,7 +74,6 @@
               exitCode: 1);
         }
 
->>>>>>> d211f428
         // Disable analytics if user passes in the `--disable-telemetry` option
         // `flutter --disable-telemetry`
         //
@@ -114,7 +114,6 @@
           await globals.analytics.setTelemetry(true);
         }
 
-
         await runner.run(args);
 
         // Triggering [runZoned]'s error callback does not necessarily mean that
@@ -126,19 +125,23 @@
         // We already hit some error, so don't return success. The error path
         // (which should be in progress) is responsible for calling _exit().
         return 1;
-      } catch (error, stackTrace) { // ignore: avoid_catches_without_on_clauses
+      } catch (error, stackTrace) {
+        // ignore: avoid_catches_without_on_clauses
         // This catches all exceptions to send to crash logging, etc.
         firstError = error;
         firstStackTrace = stackTrace;
-        return _handleToolError(error, stackTrace, verbose, args, reportCrashes!, getVersion, shutdownHooks);
+        return _handleToolError(error, stackTrace, verbose, args,
+            reportCrashes!, getVersion, shutdownHooks);
       }
-    }, onError: (Object error, StackTrace stackTrace) async { // ignore: deprecated_member_use
+    }, onError: (Object error, StackTrace stackTrace) async {
+      // ignore: deprecated_member_use
       // If sending a crash report throws an error into the zone, we don't want
       // to re-try sending the crash report with *that* error. Rather, we want
       // to send the original error that triggered the crash report.
       firstError ??= error;
       firstStackTrace ??= stackTrace;
-      await _handleToolError(firstError!, firstStackTrace, verbose, args, reportCrashes!, getVersion, shutdownHooks);
+      await _handleToolError(firstError!, firstStackTrace, verbose, args,
+          reportCrashes!, getVersion, shutdownHooks);
     });
   }, overrides: overrides);
 }
@@ -154,7 +157,8 @@
 ) async {
   if (error is UsageException) {
     globals.printError('${error.message}\n');
-    globals.printError("Run 'flutter -h' (or 'flutter <command> -h') for available flutter commands and options.");
+    globals.printError(
+        "Run 'flutter -h' (or 'flutter <command> -h') for available flutter commands and options.");
     // Argument error exit code.
     return _exit(64, shutdownHooks: shutdownHooks);
   } else if (error is ToolExit) {
@@ -223,8 +227,9 @@
       await globals.crashReporter!.informUser(details, file);
 
       return _exit(1, shutdownHooks: shutdownHooks);
-    // This catch catches all exceptions to ensure the message below is printed.
-    } catch (error, st) { // ignore: avoid_catches_without_on_clauses
+      // This catch catches all exceptions to ensure the message below is printed.
+    } catch (error, st) {
+      // ignore: avoid_catches_without_on_clauses
       globals.stdio.stderrWrite(
         'Unable to generate crash report due to secondary error: $error\n$st\n'
         '${globals.userMessages.flutterToolBugInstructions}\n',
@@ -315,12 +320,12 @@
     // users that the two consent messages they are receiving is not a
     // bug
     if (legacyAnalyticsMessageShown) {
-      globals.logger
-          .printStatus('You have received two consent messages because '
-              'the flutter tool is migrating to a new analytics system. '
-              'Disabling analytics collection will disable both the legacy '
-              'and new analytics collection systems. '
-              'You can disable analytics reporting by running `flutter --disable-telemetry`\n');
+      globals.logger.printStatus(
+          'You have received two consent messages because '
+          'the flutter tool is migrating to a new analytics system. '
+          'Disabling analytics collection will disable both the legacy '
+          'and new analytics collection systems. '
+          'You can disable analytics reporting by running `flutter --disable-telemetry`\n');
     }
 
     // Invoking this will onboard the flutter tool onto
@@ -337,7 +342,8 @@
   if (globals.flutterUsage.enabled) {
     final Stopwatch stopwatch = Stopwatch()..start();
     await globals.flutterUsage.ensureAnalyticsSent();
-    globals.printTrace('ensureAnalyticsSent: ${stopwatch.elapsedMilliseconds}ms');
+    globals
+        .printTrace('ensureAnalyticsSent: ${stopwatch.elapsedMilliseconds}ms');
   }
 
   // Run shutdown hooks before flushing logs
@@ -351,9 +357,10 @@
       globals.printTrace('exiting with code $code');
       exit(code);
       completer.complete();
-    // This catches all exceptions because the error is propagated on the
-    // completer.
-    } catch (error, stackTrace) { // ignore: avoid_catches_without_on_clauses
+      // This catches all exceptions because the error is propagated on the
+      // completer.
+    } catch (error, stackTrace) {
+      // ignore: avoid_catches_without_on_clauses
       completer.completeError(error, stackTrace);
     }
   });
