--- conflicted
+++ resolved
@@ -139,22 +139,12 @@
   "bottomSheetLabel": "Donja tablica",
   "scrimOnTapHint": "Zatvori $modalRouteContentName",
   "keyboardKeyShift": "Shift",
-<<<<<<< HEAD
   "expansionTileExpandedHint": "dvaput dodirnite za sažimanje",
   "expansionTileCollapsedHint": "dvaput dodirnite za proširivanje",
   "expansionTileExpandedTapHint": "Sažmi",
   "expansionTileCollapsedTapHint": "Proširite da biste saznali više",
   "expandedHint": "Sažeto",
   "collapsedHint": "Prošireno",
-  "menuDismissLabel": "Odbacivanje izbornika"
-=======
-  "expansionTileExpandedHint": "double tap to collapse'",
-  "expansionTileCollapsedHint": "double tap to expand",
-  "expansionTileExpandedTapHint": "Collapse",
-  "expansionTileCollapsedTapHint": "Expand for more details",
-  "expandedHint": "Collapsed",
-  "collapsedHint": "Expanded",
-  "menuDismissLabel": "Dismiss menu",
+  "menuDismissLabel": "Odbacivanje izbornika",
   "lookUpButtonLabel": "Look Up"
->>>>>>> 9cda3092
 }