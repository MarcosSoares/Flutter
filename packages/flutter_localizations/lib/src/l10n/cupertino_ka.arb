{
  "datePickerHourSemanticsLabelOne": "$hour საათი",
  "datePickerHourSemanticsLabelOther": "$hour საათი",
  "datePickerMinuteSemanticsLabelOne": "1 წუთი",
  "datePickerMinuteSemanticsLabelOther": "$minute წუთი",
  "datePickerDateOrder": "dmy",
  "datePickerDateTimeOrder": "date_dayPeriod_time",
  "anteMeridiemAbbreviation": "AM",
  "postMeridiemAbbreviation": "PM",
  "todayLabel": "დღეს",
  "alertDialogLabel": "გაფრთხილება",
  "timerPickerHourLabelOne": "საათი",
  "timerPickerHourLabelOther": "საათი",
  "timerPickerMinuteLabelOne": "წთ",
  "timerPickerMinuteLabelOther": "წთ",
  "timerPickerSecondLabelOne": "წმ",
  "timerPickerSecondLabelOther": "წმ",
  "cutButtonLabel": "ამოჭრა",
  "copyButtonLabel": "კოპირება",
  "pasteButtonLabel": "ჩასმა",
  "selectAllButtonLabel": "ყველას არჩევა",
  "tabSemanticsLabel": "ჩანართი $tabIndex / $tabCount-დან",
  "modalBarrierDismissLabel": "დახურვა",
  "searchTextFieldPlaceholderLabel": "ძიება",
<<<<<<< HEAD
  "noSpellCheckReplacementsLabel": "ჩანაცვლება არ მოიძებნა",
  "menuDismissLabel": "მენიუს უარყოფა"
=======
  "noSpellCheckReplacementsLabel": "No Replacements Found",
  "menuDismissLabel": "Dismiss menu",
  "lookUpButtonLabel": "Look Up"
>>>>>>> 9cda3092
}<|MERGE_RESOLUTION|>--- conflicted
+++ resolved
@@ -22,12 +22,7 @@
   "tabSemanticsLabel": "ჩანართი $tabIndex / $tabCount-დან",
   "modalBarrierDismissLabel": "დახურვა",
   "searchTextFieldPlaceholderLabel": "ძიება",
-<<<<<<< HEAD
   "noSpellCheckReplacementsLabel": "ჩანაცვლება არ მოიძებნა",
-  "menuDismissLabel": "მენიუს უარყოფა"
-=======
-  "noSpellCheckReplacementsLabel": "No Replacements Found",
-  "menuDismissLabel": "Dismiss menu",
+  "menuDismissLabel": "მენიუს უარყოფა",
   "lookUpButtonLabel": "Look Up"
->>>>>>> 9cda3092
 }