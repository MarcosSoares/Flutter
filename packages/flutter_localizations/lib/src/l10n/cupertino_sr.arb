{
  "datePickerHourSemanticsLabelFew": "$hour сата",
  "datePickerMinuteSemanticsLabelFew": "$minute минута",
  "timerPickerHourLabelFew": "сата",
  "timerPickerMinuteLabelFew": "мин",
  "timerPickerSecondLabelFew": "сек",
  "datePickerHourSemanticsLabelOne": "$hour сат",
  "datePickerHourSemanticsLabelOther": "$hour сати",
  "datePickerMinuteSemanticsLabelOne": "1 минут",
  "datePickerMinuteSemanticsLabelOther": "$minute минута",
  "datePickerDateOrder": "dmy",
  "datePickerDateTimeOrder": "date_time_dayPeriod",
  "anteMeridiemAbbreviation": "пре подне",
  "postMeridiemAbbreviation": "по подне",
  "todayLabel": "Данас",
  "alertDialogLabel": "Обавештење",
  "timerPickerHourLabelOne": "сат",
  "timerPickerHourLabelOther": "сати",
  "timerPickerMinuteLabelOne": "мин",
  "timerPickerMinuteLabelOther": "мин",
  "timerPickerSecondLabelOne": "сек",
  "timerPickerSecondLabelOther": "сек",
  "cutButtonLabel": "Исеци",
  "copyButtonLabel": "Копирај",
  "pasteButtonLabel": "Налепи",
  "selectAllButtonLabel": "Изабери све",
  "tabSemanticsLabel": "$tabIndex. картица од $tabCount",
  "modalBarrierDismissLabel": "Одбаци",
  "searchTextFieldPlaceholderLabel": "Претражите",
<<<<<<< HEAD
  "noSpellCheckReplacementsLabel": "Нису пронађене замене",
  "menuDismissLabel": "Одбаците мени",
  "lookUpButtonLabel": "Look Up"
=======
  "noSpellCheckReplacementsLabel": "No Replacements Found",
  "menuDismissLabel": "Dismiss menu",
  "lookUpButtonLabel": "Look Up",
  "searchWebButtonLabel": "Search Web"
>>>>>>> f10a6ef7
}<|MERGE_RESOLUTION|>--- conflicted
+++ resolved
@@ -27,14 +27,8 @@
   "tabSemanticsLabel": "$tabIndex. картица од $tabCount",
   "modalBarrierDismissLabel": "Одбаци",
   "searchTextFieldPlaceholderLabel": "Претражите",
-<<<<<<< HEAD
-  "noSpellCheckReplacementsLabel": "Нису пронађене замене",
-  "menuDismissLabel": "Одбаците мени",
-  "lookUpButtonLabel": "Look Up"
-=======
   "noSpellCheckReplacementsLabel": "No Replacements Found",
   "menuDismissLabel": "Dismiss menu",
   "lookUpButtonLabel": "Look Up",
   "searchWebButtonLabel": "Search Web"
->>>>>>> f10a6ef7
 }