{
  "scriptCategory": "English-like",
  "timeOfDayFormat": "HH:mm",
  "openAppDrawerTooltip": "Navigatiemenu openen",
  "backButtonTooltip": "Terug",
  "closeButtonTooltip": "Sluiten",
  "deleteButtonTooltip": "Verwijderen",
  "nextMonthTooltip": "Volgende maand",
  "previousMonthTooltip": "Vorige maand",
  "nextPageTooltip": "Volgende pagina",
  "previousPageTooltip": "Vorige pagina",
  "firstPageTooltip": "Eerste pagina",
  "lastPageTooltip": "Laatste pagina",
  "showMenuTooltip": "Menu tonen",
  "aboutListTileTitle": "Over $applicationName",
  "licensesPageTitle": "Licenties",
  "pageRowsInfoTitle": "$firstRow-$lastRow van $rowCount",
  "pageRowsInfoTitleApproximate": "$firstRow-$lastRow van ongeveer $rowCount",
  "rowsPerPageTitle": "Rijen per pagina:",
  "tabLabel": "Tabblad $tabIndex van $tabCount",
  "selectedRowCountTitleOne": "1 item geselecteerd",
  "selectedRowCountTitleOther": "$selectedRowCount items geselecteerd",
  "cancelButtonLabel": "Annuleren",
  "closeButtonLabel": "Sluiten",
  "continueButtonLabel": "Doorgaan",
  "copyButtonLabel": "Kopiëren",
  "cutButtonLabel": "Knippen",
  "scanTextButtonLabel": "Tekst scannen",
  "okButtonLabel": "OK",
  "pasteButtonLabel": "Plakken",
  "selectAllButtonLabel": "Alles selecteren",
  "viewLicensesButtonLabel": "Licenties bekijken",
  "anteMeridiemAbbreviation": "am",
  "postMeridiemAbbreviation": "pm",
  "timePickerHourModeAnnouncement": "Uren selecteren",
  "timePickerMinuteModeAnnouncement": "Minuten selecteren",
  "signedInLabel": "Ingelogd",
  "hideAccountsLabel": "Accounts verbergen",
  "showAccountsLabel": "Accounts tonen",
  "modalBarrierDismissLabel": "Sluiten",
  "drawerLabel": "Navigatiemenu",
  "popupMenuLabel": "Pop-upmenu",
  "dialogLabel": "Dialoogvenster",
  "alertDialogLabel": "Melding",
  "searchFieldLabel": "Zoeken",
  "reorderItemToStart": "Naar het begin verplaatsen",
  "reorderItemToEnd": "Naar het einde verplaatsen",
  "reorderItemUp": "Omhoog verplaatsen",
  "reorderItemDown": "Omlaag verplaatsen",
  "reorderItemLeft": "Naar links verplaatsen",
  "reorderItemRight": "Naar rechts verplaatsen",
  "expandedIconTapHint": "Samenvouwen",
  "collapsedIconTapHint": "Uitvouwen",
  "remainingTextFieldCharacterCountZero": "TBD",
  "remainingTextFieldCharacterCountOne": "1 teken resterend",
  "remainingTextFieldCharacterCountOther": "$remainingCount tekens resterend",
  "refreshIndicatorSemanticLabel": "Vernieuwen",
  "moreButtonTooltip": "Meer",
  "dateSeparator": "-",
  "dateHelpText": "dd-mm-jjjj",
  "selectYearSemanticsLabel": "Jaar selecteren",
  "unspecifiedDate": "Datum",
  "unspecifiedDateRange": "Periode",
  "dateInputLabel": "Datum opgeven",
  "dateRangeStartLabel": "Startdatum",
  "dateRangeEndLabel": "Einddatum",
  "dateRangeStartDateSemanticLabel": "Startdatum $fullDate",
  "dateRangeEndDateSemanticLabel": "Einddatum $fullDate",
  "invalidDateFormatLabel": "Ongeldige indeling.",
  "invalidDateRangeLabel": "Ongeldige periode.",
  "dateOutOfRangeLabel": "Buiten bereik.",
  "saveButtonLabel": "Opslaan",
  "datePickerHelpText": "Datum selecteren",
  "dateRangePickerHelpText": "Periode selecteren",
  "calendarModeButtonLabel": "Overschakelen naar kalender",
  "inputDateModeButtonLabel": "Overschakelen naar invoer",
  "timePickerDialHelpText": "Tijd selecteren",
  "timePickerInputHelpText": "Tijd opgeven",
  "timePickerHourLabel": "Uur",
  "timePickerMinuteLabel": "Minuut",
  "invalidTimeLabel": "Geef een geldige tijd op",
  "dialModeButtonLabel": "Overschakelen naar klok",
  "inputTimeModeButtonLabel": "Overschakelen naar tekstinvoer",
  "licensesPackageDetailTextZero": "No licenses",
  "licensesPackageDetailTextOne": "1 licentie",
  "licensesPackageDetailTextOther": "$licenseCount licenties",
  "keyboardKeyAlt": "Alt",
  "keyboardKeyAltGraph": "AltGr",
  "keyboardKeyBackspace": "Backspace",
  "keyboardKeyCapsLock": "Caps Lock",
  "keyboardKeyChannelDown": "Kanaal omlaag",
  "keyboardKeyChannelUp": "Kanaal omhoog",
  "keyboardKeyControl": "Ctrl",
  "keyboardKeyDelete": "Del",
  "keyboardKeyEject": "Uitwerpen",
  "keyboardKeyEnd": "End",
  "keyboardKeyEscape": "Esc",
  "keyboardKeyFn": "Fn",
  "keyboardKeyHome": "Home",
  "keyboardKeyInsert": "Insert",
  "keyboardKeyMeta": "Meta",
  "keyboardKeyNumLock": "Num Lock",
  "keyboardKeyNumpad1": "Num 1",
  "keyboardKeyNumpad2": "Num 2",
  "keyboardKeyNumpad3": "Num 3",
  "keyboardKeyNumpad4": "Num 4",
  "keyboardKeyNumpad5": "Num 5",
  "keyboardKeyNumpad6": "Num 6",
  "keyboardKeyNumpad7": "Num 7",
  "keyboardKeyNumpad8": "Num 8",
  "keyboardKeyNumpad9": "Num 9",
  "keyboardKeyNumpad0": "Num 0",
  "keyboardKeyNumpadAdd": "Num +",
  "keyboardKeyNumpadComma": "Num ,",
  "keyboardKeyNumpadDecimal": "Num .",
  "keyboardKeyNumpadDivide": "Num /",
  "keyboardKeyNumpadEnter": "Num Enter",
  "keyboardKeyNumpadEqual": "Num =",
  "keyboardKeyNumpadMultiply": "Num *",
  "keyboardKeyNumpadParenLeft": "Num (",
  "keyboardKeyNumpadParenRight": "Num )",
  "keyboardKeyNumpadSubtract": "Num -",
  "keyboardKeyPageDown": "PgDown",
  "keyboardKeyPageUp": "PgUp",
  "keyboardKeyPower": "Aan/uit",
  "keyboardKeyPowerOff": "Uit",
  "keyboardKeyPrintScreen": "Print Screen",
  "keyboardKeyScrollLock": "Scroll Lock",
  "keyboardKeySelect": "Selecteren",
  "keyboardKeySpace": "Spatie",
  "keyboardKeyMetaMacOs": "Command",
  "keyboardKeyMetaWindows": "Win",
  "menuBarMenuLabel": "Menu van menubalk",
  "currentDateLabel": "Vandaag",
  "scrimLabel": "Scrim",
  "bottomSheetLabel": "Blad onderaan",
  "scrimOnTapHint": "$modalRouteContentName sluiten",
  "keyboardKeyShift": "Shift",
<<<<<<< HEAD
  "expansionTileExpandedHint": "dubbeltik om samen te vouwen",
  "expansionTileCollapsedHint": "dubbeltik om uit te vouwen",
  "expansionTileExpandedTapHint": "Samenvouwen",
  "expansionTileCollapsedTapHint": "Uitvouwen voor meer informatie",
  "expandedHint": "Samengevouwen",
  "collapsedHint": "Uitgevouwen",
  "menuDismissLabel": "Menu sluiten"
=======
  "expansionTileExpandedHint": "double tap to collapse'",
  "expansionTileCollapsedHint": "double tap to expand",
  "expansionTileExpandedTapHint": "Collapse",
  "expansionTileCollapsedTapHint": "Expand for more details",
  "expandedHint": "Collapsed",
  "collapsedHint": "Expanded",
  "menuDismissLabel": "Dismiss menu",
  "lookUpButtonLabel": "Look Up"
>>>>>>> 9cda3092
}<|MERGE_RESOLUTION|>--- conflicted
+++ resolved
@@ -136,22 +136,12 @@
   "bottomSheetLabel": "Blad onderaan",
   "scrimOnTapHint": "$modalRouteContentName sluiten",
   "keyboardKeyShift": "Shift",
-<<<<<<< HEAD
   "expansionTileExpandedHint": "dubbeltik om samen te vouwen",
   "expansionTileCollapsedHint": "dubbeltik om uit te vouwen",
   "expansionTileExpandedTapHint": "Samenvouwen",
   "expansionTileCollapsedTapHint": "Uitvouwen voor meer informatie",
   "expandedHint": "Samengevouwen",
   "collapsedHint": "Uitgevouwen",
-  "menuDismissLabel": "Menu sluiten"
-=======
-  "expansionTileExpandedHint": "double tap to collapse'",
-  "expansionTileCollapsedHint": "double tap to expand",
-  "expansionTileExpandedTapHint": "Collapse",
-  "expansionTileCollapsedTapHint": "Expand for more details",
-  "expandedHint": "Collapsed",
-  "collapsedHint": "Expanded",
-  "menuDismissLabel": "Dismiss menu",
+  "menuDismissLabel": "Menu sluiten",
   "lookUpButtonLabel": "Look Up"
->>>>>>> 9cda3092
 }