{
  "scriptCategory": "English-like",
  "timeOfDayFormat": "H:mm",
  "openAppDrawerTooltip": "Чабыттоо менюсун ачуу",
  "backButtonTooltip": "Артка",
  "closeButtonTooltip": "Жабуу",
  "deleteButtonTooltip": "Жок кылуу",
  "nextMonthTooltip": "Кийинки ай",
  "previousMonthTooltip": "Мурунку ай",
  "nextPageTooltip": "Кийинки бет",
  "previousPageTooltip": "Мурунку бет",
  "firstPageTooltip": "Биринчи бет",
  "lastPageTooltip": "Акыркы бет",
  "showMenuTooltip": "Менюну көрсөтүү",
  "aboutListTileTitle": "$applicationName каналы жөнүндө",
  "licensesPageTitle": "Уруксаттамалар",
  "pageRowsInfoTitle": "$rowCount ичинен $firstRow–$lastRow",
  "pageRowsInfoTitleApproximate": "Болжол менен $rowCount ичинен $firstRow–$lastRow",
  "rowsPerPageTitle": "Бир беттеги саптардын саны:",
  "tabLabel": "$tabCount кыналма ичинен $tabIndex",
  "selectedRowCountTitleOne": "1 нерсе тандалды",
  "selectedRowCountTitleOther": "$selectedRowCount нерсе тандалды",
  "cancelButtonLabel": "Токтотуу",
  "closeButtonLabel": "Жабуу",
  "continueButtonLabel": "Улантуу",
  "copyButtonLabel": "Көчүрүү",
  "cutButtonLabel": "Кесүү",
  "scanTextButtonLabel": "Текстти скандоо",
  "okButtonLabel": "Макул",
  "pasteButtonLabel": "Чаптоо",
  "selectAllButtonLabel": "Баарын тандоо",
  "viewLicensesButtonLabel": "Уруксаттамаларды көрүү",
  "anteMeridiemAbbreviation": "түшкө чейин",
  "postMeridiemAbbreviation": "түштөн кийин",
  "timePickerHourModeAnnouncement": "Саатты тандаңыз",
  "timePickerMinuteModeAnnouncement": "Мүнөттөрдү тандаңыз",
  "modalBarrierDismissLabel": "Жабуу",
  "signedInLabel": "Аккаунтуңузга кирдиңиз",
  "hideAccountsLabel": "Аккаунттарды жашыруу",
  "showAccountsLabel": "Аккаунттарды көрсөтүү",
  "drawerLabel": "Чабыттоо менюсу",
  "popupMenuLabel": "Калкып чыгуучу меню",
  "dialogLabel": "Диалог",
  "alertDialogLabel": "Эскертүү",
  "searchFieldLabel": "Издөө",
  "reorderItemToStart": "Башына жылдыруу",
  "reorderItemToEnd": "Аягына жылдыруу",
  "reorderItemUp": "Жогору жылдыруу",
  "reorderItemDown": "Төмөн жылдыруу",
  "reorderItemLeft": "Солго жылдыруу",
  "reorderItemRight": "Оңго жылдыруу",
  "expandedIconTapHint": "Жыйыштыруу",
  "collapsedIconTapHint": "Жайып көрсөтүү",
  "remainingTextFieldCharacterCountOne": "1 белги калды",
  "remainingTextFieldCharacterCountOther": "$remainingCount белги калды",
  "refreshIndicatorSemanticLabel": "Жаңыртуу",
  "moreButtonTooltip": "Дагы",
  "dateSeparator": ".",
  "dateHelpText": "кк.аа.жжжж",
  "selectYearSemanticsLabel": "Жылды тандоо",
  "unspecifiedDate": "Күн",
  "unspecifiedDateRange": "Даталар диапазону",
  "dateInputLabel": "Күндү киргизүү",
  "dateRangeStartLabel": "Баштоо күнү",
  "dateRangeEndLabel": "Качан аяктайт",
  "dateRangeStartDateSemanticLabel": "Баштоо күнү $fullDate",
  "dateRangeEndDateSemanticLabel": "Качан аяктайт $fullDate",
  "invalidDateFormatLabel": "Туура эмес формат.",
  "invalidDateRangeLabel": "Жараксыз диапазон.",
  "dateOutOfRangeLabel": "Аракет чегинен тышкары.",
  "saveButtonLabel": "Сактоо",
  "datePickerHelpText": "Күндү тандоо",
  "dateRangePickerHelpText": "Даталар диапазонун тандоо",
  "calendarModeButtonLabel": "Жылнаамага которулуңуз",
  "inputDateModeButtonLabel": "Терип киргизүү режимине которулуңуз",
  "timePickerDialHelpText": "Убакытты тандоо",
  "timePickerInputHelpText": "Убакытты киргизүү",
  "timePickerHourLabel": "Саат",
  "timePickerMinuteLabel": "Мүнөт",
  "invalidTimeLabel": "Убакытты туура көрсөтүңүз",
  "dialModeButtonLabel": "Терүүнү тандагыч режимине которулуу",
  "inputTimeModeButtonLabel": "Текст киргизүү режимине которулуу",
  "licensesPackageDetailTextZero": "No licenses",
  "licensesPackageDetailTextOne": "1 уруксаттама",
  "licensesPackageDetailTextOther": "$licenseCount уруксаттама",
  "keyboardKeyAlt": "Alt",
  "keyboardKeyAltGraph": "AltGr",
  "keyboardKeyBackspace": "Backspace",
  "keyboardKeyCapsLock": "Caps Lock",
  "keyboardKeyChannelDown": "Channel Down",
  "keyboardKeyChannelUp": "Channel Up",
  "keyboardKeyControl": "Ctrl",
  "keyboardKeyDelete": "Del",
  "keyboardKeyEject": "Eject",
  "keyboardKeyEnd": "End",
  "keyboardKeyEscape": "Esc",
  "keyboardKeyFn": "Fn",
  "keyboardKeyHome": "Home",
  "keyboardKeyInsert": "Insert",
  "keyboardKeyMeta": "Мета",
  "keyboardKeyNumLock": "Num Lock",
  "keyboardKeyNumpad1": "Num 1",
  "keyboardKeyNumpad2": "Num 2",
  "keyboardKeyNumpad3": "Num 3",
  "keyboardKeyNumpad4": "Num 4",
  "keyboardKeyNumpad5": "Num 5",
  "keyboardKeyNumpad6": "Num 6",
  "keyboardKeyNumpad7": "Num 7",
  "keyboardKeyNumpad8": "Num 8",
  "keyboardKeyNumpad9": "Num 9",
  "keyboardKeyNumpad0": "Num 0",
  "keyboardKeyNumpadAdd": "Num +",
  "keyboardKeyNumpadComma": "Num ,",
  "keyboardKeyNumpadDecimal": "Num .",
  "keyboardKeyNumpadDivide": "Num /",
  "keyboardKeyNumpadEnter": "Num Enter",
  "keyboardKeyNumpadEqual": "Num =",
  "keyboardKeyNumpadMultiply": "Num *",
  "keyboardKeyNumpadParenLeft": "Num (",
  "keyboardKeyNumpadParenRight": "Num )",
  "keyboardKeyNumpadSubtract": "Num -",
  "keyboardKeyPageDown": "PgDown",
  "keyboardKeyPageUp": "PgUp",
  "keyboardKeyPower": "Power",
  "keyboardKeyPowerOff": "Power Off",
  "keyboardKeyPrintScreen": "Print Screen",
  "keyboardKeyScrollLock": "Scroll Lock",
  "keyboardKeySelect": "Тандоо",
  "keyboardKeySpace": "Боштук",
  "keyboardKeyMetaMacOs": "Command",
  "keyboardKeyMetaWindows": "Win",
  "menuBarMenuLabel": "Меню тилкеси менюсу",
  "currentDateLabel": "Бүгүн",
  "scrimLabel": "Кенеп",
  "bottomSheetLabel": "Ылдыйкы экран",
  "scrimOnTapHint": "$modalRouteContentName жабуу",
  "keyboardKeyShift": "Shift",
<<<<<<< HEAD
  "expansionTileExpandedHint": "жыйыштыруу үчүн эки жолу таптаңыз",
  "expansionTileCollapsedHint": "жайып көрсөтүү үчүн эки жолу таптаңыз",
  "expansionTileExpandedTapHint": "Жыйыштыруу",
  "expansionTileCollapsedTapHint": "Толук маалымат алуу үчүн жайып көрүңүз",
  "expandedHint": "Жыйыштырылды",
  "collapsedHint": "Жайылып көрсөтүлдү",
  "menuDismissLabel": "Менюну жабуу"
=======
  "expansionTileExpandedHint": "double tap to collapse'",
  "expansionTileCollapsedHint": "double tap to expand",
  "expansionTileExpandedTapHint": "Collapse",
  "expansionTileCollapsedTapHint": "Expand for more details",
  "expandedHint": "Collapsed",
  "collapsedHint": "Expanded",
  "menuDismissLabel": "Dismiss menu",
  "lookUpButtonLabel": "Look Up"
>>>>>>> 9cda3092
}<|MERGE_RESOLUTION|>--- conflicted
+++ resolved
@@ -135,22 +135,12 @@
   "bottomSheetLabel": "Ылдыйкы экран",
   "scrimOnTapHint": "$modalRouteContentName жабуу",
   "keyboardKeyShift": "Shift",
-<<<<<<< HEAD
   "expansionTileExpandedHint": "жыйыштыруу үчүн эки жолу таптаңыз",
   "expansionTileCollapsedHint": "жайып көрсөтүү үчүн эки жолу таптаңыз",
   "expansionTileExpandedTapHint": "Жыйыштыруу",
   "expansionTileCollapsedTapHint": "Толук маалымат алуу үчүн жайып көрүңүз",
   "expandedHint": "Жыйыштырылды",
   "collapsedHint": "Жайылып көрсөтүлдү",
-  "menuDismissLabel": "Менюну жабуу"
-=======
-  "expansionTileExpandedHint": "double tap to collapse'",
-  "expansionTileCollapsedHint": "double tap to expand",
-  "expansionTileExpandedTapHint": "Collapse",
-  "expansionTileCollapsedTapHint": "Expand for more details",
-  "expandedHint": "Collapsed",
-  "collapsedHint": "Expanded",
-  "menuDismissLabel": "Dismiss menu",
+  "menuDismissLabel": "Менюну жабуу",
   "lookUpButtonLabel": "Look Up"
->>>>>>> 9cda3092
 }