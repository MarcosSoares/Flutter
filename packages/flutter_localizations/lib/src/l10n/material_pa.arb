--- conflicted
+++ resolved
@@ -135,22 +135,12 @@
   "bottomSheetLabel": "ਹੇਠਲੀ ਸ਼ੀਟ",
   "scrimOnTapHint": "$modalRouteContentName ਨੂੰ ਬੰਦ ਕਰੋ",
   "keyboardKeyShift": "Shift",
-<<<<<<< HEAD
   "expansionTileExpandedHint": "ਸਮੇਟਣ ਲਈ ਡਬਲ ਟੈਪ ਕਰੋ",
   "expansionTileCollapsedHint": "ਵਿਸਤਾਰ ਕਰਨ ਲਈ ਡਬਲ ਟੈਪ ਕਰੋ",
   "expansionTileExpandedTapHint": "ਸਮੇਟੋ",
   "expansionTileCollapsedTapHint": "ਹੋਰ ਵੇਰਵਿਆਂ ਲਈ ਵਿਸਤਾਰ ਕਰੋ",
   "expandedHint": "ਸਮੇਟਿਆ ਗਿਆ",
   "collapsedHint": "ਵਿਸਤਾਰ ਕੀਤਾ ਗਿਆ",
-  "menuDismissLabel": "ਮੀਨੂ ਖਾਰਜ ਕਰੋ"
-=======
-  "expansionTileExpandedHint": "double tap to collapse'",
-  "expansionTileCollapsedHint": "double tap to expand",
-  "expansionTileExpandedTapHint": "Collapse",
-  "expansionTileCollapsedTapHint": "Expand for more details",
-  "expandedHint": "Collapsed",
-  "collapsedHint": "Expanded",
-  "menuDismissLabel": "Dismiss menu",
+  "menuDismissLabel": "ਮੀਨੂ ਖਾਰਜ ਕਰੋ",
   "lookUpButtonLabel": "Look Up"
->>>>>>> 9cda3092
 }