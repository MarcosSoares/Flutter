--- conflicted
+++ resolved
@@ -22,12 +22,7 @@
   "selectAllButtonLabel": "Velg alle",
   "modalBarrierDismissLabel": "Avvis",
   "searchTextFieldPlaceholderLabel": "Søk",
-<<<<<<< HEAD
   "noSpellCheckReplacementsLabel": "Fant ingen erstatninger",
-  "menuDismissLabel": "Lukk menyen"
-=======
-  "noSpellCheckReplacementsLabel": "No Replacements Found",
-  "menuDismissLabel": "Dismiss menu",
+  "menuDismissLabel": "Lukk menyen",
   "lookUpButtonLabel": "Look Up"
->>>>>>> 9cda3092
 }