{
  "datePickerHourSemanticsLabelFew": "$hour val.",
  "datePickerHourSemanticsLabelMany": "$hour val.",
  "datePickerMinuteSemanticsLabelFew": "$minute min.",
  "datePickerMinuteSemanticsLabelMany": "$minute min.",
  "timerPickerHourLabelFew": "val.",
  "timerPickerHourLabelMany": "val.",
  "timerPickerMinuteLabelFew": "min.",
  "timerPickerMinuteLabelMany": "min.",
  "timerPickerSecondLabelFew": "sek.",
  "timerPickerSecondLabelMany": "sek.",
  "datePickerHourSemanticsLabelOne": "$hour val.",
  "datePickerHourSemanticsLabelOther": "$hour val.",
  "datePickerMinuteSemanticsLabelOne": "1 min.",
  "datePickerMinuteSemanticsLabelOther": "$minute min.",
  "datePickerDateOrder": "ymd",
  "datePickerDateTimeOrder": "date_time_dayPeriod",
  "anteMeridiemAbbreviation": "priešpiet",
  "postMeridiemAbbreviation": "popiet",
  "todayLabel": "Šiandien",
  "alertDialogLabel": "Įspėjimas",
  "timerPickerHourLabelOne": "val.",
  "timerPickerHourLabelOther": "val.",
  "timerPickerMinuteLabelOne": "min.",
  "timerPickerMinuteLabelOther": "min.",
  "timerPickerSecondLabelOne": "sek.",
  "timerPickerSecondLabelOther": "sek.",
  "cutButtonLabel": "Iškirpti",
  "copyButtonLabel": "Kopijuoti",
  "pasteButtonLabel": "Įklijuoti",
  "selectAllButtonLabel": "Pasirinkti viską",
<<<<<<< HEAD
  "tabSemanticsLabel": "TBD"
=======
  "modalBarrierDismissLabel": "Atsisakyti"
>>>>>>> 0549ab23
}<|MERGE_RESOLUTION|>--- conflicted
+++ resolved
@@ -29,9 +29,6 @@
   "copyButtonLabel": "Kopijuoti",
   "pasteButtonLabel": "Įklijuoti",
   "selectAllButtonLabel": "Pasirinkti viską",
-<<<<<<< HEAD
-  "tabSemanticsLabel": "TBD"
-=======
+  "tabSemanticsLabel": "TBD",
   "modalBarrierDismissLabel": "Atsisakyti"
->>>>>>> 0549ab23
 }