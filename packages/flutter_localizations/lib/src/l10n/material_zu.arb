--- conflicted
+++ resolved
@@ -135,16 +135,6 @@
   "bottomSheetLabel": "Ishidi Eliphansi",
   "scrimOnTapHint": "Vala i-$modalRouteContentName",
   "keyboardKeyShift": "U-Shift",
-<<<<<<< HEAD
-  "expansionTileExpandedHint": "thepha kabili ukuze ugoqe",
-  "expansionTileCollapsedHint": "Thepha kabili ukuze unwebe",
-  "expansionTileExpandedTapHint": "Goqa",
-  "expansionTileCollapsedTapHint": "Nweba ukuze uthole imininingwane eyengeziwe",
-  "expandedHint": "Kugoqiwe",
-  "collapsedHint": "Kunwetshiwe",
-  "menuDismissLabel": "Chitha imenyu",
-  "lookUpButtonLabel": "Look Up"
-=======
   "expansionTileExpandedHint": "double tap to collapse'",
   "expansionTileCollapsedHint": "double tap to expand",
   "expansionTileExpandedTapHint": "Collapse",
@@ -154,5 +144,4 @@
   "menuDismissLabel": "Dismiss menu",
   "lookUpButtonLabel": "Look Up",
   "searchWebButtonLabel": "Search Web"
->>>>>>> f10a6ef7
 }