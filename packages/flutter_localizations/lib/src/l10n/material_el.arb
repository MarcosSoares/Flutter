{
  "scriptCategory": "English-like",
  "timeOfDayFormat": "HH:mm",
  "openAppDrawerTooltip": "Άνοιγμα μενού πλοήγησης",
  "backButtonTooltip": "Πίσω",
  "closeButtonTooltip": "Κλείσιμο",
  "deleteButtonTooltip": "Διαγραφή",
  "nextMonthTooltip": "Επόμενος μήνας",
  "previousMonthTooltip": "Προηγούμενος μήνας",
  "nextPageTooltip": "Επόμενη σελίδα",
  "previousPageTooltip": "Προηγούμενη σελίδα",
  "firstPageTooltip": "Πρώτη σελίδα",
  "lastPageTooltip": "Τελευταία σελίδα",
  "showMenuTooltip": "Εμφάνιση μενού",
  "aboutListTileTitle": "Σχετικά με την εφαρμογή $applicationName",
  "licensesPageTitle": "Άδειες",
  "pageRowsInfoTitle": "$firstRow-$lastRow από $rowCount",
  "pageRowsInfoTitleApproximate": "$firstRow-$lastRow από περίπου $rowCount",
  "rowsPerPageTitle": "Σειρές ανά σελίδα:",
  "tabLabel": "Καρτέλα $tabIndex από $tabCount",
  "selectedRowCountTitleOne": "Επιλέχθηκε 1 στοιχείο",
  "selectedRowCountTitleOther": "Επιλέχθηκαν $selectedRowCount στοιχεία",
  "cancelButtonLabel": "Ακύρωση",
  "closeButtonLabel": "Κλείσιμο",
  "continueButtonLabel": "Συνέχεια",
  "copyButtonLabel": "Αντιγραφή",
  "cutButtonLabel": "Αποκοπή",
  "scanTextButtonLabel": "Σάρωση κειμένου",
  "okButtonLabel": "ΟΚ",
  "pasteButtonLabel": "Επικόλληση",
  "selectAllButtonLabel": "Επιλογή όλων",
  "viewLicensesButtonLabel": "Προβολή αδειών",
  "anteMeridiemAbbreviation": "π.μ.",
  "postMeridiemAbbreviation": "μ.μ.",
  "timePickerHourModeAnnouncement": "Επιλογή ωρών",
  "timePickerMinuteModeAnnouncement": "Επιλογή λεπτών",
  "modalBarrierDismissLabel": "Παράβλεψη",
  "signedInLabel": "Σε σύνδεση",
  "hideAccountsLabel": "Απόκρυψη λογαριασμών",
  "showAccountsLabel": "Εμφάνιση λογαριασμών",
  "drawerLabel": "Μενού πλοήγησης",
  "popupMenuLabel": "Αναδυόμενο μενού",
  "dialogLabel": "Παράθυρο διαλόγου",
  "alertDialogLabel": "Ειδοποίηση",
  "searchFieldLabel": "Αναζήτηση",
  "reorderItemToStart": "Μετακίνηση στην αρχή",
  "reorderItemToEnd": "Μετακίνηση στο τέλος",
  "reorderItemUp": "Μετακίνηση προς τα πάνω",
  "reorderItemDown": "Μετακίνηση προς τα κάτω",
  "reorderItemLeft": "Μετακίνηση αριστερά",
  "reorderItemRight": "Μετακίνηση δεξιά",
  "expandedIconTapHint": "Σύμπτυξη",
  "collapsedIconTapHint": "Ανάπτυξη",
  "remainingTextFieldCharacterCountZero": "TBD",
  "remainingTextFieldCharacterCountOne": "απομένει 1 χαρακτήρας",
  "remainingTextFieldCharacterCountOther": "απομένουν $remainingCount χαρακτήρες",
  "refreshIndicatorSemanticLabel": "Ανανέωση",
  "moreButtonTooltip": "Περισσότερα",
  "dateSeparator": "/",
  "dateHelpText": "μμ/ηη/εεεε",
  "selectYearSemanticsLabel": "Επιλογή έτους",
  "unspecifiedDate": "Ημερομηνία",
  "unspecifiedDateRange": "Εύρος ημερομηνιών",
  "dateInputLabel": "Εισαγωγή ημερομηνίας",
  "dateRangeStartLabel": "Ημερομηνία έναρξης",
  "dateRangeEndLabel": "Ημερομηνία λήξης",
  "dateRangeStartDateSemanticLabel": "Ημερομηνία έναρξης $fullDate",
  "dateRangeEndDateSemanticLabel": "Ημερομηνία λήξης $fullDate",
  "invalidDateFormatLabel": "Μη έγκυρη μορφή.",
  "invalidDateRangeLabel": "Μη έγκυρο εύρος.",
  "dateOutOfRangeLabel": "Εκτός εύρους τιμών.",
  "saveButtonLabel": "Αποθήκευση",
  "datePickerHelpText": "Επιλογή ημερομηνίας",
  "dateRangePickerHelpText": "Επιλογή εύρους",
  "calendarModeButtonLabel": "Εναλλαγή σε ημερολόγιο",
  "inputDateModeButtonLabel": "Εναλλαγή σε καταχώριση",
  "timePickerDialHelpText": "Επιλογή ώρας",
  "timePickerInputHelpText": "Εισαγωγή ώρας",
  "timePickerHourLabel": "Ώρα",
  "timePickerMinuteLabel": "Λεπτό",
  "invalidTimeLabel": "Εισαγάγετε μια έγκυρη ώρα",
  "dialModeButtonLabel": "Εναλλαγή στη λειτουργία επιλογέα κλήσης",
  "inputTimeModeButtonLabel": "Εναλλαγή στη λειτουργία εισαγωγής κειμένου",
  "licensesPackageDetailTextZero": "No licenses",
  "licensesPackageDetailTextOne": "1 άδεια",
  "licensesPackageDetailTextOther": "$licenseCount άδειες",
  "keyboardKeyAlt": "Alt",
  "keyboardKeyAltGraph": "AltGr",
  "keyboardKeyBackspace": "Backspace",
  "keyboardKeyCapsLock": "Caps Lock",
  "keyboardKeyChannelDown": "Επόμενο κανάλι",
  "keyboardKeyChannelUp": "Προηγούμενο κανάλι",
  "keyboardKeyControl": "Ctrl",
  "keyboardKeyDelete": "Del",
  "keyboardKeyEject": "Εξαγωγή",
  "keyboardKeyEnd": "End",
  "keyboardKeyEscape": "Esc",
  "keyboardKeyFn": "Fn",
  "keyboardKeyHome": "Home",
  "keyboardKeyInsert": "Insert",
  "keyboardKeyMeta": "Meta",
  "keyboardKeyNumLock": "Num Lock",
  "keyboardKeyNumpad1": "Num 1",
  "keyboardKeyNumpad2": "Num 2",
  "keyboardKeyNumpad3": "Num 3",
  "keyboardKeyNumpad4": "Num 4",
  "keyboardKeyNumpad5": "Num 5",
  "keyboardKeyNumpad6": "Num 6",
  "keyboardKeyNumpad7": "Num 7",
  "keyboardKeyNumpad8": "Num 8",
  "keyboardKeyNumpad9": "Num 9",
  "keyboardKeyNumpad0": "Num 0",
  "keyboardKeyNumpadAdd": "Num +",
  "keyboardKeyNumpadComma": "Num ,",
  "keyboardKeyNumpadDecimal": "Num .",
  "keyboardKeyNumpadDivide": "Num /",
  "keyboardKeyNumpadEnter": "Num Enter",
  "keyboardKeyNumpadEqual": "Num =",
  "keyboardKeyNumpadMultiply": "Num *",
  "keyboardKeyNumpadParenLeft": "Num (",
  "keyboardKeyNumpadParenRight": "Num )",
  "keyboardKeyNumpadSubtract": "Num -",
  "keyboardKeyPageDown": "PgDown",
  "keyboardKeyPageUp": "PgUp",
  "keyboardKeyPower": "Ενεργοποίηση",
  "keyboardKeyPowerOff": "Απενεργοποίηση",
  "keyboardKeyPrintScreen": "Print Screen",
  "keyboardKeyScrollLock": "Scroll Lock",
  "keyboardKeySelect": "Επιλογή",
  "keyboardKeySpace": "Διάστημα",
  "keyboardKeyMetaMacOs": "Command",
  "keyboardKeyMetaWindows": "Win",
  "menuBarMenuLabel": "Μενού γραμμής μενού",
  "currentDateLabel": "Σήμερα",
  "scrimLabel": "Επικάλυψη",
  "bottomSheetLabel": "Φύλλο κάτω μέρους",
  "scrimOnTapHint": "Κλείσιμο $modalRouteContentName",
  "keyboardKeyShift": "Shift",
<<<<<<< HEAD
  "expansionTileExpandedHint": "πατήστε δύο φορές για σύμπτυξη",
  "expansionTileCollapsedHint": "πατήστε δύο φορές για ανάπτυξη",
  "expansionTileExpandedTapHint": "Σύμπτυξη",
  "expansionTileCollapsedTapHint": "Ανάπτυξη για περισσότερες λεπτομέρειες",
  "expandedHint": "Συμπτύχθηκε",
  "collapsedHint": "Αναπτύχθηκε",
  "menuDismissLabel": "Παράβλεψη μενού"
=======
  "expansionTileExpandedHint": "double tap to collapse'",
  "expansionTileCollapsedHint": "double tap to expand",
  "expansionTileExpandedTapHint": "Collapse",
  "expansionTileCollapsedTapHint": "Expand for more details",
  "expandedHint": "Collapsed",
  "collapsedHint": "Expanded",
  "menuDismissLabel": "Dismiss menu",
  "lookUpButtonLabel": "Look Up"
>>>>>>> 9cda3092
}<|MERGE_RESOLUTION|>--- conflicted
+++ resolved
@@ -136,22 +136,12 @@
   "bottomSheetLabel": "Φύλλο κάτω μέρους",
   "scrimOnTapHint": "Κλείσιμο $modalRouteContentName",
   "keyboardKeyShift": "Shift",
-<<<<<<< HEAD
   "expansionTileExpandedHint": "πατήστε δύο φορές για σύμπτυξη",
   "expansionTileCollapsedHint": "πατήστε δύο φορές για ανάπτυξη",
   "expansionTileExpandedTapHint": "Σύμπτυξη",
   "expansionTileCollapsedTapHint": "Ανάπτυξη για περισσότερες λεπτομέρειες",
   "expandedHint": "Συμπτύχθηκε",
   "collapsedHint": "Αναπτύχθηκε",
-  "menuDismissLabel": "Παράβλεψη μενού"
-=======
-  "expansionTileExpandedHint": "double tap to collapse'",
-  "expansionTileCollapsedHint": "double tap to expand",
-  "expansionTileExpandedTapHint": "Collapse",
-  "expansionTileCollapsedTapHint": "Expand for more details",
-  "expandedHint": "Collapsed",
-  "collapsedHint": "Expanded",
-  "menuDismissLabel": "Dismiss menu",
+  "menuDismissLabel": "Παράβλεψη μενού",
   "lookUpButtonLabel": "Look Up"
->>>>>>> 9cda3092
 }