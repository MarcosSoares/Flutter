{
  "datePickerHourSemanticsLabelOne": "$hour時",
  "datePickerHourSemanticsLabelOther": "$hour時",
  "datePickerMinuteSemanticsLabelOne": "1分",
  "datePickerMinuteSemanticsLabelOther": "$minute分",
  "datePickerDateOrder": "ymd",
  "datePickerDateTimeOrder": "date_time_dayPeriod",
  "anteMeridiemAbbreviation": "AM",
  "postMeridiemAbbreviation": "PM",
  "todayLabel": "今日",
  "alertDialogLabel": "通知",
  "timerPickerHourLabelOne": "時間",
  "timerPickerHourLabelOther": "時間",
  "timerPickerMinuteLabelOne": "分",
  "timerPickerMinuteLabelOther": "分",
  "timerPickerSecondLabelOne": "秒",
  "timerPickerSecondLabelOther": "秒",
  "cutButtonLabel": "切り取り",
  "copyButtonLabel": "コピー",
  "pasteButtonLabel": "貼り付け",
  "selectAllButtonLabel": "すべて選択",
  "tabSemanticsLabel": "タブ: $tabIndex/$tabCount",
  "modalBarrierDismissLabel": "閉じる",
  "searchTextFieldPlaceholderLabel": "検索",
<<<<<<< HEAD
  "noSpellCheckReplacementsLabel": "置き換えるものがありません",
  "menuDismissLabel": "メニューを閉じる"
=======
  "noSpellCheckReplacementsLabel": "No Replacements Found",
  "menuDismissLabel": "Dismiss menu",
  "lookUpButtonLabel": "Look Up"
>>>>>>> 9cda3092
}<|MERGE_RESOLUTION|>--- conflicted
+++ resolved
@@ -22,12 +22,7 @@
   "tabSemanticsLabel": "タブ: $tabIndex/$tabCount",
   "modalBarrierDismissLabel": "閉じる",
   "searchTextFieldPlaceholderLabel": "検索",
-<<<<<<< HEAD
   "noSpellCheckReplacementsLabel": "置き換えるものがありません",
-  "menuDismissLabel": "メニューを閉じる"
-=======
-  "noSpellCheckReplacementsLabel": "No Replacements Found",
-  "menuDismissLabel": "Dismiss menu",
+  "menuDismissLabel": "メニューを閉じる",
   "lookUpButtonLabel": "Look Up"
->>>>>>> 9cda3092
 }