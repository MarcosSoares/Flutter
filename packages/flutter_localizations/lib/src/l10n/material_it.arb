--- conflicted
+++ resolved
@@ -136,22 +136,12 @@
   "bottomSheetLabel": "Riquadro inferiore",
   "scrimOnTapHint": "Chiudi $modalRouteContentName",
   "keyboardKeyShift": "Maiusc",
-<<<<<<< HEAD
   "expansionTileExpandedHint": "tocca due volte per comprimere",
   "expansionTileCollapsedHint": "Tocca due volte per espandere",
   "expansionTileExpandedTapHint": "comprimere",
   "expansionTileCollapsedTapHint": "espandere e visualizzare altri dettagli",
   "expandedHint": "Compresso",
   "collapsedHint": "Espanso",
-  "menuDismissLabel": "Ignora menu"
-=======
-  "expansionTileExpandedHint": "double tap to collapse'",
-  "expansionTileCollapsedHint": "double tap to expand",
-  "expansionTileExpandedTapHint": "Collapse",
-  "expansionTileCollapsedTapHint": "Expand for more details",
-  "expandedHint": "Collapsed",
-  "collapsedHint": "Expanded",
-  "menuDismissLabel": "Dismiss menu",
+  "menuDismissLabel": "Ignora menu",
   "lookUpButtonLabel": "Look Up"
->>>>>>> 9cda3092
 }