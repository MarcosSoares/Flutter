--- conflicted
+++ resolved
@@ -24,9 +24,6 @@
   "copyButtonLabel": "Kopiraj",
   "pasteButtonLabel": "Zalijepi",
   "selectAllButtonLabel": "Odaberi sve",
-<<<<<<< HEAD
-  "tabSemanticsLabel": "TBD"
-=======
+  "tabSemanticsLabel": "TBD",
   "modalBarrierDismissLabel": "Odbaci"
->>>>>>> 0549ab23
 }