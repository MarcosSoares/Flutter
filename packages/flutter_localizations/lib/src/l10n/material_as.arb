--- conflicted
+++ resolved
@@ -135,22 +135,12 @@
   "bottomSheetLabel": "তলৰ শ্বীট",
   "scrimOnTapHint": "$modalRouteContentName বন্ধ কৰক",
   "keyboardKeyShift": "শ্বিফ্ট",
-<<<<<<< HEAD
   "expansionTileExpandedHint": "সংকোচন কৰিবলৈ দুবাৰ টিপক",
   "expansionTileCollapsedHint": "বিস্তাৰ কৰিবলৈ দুবাৰ টিপক",
   "expansionTileExpandedTapHint": "সংকোচন কৰক",
   "expansionTileCollapsedTapHint": "অধিক সবিশেষ জানিবলৈ বিস্তাৰ কৰক",
   "expandedHint": "সংকোচন কৰা আছে",
   "collapsedHint": "বিস্তাৰ কৰা আছে",
-  "menuDismissLabel": "অগ্ৰাহ্য কৰাৰ মেনু"
-=======
-  "expansionTileExpandedHint": "double tap to collapse'",
-  "expansionTileCollapsedHint": "double tap to expand",
-  "expansionTileExpandedTapHint": "Collapse",
-  "expansionTileCollapsedTapHint": "Expand for more details",
-  "expandedHint": "Collapsed",
-  "collapsedHint": "Expanded",
-  "menuDismissLabel": "Dismiss menu",
+  "menuDismissLabel": "অগ্ৰাহ্য কৰাৰ মেনু",
   "lookUpButtonLabel": "Look Up"
->>>>>>> 9cda3092
 }