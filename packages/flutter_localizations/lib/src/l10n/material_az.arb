--- conflicted
+++ resolved
@@ -135,22 +135,12 @@
   "bottomSheetLabel": "Aşağıdakı Vərəq",
   "scrimOnTapHint": "Bağlayın: $modalRouteContentName",
   "keyboardKeyShift": "Shift",
-<<<<<<< HEAD
   "expansionTileExpandedHint": "yığcamlaşdırmaq üçün iki dəfə toxunun",
   "expansionTileCollapsedHint": "genişləndirmək üçün iki dəfə toxunun",
   "expansionTileExpandedTapHint": "Yığcamlaşdırın",
   "expansionTileCollapsedTapHint": "Daha çox detallar üçün genişləndirin",
   "expandedHint": "Yığcamlaşdırıldı",
   "collapsedHint": "Genişləndirildi",
-  "menuDismissLabel": "Menyunu qapadın"
-=======
-  "expansionTileExpandedHint": "double tap to collapse'",
-  "expansionTileCollapsedHint": "double tap to expand",
-  "expansionTileExpandedTapHint": "Collapse",
-  "expansionTileCollapsedTapHint": "Expand for more details",
-  "expandedHint": "Collapsed",
-  "collapsedHint": "Expanded",
-  "menuDismissLabel": "Dismiss menu",
+  "menuDismissLabel": "Menyunu qapadın",
   "lookUpButtonLabel": "Look Up"
->>>>>>> 9cda3092
 }