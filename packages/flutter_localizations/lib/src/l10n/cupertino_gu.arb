{
  "datePickerHourSemanticsLabelOne": "$hour વાગ્યો છે",
  "datePickerHourSemanticsLabelOther": "$hour વાગ્યા છે",
  "datePickerMinuteSemanticsLabelOne": "1 મિનિટ",
  "datePickerMinuteSemanticsLabelOther": "$minute મિનિટ",
  "datePickerDateOrder": "dmy",
  "datePickerDateTimeOrder": "date_time_dayPeriod",
  "anteMeridiemAbbreviation": "AM",
  "postMeridiemAbbreviation": "PM",
  "todayLabel": "આજે",
  "alertDialogLabel": "અલર્ટ",
  "timerPickerHourLabelOne": "કલાક",
  "timerPickerHourLabelOther": "કલાક",
  "timerPickerMinuteLabelOne": "મિનિટ",
  "timerPickerMinuteLabelOther": "મિનિટ",
  "timerPickerSecondLabelOne": "સેકન્ડ",
  "timerPickerSecondLabelOther": "સેકન્ડ",
  "cutButtonLabel": "કાપો",
  "copyButtonLabel": "કૉપિ કરો",
  "pasteButtonLabel": "પેસ્ટ કરો",
  "selectAllButtonLabel": "બધા પસંદ કરો",
  "tabSemanticsLabel": "$tabCountમાંથી $tabIndex ટૅબ",
  "modalBarrierDismissLabel": "છોડી દો",
  "searchTextFieldPlaceholderLabel": "શોધો",
<<<<<<< HEAD
  "noSpellCheckReplacementsLabel": "No Replacements Found",
  "menuDismissLabel": "Dismiss menu",
  "lookUpButtonLabel": "Look Up"
=======
  "noSpellCheckReplacementsLabel": "No Replacements Found"
>>>>>>> f468f336
}<|MERGE_RESOLUTION|>--- conflicted
+++ resolved
@@ -22,11 +22,5 @@
   "tabSemanticsLabel": "$tabCountમાંથી $tabIndex ટૅબ",
   "modalBarrierDismissLabel": "છોડી દો",
   "searchTextFieldPlaceholderLabel": "શોધો",
-<<<<<<< HEAD
-  "noSpellCheckReplacementsLabel": "No Replacements Found",
-  "menuDismissLabel": "Dismiss menu",
-  "lookUpButtonLabel": "Look Up"
-=======
   "noSpellCheckReplacementsLabel": "No Replacements Found"
->>>>>>> f468f336
 }