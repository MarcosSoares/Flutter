--- conflicted
+++ resolved
@@ -1160,7 +1160,8 @@
   String get selectAllButtonLabel => 'সব বেছে নিন';
 
   @override
-  String get tabSemanticsLabelRaw => r'$tabCount-এর মধ্যে $tabIndex নম্বর ট্যাব';
+  String get tabSemanticsLabelRaw =>
+      r'$tabCount-এর মধ্যে $tabIndex নম্বর ট্যাব';
 
   @override
   String? get timerPickerHourLabelFew => null;
@@ -6653,16 +6654,19 @@
   });
 
   @override
-  String get alertDialogLabel => '\u{c8e}\u{c9a}\u{ccd}\u{c9a}\u{cb0}\u{cbf}\u{c95}\u{cc6}';
-
-  @override
-  String get anteMeridiemAbbreviation => '\u{cac}\u{cc6}\u{cb3}\u{cbf}\u{c97}\u{ccd}\u{c97}\u{cc6}';
+  String get alertDialogLabel =>
+      '\u{c8e}\u{c9a}\u{ccd}\u{c9a}\u{cb0}\u{cbf}\u{c95}\u{cc6}';
+
+  @override
+  String get anteMeridiemAbbreviation =>
+      '\u{cac}\u{cc6}\u{cb3}\u{cbf}\u{c97}\u{ccd}\u{c97}\u{cc6}';
 
   @override
   String get copyButtonLabel => '\u{ca8}\u{c95}\u{cb2}\u{cbf}\u{cb8}\u{cbf}';
 
   @override
-  String get cutButtonLabel => '\u{c95}\u{ca4}\u{ccd}\u{ca4}\u{cb0}\u{cbf}\u{cb8}\u{cbf}';
+  String get cutButtonLabel =>
+      '\u{c95}\u{ca4}\u{ccd}\u{ca4}\u{cb0}\u{cbf}\u{cb8}\u{cbf}';
 
   @override
   String get datePickerDateOrderString => 'dmy';
@@ -6677,10 +6681,12 @@
   String? get datePickerHourSemanticsLabelMany => null;
 
   @override
-  String? get datePickerHourSemanticsLabelOne => '\u{24}\u{68}\u{6f}\u{75}\u{72}\u{20}\u{c97}\u{c82}\u{c9f}\u{cc6}';
-
-  @override
-  String get datePickerHourSemanticsLabelOther => '\u{24}\u{68}\u{6f}\u{75}\u{72}\u{20}\u{c97}\u{c82}\u{c9f}\u{cc6}';
+  String? get datePickerHourSemanticsLabelOne =>
+      '\u{24}\u{68}\u{6f}\u{75}\u{72}\u{20}\u{c97}\u{c82}\u{c9f}\u{cc6}';
+
+  @override
+  String get datePickerHourSemanticsLabelOther =>
+      '\u{24}\u{68}\u{6f}\u{75}\u{72}\u{20}\u{c97}\u{c82}\u{c9f}\u{cc6}';
 
   @override
   String? get datePickerHourSemanticsLabelTwo => null;
@@ -6695,10 +6701,12 @@
   String? get datePickerMinuteSemanticsLabelMany => null;
 
   @override
-  String? get datePickerMinuteSemanticsLabelOne => '\u{31}\u{20}\u{ca8}\u{cbf}\u{cae}\u{cbf}\u{cb7}';
-
-  @override
-  String get datePickerMinuteSemanticsLabelOther => '\u{24}\u{6d}\u{69}\u{6e}\u{75}\u{74}\u{65}\u{20}\u{ca8}\u{cbf}\u{cae}\u{cbf}\u{cb7}\u{c97}\u{cb3}\u{cc1}';
+  String? get datePickerMinuteSemanticsLabelOne =>
+      '\u{31}\u{20}\u{ca8}\u{cbf}\u{cae}\u{cbf}\u{cb7}';
+
+  @override
+  String get datePickerMinuteSemanticsLabelOther =>
+      '\u{24}\u{6d}\u{69}\u{6e}\u{75}\u{74}\u{65}\u{20}\u{ca8}\u{cbf}\u{cae}\u{cbf}\u{cb7}\u{c97}\u{cb3}\u{cc1}';
 
   @override
   String? get datePickerMinuteSemanticsLabelTwo => null;
@@ -6707,7 +6715,8 @@
   String? get datePickerMinuteSemanticsLabelZero => null;
 
   @override
-  String get modalBarrierDismissLabel => '\u{cb5}\u{c9c}\u{cbe}\u{c97}\u{cca}\u{cb3}\u{cbf}\u{cb8}\u{cbf}';
+  String get modalBarrierDismissLabel =>
+      '\u{cb5}\u{c9c}\u{cbe}\u{c97}\u{cca}\u{cb3}\u{cbf}\u{cb8}\u{cbf}';
 
   @override
   String get noSpellCheckReplacementsLabel => 'No Replacements Found';
@@ -6719,13 +6728,16 @@
   String get postMeridiemAbbreviation => '\u{cb8}\u{c82}\u{c9c}\u{cc6}';
 
   @override
-  String get searchTextFieldPlaceholderLabel => '\u{cb9}\u{cc1}\u{ca1}\u{cc1}\u{c95}\u{cbf}';
-
-  @override
-  String get selectAllButtonLabel => '\u{c8e}\u{cb2}\u{ccd}\u{cb2}\u{cb5}\u{ca8}\u{ccd}\u{ca8}\u{cc2}\u{20}\u{c86}\u{caf}\u{ccd}\u{c95}\u{cc6}\u{cae}\u{cbe}\u{ca1}\u{cbf}';
-
-  @override
-  String get tabSemanticsLabelRaw => '\u{24}\u{74}\u{61}\u{62}\u{43}\u{6f}\u{75}\u{6e}\u{74}\u{20}\u{cb0}\u{cb2}\u{ccd}\u{cb2}\u{cbf}\u{ca8}\u{20}\u{24}\u{74}\u{61}\u{62}\u{49}\u{6e}\u{64}\u{65}\u{78}\u{20}\u{c9f}\u{ccd}\u{caf}\u{cbe}\u{cac}\u{ccd}';
+  String get searchTextFieldPlaceholderLabel =>
+      '\u{cb9}\u{cc1}\u{ca1}\u{cc1}\u{c95}\u{cbf}';
+
+  @override
+  String get selectAllButtonLabel =>
+      '\u{c8e}\u{cb2}\u{ccd}\u{cb2}\u{cb5}\u{ca8}\u{ccd}\u{ca8}\u{cc2}\u{20}\u{c86}\u{caf}\u{ccd}\u{c95}\u{cc6}\u{cae}\u{cbe}\u{ca1}\u{cbf}';
+
+  @override
+  String get tabSemanticsLabelRaw =>
+      '\u{24}\u{74}\u{61}\u{62}\u{43}\u{6f}\u{75}\u{6e}\u{74}\u{20}\u{cb0}\u{cb2}\u{ccd}\u{cb2}\u{cbf}\u{ca8}\u{20}\u{24}\u{74}\u{61}\u{62}\u{49}\u{6e}\u{64}\u{65}\u{78}\u{20}\u{c9f}\u{ccd}\u{caf}\u{cbe}\u{cac}\u{ccd}';
 
   @override
   String? get timerPickerHourLabelFew => null;
@@ -6737,7 +6749,8 @@
   String? get timerPickerHourLabelOne => '\u{c97}\u{c82}\u{c9f}\u{cc6}';
 
   @override
-  String get timerPickerHourLabelOther => '\u{c97}\u{c82}\u{c9f}\u{cc6}\u{c97}\u{cb3}\u{cc1}';
+  String get timerPickerHourLabelOther =>
+      '\u{c97}\u{c82}\u{c9f}\u{cc6}\u{c97}\u{cb3}\u{cc1}';
 
   @override
   String? get timerPickerHourLabelTwo => null;
@@ -6755,7 +6768,8 @@
   String? get timerPickerMinuteLabelOne => '\u{ca8}\u{cbf}\u{cae}\u{cbf}\u{2e}';
 
   @override
-  String get timerPickerMinuteLabelOther => '\u{ca8}\u{cbf}\u{cae}\u{cbf}\u{2e}';
+  String get timerPickerMinuteLabelOther =>
+      '\u{ca8}\u{cbf}\u{cae}\u{cbf}\u{2e}';
 
   @override
   String? get timerPickerMinuteLabelTwo => null;
@@ -9410,11 +9424,7 @@
   String get modalBarrierDismissLabel => 'Zamknij';
 
   @override
-<<<<<<< HEAD
-  String get noSpellCheckReplacementsLabel => 'No Replacements Found';
-=======
   String get noSpellCheckReplacementsLabel => 'Nie znaleziono zastąpień';
->>>>>>> d211f428
 
   @override
   String get pasteButtonLabel => 'Wklej';
@@ -12947,7 +12957,8 @@
 /// See also:
 ///
 ///  * [getCupertinoTranslation], whose documentation describes these values.
-final Set<String> kCupertinoSupportedLanguages = HashSet<String>.from(const <String>[
+final Set<String> kCupertinoSupportedLanguages =
+    HashSet<String>.from(const <String>[
   'af', // Afrikaans
   'am', // Amharic
   'ar', // Arabic
@@ -13133,269 +13144,1217 @@
 ) {
   switch (locale.languageCode) {
     case 'af':
-      return CupertinoLocalizationAf(fullYearFormat: fullYearFormat, dayFormat: dayFormat, mediumDateFormat: mediumDateFormat, singleDigitHourFormat: singleDigitHourFormat, singleDigitMinuteFormat: singleDigitMinuteFormat, doubleDigitMinuteFormat: doubleDigitMinuteFormat, singleDigitSecondFormat: singleDigitSecondFormat, decimalFormat: decimalFormat);
+      return CupertinoLocalizationAf(
+          fullYearFormat: fullYearFormat,
+          dayFormat: dayFormat,
+          mediumDateFormat: mediumDateFormat,
+          singleDigitHourFormat: singleDigitHourFormat,
+          singleDigitMinuteFormat: singleDigitMinuteFormat,
+          doubleDigitMinuteFormat: doubleDigitMinuteFormat,
+          singleDigitSecondFormat: singleDigitSecondFormat,
+          decimalFormat: decimalFormat);
     case 'am':
-      return CupertinoLocalizationAm(fullYearFormat: fullYearFormat, dayFormat: dayFormat, mediumDateFormat: mediumDateFormat, singleDigitHourFormat: singleDigitHourFormat, singleDigitMinuteFormat: singleDigitMinuteFormat, doubleDigitMinuteFormat: doubleDigitMinuteFormat, singleDigitSecondFormat: singleDigitSecondFormat, decimalFormat: decimalFormat);
+      return CupertinoLocalizationAm(
+          fullYearFormat: fullYearFormat,
+          dayFormat: dayFormat,
+          mediumDateFormat: mediumDateFormat,
+          singleDigitHourFormat: singleDigitHourFormat,
+          singleDigitMinuteFormat: singleDigitMinuteFormat,
+          doubleDigitMinuteFormat: doubleDigitMinuteFormat,
+          singleDigitSecondFormat: singleDigitSecondFormat,
+          decimalFormat: decimalFormat);
     case 'ar':
-      return CupertinoLocalizationAr(fullYearFormat: fullYearFormat, dayFormat: dayFormat, mediumDateFormat: mediumDateFormat, singleDigitHourFormat: singleDigitHourFormat, singleDigitMinuteFormat: singleDigitMinuteFormat, doubleDigitMinuteFormat: doubleDigitMinuteFormat, singleDigitSecondFormat: singleDigitSecondFormat, decimalFormat: decimalFormat);
+      return CupertinoLocalizationAr(
+          fullYearFormat: fullYearFormat,
+          dayFormat: dayFormat,
+          mediumDateFormat: mediumDateFormat,
+          singleDigitHourFormat: singleDigitHourFormat,
+          singleDigitMinuteFormat: singleDigitMinuteFormat,
+          doubleDigitMinuteFormat: doubleDigitMinuteFormat,
+          singleDigitSecondFormat: singleDigitSecondFormat,
+          decimalFormat: decimalFormat);
     case 'as':
-      return CupertinoLocalizationAs(fullYearFormat: fullYearFormat, dayFormat: dayFormat, mediumDateFormat: mediumDateFormat, singleDigitHourFormat: singleDigitHourFormat, singleDigitMinuteFormat: singleDigitMinuteFormat, doubleDigitMinuteFormat: doubleDigitMinuteFormat, singleDigitSecondFormat: singleDigitSecondFormat, decimalFormat: decimalFormat);
+      return CupertinoLocalizationAs(
+          fullYearFormat: fullYearFormat,
+          dayFormat: dayFormat,
+          mediumDateFormat: mediumDateFormat,
+          singleDigitHourFormat: singleDigitHourFormat,
+          singleDigitMinuteFormat: singleDigitMinuteFormat,
+          doubleDigitMinuteFormat: doubleDigitMinuteFormat,
+          singleDigitSecondFormat: singleDigitSecondFormat,
+          decimalFormat: decimalFormat);
     case 'az':
-      return CupertinoLocalizationAz(fullYearFormat: fullYearFormat, dayFormat: dayFormat, mediumDateFormat: mediumDateFormat, singleDigitHourFormat: singleDigitHourFormat, singleDigitMinuteFormat: singleDigitMinuteFormat, doubleDigitMinuteFormat: doubleDigitMinuteFormat, singleDigitSecondFormat: singleDigitSecondFormat, decimalFormat: decimalFormat);
+      return CupertinoLocalizationAz(
+          fullYearFormat: fullYearFormat,
+          dayFormat: dayFormat,
+          mediumDateFormat: mediumDateFormat,
+          singleDigitHourFormat: singleDigitHourFormat,
+          singleDigitMinuteFormat: singleDigitMinuteFormat,
+          doubleDigitMinuteFormat: doubleDigitMinuteFormat,
+          singleDigitSecondFormat: singleDigitSecondFormat,
+          decimalFormat: decimalFormat);
     case 'be':
-      return CupertinoLocalizationBe(fullYearFormat: fullYearFormat, dayFormat: dayFormat, mediumDateFormat: mediumDateFormat, singleDigitHourFormat: singleDigitHourFormat, singleDigitMinuteFormat: singleDigitMinuteFormat, doubleDigitMinuteFormat: doubleDigitMinuteFormat, singleDigitSecondFormat: singleDigitSecondFormat, decimalFormat: decimalFormat);
+      return CupertinoLocalizationBe(
+          fullYearFormat: fullYearFormat,
+          dayFormat: dayFormat,
+          mediumDateFormat: mediumDateFormat,
+          singleDigitHourFormat: singleDigitHourFormat,
+          singleDigitMinuteFormat: singleDigitMinuteFormat,
+          doubleDigitMinuteFormat: doubleDigitMinuteFormat,
+          singleDigitSecondFormat: singleDigitSecondFormat,
+          decimalFormat: decimalFormat);
     case 'bg':
-      return CupertinoLocalizationBg(fullYearFormat: fullYearFormat, dayFormat: dayFormat, mediumDateFormat: mediumDateFormat, singleDigitHourFormat: singleDigitHourFormat, singleDigitMinuteFormat: singleDigitMinuteFormat, doubleDigitMinuteFormat: doubleDigitMinuteFormat, singleDigitSecondFormat: singleDigitSecondFormat, decimalFormat: decimalFormat);
+      return CupertinoLocalizationBg(
+          fullYearFormat: fullYearFormat,
+          dayFormat: dayFormat,
+          mediumDateFormat: mediumDateFormat,
+          singleDigitHourFormat: singleDigitHourFormat,
+          singleDigitMinuteFormat: singleDigitMinuteFormat,
+          doubleDigitMinuteFormat: doubleDigitMinuteFormat,
+          singleDigitSecondFormat: singleDigitSecondFormat,
+          decimalFormat: decimalFormat);
     case 'bn':
-      return CupertinoLocalizationBn(fullYearFormat: fullYearFormat, dayFormat: dayFormat, mediumDateFormat: mediumDateFormat, singleDigitHourFormat: singleDigitHourFormat, singleDigitMinuteFormat: singleDigitMinuteFormat, doubleDigitMinuteFormat: doubleDigitMinuteFormat, singleDigitSecondFormat: singleDigitSecondFormat, decimalFormat: decimalFormat);
+      return CupertinoLocalizationBn(
+          fullYearFormat: fullYearFormat,
+          dayFormat: dayFormat,
+          mediumDateFormat: mediumDateFormat,
+          singleDigitHourFormat: singleDigitHourFormat,
+          singleDigitMinuteFormat: singleDigitMinuteFormat,
+          doubleDigitMinuteFormat: doubleDigitMinuteFormat,
+          singleDigitSecondFormat: singleDigitSecondFormat,
+          decimalFormat: decimalFormat);
     case 'bs':
-      return CupertinoLocalizationBs(fullYearFormat: fullYearFormat, dayFormat: dayFormat, mediumDateFormat: mediumDateFormat, singleDigitHourFormat: singleDigitHourFormat, singleDigitMinuteFormat: singleDigitMinuteFormat, doubleDigitMinuteFormat: doubleDigitMinuteFormat, singleDigitSecondFormat: singleDigitSecondFormat, decimalFormat: decimalFormat);
+      return CupertinoLocalizationBs(
+          fullYearFormat: fullYearFormat,
+          dayFormat: dayFormat,
+          mediumDateFormat: mediumDateFormat,
+          singleDigitHourFormat: singleDigitHourFormat,
+          singleDigitMinuteFormat: singleDigitMinuteFormat,
+          doubleDigitMinuteFormat: doubleDigitMinuteFormat,
+          singleDigitSecondFormat: singleDigitSecondFormat,
+          decimalFormat: decimalFormat);
     case 'ca':
-      return CupertinoLocalizationCa(fullYearFormat: fullYearFormat, dayFormat: dayFormat, mediumDateFormat: mediumDateFormat, singleDigitHourFormat: singleDigitHourFormat, singleDigitMinuteFormat: singleDigitMinuteFormat, doubleDigitMinuteFormat: doubleDigitMinuteFormat, singleDigitSecondFormat: singleDigitSecondFormat, decimalFormat: decimalFormat);
+      return CupertinoLocalizationCa(
+          fullYearFormat: fullYearFormat,
+          dayFormat: dayFormat,
+          mediumDateFormat: mediumDateFormat,
+          singleDigitHourFormat: singleDigitHourFormat,
+          singleDigitMinuteFormat: singleDigitMinuteFormat,
+          doubleDigitMinuteFormat: doubleDigitMinuteFormat,
+          singleDigitSecondFormat: singleDigitSecondFormat,
+          decimalFormat: decimalFormat);
     case 'cs':
-      return CupertinoLocalizationCs(fullYearFormat: fullYearFormat, dayFormat: dayFormat, mediumDateFormat: mediumDateFormat, singleDigitHourFormat: singleDigitHourFormat, singleDigitMinuteFormat: singleDigitMinuteFormat, doubleDigitMinuteFormat: doubleDigitMinuteFormat, singleDigitSecondFormat: singleDigitSecondFormat, decimalFormat: decimalFormat);
+      return CupertinoLocalizationCs(
+          fullYearFormat: fullYearFormat,
+          dayFormat: dayFormat,
+          mediumDateFormat: mediumDateFormat,
+          singleDigitHourFormat: singleDigitHourFormat,
+          singleDigitMinuteFormat: singleDigitMinuteFormat,
+          doubleDigitMinuteFormat: doubleDigitMinuteFormat,
+          singleDigitSecondFormat: singleDigitSecondFormat,
+          decimalFormat: decimalFormat);
     case 'cy':
-      return CupertinoLocalizationCy(fullYearFormat: fullYearFormat, dayFormat: dayFormat, mediumDateFormat: mediumDateFormat, singleDigitHourFormat: singleDigitHourFormat, singleDigitMinuteFormat: singleDigitMinuteFormat, doubleDigitMinuteFormat: doubleDigitMinuteFormat, singleDigitSecondFormat: singleDigitSecondFormat, decimalFormat: decimalFormat);
+      return CupertinoLocalizationCy(
+          fullYearFormat: fullYearFormat,
+          dayFormat: dayFormat,
+          mediumDateFormat: mediumDateFormat,
+          singleDigitHourFormat: singleDigitHourFormat,
+          singleDigitMinuteFormat: singleDigitMinuteFormat,
+          doubleDigitMinuteFormat: doubleDigitMinuteFormat,
+          singleDigitSecondFormat: singleDigitSecondFormat,
+          decimalFormat: decimalFormat);
     case 'da':
-      return CupertinoLocalizationDa(fullYearFormat: fullYearFormat, dayFormat: dayFormat, mediumDateFormat: mediumDateFormat, singleDigitHourFormat: singleDigitHourFormat, singleDigitMinuteFormat: singleDigitMinuteFormat, doubleDigitMinuteFormat: doubleDigitMinuteFormat, singleDigitSecondFormat: singleDigitSecondFormat, decimalFormat: decimalFormat);
-    case 'de': {
-      switch (locale.countryCode) {
-        case 'CH':
-          return CupertinoLocalizationDeCh(fullYearFormat: fullYearFormat, dayFormat: dayFormat, mediumDateFormat: mediumDateFormat, singleDigitHourFormat: singleDigitHourFormat, singleDigitMinuteFormat: singleDigitMinuteFormat, doubleDigitMinuteFormat: doubleDigitMinuteFormat, singleDigitSecondFormat: singleDigitSecondFormat, decimalFormat: decimalFormat);
+      return CupertinoLocalizationDa(
+          fullYearFormat: fullYearFormat,
+          dayFormat: dayFormat,
+          mediumDateFormat: mediumDateFormat,
+          singleDigitHourFormat: singleDigitHourFormat,
+          singleDigitMinuteFormat: singleDigitMinuteFormat,
+          doubleDigitMinuteFormat: doubleDigitMinuteFormat,
+          singleDigitSecondFormat: singleDigitSecondFormat,
+          decimalFormat: decimalFormat);
+    case 'de':
+      {
+        switch (locale.countryCode) {
+          case 'CH':
+            return CupertinoLocalizationDeCh(
+                fullYearFormat: fullYearFormat,
+                dayFormat: dayFormat,
+                mediumDateFormat: mediumDateFormat,
+                singleDigitHourFormat: singleDigitHourFormat,
+                singleDigitMinuteFormat: singleDigitMinuteFormat,
+                doubleDigitMinuteFormat: doubleDigitMinuteFormat,
+                singleDigitSecondFormat: singleDigitSecondFormat,
+                decimalFormat: decimalFormat);
+        }
+        return CupertinoLocalizationDe(
+            fullYearFormat: fullYearFormat,
+            dayFormat: dayFormat,
+            mediumDateFormat: mediumDateFormat,
+            singleDigitHourFormat: singleDigitHourFormat,
+            singleDigitMinuteFormat: singleDigitMinuteFormat,
+            doubleDigitMinuteFormat: doubleDigitMinuteFormat,
+            singleDigitSecondFormat: singleDigitSecondFormat,
+            decimalFormat: decimalFormat);
       }
-      return CupertinoLocalizationDe(fullYearFormat: fullYearFormat, dayFormat: dayFormat, mediumDateFormat: mediumDateFormat, singleDigitHourFormat: singleDigitHourFormat, singleDigitMinuteFormat: singleDigitMinuteFormat, doubleDigitMinuteFormat: doubleDigitMinuteFormat, singleDigitSecondFormat: singleDigitSecondFormat, decimalFormat: decimalFormat);
-    }
     case 'el':
-      return CupertinoLocalizationEl(fullYearFormat: fullYearFormat, dayFormat: dayFormat, mediumDateFormat: mediumDateFormat, singleDigitHourFormat: singleDigitHourFormat, singleDigitMinuteFormat: singleDigitMinuteFormat, doubleDigitMinuteFormat: doubleDigitMinuteFormat, singleDigitSecondFormat: singleDigitSecondFormat, decimalFormat: decimalFormat);
-    case 'en': {
-      switch (locale.countryCode) {
-        case 'AU':
-          return CupertinoLocalizationEnAu(fullYearFormat: fullYearFormat, dayFormat: dayFormat, mediumDateFormat: mediumDateFormat, singleDigitHourFormat: singleDigitHourFormat, singleDigitMinuteFormat: singleDigitMinuteFormat, doubleDigitMinuteFormat: doubleDigitMinuteFormat, singleDigitSecondFormat: singleDigitSecondFormat, decimalFormat: decimalFormat);
-        case 'CA':
-          return CupertinoLocalizationEnCa(fullYearFormat: fullYearFormat, dayFormat: dayFormat, mediumDateFormat: mediumDateFormat, singleDigitHourFormat: singleDigitHourFormat, singleDigitMinuteFormat: singleDigitMinuteFormat, doubleDigitMinuteFormat: doubleDigitMinuteFormat, singleDigitSecondFormat: singleDigitSecondFormat, decimalFormat: decimalFormat);
-        case 'GB':
-          return CupertinoLocalizationEnGb(fullYearFormat: fullYearFormat, dayFormat: dayFormat, mediumDateFormat: mediumDateFormat, singleDigitHourFormat: singleDigitHourFormat, singleDigitMinuteFormat: singleDigitMinuteFormat, doubleDigitMinuteFormat: doubleDigitMinuteFormat, singleDigitSecondFormat: singleDigitSecondFormat, decimalFormat: decimalFormat);
-        case 'IE':
-          return CupertinoLocalizationEnIe(fullYearFormat: fullYearFormat, dayFormat: dayFormat, mediumDateFormat: mediumDateFormat, singleDigitHourFormat: singleDigitHourFormat, singleDigitMinuteFormat: singleDigitMinuteFormat, doubleDigitMinuteFormat: doubleDigitMinuteFormat, singleDigitSecondFormat: singleDigitSecondFormat, decimalFormat: decimalFormat);
-        case 'IN':
-          return CupertinoLocalizationEnIn(fullYearFormat: fullYearFormat, dayFormat: dayFormat, mediumDateFormat: mediumDateFormat, singleDigitHourFormat: singleDigitHourFormat, singleDigitMinuteFormat: singleDigitMinuteFormat, doubleDigitMinuteFormat: doubleDigitMinuteFormat, singleDigitSecondFormat: singleDigitSecondFormat, decimalFormat: decimalFormat);
-        case 'NZ':
-          return CupertinoLocalizationEnNz(fullYearFormat: fullYearFormat, dayFormat: dayFormat, mediumDateFormat: mediumDateFormat, singleDigitHourFormat: singleDigitHourFormat, singleDigitMinuteFormat: singleDigitMinuteFormat, doubleDigitMinuteFormat: doubleDigitMinuteFormat, singleDigitSecondFormat: singleDigitSecondFormat, decimalFormat: decimalFormat);
-        case 'SG':
-          return CupertinoLocalizationEnSg(fullYearFormat: fullYearFormat, dayFormat: dayFormat, mediumDateFormat: mediumDateFormat, singleDigitHourFormat: singleDigitHourFormat, singleDigitMinuteFormat: singleDigitMinuteFormat, doubleDigitMinuteFormat: doubleDigitMinuteFormat, singleDigitSecondFormat: singleDigitSecondFormat, decimalFormat: decimalFormat);
-        case 'ZA':
-          return CupertinoLocalizationEnZa(fullYearFormat: fullYearFormat, dayFormat: dayFormat, mediumDateFormat: mediumDateFormat, singleDigitHourFormat: singleDigitHourFormat, singleDigitMinuteFormat: singleDigitMinuteFormat, doubleDigitMinuteFormat: doubleDigitMinuteFormat, singleDigitSecondFormat: singleDigitSecondFormat, decimalFormat: decimalFormat);
+      return CupertinoLocalizationEl(
+          fullYearFormat: fullYearFormat,
+          dayFormat: dayFormat,
+          mediumDateFormat: mediumDateFormat,
+          singleDigitHourFormat: singleDigitHourFormat,
+          singleDigitMinuteFormat: singleDigitMinuteFormat,
+          doubleDigitMinuteFormat: doubleDigitMinuteFormat,
+          singleDigitSecondFormat: singleDigitSecondFormat,
+          decimalFormat: decimalFormat);
+    case 'en':
+      {
+        switch (locale.countryCode) {
+          case 'AU':
+            return CupertinoLocalizationEnAu(
+                fullYearFormat: fullYearFormat,
+                dayFormat: dayFormat,
+                mediumDateFormat: mediumDateFormat,
+                singleDigitHourFormat: singleDigitHourFormat,
+                singleDigitMinuteFormat: singleDigitMinuteFormat,
+                doubleDigitMinuteFormat: doubleDigitMinuteFormat,
+                singleDigitSecondFormat: singleDigitSecondFormat,
+                decimalFormat: decimalFormat);
+          case 'CA':
+            return CupertinoLocalizationEnCa(
+                fullYearFormat: fullYearFormat,
+                dayFormat: dayFormat,
+                mediumDateFormat: mediumDateFormat,
+                singleDigitHourFormat: singleDigitHourFormat,
+                singleDigitMinuteFormat: singleDigitMinuteFormat,
+                doubleDigitMinuteFormat: doubleDigitMinuteFormat,
+                singleDigitSecondFormat: singleDigitSecondFormat,
+                decimalFormat: decimalFormat);
+          case 'GB':
+            return CupertinoLocalizationEnGb(
+                fullYearFormat: fullYearFormat,
+                dayFormat: dayFormat,
+                mediumDateFormat: mediumDateFormat,
+                singleDigitHourFormat: singleDigitHourFormat,
+                singleDigitMinuteFormat: singleDigitMinuteFormat,
+                doubleDigitMinuteFormat: doubleDigitMinuteFormat,
+                singleDigitSecondFormat: singleDigitSecondFormat,
+                decimalFormat: decimalFormat);
+          case 'IE':
+            return CupertinoLocalizationEnIe(
+                fullYearFormat: fullYearFormat,
+                dayFormat: dayFormat,
+                mediumDateFormat: mediumDateFormat,
+                singleDigitHourFormat: singleDigitHourFormat,
+                singleDigitMinuteFormat: singleDigitMinuteFormat,
+                doubleDigitMinuteFormat: doubleDigitMinuteFormat,
+                singleDigitSecondFormat: singleDigitSecondFormat,
+                decimalFormat: decimalFormat);
+          case 'IN':
+            return CupertinoLocalizationEnIn(
+                fullYearFormat: fullYearFormat,
+                dayFormat: dayFormat,
+                mediumDateFormat: mediumDateFormat,
+                singleDigitHourFormat: singleDigitHourFormat,
+                singleDigitMinuteFormat: singleDigitMinuteFormat,
+                doubleDigitMinuteFormat: doubleDigitMinuteFormat,
+                singleDigitSecondFormat: singleDigitSecondFormat,
+                decimalFormat: decimalFormat);
+          case 'NZ':
+            return CupertinoLocalizationEnNz(
+                fullYearFormat: fullYearFormat,
+                dayFormat: dayFormat,
+                mediumDateFormat: mediumDateFormat,
+                singleDigitHourFormat: singleDigitHourFormat,
+                singleDigitMinuteFormat: singleDigitMinuteFormat,
+                doubleDigitMinuteFormat: doubleDigitMinuteFormat,
+                singleDigitSecondFormat: singleDigitSecondFormat,
+                decimalFormat: decimalFormat);
+          case 'SG':
+            return CupertinoLocalizationEnSg(
+                fullYearFormat: fullYearFormat,
+                dayFormat: dayFormat,
+                mediumDateFormat: mediumDateFormat,
+                singleDigitHourFormat: singleDigitHourFormat,
+                singleDigitMinuteFormat: singleDigitMinuteFormat,
+                doubleDigitMinuteFormat: doubleDigitMinuteFormat,
+                singleDigitSecondFormat: singleDigitSecondFormat,
+                decimalFormat: decimalFormat);
+          case 'ZA':
+            return CupertinoLocalizationEnZa(
+                fullYearFormat: fullYearFormat,
+                dayFormat: dayFormat,
+                mediumDateFormat: mediumDateFormat,
+                singleDigitHourFormat: singleDigitHourFormat,
+                singleDigitMinuteFormat: singleDigitMinuteFormat,
+                doubleDigitMinuteFormat: doubleDigitMinuteFormat,
+                singleDigitSecondFormat: singleDigitSecondFormat,
+                decimalFormat: decimalFormat);
+        }
+        return CupertinoLocalizationEn(
+            fullYearFormat: fullYearFormat,
+            dayFormat: dayFormat,
+            mediumDateFormat: mediumDateFormat,
+            singleDigitHourFormat: singleDigitHourFormat,
+            singleDigitMinuteFormat: singleDigitMinuteFormat,
+            doubleDigitMinuteFormat: doubleDigitMinuteFormat,
+            singleDigitSecondFormat: singleDigitSecondFormat,
+            decimalFormat: decimalFormat);
       }
-      return CupertinoLocalizationEn(fullYearFormat: fullYearFormat, dayFormat: dayFormat, mediumDateFormat: mediumDateFormat, singleDigitHourFormat: singleDigitHourFormat, singleDigitMinuteFormat: singleDigitMinuteFormat, doubleDigitMinuteFormat: doubleDigitMinuteFormat, singleDigitSecondFormat: singleDigitSecondFormat, decimalFormat: decimalFormat);
-    }
-    case 'es': {
-      switch (locale.countryCode) {
-        case '419':
-          return CupertinoLocalizationEs419(fullYearFormat: fullYearFormat, dayFormat: dayFormat, mediumDateFormat: mediumDateFormat, singleDigitHourFormat: singleDigitHourFormat, singleDigitMinuteFormat: singleDigitMinuteFormat, doubleDigitMinuteFormat: doubleDigitMinuteFormat, singleDigitSecondFormat: singleDigitSecondFormat, decimalFormat: decimalFormat);
-        case 'AR':
-          return CupertinoLocalizationEsAr(fullYearFormat: fullYearFormat, dayFormat: dayFormat, mediumDateFormat: mediumDateFormat, singleDigitHourFormat: singleDigitHourFormat, singleDigitMinuteFormat: singleDigitMinuteFormat, doubleDigitMinuteFormat: doubleDigitMinuteFormat, singleDigitSecondFormat: singleDigitSecondFormat, decimalFormat: decimalFormat);
-        case 'BO':
-          return CupertinoLocalizationEsBo(fullYearFormat: fullYearFormat, dayFormat: dayFormat, mediumDateFormat: mediumDateFormat, singleDigitHourFormat: singleDigitHourFormat, singleDigitMinuteFormat: singleDigitMinuteFormat, doubleDigitMinuteFormat: doubleDigitMinuteFormat, singleDigitSecondFormat: singleDigitSecondFormat, decimalFormat: decimalFormat);
-        case 'CL':
-          return CupertinoLocalizationEsCl(fullYearFormat: fullYearFormat, dayFormat: dayFormat, mediumDateFormat: mediumDateFormat, singleDigitHourFormat: singleDigitHourFormat, singleDigitMinuteFormat: singleDigitMinuteFormat, doubleDigitMinuteFormat: doubleDigitMinuteFormat, singleDigitSecondFormat: singleDigitSecondFormat, decimalFormat: decimalFormat);
-        case 'CO':
-          return CupertinoLocalizationEsCo(fullYearFormat: fullYearFormat, dayFormat: dayFormat, mediumDateFormat: mediumDateFormat, singleDigitHourFormat: singleDigitHourFormat, singleDigitMinuteFormat: singleDigitMinuteFormat, doubleDigitMinuteFormat: doubleDigitMinuteFormat, singleDigitSecondFormat: singleDigitSecondFormat, decimalFormat: decimalFormat);
-        case 'CR':
-          return CupertinoLocalizationEsCr(fullYearFormat: fullYearFormat, dayFormat: dayFormat, mediumDateFormat: mediumDateFormat, singleDigitHourFormat: singleDigitHourFormat, singleDigitMinuteFormat: singleDigitMinuteFormat, doubleDigitMinuteFormat: doubleDigitMinuteFormat, singleDigitSecondFormat: singleDigitSecondFormat, decimalFormat: decimalFormat);
-        case 'DO':
-          return CupertinoLocalizationEsDo(fullYearFormat: fullYearFormat, dayFormat: dayFormat, mediumDateFormat: mediumDateFormat, singleDigitHourFormat: singleDigitHourFormat, singleDigitMinuteFormat: singleDigitMinuteFormat, doubleDigitMinuteFormat: doubleDigitMinuteFormat, singleDigitSecondFormat: singleDigitSecondFormat, decimalFormat: decimalFormat);
-        case 'EC':
-          return CupertinoLocalizationEsEc(fullYearFormat: fullYearFormat, dayFormat: dayFormat, mediumDateFormat: mediumDateFormat, singleDigitHourFormat: singleDigitHourFormat, singleDigitMinuteFormat: singleDigitMinuteFormat, doubleDigitMinuteFormat: doubleDigitMinuteFormat, singleDigitSecondFormat: singleDigitSecondFormat, decimalFormat: decimalFormat);
-        case 'GT':
-          return CupertinoLocalizationEsGt(fullYearFormat: fullYearFormat, dayFormat: dayFormat, mediumDateFormat: mediumDateFormat, singleDigitHourFormat: singleDigitHourFormat, singleDigitMinuteFormat: singleDigitMinuteFormat, doubleDigitMinuteFormat: doubleDigitMinuteFormat, singleDigitSecondFormat: singleDigitSecondFormat, decimalFormat: decimalFormat);
-        case 'HN':
-          return CupertinoLocalizationEsHn(fullYearFormat: fullYearFormat, dayFormat: dayFormat, mediumDateFormat: mediumDateFormat, singleDigitHourFormat: singleDigitHourFormat, singleDigitMinuteFormat: singleDigitMinuteFormat, doubleDigitMinuteFormat: doubleDigitMinuteFormat, singleDigitSecondFormat: singleDigitSecondFormat, decimalFormat: decimalFormat);
-        case 'MX':
-          return CupertinoLocalizationEsMx(fullYearFormat: fullYearFormat, dayFormat: dayFormat, mediumDateFormat: mediumDateFormat, singleDigitHourFormat: singleDigitHourFormat, singleDigitMinuteFormat: singleDigitMinuteFormat, doubleDigitMinuteFormat: doubleDigitMinuteFormat, singleDigitSecondFormat: singleDigitSecondFormat, decimalFormat: decimalFormat);
-        case 'NI':
-          return CupertinoLocalizationEsNi(fullYearFormat: fullYearFormat, dayFormat: dayFormat, mediumDateFormat: mediumDateFormat, singleDigitHourFormat: singleDigitHourFormat, singleDigitMinuteFormat: singleDigitMinuteFormat, doubleDigitMinuteFormat: doubleDigitMinuteFormat, singleDigitSecondFormat: singleDigitSecondFormat, decimalFormat: decimalFormat);
-        case 'PA':
-          return CupertinoLocalizationEsPa(fullYearFormat: fullYearFormat, dayFormat: dayFormat, mediumDateFormat: mediumDateFormat, singleDigitHourFormat: singleDigitHourFormat, singleDigitMinuteFormat: singleDigitMinuteFormat, doubleDigitMinuteFormat: doubleDigitMinuteFormat, singleDigitSecondFormat: singleDigitSecondFormat, decimalFormat: decimalFormat);
-        case 'PE':
-          return CupertinoLocalizationEsPe(fullYearFormat: fullYearFormat, dayFormat: dayFormat, mediumDateFormat: mediumDateFormat, singleDigitHourFormat: singleDigitHourFormat, singleDigitMinuteFormat: singleDigitMinuteFormat, doubleDigitMinuteFormat: doubleDigitMinuteFormat, singleDigitSecondFormat: singleDigitSecondFormat, decimalFormat: decimalFormat);
-        case 'PR':
-          return CupertinoLocalizationEsPr(fullYearFormat: fullYearFormat, dayFormat: dayFormat, mediumDateFormat: mediumDateFormat, singleDigitHourFormat: singleDigitHourFormat, singleDigitMinuteFormat: singleDigitMinuteFormat, doubleDigitMinuteFormat: doubleDigitMinuteFormat, singleDigitSecondFormat: singleDigitSecondFormat, decimalFormat: decimalFormat);
-        case 'PY':
-          return CupertinoLocalizationEsPy(fullYearFormat: fullYearFormat, dayFormat: dayFormat, mediumDateFormat: mediumDateFormat, singleDigitHourFormat: singleDigitHourFormat, singleDigitMinuteFormat: singleDigitMinuteFormat, doubleDigitMinuteFormat: doubleDigitMinuteFormat, singleDigitSecondFormat: singleDigitSecondFormat, decimalFormat: decimalFormat);
-        case 'SV':
-          return CupertinoLocalizationEsSv(fullYearFormat: fullYearFormat, dayFormat: dayFormat, mediumDateFormat: mediumDateFormat, singleDigitHourFormat: singleDigitHourFormat, singleDigitMinuteFormat: singleDigitMinuteFormat, doubleDigitMinuteFormat: doubleDigitMinuteFormat, singleDigitSecondFormat: singleDigitSecondFormat, decimalFormat: decimalFormat);
-        case 'US':
-          return CupertinoLocalizationEsUs(fullYearFormat: fullYearFormat, dayFormat: dayFormat, mediumDateFormat: mediumDateFormat, singleDigitHourFormat: singleDigitHourFormat, singleDigitMinuteFormat: singleDigitMinuteFormat, doubleDigitMinuteFormat: doubleDigitMinuteFormat, singleDigitSecondFormat: singleDigitSecondFormat, decimalFormat: decimalFormat);
-        case 'UY':
-          return CupertinoLocalizationEsUy(fullYearFormat: fullYearFormat, dayFormat: dayFormat, mediumDateFormat: mediumDateFormat, singleDigitHourFormat: singleDigitHourFormat, singleDigitMinuteFormat: singleDigitMinuteFormat, doubleDigitMinuteFormat: doubleDigitMinuteFormat, singleDigitSecondFormat: singleDigitSecondFormat, decimalFormat: decimalFormat);
-        case 'VE':
-          return CupertinoLocalizationEsVe(fullYearFormat: fullYearFormat, dayFormat: dayFormat, mediumDateFormat: mediumDateFormat, singleDigitHourFormat: singleDigitHourFormat, singleDigitMinuteFormat: singleDigitMinuteFormat, doubleDigitMinuteFormat: doubleDigitMinuteFormat, singleDigitSecondFormat: singleDigitSecondFormat, decimalFormat: decimalFormat);
+    case 'es':
+      {
+        switch (locale.countryCode) {
+          case '419':
+            return CupertinoLocalizationEs419(
+                fullYearFormat: fullYearFormat,
+                dayFormat: dayFormat,
+                mediumDateFormat: mediumDateFormat,
+                singleDigitHourFormat: singleDigitHourFormat,
+                singleDigitMinuteFormat: singleDigitMinuteFormat,
+                doubleDigitMinuteFormat: doubleDigitMinuteFormat,
+                singleDigitSecondFormat: singleDigitSecondFormat,
+                decimalFormat: decimalFormat);
+          case 'AR':
+            return CupertinoLocalizationEsAr(
+                fullYearFormat: fullYearFormat,
+                dayFormat: dayFormat,
+                mediumDateFormat: mediumDateFormat,
+                singleDigitHourFormat: singleDigitHourFormat,
+                singleDigitMinuteFormat: singleDigitMinuteFormat,
+                doubleDigitMinuteFormat: doubleDigitMinuteFormat,
+                singleDigitSecondFormat: singleDigitSecondFormat,
+                decimalFormat: decimalFormat);
+          case 'BO':
+            return CupertinoLocalizationEsBo(
+                fullYearFormat: fullYearFormat,
+                dayFormat: dayFormat,
+                mediumDateFormat: mediumDateFormat,
+                singleDigitHourFormat: singleDigitHourFormat,
+                singleDigitMinuteFormat: singleDigitMinuteFormat,
+                doubleDigitMinuteFormat: doubleDigitMinuteFormat,
+                singleDigitSecondFormat: singleDigitSecondFormat,
+                decimalFormat: decimalFormat);
+          case 'CL':
+            return CupertinoLocalizationEsCl(
+                fullYearFormat: fullYearFormat,
+                dayFormat: dayFormat,
+                mediumDateFormat: mediumDateFormat,
+                singleDigitHourFormat: singleDigitHourFormat,
+                singleDigitMinuteFormat: singleDigitMinuteFormat,
+                doubleDigitMinuteFormat: doubleDigitMinuteFormat,
+                singleDigitSecondFormat: singleDigitSecondFormat,
+                decimalFormat: decimalFormat);
+          case 'CO':
+            return CupertinoLocalizationEsCo(
+                fullYearFormat: fullYearFormat,
+                dayFormat: dayFormat,
+                mediumDateFormat: mediumDateFormat,
+                singleDigitHourFormat: singleDigitHourFormat,
+                singleDigitMinuteFormat: singleDigitMinuteFormat,
+                doubleDigitMinuteFormat: doubleDigitMinuteFormat,
+                singleDigitSecondFormat: singleDigitSecondFormat,
+                decimalFormat: decimalFormat);
+          case 'CR':
+            return CupertinoLocalizationEsCr(
+                fullYearFormat: fullYearFormat,
+                dayFormat: dayFormat,
+                mediumDateFormat: mediumDateFormat,
+                singleDigitHourFormat: singleDigitHourFormat,
+                singleDigitMinuteFormat: singleDigitMinuteFormat,
+                doubleDigitMinuteFormat: doubleDigitMinuteFormat,
+                singleDigitSecondFormat: singleDigitSecondFormat,
+                decimalFormat: decimalFormat);
+          case 'DO':
+            return CupertinoLocalizationEsDo(
+                fullYearFormat: fullYearFormat,
+                dayFormat: dayFormat,
+                mediumDateFormat: mediumDateFormat,
+                singleDigitHourFormat: singleDigitHourFormat,
+                singleDigitMinuteFormat: singleDigitMinuteFormat,
+                doubleDigitMinuteFormat: doubleDigitMinuteFormat,
+                singleDigitSecondFormat: singleDigitSecondFormat,
+                decimalFormat: decimalFormat);
+          case 'EC':
+            return CupertinoLocalizationEsEc(
+                fullYearFormat: fullYearFormat,
+                dayFormat: dayFormat,
+                mediumDateFormat: mediumDateFormat,
+                singleDigitHourFormat: singleDigitHourFormat,
+                singleDigitMinuteFormat: singleDigitMinuteFormat,
+                doubleDigitMinuteFormat: doubleDigitMinuteFormat,
+                singleDigitSecondFormat: singleDigitSecondFormat,
+                decimalFormat: decimalFormat);
+          case 'GT':
+            return CupertinoLocalizationEsGt(
+                fullYearFormat: fullYearFormat,
+                dayFormat: dayFormat,
+                mediumDateFormat: mediumDateFormat,
+                singleDigitHourFormat: singleDigitHourFormat,
+                singleDigitMinuteFormat: singleDigitMinuteFormat,
+                doubleDigitMinuteFormat: doubleDigitMinuteFormat,
+                singleDigitSecondFormat: singleDigitSecondFormat,
+                decimalFormat: decimalFormat);
+          case 'HN':
+            return CupertinoLocalizationEsHn(
+                fullYearFormat: fullYearFormat,
+                dayFormat: dayFormat,
+                mediumDateFormat: mediumDateFormat,
+                singleDigitHourFormat: singleDigitHourFormat,
+                singleDigitMinuteFormat: singleDigitMinuteFormat,
+                doubleDigitMinuteFormat: doubleDigitMinuteFormat,
+                singleDigitSecondFormat: singleDigitSecondFormat,
+                decimalFormat: decimalFormat);
+          case 'MX':
+            return CupertinoLocalizationEsMx(
+                fullYearFormat: fullYearFormat,
+                dayFormat: dayFormat,
+                mediumDateFormat: mediumDateFormat,
+                singleDigitHourFormat: singleDigitHourFormat,
+                singleDigitMinuteFormat: singleDigitMinuteFormat,
+                doubleDigitMinuteFormat: doubleDigitMinuteFormat,
+                singleDigitSecondFormat: singleDigitSecondFormat,
+                decimalFormat: decimalFormat);
+          case 'NI':
+            return CupertinoLocalizationEsNi(
+                fullYearFormat: fullYearFormat,
+                dayFormat: dayFormat,
+                mediumDateFormat: mediumDateFormat,
+                singleDigitHourFormat: singleDigitHourFormat,
+                singleDigitMinuteFormat: singleDigitMinuteFormat,
+                doubleDigitMinuteFormat: doubleDigitMinuteFormat,
+                singleDigitSecondFormat: singleDigitSecondFormat,
+                decimalFormat: decimalFormat);
+          case 'PA':
+            return CupertinoLocalizationEsPa(
+                fullYearFormat: fullYearFormat,
+                dayFormat: dayFormat,
+                mediumDateFormat: mediumDateFormat,
+                singleDigitHourFormat: singleDigitHourFormat,
+                singleDigitMinuteFormat: singleDigitMinuteFormat,
+                doubleDigitMinuteFormat: doubleDigitMinuteFormat,
+                singleDigitSecondFormat: singleDigitSecondFormat,
+                decimalFormat: decimalFormat);
+          case 'PE':
+            return CupertinoLocalizationEsPe(
+                fullYearFormat: fullYearFormat,
+                dayFormat: dayFormat,
+                mediumDateFormat: mediumDateFormat,
+                singleDigitHourFormat: singleDigitHourFormat,
+                singleDigitMinuteFormat: singleDigitMinuteFormat,
+                doubleDigitMinuteFormat: doubleDigitMinuteFormat,
+                singleDigitSecondFormat: singleDigitSecondFormat,
+                decimalFormat: decimalFormat);
+          case 'PR':
+            return CupertinoLocalizationEsPr(
+                fullYearFormat: fullYearFormat,
+                dayFormat: dayFormat,
+                mediumDateFormat: mediumDateFormat,
+                singleDigitHourFormat: singleDigitHourFormat,
+                singleDigitMinuteFormat: singleDigitMinuteFormat,
+                doubleDigitMinuteFormat: doubleDigitMinuteFormat,
+                singleDigitSecondFormat: singleDigitSecondFormat,
+                decimalFormat: decimalFormat);
+          case 'PY':
+            return CupertinoLocalizationEsPy(
+                fullYearFormat: fullYearFormat,
+                dayFormat: dayFormat,
+                mediumDateFormat: mediumDateFormat,
+                singleDigitHourFormat: singleDigitHourFormat,
+                singleDigitMinuteFormat: singleDigitMinuteFormat,
+                doubleDigitMinuteFormat: doubleDigitMinuteFormat,
+                singleDigitSecondFormat: singleDigitSecondFormat,
+                decimalFormat: decimalFormat);
+          case 'SV':
+            return CupertinoLocalizationEsSv(
+                fullYearFormat: fullYearFormat,
+                dayFormat: dayFormat,
+                mediumDateFormat: mediumDateFormat,
+                singleDigitHourFormat: singleDigitHourFormat,
+                singleDigitMinuteFormat: singleDigitMinuteFormat,
+                doubleDigitMinuteFormat: doubleDigitMinuteFormat,
+                singleDigitSecondFormat: singleDigitSecondFormat,
+                decimalFormat: decimalFormat);
+          case 'US':
+            return CupertinoLocalizationEsUs(
+                fullYearFormat: fullYearFormat,
+                dayFormat: dayFormat,
+                mediumDateFormat: mediumDateFormat,
+                singleDigitHourFormat: singleDigitHourFormat,
+                singleDigitMinuteFormat: singleDigitMinuteFormat,
+                doubleDigitMinuteFormat: doubleDigitMinuteFormat,
+                singleDigitSecondFormat: singleDigitSecondFormat,
+                decimalFormat: decimalFormat);
+          case 'UY':
+            return CupertinoLocalizationEsUy(
+                fullYearFormat: fullYearFormat,
+                dayFormat: dayFormat,
+                mediumDateFormat: mediumDateFormat,
+                singleDigitHourFormat: singleDigitHourFormat,
+                singleDigitMinuteFormat: singleDigitMinuteFormat,
+                doubleDigitMinuteFormat: doubleDigitMinuteFormat,
+                singleDigitSecondFormat: singleDigitSecondFormat,
+                decimalFormat: decimalFormat);
+          case 'VE':
+            return CupertinoLocalizationEsVe(
+                fullYearFormat: fullYearFormat,
+                dayFormat: dayFormat,
+                mediumDateFormat: mediumDateFormat,
+                singleDigitHourFormat: singleDigitHourFormat,
+                singleDigitMinuteFormat: singleDigitMinuteFormat,
+                doubleDigitMinuteFormat: doubleDigitMinuteFormat,
+                singleDigitSecondFormat: singleDigitSecondFormat,
+                decimalFormat: decimalFormat);
+        }
+        return CupertinoLocalizationEs(
+            fullYearFormat: fullYearFormat,
+            dayFormat: dayFormat,
+            mediumDateFormat: mediumDateFormat,
+            singleDigitHourFormat: singleDigitHourFormat,
+            singleDigitMinuteFormat: singleDigitMinuteFormat,
+            doubleDigitMinuteFormat: doubleDigitMinuteFormat,
+            singleDigitSecondFormat: singleDigitSecondFormat,
+            decimalFormat: decimalFormat);
       }
-      return CupertinoLocalizationEs(fullYearFormat: fullYearFormat, dayFormat: dayFormat, mediumDateFormat: mediumDateFormat, singleDigitHourFormat: singleDigitHourFormat, singleDigitMinuteFormat: singleDigitMinuteFormat, doubleDigitMinuteFormat: doubleDigitMinuteFormat, singleDigitSecondFormat: singleDigitSecondFormat, decimalFormat: decimalFormat);
-    }
     case 'et':
-      return CupertinoLocalizationEt(fullYearFormat: fullYearFormat, dayFormat: dayFormat, mediumDateFormat: mediumDateFormat, singleDigitHourFormat: singleDigitHourFormat, singleDigitMinuteFormat: singleDigitMinuteFormat, doubleDigitMinuteFormat: doubleDigitMinuteFormat, singleDigitSecondFormat: singleDigitSecondFormat, decimalFormat: decimalFormat);
+      return CupertinoLocalizationEt(
+          fullYearFormat: fullYearFormat,
+          dayFormat: dayFormat,
+          mediumDateFormat: mediumDateFormat,
+          singleDigitHourFormat: singleDigitHourFormat,
+          singleDigitMinuteFormat: singleDigitMinuteFormat,
+          doubleDigitMinuteFormat: doubleDigitMinuteFormat,
+          singleDigitSecondFormat: singleDigitSecondFormat,
+          decimalFormat: decimalFormat);
     case 'eu':
-      return CupertinoLocalizationEu(fullYearFormat: fullYearFormat, dayFormat: dayFormat, mediumDateFormat: mediumDateFormat, singleDigitHourFormat: singleDigitHourFormat, singleDigitMinuteFormat: singleDigitMinuteFormat, doubleDigitMinuteFormat: doubleDigitMinuteFormat, singleDigitSecondFormat: singleDigitSecondFormat, decimalFormat: decimalFormat);
+      return CupertinoLocalizationEu(
+          fullYearFormat: fullYearFormat,
+          dayFormat: dayFormat,
+          mediumDateFormat: mediumDateFormat,
+          singleDigitHourFormat: singleDigitHourFormat,
+          singleDigitMinuteFormat: singleDigitMinuteFormat,
+          doubleDigitMinuteFormat: doubleDigitMinuteFormat,
+          singleDigitSecondFormat: singleDigitSecondFormat,
+          decimalFormat: decimalFormat);
     case 'fa':
-      return CupertinoLocalizationFa(fullYearFormat: fullYearFormat, dayFormat: dayFormat, mediumDateFormat: mediumDateFormat, singleDigitHourFormat: singleDigitHourFormat, singleDigitMinuteFormat: singleDigitMinuteFormat, doubleDigitMinuteFormat: doubleDigitMinuteFormat, singleDigitSecondFormat: singleDigitSecondFormat, decimalFormat: decimalFormat);
+      return CupertinoLocalizationFa(
+          fullYearFormat: fullYearFormat,
+          dayFormat: dayFormat,
+          mediumDateFormat: mediumDateFormat,
+          singleDigitHourFormat: singleDigitHourFormat,
+          singleDigitMinuteFormat: singleDigitMinuteFormat,
+          doubleDigitMinuteFormat: doubleDigitMinuteFormat,
+          singleDigitSecondFormat: singleDigitSecondFormat,
+          decimalFormat: decimalFormat);
     case 'fi':
-      return CupertinoLocalizationFi(fullYearFormat: fullYearFormat, dayFormat: dayFormat, mediumDateFormat: mediumDateFormat, singleDigitHourFormat: singleDigitHourFormat, singleDigitMinuteFormat: singleDigitMinuteFormat, doubleDigitMinuteFormat: doubleDigitMinuteFormat, singleDigitSecondFormat: singleDigitSecondFormat, decimalFormat: decimalFormat);
+      return CupertinoLocalizationFi(
+          fullYearFormat: fullYearFormat,
+          dayFormat: dayFormat,
+          mediumDateFormat: mediumDateFormat,
+          singleDigitHourFormat: singleDigitHourFormat,
+          singleDigitMinuteFormat: singleDigitMinuteFormat,
+          doubleDigitMinuteFormat: doubleDigitMinuteFormat,
+          singleDigitSecondFormat: singleDigitSecondFormat,
+          decimalFormat: decimalFormat);
     case 'fil':
-      return CupertinoLocalizationFil(fullYearFormat: fullYearFormat, dayFormat: dayFormat, mediumDateFormat: mediumDateFormat, singleDigitHourFormat: singleDigitHourFormat, singleDigitMinuteFormat: singleDigitMinuteFormat, doubleDigitMinuteFormat: doubleDigitMinuteFormat, singleDigitSecondFormat: singleDigitSecondFormat, decimalFormat: decimalFormat);
-    case 'fr': {
-      switch (locale.countryCode) {
-        case 'CA':
-          return CupertinoLocalizationFrCa(fullYearFormat: fullYearFormat, dayFormat: dayFormat, mediumDateFormat: mediumDateFormat, singleDigitHourFormat: singleDigitHourFormat, singleDigitMinuteFormat: singleDigitMinuteFormat, doubleDigitMinuteFormat: doubleDigitMinuteFormat, singleDigitSecondFormat: singleDigitSecondFormat, decimalFormat: decimalFormat);
+      return CupertinoLocalizationFil(
+          fullYearFormat: fullYearFormat,
+          dayFormat: dayFormat,
+          mediumDateFormat: mediumDateFormat,
+          singleDigitHourFormat: singleDigitHourFormat,
+          singleDigitMinuteFormat: singleDigitMinuteFormat,
+          doubleDigitMinuteFormat: doubleDigitMinuteFormat,
+          singleDigitSecondFormat: singleDigitSecondFormat,
+          decimalFormat: decimalFormat);
+    case 'fr':
+      {
+        switch (locale.countryCode) {
+          case 'CA':
+            return CupertinoLocalizationFrCa(
+                fullYearFormat: fullYearFormat,
+                dayFormat: dayFormat,
+                mediumDateFormat: mediumDateFormat,
+                singleDigitHourFormat: singleDigitHourFormat,
+                singleDigitMinuteFormat: singleDigitMinuteFormat,
+                doubleDigitMinuteFormat: doubleDigitMinuteFormat,
+                singleDigitSecondFormat: singleDigitSecondFormat,
+                decimalFormat: decimalFormat);
+        }
+        return CupertinoLocalizationFr(
+            fullYearFormat: fullYearFormat,
+            dayFormat: dayFormat,
+            mediumDateFormat: mediumDateFormat,
+            singleDigitHourFormat: singleDigitHourFormat,
+            singleDigitMinuteFormat: singleDigitMinuteFormat,
+            doubleDigitMinuteFormat: doubleDigitMinuteFormat,
+            singleDigitSecondFormat: singleDigitSecondFormat,
+            decimalFormat: decimalFormat);
       }
-      return CupertinoLocalizationFr(fullYearFormat: fullYearFormat, dayFormat: dayFormat, mediumDateFormat: mediumDateFormat, singleDigitHourFormat: singleDigitHourFormat, singleDigitMinuteFormat: singleDigitMinuteFormat, doubleDigitMinuteFormat: doubleDigitMinuteFormat, singleDigitSecondFormat: singleDigitSecondFormat, decimalFormat: decimalFormat);
-    }
     case 'gl':
-      return CupertinoLocalizationGl(fullYearFormat: fullYearFormat, dayFormat: dayFormat, mediumDateFormat: mediumDateFormat, singleDigitHourFormat: singleDigitHourFormat, singleDigitMinuteFormat: singleDigitMinuteFormat, doubleDigitMinuteFormat: doubleDigitMinuteFormat, singleDigitSecondFormat: singleDigitSecondFormat, decimalFormat: decimalFormat);
+      return CupertinoLocalizationGl(
+          fullYearFormat: fullYearFormat,
+          dayFormat: dayFormat,
+          mediumDateFormat: mediumDateFormat,
+          singleDigitHourFormat: singleDigitHourFormat,
+          singleDigitMinuteFormat: singleDigitMinuteFormat,
+          doubleDigitMinuteFormat: doubleDigitMinuteFormat,
+          singleDigitSecondFormat: singleDigitSecondFormat,
+          decimalFormat: decimalFormat);
     case 'gsw':
-      return CupertinoLocalizationGsw(fullYearFormat: fullYearFormat, dayFormat: dayFormat, mediumDateFormat: mediumDateFormat, singleDigitHourFormat: singleDigitHourFormat, singleDigitMinuteFormat: singleDigitMinuteFormat, doubleDigitMinuteFormat: doubleDigitMinuteFormat, singleDigitSecondFormat: singleDigitSecondFormat, decimalFormat: decimalFormat);
+      return CupertinoLocalizationGsw(
+          fullYearFormat: fullYearFormat,
+          dayFormat: dayFormat,
+          mediumDateFormat: mediumDateFormat,
+          singleDigitHourFormat: singleDigitHourFormat,
+          singleDigitMinuteFormat: singleDigitMinuteFormat,
+          doubleDigitMinuteFormat: doubleDigitMinuteFormat,
+          singleDigitSecondFormat: singleDigitSecondFormat,
+          decimalFormat: decimalFormat);
     case 'gu':
-      return CupertinoLocalizationGu(fullYearFormat: fullYearFormat, dayFormat: dayFormat, mediumDateFormat: mediumDateFormat, singleDigitHourFormat: singleDigitHourFormat, singleDigitMinuteFormat: singleDigitMinuteFormat, doubleDigitMinuteFormat: doubleDigitMinuteFormat, singleDigitSecondFormat: singleDigitSecondFormat, decimalFormat: decimalFormat);
+      return CupertinoLocalizationGu(
+          fullYearFormat: fullYearFormat,
+          dayFormat: dayFormat,
+          mediumDateFormat: mediumDateFormat,
+          singleDigitHourFormat: singleDigitHourFormat,
+          singleDigitMinuteFormat: singleDigitMinuteFormat,
+          doubleDigitMinuteFormat: doubleDigitMinuteFormat,
+          singleDigitSecondFormat: singleDigitSecondFormat,
+          decimalFormat: decimalFormat);
     case 'he':
-      return CupertinoLocalizationHe(fullYearFormat: fullYearFormat, dayFormat: dayFormat, mediumDateFormat: mediumDateFormat, singleDigitHourFormat: singleDigitHourFormat, singleDigitMinuteFormat: singleDigitMinuteFormat, doubleDigitMinuteFormat: doubleDigitMinuteFormat, singleDigitSecondFormat: singleDigitSecondFormat, decimalFormat: decimalFormat);
+      return CupertinoLocalizationHe(
+          fullYearFormat: fullYearFormat,
+          dayFormat: dayFormat,
+          mediumDateFormat: mediumDateFormat,
+          singleDigitHourFormat: singleDigitHourFormat,
+          singleDigitMinuteFormat: singleDigitMinuteFormat,
+          doubleDigitMinuteFormat: doubleDigitMinuteFormat,
+          singleDigitSecondFormat: singleDigitSecondFormat,
+          decimalFormat: decimalFormat);
     case 'hi':
-      return CupertinoLocalizationHi(fullYearFormat: fullYearFormat, dayFormat: dayFormat, mediumDateFormat: mediumDateFormat, singleDigitHourFormat: singleDigitHourFormat, singleDigitMinuteFormat: singleDigitMinuteFormat, doubleDigitMinuteFormat: doubleDigitMinuteFormat, singleDigitSecondFormat: singleDigitSecondFormat, decimalFormat: decimalFormat);
+      return CupertinoLocalizationHi(
+          fullYearFormat: fullYearFormat,
+          dayFormat: dayFormat,
+          mediumDateFormat: mediumDateFormat,
+          singleDigitHourFormat: singleDigitHourFormat,
+          singleDigitMinuteFormat: singleDigitMinuteFormat,
+          doubleDigitMinuteFormat: doubleDigitMinuteFormat,
+          singleDigitSecondFormat: singleDigitSecondFormat,
+          decimalFormat: decimalFormat);
     case 'hr':
-      return CupertinoLocalizationHr(fullYearFormat: fullYearFormat, dayFormat: dayFormat, mediumDateFormat: mediumDateFormat, singleDigitHourFormat: singleDigitHourFormat, singleDigitMinuteFormat: singleDigitMinuteFormat, doubleDigitMinuteFormat: doubleDigitMinuteFormat, singleDigitSecondFormat: singleDigitSecondFormat, decimalFormat: decimalFormat);
+      return CupertinoLocalizationHr(
+          fullYearFormat: fullYearFormat,
+          dayFormat: dayFormat,
+          mediumDateFormat: mediumDateFormat,
+          singleDigitHourFormat: singleDigitHourFormat,
+          singleDigitMinuteFormat: singleDigitMinuteFormat,
+          doubleDigitMinuteFormat: doubleDigitMinuteFormat,
+          singleDigitSecondFormat: singleDigitSecondFormat,
+          decimalFormat: decimalFormat);
     case 'hu':
-      return CupertinoLocalizationHu(fullYearFormat: fullYearFormat, dayFormat: dayFormat, mediumDateFormat: mediumDateFormat, singleDigitHourFormat: singleDigitHourFormat, singleDigitMinuteFormat: singleDigitMinuteFormat, doubleDigitMinuteFormat: doubleDigitMinuteFormat, singleDigitSecondFormat: singleDigitSecondFormat, decimalFormat: decimalFormat);
+      return CupertinoLocalizationHu(
+          fullYearFormat: fullYearFormat,
+          dayFormat: dayFormat,
+          mediumDateFormat: mediumDateFormat,
+          singleDigitHourFormat: singleDigitHourFormat,
+          singleDigitMinuteFormat: singleDigitMinuteFormat,
+          doubleDigitMinuteFormat: doubleDigitMinuteFormat,
+          singleDigitSecondFormat: singleDigitSecondFormat,
+          decimalFormat: decimalFormat);
     case 'hy':
-      return CupertinoLocalizationHy(fullYearFormat: fullYearFormat, dayFormat: dayFormat, mediumDateFormat: mediumDateFormat, singleDigitHourFormat: singleDigitHourFormat, singleDigitMinuteFormat: singleDigitMinuteFormat, doubleDigitMinuteFormat: doubleDigitMinuteFormat, singleDigitSecondFormat: singleDigitSecondFormat, decimalFormat: decimalFormat);
+      return CupertinoLocalizationHy(
+          fullYearFormat: fullYearFormat,
+          dayFormat: dayFormat,
+          mediumDateFormat: mediumDateFormat,
+          singleDigitHourFormat: singleDigitHourFormat,
+          singleDigitMinuteFormat: singleDigitMinuteFormat,
+          doubleDigitMinuteFormat: doubleDigitMinuteFormat,
+          singleDigitSecondFormat: singleDigitSecondFormat,
+          decimalFormat: decimalFormat);
     case 'id':
-      return CupertinoLocalizationId(fullYearFormat: fullYearFormat, dayFormat: dayFormat, mediumDateFormat: mediumDateFormat, singleDigitHourFormat: singleDigitHourFormat, singleDigitMinuteFormat: singleDigitMinuteFormat, doubleDigitMinuteFormat: doubleDigitMinuteFormat, singleDigitSecondFormat: singleDigitSecondFormat, decimalFormat: decimalFormat);
+      return CupertinoLocalizationId(
+          fullYearFormat: fullYearFormat,
+          dayFormat: dayFormat,
+          mediumDateFormat: mediumDateFormat,
+          singleDigitHourFormat: singleDigitHourFormat,
+          singleDigitMinuteFormat: singleDigitMinuteFormat,
+          doubleDigitMinuteFormat: doubleDigitMinuteFormat,
+          singleDigitSecondFormat: singleDigitSecondFormat,
+          decimalFormat: decimalFormat);
     case 'is':
-      return CupertinoLocalizationIs(fullYearFormat: fullYearFormat, dayFormat: dayFormat, mediumDateFormat: mediumDateFormat, singleDigitHourFormat: singleDigitHourFormat, singleDigitMinuteFormat: singleDigitMinuteFormat, doubleDigitMinuteFormat: doubleDigitMinuteFormat, singleDigitSecondFormat: singleDigitSecondFormat, decimalFormat: decimalFormat);
+      return CupertinoLocalizationIs(
+          fullYearFormat: fullYearFormat,
+          dayFormat: dayFormat,
+          mediumDateFormat: mediumDateFormat,
+          singleDigitHourFormat: singleDigitHourFormat,
+          singleDigitMinuteFormat: singleDigitMinuteFormat,
+          doubleDigitMinuteFormat: doubleDigitMinuteFormat,
+          singleDigitSecondFormat: singleDigitSecondFormat,
+          decimalFormat: decimalFormat);
     case 'it':
-      return CupertinoLocalizationIt(fullYearFormat: fullYearFormat, dayFormat: dayFormat, mediumDateFormat: mediumDateFormat, singleDigitHourFormat: singleDigitHourFormat, singleDigitMinuteFormat: singleDigitMinuteFormat, doubleDigitMinuteFormat: doubleDigitMinuteFormat, singleDigitSecondFormat: singleDigitSecondFormat, decimalFormat: decimalFormat);
+      return CupertinoLocalizationIt(
+          fullYearFormat: fullYearFormat,
+          dayFormat: dayFormat,
+          mediumDateFormat: mediumDateFormat,
+          singleDigitHourFormat: singleDigitHourFormat,
+          singleDigitMinuteFormat: singleDigitMinuteFormat,
+          doubleDigitMinuteFormat: doubleDigitMinuteFormat,
+          singleDigitSecondFormat: singleDigitSecondFormat,
+          decimalFormat: decimalFormat);
     case 'ja':
-      return CupertinoLocalizationJa(fullYearFormat: fullYearFormat, dayFormat: dayFormat, mediumDateFormat: mediumDateFormat, singleDigitHourFormat: singleDigitHourFormat, singleDigitMinuteFormat: singleDigitMinuteFormat, doubleDigitMinuteFormat: doubleDigitMinuteFormat, singleDigitSecondFormat: singleDigitSecondFormat, decimalFormat: decimalFormat);
+      return CupertinoLocalizationJa(
+          fullYearFormat: fullYearFormat,
+          dayFormat: dayFormat,
+          mediumDateFormat: mediumDateFormat,
+          singleDigitHourFormat: singleDigitHourFormat,
+          singleDigitMinuteFormat: singleDigitMinuteFormat,
+          doubleDigitMinuteFormat: doubleDigitMinuteFormat,
+          singleDigitSecondFormat: singleDigitSecondFormat,
+          decimalFormat: decimalFormat);
     case 'ka':
-      return CupertinoLocalizationKa(fullYearFormat: fullYearFormat, dayFormat: dayFormat, mediumDateFormat: mediumDateFormat, singleDigitHourFormat: singleDigitHourFormat, singleDigitMinuteFormat: singleDigitMinuteFormat, doubleDigitMinuteFormat: doubleDigitMinuteFormat, singleDigitSecondFormat: singleDigitSecondFormat, decimalFormat: decimalFormat);
+      return CupertinoLocalizationKa(
+          fullYearFormat: fullYearFormat,
+          dayFormat: dayFormat,
+          mediumDateFormat: mediumDateFormat,
+          singleDigitHourFormat: singleDigitHourFormat,
+          singleDigitMinuteFormat: singleDigitMinuteFormat,
+          doubleDigitMinuteFormat: doubleDigitMinuteFormat,
+          singleDigitSecondFormat: singleDigitSecondFormat,
+          decimalFormat: decimalFormat);
     case 'kk':
-      return CupertinoLocalizationKk(fullYearFormat: fullYearFormat, dayFormat: dayFormat, mediumDateFormat: mediumDateFormat, singleDigitHourFormat: singleDigitHourFormat, singleDigitMinuteFormat: singleDigitMinuteFormat, doubleDigitMinuteFormat: doubleDigitMinuteFormat, singleDigitSecondFormat: singleDigitSecondFormat, decimalFormat: decimalFormat);
+      return CupertinoLocalizationKk(
+          fullYearFormat: fullYearFormat,
+          dayFormat: dayFormat,
+          mediumDateFormat: mediumDateFormat,
+          singleDigitHourFormat: singleDigitHourFormat,
+          singleDigitMinuteFormat: singleDigitMinuteFormat,
+          doubleDigitMinuteFormat: doubleDigitMinuteFormat,
+          singleDigitSecondFormat: singleDigitSecondFormat,
+          decimalFormat: decimalFormat);
     case 'km':
-      return CupertinoLocalizationKm(fullYearFormat: fullYearFormat, dayFormat: dayFormat, mediumDateFormat: mediumDateFormat, singleDigitHourFormat: singleDigitHourFormat, singleDigitMinuteFormat: singleDigitMinuteFormat, doubleDigitMinuteFormat: doubleDigitMinuteFormat, singleDigitSecondFormat: singleDigitSecondFormat, decimalFormat: decimalFormat);
+      return CupertinoLocalizationKm(
+          fullYearFormat: fullYearFormat,
+          dayFormat: dayFormat,
+          mediumDateFormat: mediumDateFormat,
+          singleDigitHourFormat: singleDigitHourFormat,
+          singleDigitMinuteFormat: singleDigitMinuteFormat,
+          doubleDigitMinuteFormat: doubleDigitMinuteFormat,
+          singleDigitSecondFormat: singleDigitSecondFormat,
+          decimalFormat: decimalFormat);
     case 'kn':
-      return CupertinoLocalizationKn(fullYearFormat: fullYearFormat, dayFormat: dayFormat, mediumDateFormat: mediumDateFormat, singleDigitHourFormat: singleDigitHourFormat, singleDigitMinuteFormat: singleDigitMinuteFormat, doubleDigitMinuteFormat: doubleDigitMinuteFormat, singleDigitSecondFormat: singleDigitSecondFormat, decimalFormat: decimalFormat);
+      return CupertinoLocalizationKn(
+          fullYearFormat: fullYearFormat,
+          dayFormat: dayFormat,
+          mediumDateFormat: mediumDateFormat,
+          singleDigitHourFormat: singleDigitHourFormat,
+          singleDigitMinuteFormat: singleDigitMinuteFormat,
+          doubleDigitMinuteFormat: doubleDigitMinuteFormat,
+          singleDigitSecondFormat: singleDigitSecondFormat,
+          decimalFormat: decimalFormat);
     case 'ko':
-      return CupertinoLocalizationKo(fullYearFormat: fullYearFormat, dayFormat: dayFormat, mediumDateFormat: mediumDateFormat, singleDigitHourFormat: singleDigitHourFormat, singleDigitMinuteFormat: singleDigitMinuteFormat, doubleDigitMinuteFormat: doubleDigitMinuteFormat, singleDigitSecondFormat: singleDigitSecondFormat, decimalFormat: decimalFormat);
+      return CupertinoLocalizationKo(
+          fullYearFormat: fullYearFormat,
+          dayFormat: dayFormat,
+          mediumDateFormat: mediumDateFormat,
+          singleDigitHourFormat: singleDigitHourFormat,
+          singleDigitMinuteFormat: singleDigitMinuteFormat,
+          doubleDigitMinuteFormat: doubleDigitMinuteFormat,
+          singleDigitSecondFormat: singleDigitSecondFormat,
+          decimalFormat: decimalFormat);
     case 'ky':
-      return CupertinoLocalizationKy(fullYearFormat: fullYearFormat, dayFormat: dayFormat, mediumDateFormat: mediumDateFormat, singleDigitHourFormat: singleDigitHourFormat, singleDigitMinuteFormat: singleDigitMinuteFormat, doubleDigitMinuteFormat: doubleDigitMinuteFormat, singleDigitSecondFormat: singleDigitSecondFormat, decimalFormat: decimalFormat);
+      return CupertinoLocalizationKy(
+          fullYearFormat: fullYearFormat,
+          dayFormat: dayFormat,
+          mediumDateFormat: mediumDateFormat,
+          singleDigitHourFormat: singleDigitHourFormat,
+          singleDigitMinuteFormat: singleDigitMinuteFormat,
+          doubleDigitMinuteFormat: doubleDigitMinuteFormat,
+          singleDigitSecondFormat: singleDigitSecondFormat,
+          decimalFormat: decimalFormat);
     case 'lo':
-      return CupertinoLocalizationLo(fullYearFormat: fullYearFormat, dayFormat: dayFormat, mediumDateFormat: mediumDateFormat, singleDigitHourFormat: singleDigitHourFormat, singleDigitMinuteFormat: singleDigitMinuteFormat, doubleDigitMinuteFormat: doubleDigitMinuteFormat, singleDigitSecondFormat: singleDigitSecondFormat, decimalFormat: decimalFormat);
+      return CupertinoLocalizationLo(
+          fullYearFormat: fullYearFormat,
+          dayFormat: dayFormat,
+          mediumDateFormat: mediumDateFormat,
+          singleDigitHourFormat: singleDigitHourFormat,
+          singleDigitMinuteFormat: singleDigitMinuteFormat,
+          doubleDigitMinuteFormat: doubleDigitMinuteFormat,
+          singleDigitSecondFormat: singleDigitSecondFormat,
+          decimalFormat: decimalFormat);
     case 'lt':
-      return CupertinoLocalizationLt(fullYearFormat: fullYearFormat, dayFormat: dayFormat, mediumDateFormat: mediumDateFormat, singleDigitHourFormat: singleDigitHourFormat, singleDigitMinuteFormat: singleDigitMinuteFormat, doubleDigitMinuteFormat: doubleDigitMinuteFormat, singleDigitSecondFormat: singleDigitSecondFormat, decimalFormat: decimalFormat);
+      return CupertinoLocalizationLt(
+          fullYearFormat: fullYearFormat,
+          dayFormat: dayFormat,
+          mediumDateFormat: mediumDateFormat,
+          singleDigitHourFormat: singleDigitHourFormat,
+          singleDigitMinuteFormat: singleDigitMinuteFormat,
+          doubleDigitMinuteFormat: doubleDigitMinuteFormat,
+          singleDigitSecondFormat: singleDigitSecondFormat,
+          decimalFormat: decimalFormat);
     case 'lv':
-      return CupertinoLocalizationLv(fullYearFormat: fullYearFormat, dayFormat: dayFormat, mediumDateFormat: mediumDateFormat, singleDigitHourFormat: singleDigitHourFormat, singleDigitMinuteFormat: singleDigitMinuteFormat, doubleDigitMinuteFormat: doubleDigitMinuteFormat, singleDigitSecondFormat: singleDigitSecondFormat, decimalFormat: decimalFormat);
+      return CupertinoLocalizationLv(
+          fullYearFormat: fullYearFormat,
+          dayFormat: dayFormat,
+          mediumDateFormat: mediumDateFormat,
+          singleDigitHourFormat: singleDigitHourFormat,
+          singleDigitMinuteFormat: singleDigitMinuteFormat,
+          doubleDigitMinuteFormat: doubleDigitMinuteFormat,
+          singleDigitSecondFormat: singleDigitSecondFormat,
+          decimalFormat: decimalFormat);
     case 'mk':
-      return CupertinoLocalizationMk(fullYearFormat: fullYearFormat, dayFormat: dayFormat, mediumDateFormat: mediumDateFormat, singleDigitHourFormat: singleDigitHourFormat, singleDigitMinuteFormat: singleDigitMinuteFormat, doubleDigitMinuteFormat: doubleDigitMinuteFormat, singleDigitSecondFormat: singleDigitSecondFormat, decimalFormat: decimalFormat);
+      return CupertinoLocalizationMk(
+          fullYearFormat: fullYearFormat,
+          dayFormat: dayFormat,
+          mediumDateFormat: mediumDateFormat,
+          singleDigitHourFormat: singleDigitHourFormat,
+          singleDigitMinuteFormat: singleDigitMinuteFormat,
+          doubleDigitMinuteFormat: doubleDigitMinuteFormat,
+          singleDigitSecondFormat: singleDigitSecondFormat,
+          decimalFormat: decimalFormat);
     case 'ml':
-      return CupertinoLocalizationMl(fullYearFormat: fullYearFormat, dayFormat: dayFormat, mediumDateFormat: mediumDateFormat, singleDigitHourFormat: singleDigitHourFormat, singleDigitMinuteFormat: singleDigitMinuteFormat, doubleDigitMinuteFormat: doubleDigitMinuteFormat, singleDigitSecondFormat: singleDigitSecondFormat, decimalFormat: decimalFormat);
+      return CupertinoLocalizationMl(
+          fullYearFormat: fullYearFormat,
+          dayFormat: dayFormat,
+          mediumDateFormat: mediumDateFormat,
+          singleDigitHourFormat: singleDigitHourFormat,
+          singleDigitMinuteFormat: singleDigitMinuteFormat,
+          doubleDigitMinuteFormat: doubleDigitMinuteFormat,
+          singleDigitSecondFormat: singleDigitSecondFormat,
+          decimalFormat: decimalFormat);
     case 'mn':
-      return CupertinoLocalizationMn(fullYearFormat: fullYearFormat, dayFormat: dayFormat, mediumDateFormat: mediumDateFormat, singleDigitHourFormat: singleDigitHourFormat, singleDigitMinuteFormat: singleDigitMinuteFormat, doubleDigitMinuteFormat: doubleDigitMinuteFormat, singleDigitSecondFormat: singleDigitSecondFormat, decimalFormat: decimalFormat);
+      return CupertinoLocalizationMn(
+          fullYearFormat: fullYearFormat,
+          dayFormat: dayFormat,
+          mediumDateFormat: mediumDateFormat,
+          singleDigitHourFormat: singleDigitHourFormat,
+          singleDigitMinuteFormat: singleDigitMinuteFormat,
+          doubleDigitMinuteFormat: doubleDigitMinuteFormat,
+          singleDigitSecondFormat: singleDigitSecondFormat,
+          decimalFormat: decimalFormat);
     case 'mr':
-      return CupertinoLocalizationMr(fullYearFormat: fullYearFormat, dayFormat: dayFormat, mediumDateFormat: mediumDateFormat, singleDigitHourFormat: singleDigitHourFormat, singleDigitMinuteFormat: singleDigitMinuteFormat, doubleDigitMinuteFormat: doubleDigitMinuteFormat, singleDigitSecondFormat: singleDigitSecondFormat, decimalFormat: decimalFormat);
+      return CupertinoLocalizationMr(
+          fullYearFormat: fullYearFormat,
+          dayFormat: dayFormat,
+          mediumDateFormat: mediumDateFormat,
+          singleDigitHourFormat: singleDigitHourFormat,
+          singleDigitMinuteFormat: singleDigitMinuteFormat,
+          doubleDigitMinuteFormat: doubleDigitMinuteFormat,
+          singleDigitSecondFormat: singleDigitSecondFormat,
+          decimalFormat: decimalFormat);
     case 'ms':
-      return CupertinoLocalizationMs(fullYearFormat: fullYearFormat, dayFormat: dayFormat, mediumDateFormat: mediumDateFormat, singleDigitHourFormat: singleDigitHourFormat, singleDigitMinuteFormat: singleDigitMinuteFormat, doubleDigitMinuteFormat: doubleDigitMinuteFormat, singleDigitSecondFormat: singleDigitSecondFormat, decimalFormat: decimalFormat);
+      return CupertinoLocalizationMs(
+          fullYearFormat: fullYearFormat,
+          dayFormat: dayFormat,
+          mediumDateFormat: mediumDateFormat,
+          singleDigitHourFormat: singleDigitHourFormat,
+          singleDigitMinuteFormat: singleDigitMinuteFormat,
+          doubleDigitMinuteFormat: doubleDigitMinuteFormat,
+          singleDigitSecondFormat: singleDigitSecondFormat,
+          decimalFormat: decimalFormat);
     case 'my':
-      return CupertinoLocalizationMy(fullYearFormat: fullYearFormat, dayFormat: dayFormat, mediumDateFormat: mediumDateFormat, singleDigitHourFormat: singleDigitHourFormat, singleDigitMinuteFormat: singleDigitMinuteFormat, doubleDigitMinuteFormat: doubleDigitMinuteFormat, singleDigitSecondFormat: singleDigitSecondFormat, decimalFormat: decimalFormat);
+      return CupertinoLocalizationMy(
+          fullYearFormat: fullYearFormat,
+          dayFormat: dayFormat,
+          mediumDateFormat: mediumDateFormat,
+          singleDigitHourFormat: singleDigitHourFormat,
+          singleDigitMinuteFormat: singleDigitMinuteFormat,
+          doubleDigitMinuteFormat: doubleDigitMinuteFormat,
+          singleDigitSecondFormat: singleDigitSecondFormat,
+          decimalFormat: decimalFormat);
     case 'nb':
-      return CupertinoLocalizationNb(fullYearFormat: fullYearFormat, dayFormat: dayFormat, mediumDateFormat: mediumDateFormat, singleDigitHourFormat: singleDigitHourFormat, singleDigitMinuteFormat: singleDigitMinuteFormat, doubleDigitMinuteFormat: doubleDigitMinuteFormat, singleDigitSecondFormat: singleDigitSecondFormat, decimalFormat: decimalFormat);
+      return CupertinoLocalizationNb(
+          fullYearFormat: fullYearFormat,
+          dayFormat: dayFormat,
+          mediumDateFormat: mediumDateFormat,
+          singleDigitHourFormat: singleDigitHourFormat,
+          singleDigitMinuteFormat: singleDigitMinuteFormat,
+          doubleDigitMinuteFormat: doubleDigitMinuteFormat,
+          singleDigitSecondFormat: singleDigitSecondFormat,
+          decimalFormat: decimalFormat);
     case 'ne':
-      return CupertinoLocalizationNe(fullYearFormat: fullYearFormat, dayFormat: dayFormat, mediumDateFormat: mediumDateFormat, singleDigitHourFormat: singleDigitHourFormat, singleDigitMinuteFormat: singleDigitMinuteFormat, doubleDigitMinuteFormat: doubleDigitMinuteFormat, singleDigitSecondFormat: singleDigitSecondFormat, decimalFormat: decimalFormat);
+      return CupertinoLocalizationNe(
+          fullYearFormat: fullYearFormat,
+          dayFormat: dayFormat,
+          mediumDateFormat: mediumDateFormat,
+          singleDigitHourFormat: singleDigitHourFormat,
+          singleDigitMinuteFormat: singleDigitMinuteFormat,
+          doubleDigitMinuteFormat: doubleDigitMinuteFormat,
+          singleDigitSecondFormat: singleDigitSecondFormat,
+          decimalFormat: decimalFormat);
     case 'nl':
-      return CupertinoLocalizationNl(fullYearFormat: fullYearFormat, dayFormat: dayFormat, mediumDateFormat: mediumDateFormat, singleDigitHourFormat: singleDigitHourFormat, singleDigitMinuteFormat: singleDigitMinuteFormat, doubleDigitMinuteFormat: doubleDigitMinuteFormat, singleDigitSecondFormat: singleDigitSecondFormat, decimalFormat: decimalFormat);
+      return CupertinoLocalizationNl(
+          fullYearFormat: fullYearFormat,
+          dayFormat: dayFormat,
+          mediumDateFormat: mediumDateFormat,
+          singleDigitHourFormat: singleDigitHourFormat,
+          singleDigitMinuteFormat: singleDigitMinuteFormat,
+          doubleDigitMinuteFormat: doubleDigitMinuteFormat,
+          singleDigitSecondFormat: singleDigitSecondFormat,
+          decimalFormat: decimalFormat);
     case 'no':
-      return CupertinoLocalizationNo(fullYearFormat: fullYearFormat, dayFormat: dayFormat, mediumDateFormat: mediumDateFormat, singleDigitHourFormat: singleDigitHourFormat, singleDigitMinuteFormat: singleDigitMinuteFormat, doubleDigitMinuteFormat: doubleDigitMinuteFormat, singleDigitSecondFormat: singleDigitSecondFormat, decimalFormat: decimalFormat);
+      return CupertinoLocalizationNo(
+          fullYearFormat: fullYearFormat,
+          dayFormat: dayFormat,
+          mediumDateFormat: mediumDateFormat,
+          singleDigitHourFormat: singleDigitHourFormat,
+          singleDigitMinuteFormat: singleDigitMinuteFormat,
+          doubleDigitMinuteFormat: doubleDigitMinuteFormat,
+          singleDigitSecondFormat: singleDigitSecondFormat,
+          decimalFormat: decimalFormat);
     case 'or':
-      return CupertinoLocalizationOr(fullYearFormat: fullYearFormat, dayFormat: dayFormat, mediumDateFormat: mediumDateFormat, singleDigitHourFormat: singleDigitHourFormat, singleDigitMinuteFormat: singleDigitMinuteFormat, doubleDigitMinuteFormat: doubleDigitMinuteFormat, singleDigitSecondFormat: singleDigitSecondFormat, decimalFormat: decimalFormat);
+      return CupertinoLocalizationOr(
+          fullYearFormat: fullYearFormat,
+          dayFormat: dayFormat,
+          mediumDateFormat: mediumDateFormat,
+          singleDigitHourFormat: singleDigitHourFormat,
+          singleDigitMinuteFormat: singleDigitMinuteFormat,
+          doubleDigitMinuteFormat: doubleDigitMinuteFormat,
+          singleDigitSecondFormat: singleDigitSecondFormat,
+          decimalFormat: decimalFormat);
     case 'pa':
-      return CupertinoLocalizationPa(fullYearFormat: fullYearFormat, dayFormat: dayFormat, mediumDateFormat: mediumDateFormat, singleDigitHourFormat: singleDigitHourFormat, singleDigitMinuteFormat: singleDigitMinuteFormat, doubleDigitMinuteFormat: doubleDigitMinuteFormat, singleDigitSecondFormat: singleDigitSecondFormat, decimalFormat: decimalFormat);
+      return CupertinoLocalizationPa(
+          fullYearFormat: fullYearFormat,
+          dayFormat: dayFormat,
+          mediumDateFormat: mediumDateFormat,
+          singleDigitHourFormat: singleDigitHourFormat,
+          singleDigitMinuteFormat: singleDigitMinuteFormat,
+          doubleDigitMinuteFormat: doubleDigitMinuteFormat,
+          singleDigitSecondFormat: singleDigitSecondFormat,
+          decimalFormat: decimalFormat);
     case 'pl':
-      return CupertinoLocalizationPl(fullYearFormat: fullYearFormat, dayFormat: dayFormat, mediumDateFormat: mediumDateFormat, singleDigitHourFormat: singleDigitHourFormat, singleDigitMinuteFormat: singleDigitMinuteFormat, doubleDigitMinuteFormat: doubleDigitMinuteFormat, singleDigitSecondFormat: singleDigitSecondFormat, decimalFormat: decimalFormat);
-    case 'pt': {
-      switch (locale.countryCode) {
-        case 'PT':
-          return CupertinoLocalizationPtPt(fullYearFormat: fullYearFormat, dayFormat: dayFormat, mediumDateFormat: mediumDateFormat, singleDigitHourFormat: singleDigitHourFormat, singleDigitMinuteFormat: singleDigitMinuteFormat, doubleDigitMinuteFormat: doubleDigitMinuteFormat, singleDigitSecondFormat: singleDigitSecondFormat, decimalFormat: decimalFormat);
+      return CupertinoLocalizationPl(
+          fullYearFormat: fullYearFormat,
+          dayFormat: dayFormat,
+          mediumDateFormat: mediumDateFormat,
+          singleDigitHourFormat: singleDigitHourFormat,
+          singleDigitMinuteFormat: singleDigitMinuteFormat,
+          doubleDigitMinuteFormat: doubleDigitMinuteFormat,
+          singleDigitSecondFormat: singleDigitSecondFormat,
+          decimalFormat: decimalFormat);
+    case 'pt':
+      {
+        switch (locale.countryCode) {
+          case 'PT':
+            return CupertinoLocalizationPtPt(
+                fullYearFormat: fullYearFormat,
+                dayFormat: dayFormat,
+                mediumDateFormat: mediumDateFormat,
+                singleDigitHourFormat: singleDigitHourFormat,
+                singleDigitMinuteFormat: singleDigitMinuteFormat,
+                doubleDigitMinuteFormat: doubleDigitMinuteFormat,
+                singleDigitSecondFormat: singleDigitSecondFormat,
+                decimalFormat: decimalFormat);
+        }
+        return CupertinoLocalizationPt(
+            fullYearFormat: fullYearFormat,
+            dayFormat: dayFormat,
+            mediumDateFormat: mediumDateFormat,
+            singleDigitHourFormat: singleDigitHourFormat,
+            singleDigitMinuteFormat: singleDigitMinuteFormat,
+            doubleDigitMinuteFormat: doubleDigitMinuteFormat,
+            singleDigitSecondFormat: singleDigitSecondFormat,
+            decimalFormat: decimalFormat);
       }
-      return CupertinoLocalizationPt(fullYearFormat: fullYearFormat, dayFormat: dayFormat, mediumDateFormat: mediumDateFormat, singleDigitHourFormat: singleDigitHourFormat, singleDigitMinuteFormat: singleDigitMinuteFormat, doubleDigitMinuteFormat: doubleDigitMinuteFormat, singleDigitSecondFormat: singleDigitSecondFormat, decimalFormat: decimalFormat);
-    }
     case 'ro':
-      return CupertinoLocalizationRo(fullYearFormat: fullYearFormat, dayFormat: dayFormat, mediumDateFormat: mediumDateFormat, singleDigitHourFormat: singleDigitHourFormat, singleDigitMinuteFormat: singleDigitMinuteFormat, doubleDigitMinuteFormat: doubleDigitMinuteFormat, singleDigitSecondFormat: singleDigitSecondFormat, decimalFormat: decimalFormat);
+      return CupertinoLocalizationRo(
+          fullYearFormat: fullYearFormat,
+          dayFormat: dayFormat,
+          mediumDateFormat: mediumDateFormat,
+          singleDigitHourFormat: singleDigitHourFormat,
+          singleDigitMinuteFormat: singleDigitMinuteFormat,
+          doubleDigitMinuteFormat: doubleDigitMinuteFormat,
+          singleDigitSecondFormat: singleDigitSecondFormat,
+          decimalFormat: decimalFormat);
     case 'ru':
-      return CupertinoLocalizationRu(fullYearFormat: fullYearFormat, dayFormat: dayFormat, mediumDateFormat: mediumDateFormat, singleDigitHourFormat: singleDigitHourFormat, singleDigitMinuteFormat: singleDigitMinuteFormat, doubleDigitMinuteFormat: doubleDigitMinuteFormat, singleDigitSecondFormat: singleDigitSecondFormat, decimalFormat: decimalFormat);
+      return CupertinoLocalizationRu(
+          fullYearFormat: fullYearFormat,
+          dayFormat: dayFormat,
+          mediumDateFormat: mediumDateFormat,
+          singleDigitHourFormat: singleDigitHourFormat,
+          singleDigitMinuteFormat: singleDigitMinuteFormat,
+          doubleDigitMinuteFormat: doubleDigitMinuteFormat,
+          singleDigitSecondFormat: singleDigitSecondFormat,
+          decimalFormat: decimalFormat);
     case 'si':
-      return CupertinoLocalizationSi(fullYearFormat: fullYearFormat, dayFormat: dayFormat, mediumDateFormat: mediumDateFormat, singleDigitHourFormat: singleDigitHourFormat, singleDigitMinuteFormat: singleDigitMinuteFormat, doubleDigitMinuteFormat: doubleDigitMinuteFormat, singleDigitSecondFormat: singleDigitSecondFormat, decimalFormat: decimalFormat);
+      return CupertinoLocalizationSi(
+          fullYearFormat: fullYearFormat,
+          dayFormat: dayFormat,
+          mediumDateFormat: mediumDateFormat,
+          singleDigitHourFormat: singleDigitHourFormat,
+          singleDigitMinuteFormat: singleDigitMinuteFormat,
+          doubleDigitMinuteFormat: doubleDigitMinuteFormat,
+          singleDigitSecondFormat: singleDigitSecondFormat,
+          decimalFormat: decimalFormat);
     case 'sk':
-      return CupertinoLocalizationSk(fullYearFormat: fullYearFormat, dayFormat: dayFormat, mediumDateFormat: mediumDateFormat, singleDigitHourFormat: singleDigitHourFormat, singleDigitMinuteFormat: singleDigitMinuteFormat, doubleDigitMinuteFormat: doubleDigitMinuteFormat, singleDigitSecondFormat: singleDigitSecondFormat, decimalFormat: decimalFormat);
+      return CupertinoLocalizationSk(
+          fullYearFormat: fullYearFormat,
+          dayFormat: dayFormat,
+          mediumDateFormat: mediumDateFormat,
+          singleDigitHourFormat: singleDigitHourFormat,
+          singleDigitMinuteFormat: singleDigitMinuteFormat,
+          doubleDigitMinuteFormat: doubleDigitMinuteFormat,
+          singleDigitSecondFormat: singleDigitSecondFormat,
+          decimalFormat: decimalFormat);
     case 'sl':
-      return CupertinoLocalizationSl(fullYearFormat: fullYearFormat, dayFormat: dayFormat, mediumDateFormat: mediumDateFormat, singleDigitHourFormat: singleDigitHourFormat, singleDigitMinuteFormat: singleDigitMinuteFormat, doubleDigitMinuteFormat: doubleDigitMinuteFormat, singleDigitSecondFormat: singleDigitSecondFormat, decimalFormat: decimalFormat);
+      return CupertinoLocalizationSl(
+          fullYearFormat: fullYearFormat,
+          dayFormat: dayFormat,
+          mediumDateFormat: mediumDateFormat,
+          singleDigitHourFormat: singleDigitHourFormat,
+          singleDigitMinuteFormat: singleDigitMinuteFormat,
+          doubleDigitMinuteFormat: doubleDigitMinuteFormat,
+          singleDigitSecondFormat: singleDigitSecondFormat,
+          decimalFormat: decimalFormat);
     case 'sq':
-      return CupertinoLocalizationSq(fullYearFormat: fullYearFormat, dayFormat: dayFormat, mediumDateFormat: mediumDateFormat, singleDigitHourFormat: singleDigitHourFormat, singleDigitMinuteFormat: singleDigitMinuteFormat, doubleDigitMinuteFormat: doubleDigitMinuteFormat, singleDigitSecondFormat: singleDigitSecondFormat, decimalFormat: decimalFormat);
-    case 'sr': {
-      switch (locale.scriptCode) {
-        case 'Cyrl': {
-          return CupertinoLocalizationSrCyrl(fullYearFormat: fullYearFormat, dayFormat: dayFormat, mediumDateFormat: mediumDateFormat, singleDigitHourFormat: singleDigitHourFormat, singleDigitMinuteFormat: singleDigitMinuteFormat, doubleDigitMinuteFormat: doubleDigitMinuteFormat, singleDigitSecondFormat: singleDigitSecondFormat, decimalFormat: decimalFormat);
+      return CupertinoLocalizationSq(
+          fullYearFormat: fullYearFormat,
+          dayFormat: dayFormat,
+          mediumDateFormat: mediumDateFormat,
+          singleDigitHourFormat: singleDigitHourFormat,
+          singleDigitMinuteFormat: singleDigitMinuteFormat,
+          doubleDigitMinuteFormat: doubleDigitMinuteFormat,
+          singleDigitSecondFormat: singleDigitSecondFormat,
+          decimalFormat: decimalFormat);
+    case 'sr':
+      {
+        switch (locale.scriptCode) {
+          case 'Cyrl':
+            {
+              return CupertinoLocalizationSrCyrl(
+                  fullYearFormat: fullYearFormat,
+                  dayFormat: dayFormat,
+                  mediumDateFormat: mediumDateFormat,
+                  singleDigitHourFormat: singleDigitHourFormat,
+                  singleDigitMinuteFormat: singleDigitMinuteFormat,
+                  doubleDigitMinuteFormat: doubleDigitMinuteFormat,
+                  singleDigitSecondFormat: singleDigitSecondFormat,
+                  decimalFormat: decimalFormat);
+            }
+          case 'Latn':
+            {
+              return CupertinoLocalizationSrLatn(
+                  fullYearFormat: fullYearFormat,
+                  dayFormat: dayFormat,
+                  mediumDateFormat: mediumDateFormat,
+                  singleDigitHourFormat: singleDigitHourFormat,
+                  singleDigitMinuteFormat: singleDigitMinuteFormat,
+                  doubleDigitMinuteFormat: doubleDigitMinuteFormat,
+                  singleDigitSecondFormat: singleDigitSecondFormat,
+                  decimalFormat: decimalFormat);
+            }
         }
-        case 'Latn': {
-          return CupertinoLocalizationSrLatn(fullYearFormat: fullYearFormat, dayFormat: dayFormat, mediumDateFormat: mediumDateFormat, singleDigitHourFormat: singleDigitHourFormat, singleDigitMinuteFormat: singleDigitMinuteFormat, doubleDigitMinuteFormat: doubleDigitMinuteFormat, singleDigitSecondFormat: singleDigitSecondFormat, decimalFormat: decimalFormat);
+        return CupertinoLocalizationSr(
+            fullYearFormat: fullYearFormat,
+            dayFormat: dayFormat,
+            mediumDateFormat: mediumDateFormat,
+            singleDigitHourFormat: singleDigitHourFormat,
+            singleDigitMinuteFormat: singleDigitMinuteFormat,
+            doubleDigitMinuteFormat: doubleDigitMinuteFormat,
+            singleDigitSecondFormat: singleDigitSecondFormat,
+            decimalFormat: decimalFormat);
+      }
+    case 'sv':
+      return CupertinoLocalizationSv(
+          fullYearFormat: fullYearFormat,
+          dayFormat: dayFormat,
+          mediumDateFormat: mediumDateFormat,
+          singleDigitHourFormat: singleDigitHourFormat,
+          singleDigitMinuteFormat: singleDigitMinuteFormat,
+          doubleDigitMinuteFormat: doubleDigitMinuteFormat,
+          singleDigitSecondFormat: singleDigitSecondFormat,
+          decimalFormat: decimalFormat);
+    case 'sw':
+      return CupertinoLocalizationSw(
+          fullYearFormat: fullYearFormat,
+          dayFormat: dayFormat,
+          mediumDateFormat: mediumDateFormat,
+          singleDigitHourFormat: singleDigitHourFormat,
+          singleDigitMinuteFormat: singleDigitMinuteFormat,
+          doubleDigitMinuteFormat: doubleDigitMinuteFormat,
+          singleDigitSecondFormat: singleDigitSecondFormat,
+          decimalFormat: decimalFormat);
+    case 'ta':
+      return CupertinoLocalizationTa(
+          fullYearFormat: fullYearFormat,
+          dayFormat: dayFormat,
+          mediumDateFormat: mediumDateFormat,
+          singleDigitHourFormat: singleDigitHourFormat,
+          singleDigitMinuteFormat: singleDigitMinuteFormat,
+          doubleDigitMinuteFormat: doubleDigitMinuteFormat,
+          singleDigitSecondFormat: singleDigitSecondFormat,
+          decimalFormat: decimalFormat);
+    case 'te':
+      return CupertinoLocalizationTe(
+          fullYearFormat: fullYearFormat,
+          dayFormat: dayFormat,
+          mediumDateFormat: mediumDateFormat,
+          singleDigitHourFormat: singleDigitHourFormat,
+          singleDigitMinuteFormat: singleDigitMinuteFormat,
+          doubleDigitMinuteFormat: doubleDigitMinuteFormat,
+          singleDigitSecondFormat: singleDigitSecondFormat,
+          decimalFormat: decimalFormat);
+    case 'th':
+      return CupertinoLocalizationTh(
+          fullYearFormat: fullYearFormat,
+          dayFormat: dayFormat,
+          mediumDateFormat: mediumDateFormat,
+          singleDigitHourFormat: singleDigitHourFormat,
+          singleDigitMinuteFormat: singleDigitMinuteFormat,
+          doubleDigitMinuteFormat: doubleDigitMinuteFormat,
+          singleDigitSecondFormat: singleDigitSecondFormat,
+          decimalFormat: decimalFormat);
+    case 'tl':
+      return CupertinoLocalizationTl(
+          fullYearFormat: fullYearFormat,
+          dayFormat: dayFormat,
+          mediumDateFormat: mediumDateFormat,
+          singleDigitHourFormat: singleDigitHourFormat,
+          singleDigitMinuteFormat: singleDigitMinuteFormat,
+          doubleDigitMinuteFormat: doubleDigitMinuteFormat,
+          singleDigitSecondFormat: singleDigitSecondFormat,
+          decimalFormat: decimalFormat);
+    case 'tr':
+      return CupertinoLocalizationTr(
+          fullYearFormat: fullYearFormat,
+          dayFormat: dayFormat,
+          mediumDateFormat: mediumDateFormat,
+          singleDigitHourFormat: singleDigitHourFormat,
+          singleDigitMinuteFormat: singleDigitMinuteFormat,
+          doubleDigitMinuteFormat: doubleDigitMinuteFormat,
+          singleDigitSecondFormat: singleDigitSecondFormat,
+          decimalFormat: decimalFormat);
+    case 'uk':
+      return CupertinoLocalizationUk(
+          fullYearFormat: fullYearFormat,
+          dayFormat: dayFormat,
+          mediumDateFormat: mediumDateFormat,
+          singleDigitHourFormat: singleDigitHourFormat,
+          singleDigitMinuteFormat: singleDigitMinuteFormat,
+          doubleDigitMinuteFormat: doubleDigitMinuteFormat,
+          singleDigitSecondFormat: singleDigitSecondFormat,
+          decimalFormat: decimalFormat);
+    case 'ur':
+      return CupertinoLocalizationUr(
+          fullYearFormat: fullYearFormat,
+          dayFormat: dayFormat,
+          mediumDateFormat: mediumDateFormat,
+          singleDigitHourFormat: singleDigitHourFormat,
+          singleDigitMinuteFormat: singleDigitMinuteFormat,
+          doubleDigitMinuteFormat: doubleDigitMinuteFormat,
+          singleDigitSecondFormat: singleDigitSecondFormat,
+          decimalFormat: decimalFormat);
+    case 'uz':
+      return CupertinoLocalizationUz(
+          fullYearFormat: fullYearFormat,
+          dayFormat: dayFormat,
+          mediumDateFormat: mediumDateFormat,
+          singleDigitHourFormat: singleDigitHourFormat,
+          singleDigitMinuteFormat: singleDigitMinuteFormat,
+          doubleDigitMinuteFormat: doubleDigitMinuteFormat,
+          singleDigitSecondFormat: singleDigitSecondFormat,
+          decimalFormat: decimalFormat);
+    case 'vi':
+      return CupertinoLocalizationVi(
+          fullYearFormat: fullYearFormat,
+          dayFormat: dayFormat,
+          mediumDateFormat: mediumDateFormat,
+          singleDigitHourFormat: singleDigitHourFormat,
+          singleDigitMinuteFormat: singleDigitMinuteFormat,
+          doubleDigitMinuteFormat: doubleDigitMinuteFormat,
+          singleDigitSecondFormat: singleDigitSecondFormat,
+          decimalFormat: decimalFormat);
+    case 'zh':
+      {
+        switch (locale.scriptCode) {
+          case 'Hans':
+            {
+              return CupertinoLocalizationZhHans(
+                  fullYearFormat: fullYearFormat,
+                  dayFormat: dayFormat,
+                  mediumDateFormat: mediumDateFormat,
+                  singleDigitHourFormat: singleDigitHourFormat,
+                  singleDigitMinuteFormat: singleDigitMinuteFormat,
+                  doubleDigitMinuteFormat: doubleDigitMinuteFormat,
+                  singleDigitSecondFormat: singleDigitSecondFormat,
+                  decimalFormat: decimalFormat);
+            }
+          case 'Hant':
+            {
+              switch (locale.countryCode) {
+                case 'HK':
+                  return CupertinoLocalizationZhHantHk(
+                      fullYearFormat: fullYearFormat,
+                      dayFormat: dayFormat,
+                      mediumDateFormat: mediumDateFormat,
+                      singleDigitHourFormat: singleDigitHourFormat,
+                      singleDigitMinuteFormat: singleDigitMinuteFormat,
+                      doubleDigitMinuteFormat: doubleDigitMinuteFormat,
+                      singleDigitSecondFormat: singleDigitSecondFormat,
+                      decimalFormat: decimalFormat);
+                case 'TW':
+                  return CupertinoLocalizationZhHantTw(
+                      fullYearFormat: fullYearFormat,
+                      dayFormat: dayFormat,
+                      mediumDateFormat: mediumDateFormat,
+                      singleDigitHourFormat: singleDigitHourFormat,
+                      singleDigitMinuteFormat: singleDigitMinuteFormat,
+                      doubleDigitMinuteFormat: doubleDigitMinuteFormat,
+                      singleDigitSecondFormat: singleDigitSecondFormat,
+                      decimalFormat: decimalFormat);
+              }
+              return CupertinoLocalizationZhHant(
+                  fullYearFormat: fullYearFormat,
+                  dayFormat: dayFormat,
+                  mediumDateFormat: mediumDateFormat,
+                  singleDigitHourFormat: singleDigitHourFormat,
+                  singleDigitMinuteFormat: singleDigitMinuteFormat,
+                  doubleDigitMinuteFormat: doubleDigitMinuteFormat,
+                  singleDigitSecondFormat: singleDigitSecondFormat,
+                  decimalFormat: decimalFormat);
+            }
         }
+        switch (locale.countryCode) {
+          case 'HK':
+            return CupertinoLocalizationZhHantHk(
+                fullYearFormat: fullYearFormat,
+                dayFormat: dayFormat,
+                mediumDateFormat: mediumDateFormat,
+                singleDigitHourFormat: singleDigitHourFormat,
+                singleDigitMinuteFormat: singleDigitMinuteFormat,
+                doubleDigitMinuteFormat: doubleDigitMinuteFormat,
+                singleDigitSecondFormat: singleDigitSecondFormat,
+                decimalFormat: decimalFormat);
+          case 'TW':
+            return CupertinoLocalizationZhHantTw(
+                fullYearFormat: fullYearFormat,
+                dayFormat: dayFormat,
+                mediumDateFormat: mediumDateFormat,
+                singleDigitHourFormat: singleDigitHourFormat,
+                singleDigitMinuteFormat: singleDigitMinuteFormat,
+                doubleDigitMinuteFormat: doubleDigitMinuteFormat,
+                singleDigitSecondFormat: singleDigitSecondFormat,
+                decimalFormat: decimalFormat);
+        }
+        return CupertinoLocalizationZh(
+            fullYearFormat: fullYearFormat,
+            dayFormat: dayFormat,
+            mediumDateFormat: mediumDateFormat,
+            singleDigitHourFormat: singleDigitHourFormat,
+            singleDigitMinuteFormat: singleDigitMinuteFormat,
+            doubleDigitMinuteFormat: doubleDigitMinuteFormat,
+            singleDigitSecondFormat: singleDigitSecondFormat,
+            decimalFormat: decimalFormat);
       }
-      return CupertinoLocalizationSr(fullYearFormat: fullYearFormat, dayFormat: dayFormat, mediumDateFormat: mediumDateFormat, singleDigitHourFormat: singleDigitHourFormat, singleDigitMinuteFormat: singleDigitMinuteFormat, doubleDigitMinuteFormat: doubleDigitMinuteFormat, singleDigitSecondFormat: singleDigitSecondFormat, decimalFormat: decimalFormat);
-    }
-    case 'sv':
-      return CupertinoLocalizationSv(fullYearFormat: fullYearFormat, dayFormat: dayFormat, mediumDateFormat: mediumDateFormat, singleDigitHourFormat: singleDigitHourFormat, singleDigitMinuteFormat: singleDigitMinuteFormat, doubleDigitMinuteFormat: doubleDigitMinuteFormat, singleDigitSecondFormat: singleDigitSecondFormat, decimalFormat: decimalFormat);
-    case 'sw':
-      return CupertinoLocalizationSw(fullYearFormat: fullYearFormat, dayFormat: dayFormat, mediumDateFormat: mediumDateFormat, singleDigitHourFormat: singleDigitHourFormat, singleDigitMinuteFormat: singleDigitMinuteFormat, doubleDigitMinuteFormat: doubleDigitMinuteFormat, singleDigitSecondFormat: singleDigitSecondFormat, decimalFormat: decimalFormat);
-    case 'ta':
-      return CupertinoLocalizationTa(fullYearFormat: fullYearFormat, dayFormat: dayFormat, mediumDateFormat: mediumDateFormat, singleDigitHourFormat: singleDigitHourFormat, singleDigitMinuteFormat: singleDigitMinuteFormat, doubleDigitMinuteFormat: doubleDigitMinuteFormat, singleDigitSecondFormat: singleDigitSecondFormat, decimalFormat: decimalFormat);
-    case 'te':
-      return CupertinoLocalizationTe(fullYearFormat: fullYearFormat, dayFormat: dayFormat, mediumDateFormat: mediumDateFormat, singleDigitHourFormat: singleDigitHourFormat, singleDigitMinuteFormat: singleDigitMinuteFormat, doubleDigitMinuteFormat: doubleDigitMinuteFormat, singleDigitSecondFormat: singleDigitSecondFormat, decimalFormat: decimalFormat);
-    case 'th':
-      return CupertinoLocalizationTh(fullYearFormat: fullYearFormat, dayFormat: dayFormat, mediumDateFormat: mediumDateFormat, singleDigitHourFormat: singleDigitHourFormat, singleDigitMinuteFormat: singleDigitMinuteFormat, doubleDigitMinuteFormat: doubleDigitMinuteFormat, singleDigitSecondFormat: singleDigitSecondFormat, decimalFormat: decimalFormat);
-    case 'tl':
-      return CupertinoLocalizationTl(fullYearFormat: fullYearFormat, dayFormat: dayFormat, mediumDateFormat: mediumDateFormat, singleDigitHourFormat: singleDigitHourFormat, singleDigitMinuteFormat: singleDigitMinuteFormat, doubleDigitMinuteFormat: doubleDigitMinuteFormat, singleDigitSecondFormat: singleDigitSecondFormat, decimalFormat: decimalFormat);
-    case 'tr':
-      return CupertinoLocalizationTr(fullYearFormat: fullYearFormat, dayFormat: dayFormat, mediumDateFormat: mediumDateFormat, singleDigitHourFormat: singleDigitHourFormat, singleDigitMinuteFormat: singleDigitMinuteFormat, doubleDigitMinuteFormat: doubleDigitMinuteFormat, singleDigitSecondFormat: singleDigitSecondFormat, decimalFormat: decimalFormat);
-    case 'uk':
-      return CupertinoLocalizationUk(fullYearFormat: fullYearFormat, dayFormat: dayFormat, mediumDateFormat: mediumDateFormat, singleDigitHourFormat: singleDigitHourFormat, singleDigitMinuteFormat: singleDigitMinuteFormat, doubleDigitMinuteFormat: doubleDigitMinuteFormat, singleDigitSecondFormat: singleDigitSecondFormat, decimalFormat: decimalFormat);
-    case 'ur':
-      return CupertinoLocalizationUr(fullYearFormat: fullYearFormat, dayFormat: dayFormat, mediumDateFormat: mediumDateFormat, singleDigitHourFormat: singleDigitHourFormat, singleDigitMinuteFormat: singleDigitMinuteFormat, doubleDigitMinuteFormat: doubleDigitMinuteFormat, singleDigitSecondFormat: singleDigitSecondFormat, decimalFormat: decimalFormat);
-    case 'uz':
-      return CupertinoLocalizationUz(fullYearFormat: fullYearFormat, dayFormat: dayFormat, mediumDateFormat: mediumDateFormat, singleDigitHourFormat: singleDigitHourFormat, singleDigitMinuteFormat: singleDigitMinuteFormat, doubleDigitMinuteFormat: doubleDigitMinuteFormat, singleDigitSecondFormat: singleDigitSecondFormat, decimalFormat: decimalFormat);
-    case 'vi':
-      return CupertinoLocalizationVi(fullYearFormat: fullYearFormat, dayFormat: dayFormat, mediumDateFormat: mediumDateFormat, singleDigitHourFormat: singleDigitHourFormat, singleDigitMinuteFormat: singleDigitMinuteFormat, doubleDigitMinuteFormat: doubleDigitMinuteFormat, singleDigitSecondFormat: singleDigitSecondFormat, decimalFormat: decimalFormat);
-    case 'zh': {
-      switch (locale.scriptCode) {
-        case 'Hans': {
-          return CupertinoLocalizationZhHans(fullYearFormat: fullYearFormat, dayFormat: dayFormat, mediumDateFormat: mediumDateFormat, singleDigitHourFormat: singleDigitHourFormat, singleDigitMinuteFormat: singleDigitMinuteFormat, doubleDigitMinuteFormat: doubleDigitMinuteFormat, singleDigitSecondFormat: singleDigitSecondFormat, decimalFormat: decimalFormat);
-        }
-        case 'Hant': {
-          switch (locale.countryCode) {
-            case 'HK':
-              return CupertinoLocalizationZhHantHk(fullYearFormat: fullYearFormat, dayFormat: dayFormat, mediumDateFormat: mediumDateFormat, singleDigitHourFormat: singleDigitHourFormat, singleDigitMinuteFormat: singleDigitMinuteFormat, doubleDigitMinuteFormat: doubleDigitMinuteFormat, singleDigitSecondFormat: singleDigitSecondFormat, decimalFormat: decimalFormat);
-            case 'TW':
-              return CupertinoLocalizationZhHantTw(fullYearFormat: fullYearFormat, dayFormat: dayFormat, mediumDateFormat: mediumDateFormat, singleDigitHourFormat: singleDigitHourFormat, singleDigitMinuteFormat: singleDigitMinuteFormat, doubleDigitMinuteFormat: doubleDigitMinuteFormat, singleDigitSecondFormat: singleDigitSecondFormat, decimalFormat: decimalFormat);
-          }
-          return CupertinoLocalizationZhHant(fullYearFormat: fullYearFormat, dayFormat: dayFormat, mediumDateFormat: mediumDateFormat, singleDigitHourFormat: singleDigitHourFormat, singleDigitMinuteFormat: singleDigitMinuteFormat, doubleDigitMinuteFormat: doubleDigitMinuteFormat, singleDigitSecondFormat: singleDigitSecondFormat, decimalFormat: decimalFormat);
-        }
-      }
-      switch (locale.countryCode) {
-        case 'HK':
-          return CupertinoLocalizationZhHantHk(fullYearFormat: fullYearFormat, dayFormat: dayFormat, mediumDateFormat: mediumDateFormat, singleDigitHourFormat: singleDigitHourFormat, singleDigitMinuteFormat: singleDigitMinuteFormat, doubleDigitMinuteFormat: doubleDigitMinuteFormat, singleDigitSecondFormat: singleDigitSecondFormat, decimalFormat: decimalFormat);
-        case 'TW':
-          return CupertinoLocalizationZhHantTw(fullYearFormat: fullYearFormat, dayFormat: dayFormat, mediumDateFormat: mediumDateFormat, singleDigitHourFormat: singleDigitHourFormat, singleDigitMinuteFormat: singleDigitMinuteFormat, doubleDigitMinuteFormat: doubleDigitMinuteFormat, singleDigitSecondFormat: singleDigitSecondFormat, decimalFormat: decimalFormat);
-      }
-      return CupertinoLocalizationZh(fullYearFormat: fullYearFormat, dayFormat: dayFormat, mediumDateFormat: mediumDateFormat, singleDigitHourFormat: singleDigitHourFormat, singleDigitMinuteFormat: singleDigitMinuteFormat, doubleDigitMinuteFormat: doubleDigitMinuteFormat, singleDigitSecondFormat: singleDigitSecondFormat, decimalFormat: decimalFormat);
-    }
     case 'zu':
-      return CupertinoLocalizationZu(fullYearFormat: fullYearFormat, dayFormat: dayFormat, mediumDateFormat: mediumDateFormat, singleDigitHourFormat: singleDigitHourFormat, singleDigitMinuteFormat: singleDigitMinuteFormat, doubleDigitMinuteFormat: doubleDigitMinuteFormat, singleDigitSecondFormat: singleDigitSecondFormat, decimalFormat: decimalFormat);
+      return CupertinoLocalizationZu(
+          fullYearFormat: fullYearFormat,
+          dayFormat: dayFormat,
+          mediumDateFormat: mediumDateFormat,
+          singleDigitHourFormat: singleDigitHourFormat,
+          singleDigitMinuteFormat: singleDigitMinuteFormat,
+          doubleDigitMinuteFormat: doubleDigitMinuteFormat,
+          singleDigitSecondFormat: singleDigitSecondFormat,
+          decimalFormat: decimalFormat);
   }
-  assert(false, 'getCupertinoTranslation() called for unsupported locale "$locale"');
+  assert(false,
+      'getCupertinoTranslation() called for unsupported locale "$locale"');
   return null;
 }