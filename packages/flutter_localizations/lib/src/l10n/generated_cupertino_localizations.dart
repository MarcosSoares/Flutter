--- conflicted
+++ resolved
@@ -9410,11 +9410,7 @@
   String get modalBarrierDismissLabel => 'Zamknij';
 
   @override
-<<<<<<< HEAD
-  String get noSpellCheckReplacementsLabel => 'No Replacements Found';
-=======
   String get noSpellCheckReplacementsLabel => 'Nie znaleziono zastąpień';
->>>>>>> 12fccda5
 
   @override
   String get pasteButtonLabel => 'Wklej';
