--- conflicted
+++ resolved
@@ -137,16 +137,6 @@
   "bottomSheetLabel": "Төменгі парақша",
   "scrimOnTapHint": "$modalRouteContentName жабу",
   "keyboardKeyShift": "Shift",
-<<<<<<< HEAD
-  "expansionTileExpandedHint": "жию үшін екі рет түртіңіз",
-  "expansionTileCollapsedHint": "жаю үшін екі рет түртіңіз",
-  "expansionTileExpandedTapHint": "Жию",
-  "expansionTileCollapsedTapHint": "Толық мәлімет алу үшін жайыңыз.",
-  "expandedHint": "Жиылды",
-  "collapsedHint": "Жайылды",
-  "menuDismissLabel": "Мәзірді жабу",
-  "lookUpButtonLabel": "Look Up"
-=======
   "expansionTileExpandedHint": "double tap to collapse'",
   "expansionTileCollapsedHint": "double tap to expand",
   "expansionTileExpandedTapHint": "Collapse",
@@ -156,5 +146,4 @@
   "menuDismissLabel": "Dismiss menu",
   "lookUpButtonLabel": "Look Up",
   "searchWebButtonLabel": "Search Web"
->>>>>>> f10a6ef7
 }