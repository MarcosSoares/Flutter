{
  "datePickerHourSemanticsLabelOne": "$hourଟା",
  "datePickerHourSemanticsLabelOther": "$hourଟା",
  "datePickerMinuteSemanticsLabelOne": "1 ମିନିଟ୍",
  "datePickerMinuteSemanticsLabelOther": "$minute ମିନିଟ୍",
  "datePickerDateOrder": "mdy",
  "datePickerDateTimeOrder": "date_time_dayPeriod",
  "anteMeridiemAbbreviation": "AM",
  "postMeridiemAbbreviation": "PM",
  "todayLabel": "ଆଜି",
  "alertDialogLabel": "ଆଲର୍ଟ",
  "timerPickerHourLabelOne": "ଘଣ୍ଟା",
  "timerPickerHourLabelOther": "ଘଣ୍ଟା",
  "timerPickerMinuteLabelOne": "ମିନିଟ୍",
  "timerPickerMinuteLabelOther": "ମିନିଟ୍",
  "timerPickerSecondLabelOne": "ସେକେଣ୍ଡ",
  "timerPickerSecondLabelOther": "ସେକେଣ୍ଡ",
  "cutButtonLabel": "କଟ୍ କରନ୍ତୁ",
  "copyButtonLabel": "କପି କରନ୍ତୁ",
  "pasteButtonLabel": "ପେଷ୍ଟ କରନ୍ତୁ",
  "selectAllButtonLabel": "ସମସ୍ତ ଚୟନ କରନ୍ତୁ",
  "tabSemanticsLabel": "$tabCountର $tabIndex ଟାବ୍",
  "modalBarrierDismissLabel": "ଖାରଜ କରନ୍ତୁ",
  "searchTextFieldPlaceholderLabel": "ସନ୍ଧାନ କରନ୍ତୁ",
<<<<<<< HEAD
  "noSpellCheckReplacementsLabel": "କୌଣସି ରିପ୍ଲେସମେଣ୍ଟ ମିଳିଲା ନାହିଁ",
  "menuDismissLabel": "ମେନୁ ଖାରଜ କରନ୍ତୁ",
  "lookUpButtonLabel": "Look Up"
=======
  "noSpellCheckReplacementsLabel": "No Replacements Found",
  "menuDismissLabel": "Dismiss menu",
  "lookUpButtonLabel": "Look Up",
  "searchWebButtonLabel": "Search Web"
>>>>>>> f10a6ef7
}<|MERGE_RESOLUTION|>--- conflicted
+++ resolved
@@ -22,14 +22,8 @@
   "tabSemanticsLabel": "$tabCountର $tabIndex ଟାବ୍",
   "modalBarrierDismissLabel": "ଖାରଜ କରନ୍ତୁ",
   "searchTextFieldPlaceholderLabel": "ସନ୍ଧାନ କରନ୍ତୁ",
-<<<<<<< HEAD
-  "noSpellCheckReplacementsLabel": "କୌଣସି ରିପ୍ଲେସମେଣ୍ଟ ମିଳିଲା ନାହିଁ",
-  "menuDismissLabel": "ମେନୁ ଖାରଜ କରନ୍ତୁ",
-  "lookUpButtonLabel": "Look Up"
-=======
   "noSpellCheckReplacementsLabel": "No Replacements Found",
   "menuDismissLabel": "Dismiss menu",
   "lookUpButtonLabel": "Look Up",
   "searchWebButtonLabel": "Search Web"
->>>>>>> f10a6ef7
 }