--- conflicted
+++ resolved
@@ -22,14 +22,8 @@
   "tabSemanticsLabel": "தாவல் $tabIndex / $tabCount",
   "modalBarrierDismissLabel": "நிராகரிக்கும்",
   "searchTextFieldPlaceholderLabel": "தேடுக",
-<<<<<<< HEAD
-  "noSpellCheckReplacementsLabel": "மாற்று வார்த்தைகள் கிடைக்கவில்லை",
-  "menuDismissLabel": "மெனுவை மூடும்",
-  "lookUpButtonLabel": "Look Up"
-=======
   "noSpellCheckReplacementsLabel": "No Replacements Found",
   "menuDismissLabel": "Dismiss menu",
   "lookUpButtonLabel": "Look Up",
   "searchWebButtonLabel": "Search Web"
->>>>>>> f10a6ef7
 }