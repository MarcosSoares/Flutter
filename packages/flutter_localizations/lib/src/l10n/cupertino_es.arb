{
  "datePickerHourSemanticsLabelOne": "$hour en punto",
  "datePickerHourSemanticsLabelOther": "$hour en punto",
  "datePickerMinuteSemanticsLabelOne": "1 minuto",
  "datePickerMinuteSemanticsLabelOther": "$minute minutos",
  "datePickerDateOrder": "dmy",
  "datePickerDateTimeOrder": "date_time_dayPeriod",
  "anteMeridiemAbbreviation": "a. m.",
  "postMeridiemAbbreviation": "p. m.",
  "todayLabel": "Hoy",
  "alertDialogLabel": "Alerta",
  "timerPickerHourLabelOne": "hora",
  "timerPickerHourLabelOther": "horas",
  "timerPickerMinuteLabelOne": "min",
  "timerPickerMinuteLabelOther": "min",
  "timerPickerSecondLabelOne": "s",
  "timerPickerSecondLabelOther": "s",
  "cutButtonLabel": "Cortar",
  "copyButtonLabel": "Copiar",
  "pasteButtonLabel": "Pegar",
  "selectAllButtonLabel": "Seleccionar todo",
  "tabSemanticsLabel": "Pestaña $tabIndex de $tabCount",
  "modalBarrierDismissLabel": "Cerrar",
  "searchTextFieldPlaceholderLabel": "Buscar",
<<<<<<< HEAD
  "noSpellCheckReplacementsLabel": "No se ha encontrado ninguna sustitución",
  "menuDismissLabel": "Cerrar menú",
  "lookUpButtonLabel": "Look Up"
=======
  "noSpellCheckReplacementsLabel": "No Replacements Found",
  "menuDismissLabel": "Dismiss menu",
  "lookUpButtonLabel": "Look Up",
  "searchWebButtonLabel": "Search Web"
>>>>>>> f10a6ef7
}<|MERGE_RESOLUTION|>--- conflicted
+++ resolved
@@ -22,14 +22,8 @@
   "tabSemanticsLabel": "Pestaña $tabIndex de $tabCount",
   "modalBarrierDismissLabel": "Cerrar",
   "searchTextFieldPlaceholderLabel": "Buscar",
-<<<<<<< HEAD
-  "noSpellCheckReplacementsLabel": "No se ha encontrado ninguna sustitución",
-  "menuDismissLabel": "Cerrar menú",
-  "lookUpButtonLabel": "Look Up"
-=======
   "noSpellCheckReplacementsLabel": "No Replacements Found",
   "menuDismissLabel": "Dismiss menu",
   "lookUpButtonLabel": "Look Up",
   "searchWebButtonLabel": "Search Web"
->>>>>>> f10a6ef7
 }