{
  "scriptCategory": "English-like",
  "timeOfDayFormat": "h:mm a",
  "openAppDrawerTooltip": "Buka menu navigasi",
  "backButtonTooltip": "Kembali",
  "closeButtonTooltip": "Tutup",
  "deleteButtonTooltip": "Padam",
  "nextMonthTooltip": "Bulan depan",
  "previousMonthTooltip": "Bulan sebelumnya",
  "nextPageTooltip": "Halaman seterusnya",
  "previousPageTooltip": "Halaman sebelumnya",
  "firstPageTooltip": "Halaman pertama",
  "lastPageTooltip": "Halaman terakhir",
  "showMenuTooltip": "Tunjukkan menu",
  "aboutListTileTitle": "Perihal $applicationName",
  "licensesPageTitle": "Lesen",
  "pageRowsInfoTitle": "$firstRow–$lastRow dari $rowCount",
  "pageRowsInfoTitleApproximate": "$firstRow–$lastRow dari kira-kira $rowCount",
  "rowsPerPageTitle": "Baris setiap halaman:",
  "tabLabel": "Tab $tabIndex dari $tabCount",
  "selectedRowCountTitleZero": "Tiada item dipilih",
  "selectedRowCountTitleOne": "1 item dipilih",
  "selectedRowCountTitleOther": "$selectedRowCount item dipilih",
  "cancelButtonLabel": "Batal",
  "closeButtonLabel": "Tutup",
  "continueButtonLabel": "Teruskan",
  "copyButtonLabel": "Salin",
  "cutButtonLabel": "Potong",
  "scanTextButtonLabel": "Imbas teks",
  "okButtonLabel": "OK",
  "pasteButtonLabel": "Tampal",
  "selectAllButtonLabel": "Pilih semua",
  "viewLicensesButtonLabel": "Lihat lesen",
  "anteMeridiemAbbreviation": "PG",
  "postMeridiemAbbreviation": "P/M",
  "timePickerHourModeAnnouncement": "Pilih jam",
  "timePickerMinuteModeAnnouncement": "Pilih minit",
  "modalBarrierDismissLabel": "Tolak",
  "signedInLabel": "Dilog masuk",
  "hideAccountsLabel": "Sembunyikan akaun",
  "showAccountsLabel": "Tunjukkan akaun",
  "drawerLabel": "Menu navigasi",
  "popupMenuLabel": "Menu pop timbul",
  "dialogLabel": "Dialog",
  "alertDialogLabel": "Makluman",
  "searchFieldLabel": "Cari",
  "reorderItemToStart": "Alih ke permulaan",
  "reorderItemToEnd": "Alih ke penghujung",
  "reorderItemUp": "Alih ke atas",
  "reorderItemDown": "Alih ke bawah",
  "reorderItemLeft": "Alih ke kiri",
  "reorderItemRight": "Alih ke kanan",
  "expandedIconTapHint": "Runtuhkan",
  "collapsedIconTapHint": "Kembangkan",
  "remainingTextFieldCharacterCountZero": "TBD",
  "remainingTextFieldCharacterCountOne": "1 aksara lagi",
  "remainingTextFieldCharacterCountOther": "$remainingCount aksara lagi",
  "refreshIndicatorSemanticLabel": "Muat semula",
  "moreButtonTooltip": "Lagi",
  "dateSeparator": "/",
  "dateHelpText": "bb/hh/tttt",
  "selectYearSemanticsLabel": "Pilih tahun",
  "unspecifiedDate": "Tarikh",
  "unspecifiedDateRange": "Julat Tarikh",
  "dateInputLabel": "Masukkan Tarikh",
  "dateRangeStartLabel": "Tarikh Mula",
  "dateRangeEndLabel": "Tarikh Tamat",
  "dateRangeStartDateSemanticLabel": "Tarikh mula ialah $fullDate",
  "dateRangeEndDateSemanticLabel": "Tarikh tamat ialah $fullDate",
  "invalidDateFormatLabel": "Format tidak sah.",
  "invalidDateRangeLabel": "Julat tidak sah.",
  "dateOutOfRangeLabel": "Di luar julat.",
  "saveButtonLabel": "Simpan",
  "datePickerHelpText": "Pilih tarikh",
  "dateRangePickerHelpText": "Pilih julat",
  "calendarModeButtonLabel": "Tukar kepada kalendar",
  "inputDateModeButtonLabel": "Tukar kepada input",
  "timePickerDialHelpText": "Pilih masa",
  "timePickerInputHelpText": "Masukkan masa",
  "timePickerHourLabel": "Jam",
  "timePickerMinuteLabel": "Minit",
  "invalidTimeLabel": "Masukkan masa yang sah",
  "dialModeButtonLabel": "Beralih kepada mod pemilih dail",
  "inputTimeModeButtonLabel": "Beralih kepada mod input teks",
  "licensesPackageDetailTextZero": "No licenses",
  "licensesPackageDetailTextOne": "1 lesen",
  "licensesPackageDetailTextOther": "$licenseCount lesen",
  "keyboardKeyAlt": "Alt",
  "keyboardKeyAltGraph": "AltGr",
  "keyboardKeyBackspace": "Backspace",
  "keyboardKeyCapsLock": "Caps Lock",
  "keyboardKeyChannelDown": "Saluran Bawah",
  "keyboardKeyChannelUp": "Saluran ke Atas",
  "keyboardKeyControl": "Ctrl",
  "keyboardKeyDelete": "Del",
  "keyboardKeyEject": "Keluarkan",
  "keyboardKeyEnd": "End",
  "keyboardKeyEscape": "Esc",
  "keyboardKeyFn": "Fn",
  "keyboardKeyHome": "Home",
  "keyboardKeyInsert": "Insert",
  "keyboardKeyMeta": "Meta",
  "keyboardKeyNumLock": "Num Lock",
  "keyboardKeyNumpad1": "Num 1",
  "keyboardKeyNumpad2": "Num 2",
  "keyboardKeyNumpad3": "Num 3",
  "keyboardKeyNumpad4": "Num 4",
  "keyboardKeyNumpad5": "Num 5",
  "keyboardKeyNumpad6": "Num 6",
  "keyboardKeyNumpad7": "Num 7",
  "keyboardKeyNumpad8": "Num 8",
  "keyboardKeyNumpad9": "Num 9",
  "keyboardKeyNumpad0": "Num 0",
  "keyboardKeyNumpadAdd": "Num +",
  "keyboardKeyNumpadComma": "Num ,",
  "keyboardKeyNumpadDecimal": "Num .",
  "keyboardKeyNumpadDivide": "Num /",
  "keyboardKeyNumpadEnter": "Num Enter",
  "keyboardKeyNumpadEqual": "Num =",
  "keyboardKeyNumpadMultiply": "Num *",
  "keyboardKeyNumpadParenLeft": "Num (",
  "keyboardKeyNumpadParenRight": "Num )",
  "keyboardKeyNumpadSubtract": "Num -",
  "keyboardKeyPageDown": "PgDown",
  "keyboardKeyPageUp": "PgUp",
  "keyboardKeyPower": "Kuasa",
  "keyboardKeyPowerOff": "Matikan",
  "keyboardKeyPrintScreen": "Print Screen",
  "keyboardKeyScrollLock": "Scroll Lock",
  "keyboardKeySelect": "Pilih",
  "keyboardKeySpace": "Ruang",
  "keyboardKeyMetaMacOs": "Perintah",
  "keyboardKeyMetaWindows": "Win",
  "menuBarMenuLabel": "Menu bar menu",
  "currentDateLabel": "Hari ini",
  "scrimLabel": "Scrim",
  "bottomSheetLabel": "Helaian Bawah",
  "scrimOnTapHint": "Tutup $modalRouteContentName",
  "keyboardKeyShift": "Shift",
<<<<<<< HEAD
  "expansionTileExpandedHint": "ketik dua kali untuk kuncupkan",
  "expansionTileCollapsedHint": "ketik dua kali untuk kembangkan",
  "expansionTileExpandedTapHint": "Kuncupkan",
  "expansionTileCollapsedTapHint": "Kembangkan untuk mendapatkan butiran lanjut",
  "expandedHint": "Dikuncupkan",
  "collapsedHint": "Dikembangkan",
  "menuDismissLabel": "Ketepikan menu"
=======
  "expansionTileExpandedHint": "double tap to collapse'",
  "expansionTileCollapsedHint": "double tap to expand",
  "expansionTileExpandedTapHint": "Collapse",
  "expansionTileCollapsedTapHint": "Expand for more details",
  "expandedHint": "Collapsed",
  "collapsedHint": "Expanded",
  "menuDismissLabel": "Dismiss menu",
  "lookUpButtonLabel": "Look Up"
>>>>>>> 9cda3092
}<|MERGE_RESOLUTION|>--- conflicted
+++ resolved
@@ -137,22 +137,12 @@
   "bottomSheetLabel": "Helaian Bawah",
   "scrimOnTapHint": "Tutup $modalRouteContentName",
   "keyboardKeyShift": "Shift",
-<<<<<<< HEAD
   "expansionTileExpandedHint": "ketik dua kali untuk kuncupkan",
   "expansionTileCollapsedHint": "ketik dua kali untuk kembangkan",
   "expansionTileExpandedTapHint": "Kuncupkan",
   "expansionTileCollapsedTapHint": "Kembangkan untuk mendapatkan butiran lanjut",
   "expandedHint": "Dikuncupkan",
   "collapsedHint": "Dikembangkan",
-  "menuDismissLabel": "Ketepikan menu"
-=======
-  "expansionTileExpandedHint": "double tap to collapse'",
-  "expansionTileCollapsedHint": "double tap to expand",
-  "expansionTileExpandedTapHint": "Collapse",
-  "expansionTileCollapsedTapHint": "Expand for more details",
-  "expandedHint": "Collapsed",
-  "collapsedHint": "Expanded",
-  "menuDismissLabel": "Dismiss menu",
+  "menuDismissLabel": "Ketepikan menu",
   "lookUpButtonLabel": "Look Up"
->>>>>>> 9cda3092
 }