// Copyright 2014 The Flutter Authors. All rights reserved.
// Use of this source code is governed by a BSD-style license that can be
// found in the LICENSE file.

// This file is auto generated.
// To update all the settings.gradle files in the Flutter repo,
// See dev/tools/bin/generate_gradle_lockfiles.dart.

pluginManagement {
    def flutterSdkPath = {
        def properties = new Properties()
        file("local.properties").withInputStream { properties.load(it) }
        def flutterSdkPath = properties.getProperty("flutter.sdk")
        assert flutterSdkPath != null, "flutter.sdk not set in local.properties"
        return flutterSdkPath
    }
    settings.ext.flutterSdkPath = flutterSdkPath()

    includeBuild("${settings.ext.flutterSdkPath}/packages/flutter_tools/gradle")

<<<<<<< HEAD
    plugins {
        id "dev.flutter.flutter-gradle-plugin" version "1.0.0" apply false
    }
}

include ":app"

apply from: "${settings.ext.flutterSdkPath}/packages/flutter_tools/gradle/app_plugin_loader.gradle"
=======
    repositories {
        google()
        mavenCentral()
        gradlePluginPortal()
    }
}

buildscript {
    dependencyLocking {
        lockFile = file("${rootProject.projectDir}/buildscript-gradle.lockfile")
        lockAllConfigurations()
    }
}

plugins {
    id "dev.flutter.flutter-plugin-loader" version "1.0.0"
    id "com.android.application" version "7.3.0" apply false
    id "org.jetbrains.kotlin.android" version "1.7.10" apply false
}

include ":app"
>>>>>>> 2efeeb47
<|MERGE_RESOLUTION|>--- conflicted
+++ resolved
@@ -18,16 +18,6 @@
 
     includeBuild("${settings.ext.flutterSdkPath}/packages/flutter_tools/gradle")
 
-<<<<<<< HEAD
-    plugins {
-        id "dev.flutter.flutter-gradle-plugin" version "1.0.0" apply false
-    }
-}
-
-include ":app"
-
-apply from: "${settings.ext.flutterSdkPath}/packages/flutter_tools/gradle/app_plugin_loader.gradle"
-=======
     repositories {
         google()
         mavenCentral()
@@ -48,5 +38,4 @@
     id "org.jetbrains.kotlin.android" version "1.7.10" apply false
 }
 
-include ":app"
->>>>>>> 2efeeb47
+include ":app"