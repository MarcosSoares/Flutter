// Copyright 2014 The Flutter Authors. All rights reserved.
// Use of this source code is governed by a BSD-style license that can be
// found in the LICENSE file.

import 'dart:collection';

import 'package:flutter/foundation.dart';
import 'package:flutter/material.dart';
import 'package:flutter/services.dart';
import 'package:flutter/widgets.dart';
import 'package:flutter_test/flutter_test.dart';

import '../flutter_test_alternative.dart' show Fake;
import 'semantics_tester.dart';

final List<String> results = <String>[];

Set<TestRoute> routes = HashSet<TestRoute>();

class TestRoute extends Route<String?> with LocalHistoryRoute<String?> {
  TestRoute(this.name);
  final String name;

  @override
  List<OverlayEntry> get overlayEntries => _entries;

  final List<OverlayEntry> _entries = <OverlayEntry>[];

  void log(String s) {
    results.add('$name: $s');
  }

  @override
  void install() {
    log('install');
    final OverlayEntry entry = OverlayEntry(
      builder: (BuildContext context) => Container(),
      opaque: true,
    );
    _entries.add(entry);
    routes.add(this);
    super.install();
  }

  @override
  TickerFuture didPush() {
    log('didPush');
    return super.didPush();
  }

  @override
  void didAdd() {
    log('didAdd');
    super.didAdd();
  }

  @override
  void didReplace(Route<dynamic>? oldRoute) {
    expect(oldRoute, isA<TestRoute>());
    final TestRoute castRoute = oldRoute! as TestRoute;
    log('didReplace ${castRoute.name}');
    super.didReplace(castRoute);
  }

  @override
  bool didPop(String? result) {
    log('didPop $result');
    bool returnValue;
    if (returnValue = super.didPop(result))
      navigator!.finalizeRoute(this);
    return returnValue;
  }

  @override
  void didPopNext(Route<dynamic> nextRoute) {
    expect(nextRoute, isA<TestRoute>());
    final TestRoute castRoute = nextRoute as TestRoute;
    log('didPopNext ${castRoute.name}');
    super.didPopNext(castRoute);
  }

  @override
  void didChangeNext(Route<dynamic>? nextRoute) {
    expect(nextRoute, anyOf(isNull, isA<TestRoute>()));
    final TestRoute? castRoute = nextRoute as TestRoute?;
    log('didChangeNext ${castRoute?.name}');
    super.didChangeNext(castRoute);
  }

  @override
  void dispose() {
    log('dispose');
    _entries.clear();
    routes.remove(this);
    super.dispose();
  }

}

Future<void> runNavigatorTest(
  WidgetTester tester,
  NavigatorState host,
  VoidCallback test,
  List<String> expectations, [
  List<String> expectationsAfterAnotherPump = const <String>[],
]) async {
  expect(host, isNotNull);
  test();
  expect(results, equals(expectations));
  results.clear();
  await tester.pump();
  expect(results, equals(expectationsAfterAnotherPump));
  results.clear();
}

void main() {
  testWidgets('Route settings', (WidgetTester tester) async {
    const RouteSettings settings = RouteSettings(name: 'A');
    expect(settings, hasOneLineDescription);
    final RouteSettings settings2 = settings.copyWith(name: 'B');
    expect(settings2.name, 'B');
  });

  testWidgets('Route settings arguments', (WidgetTester tester) async {
    const RouteSettings settings = RouteSettings(name: 'A');
    expect(settings.arguments, isNull);

    final Object arguments = Object();
    final RouteSettings settings2 = RouteSettings(name: 'A', arguments: arguments);
    expect(settings2.arguments, same(arguments));

    final RouteSettings settings3 = settings2.copyWith();
    expect(settings3.arguments, equals(arguments));

    final Object arguments2 = Object();
    final RouteSettings settings4 = settings2.copyWith(arguments: arguments2);
    expect(settings4.arguments, same(arguments2));
    expect(settings4.arguments, isNot(same(arguments)));
  });

  testWidgets('Route management - push, replace, pop sequence', (WidgetTester tester) async {
    final GlobalKey<NavigatorState> navigatorKey = GlobalKey<NavigatorState>();
    await tester.pumpWidget(
      Directionality(
        textDirection: TextDirection.ltr,
        child: Navigator(
          key: navigatorKey,
          onGenerateRoute: (_) => TestRoute('initial'),
        ),
      ),
    );
    final NavigatorState host = navigatorKey.currentState!;
    await runNavigatorTest(
      tester,
      host,
      () { },
      <String>[
        'initial: install',
        'initial: didAdd',
        'initial: didChangeNext null',
      ],
    );
    late TestRoute second;
    await runNavigatorTest(
      tester,
      host,
      () { host.push(second = TestRoute('second')); },
      <String>[ // stack is: initial, second
        'second: install',
        'second: didPush',
        'second: didChangeNext null',
        'initial: didChangeNext second',
      ],
    );
    await runNavigatorTest(
      tester,
      host,
      () { host.push(TestRoute('third')); },
      <String>[ // stack is: initial, second, third
        'third: install',
        'third: didPush',
        'third: didChangeNext null',
        'second: didChangeNext third',
      ],
    );
    await runNavigatorTest(
      tester,
      host,
      () { host.replace(oldRoute: second, newRoute: TestRoute('two')); },
      <String>[ // stack is: initial, two, third
        'two: install',
        'two: didReplace second',
        'two: didChangeNext third',
        'initial: didChangeNext two',
        'second: dispose',
      ],
    );
    await runNavigatorTest(
      tester,
      host,
      () { host.pop('hello'); },
      <String>[ // stack is: initial, two
        'third: didPop hello',
        'two: didPopNext third',
      ],
      <String>[
        'third: dispose',
      ],
    );
    await runNavigatorTest(
      tester,
      host,
      () { host.pop('good bye'); },
      <String>[ // stack is: initial
        'two: didPop good bye',
        'initial: didPopNext two',
      ],
      <String>[
        'two: dispose',
      ],
    );
    await tester.pumpWidget(Container());
    expect(results, equals(<String>['initial: dispose']));
    expect(routes.isEmpty, isTrue);
    results.clear();
  });

  testWidgets('Route management - push, remove, pop', (WidgetTester tester) async {
    final GlobalKey<NavigatorState> navigatorKey = GlobalKey<NavigatorState>();
    await tester.pumpWidget(
      Directionality(
        textDirection: TextDirection.ltr,
        child: Navigator(
          key: navigatorKey,
          onGenerateRoute: (_) => TestRoute('first'),
        ),
      ),
    );
    final NavigatorState host = navigatorKey.currentState!;
    await runNavigatorTest(
      tester,
      host,
      () { },
      <String>[
        'first: install',
        'first: didAdd',
        'first: didChangeNext null',
      ],
    );
    late TestRoute second;
    await runNavigatorTest(
      tester,
      host,
      () { host.push(second = TestRoute('second')); },
      <String>[
        'second: install',
        'second: didPush',
        'second: didChangeNext null',
        'first: didChangeNext second',
      ],
    );
    await runNavigatorTest(
      tester,
      host,
      () { host.push(TestRoute('third')); },
      <String>[
        'third: install',
        'third: didPush',
        'third: didChangeNext null',
        'second: didChangeNext third',
      ],
    );
    await runNavigatorTest(
      tester,
      host,
      () { host.removeRouteBelow(second); },
      <String>[
        'first: dispose',
      ],
    );
    await runNavigatorTest(
      tester,
      host,
      () { host.pop('good bye'); },
      <String>[
        'third: didPop good bye',
        'second: didPopNext third',
      ],
      <String>[
        'third: dispose',
      ],
    );
    await runNavigatorTest(
      tester,
      host,
      () { host.push(TestRoute('three')); },
      <String>[
        'three: install',
        'three: didPush',
        'three: didChangeNext null',
        'second: didChangeNext three',
      ],
    );
    late TestRoute four;
    await runNavigatorTest(
      tester,
      host,
      () { host.push(four = TestRoute('four')); },
      <String>[
        'four: install',
        'four: didPush',
        'four: didChangeNext null',
        'three: didChangeNext four',
      ],
    );
    await runNavigatorTest(
      tester,
      host,
      () { host.removeRouteBelow(four); },
      <String>[
        'second: didChangeNext four',
        'three: dispose',
      ],
    );
    await runNavigatorTest(
      tester,
      host,
      () { host.pop('the end'); },
      <String>[
        'four: didPop the end',
        'second: didPopNext four',
      ],
      <String>[
        'four: dispose',
      ],
    );
    await tester.pumpWidget(Container());
    expect(results, equals(<String>['second: dispose']));
    expect(routes.isEmpty, isTrue);
    results.clear();
  });

  testWidgets('Route management - push, replace, popUntil', (WidgetTester tester) async {
    final GlobalKey<NavigatorState> navigatorKey = GlobalKey<NavigatorState>();
    await tester.pumpWidget(
      Directionality(
        textDirection: TextDirection.ltr,
        child: Navigator(
          key: navigatorKey,
          onGenerateRoute: (_) => TestRoute('A'),
        ),
      ),
    );
    final NavigatorState host = navigatorKey.currentState!;
    await runNavigatorTest(
      tester,
      host,
      () { },
      <String>[
        'A: install',
        'A: didAdd',
        'A: didChangeNext null',
      ],
    );
    await runNavigatorTest(
      tester,
      host,
      () { host.push(TestRoute('B')); },
      <String>[
        'B: install',
        'B: didPush',
        'B: didChangeNext null',
        'A: didChangeNext B',
      ],
    );
    late TestRoute routeC;
    await runNavigatorTest(
      tester,
      host,
      () { host.push(routeC = TestRoute('C')); },
      <String>[
        'C: install',
        'C: didPush',
        'C: didChangeNext null',
        'B: didChangeNext C',
      ],
    );
    expect(routeC.isActive, isTrue);
    late TestRoute routeB;
    await runNavigatorTest(
      tester,
      host,
      () { host.replaceRouteBelow(anchorRoute: routeC, newRoute: routeB = TestRoute('b')); },
      <String>[
        'b: install',
        'b: didReplace B',
        'b: didChangeNext C',
        'A: didChangeNext b',
        'B: dispose',
      ],
    );
    await runNavigatorTest(
      tester,
      host,
      () { host.popUntil((Route<dynamic> route) => route == routeB); },
      <String>[
        'C: didPop null',
        'b: didPopNext C',
      ],
      <String>[
        'C: dispose',
      ],
    );
    await tester.pumpWidget(Container());
    expect(results, equals(<String>['A: dispose', 'b: dispose']));
    expect(routes.isEmpty, isTrue);
    results.clear();
  });

  testWidgets('Route localHistory - popUntil', (WidgetTester tester) async {
    final TestRoute routeA = TestRoute('A');
    routeA.addLocalHistoryEntry(LocalHistoryEntry(
      onRemove: () { routeA.log('onRemove 0'); }
    ));
    routeA.addLocalHistoryEntry(LocalHistoryEntry(
      onRemove: () { routeA.log('onRemove 1'); }
    ));
    final GlobalKey<NavigatorState> navigatorKey = GlobalKey<NavigatorState>();
    await tester.pumpWidget(
      Directionality(
        textDirection: TextDirection.ltr,
        child: Navigator(
          key: navigatorKey,
          onGenerateRoute: (_) => routeA,
        ),
      ),
    );
    final NavigatorState host = navigatorKey.currentState!;
    await runNavigatorTest(
      tester,
      host,
      () { host.popUntil((Route<dynamic> route) => !route.willHandlePopInternally); },
      <String>[
        'A: install',
        'A: didAdd',
        'A: didChangeNext null',
        'A: didPop null',
        'A: onRemove 1',
        'A: didPop null',
        'A: onRemove 0',
      ],
    );

    await runNavigatorTest(
      tester,
      host,
      () { host.popUntil((Route<dynamic> route) => !route.willHandlePopInternally); },
      <String>[
      ],
    );
  });

  group('PageRouteObserver', () {
    test('calls correct listeners', () {
      final RouteObserver<PageRoute<dynamic>> observer = RouteObserver<PageRoute<dynamic>>();
      final MockRouteAware pageRouteAware1 = MockRouteAware();
      final MockPageRoute route1 = MockPageRoute();
      observer.subscribe(pageRouteAware1, route1);
      expect(pageRouteAware1.didPushCount, 1);

      final MockRouteAware pageRouteAware2 = MockRouteAware();
      final MockPageRoute route2 = MockPageRoute();
      observer.didPush(route2, route1);
      expect(pageRouteAware1.didPushNextCount, 1);

      observer.subscribe(pageRouteAware2, route2);
      expect(pageRouteAware2.didPushCount, 1);

      observer.didPop(route2, route1);
      expect(pageRouteAware2.didPopCount, 1);
      expect(pageRouteAware1.didPopNextCount, 1);
    });

    test('does not call listeners for non-PageRoute', () {
      final RouteObserver<PageRoute<dynamic>> observer = RouteObserver<PageRoute<dynamic>>();
      final MockRouteAware pageRouteAware = MockRouteAware();
      final MockPageRoute pageRoute = MockPageRoute();
      final MockRoute route = MockRoute();
      observer.subscribe(pageRouteAware, pageRoute);
      expect(pageRouteAware.didPushCount, 1);

      observer.didPush(route, pageRoute);
      observer.didPop(route, pageRoute);

      expect(pageRouteAware.didPushCount, 1);
      expect(pageRouteAware.didPopCount, 0);
    });

    test('does not call listeners when already subscribed', () {
      final RouteObserver<PageRoute<dynamic>> observer = RouteObserver<PageRoute<dynamic>>();
      final MockRouteAware pageRouteAware = MockRouteAware();
      final MockPageRoute pageRoute = MockPageRoute();
      observer.subscribe(pageRouteAware, pageRoute);
      observer.subscribe(pageRouteAware, pageRoute);
      expect(pageRouteAware.didPushCount, 1);
    });

    test('does not call listeners when unsubscribed', () {
      final RouteObserver<PageRoute<dynamic>> observer = RouteObserver<PageRoute<dynamic>>();
      final MockRouteAware pageRouteAware = MockRouteAware();
      final MockPageRoute pageRoute = MockPageRoute();
      final MockPageRoute nextPageRoute = MockPageRoute();
      observer.subscribe(pageRouteAware, pageRoute);
      observer.subscribe(pageRouteAware, nextPageRoute);
      expect(pageRouteAware.didPushCount, 2);

      observer.unsubscribe(pageRouteAware);

      observer.didPush(nextPageRoute, pageRoute);
      observer.didPop(nextPageRoute, pageRoute);

      expect(pageRouteAware.didPushCount, 2);
      expect(pageRouteAware.didPopCount, 0);
    });
  });

  testWidgets('Can autofocus a TextField nested in a Focus in a route.', (WidgetTester tester) async {
    final TextEditingController controller = TextEditingController();

    final FocusNode focusNode = FocusNode(debugLabel: 'Test Node');
    await tester.pumpWidget(
      Material(
        child: MaterialApp(
          onGenerateRoute: (RouteSettings settings) {
            return PageRouteBuilder<void>(
              settings: settings,
              pageBuilder: (BuildContext context, Animation<double> input, Animation<double> out) {
                return Focus(
                  child: TextField(
                    autofocus: true,
                    focusNode: focusNode,
                    controller: controller,
                  ),
                );
              },
            );
          },
        ),
      ),
    );
    await tester.pump();

    expect(focusNode.hasPrimaryFocus, isTrue);
  });

  group('PageRouteBuilder', () {
    testWidgets('reverseTransitionDuration defaults to 300ms', (WidgetTester tester) async {
      // Default PageRouteBuilder reverse transition duration should be 300ms.
      await tester.pumpWidget(
        MaterialApp(
          onGenerateRoute: (RouteSettings settings) {
            return MaterialPageRoute<dynamic>(
              builder: (BuildContext context) {
                return ElevatedButton(
                  onPressed: () {
                    Navigator.of(context).push<void>(
                      PageRouteBuilder<void>(
                        settings: settings,
                        pageBuilder: (BuildContext context, Animation<double> input, Animation<double> out) {
                          return const Text('Page Two');
                        },
                      )
                    );
                  },
                  child: const Text('Open page'),
                );
              },
            );
          },
        )
      );

      // Open the new route.
      await tester.tap(find.byType(ElevatedButton));
      await tester.pumpAndSettle();
      expect(find.text('Open page'), findsNothing);
      expect(find.text('Page Two'), findsOneWidget);

      // Pop the new route.
      tester.state<NavigatorState>(find.byType(Navigator)).pop();
      await tester.pump();
      expect(find.text('Page Two'), findsOneWidget);

      // Text('Page Two') should be present halfway through the reverse transition.
      await tester.pump(const Duration(milliseconds: 150));
      expect(find.text('Page Two'), findsOneWidget);

      // Text('Page Two') should be present at the very end of the reverse transition.
      await tester.pump(const Duration(milliseconds: 150));
      expect(find.text('Page Two'), findsOneWidget);

      // Text('Page Two') have transitioned out after 300ms.
      await tester.pump(const Duration(milliseconds: 1));
      expect(find.text('Page Two'), findsNothing);
      expect(find.text('Open page'), findsOneWidget);
    });

    testWidgets('reverseTransitionDuration can be customized', (WidgetTester tester) async {
      await tester.pumpWidget(MaterialApp(
        onGenerateRoute: (RouteSettings settings) {
          return MaterialPageRoute<dynamic>(
            builder: (BuildContext context) {
              return ElevatedButton(
                onPressed: () {
                  Navigator.of(context).push<void>(
                    PageRouteBuilder<void>(
                      settings: settings,
                      pageBuilder: (BuildContext context, Animation<double> input, Animation<double> out) {
                        return const Text('Page Two');
                      },
                      // modified value, default PageRouteBuilder reverse transition duration should be 300ms.
                      reverseTransitionDuration: const Duration(milliseconds: 150),
                    )
                  );
                },
                child: const Text('Open page'),
              );
            },
          );
        })
      );

      // Open the new route.
      await tester.tap(find.byType(ElevatedButton));
      await tester.pumpAndSettle();
      expect(find.text('Open page'), findsNothing);
      expect(find.text('Page Two'), findsOneWidget);

      // Pop the new route.
      tester.state<NavigatorState>(find.byType(Navigator)).pop();
      await tester.pump();
      expect(find.text('Page Two'), findsOneWidget);

      // Text('Page Two') should be present halfway through the reverse transition.
      await tester.pump(const Duration(milliseconds: 75));
      expect(find.text('Page Two'), findsOneWidget);

      // Text('Page Two') should be present at the very end of the reverse transition.
      await tester.pump(const Duration(milliseconds: 75));
      expect(find.text('Page Two'), findsOneWidget);

      // Text('Page Two') have transitioned out after 500ms.
      await tester.pump(const Duration(milliseconds: 1));
      expect(find.text('Page Two'), findsNothing);
      expect(find.text('Open page'), findsOneWidget);
    });
  });

  group('TransitionRoute', () {
    testWidgets('secondary animation is kDismissed when next route finishes pop', (WidgetTester tester) async {
      final GlobalKey<NavigatorState> navigator = GlobalKey<NavigatorState>();
      await tester.pumpWidget(
        MaterialApp(
          navigatorKey: navigator,
          home: const Text('home'),
        )
      );

      // Push page one, its secondary animation is kAlwaysDismissedAnimation.
      late ProxyAnimation secondaryAnimationProxyPageOne;
      late ProxyAnimation animationPageOne;
      navigator.currentState!.push(
        PageRouteBuilder<void>(
          pageBuilder: (_, Animation<double> animation, Animation<double> secondaryAnimation) {
            secondaryAnimationProxyPageOne = secondaryAnimation as ProxyAnimation;
            animationPageOne = animation as ProxyAnimation;
            return const Text('Page One');
          },
        ),
      );
      await tester.pump();
      await tester.pumpAndSettle();
      final ProxyAnimation secondaryAnimationPageOne = secondaryAnimationProxyPageOne.parent! as ProxyAnimation;
      expect(animationPageOne.value, 1.0);
      expect(secondaryAnimationPageOne.parent, kAlwaysDismissedAnimation);

      // Push page two, the secondary animation of page one is the primary
      // animation of page two.
      late ProxyAnimation secondaryAnimationProxyPageTwo;
      late ProxyAnimation animationPageTwo;
      navigator.currentState!.push(
        PageRouteBuilder<void>(
          pageBuilder: (_, Animation<double> animation, Animation<double> secondaryAnimation) {
            secondaryAnimationProxyPageTwo = secondaryAnimation as ProxyAnimation;
            animationPageTwo = animation as ProxyAnimation;
            return const Text('Page Two');
          },
        ),
      );
      await tester.pump();
      await tester.pumpAndSettle();
      final ProxyAnimation secondaryAnimationPageTwo = secondaryAnimationProxyPageTwo.parent! as ProxyAnimation;
      expect(animationPageTwo.value, 1.0);
      expect(secondaryAnimationPageTwo.parent, kAlwaysDismissedAnimation);
      expect(secondaryAnimationPageOne.parent, animationPageTwo.parent);

      // Pop page two, the secondary animation of page one becomes
      // kAlwaysDismissedAnimation.
      navigator.currentState!.pop();
      await tester.pump();
      await tester.pump(const Duration(milliseconds: 100));
      expect(secondaryAnimationPageOne.parent, animationPageTwo.parent);
      await tester.pumpAndSettle();
      expect(animationPageTwo.value, 0.0);
      expect(secondaryAnimationPageOne.parent, kAlwaysDismissedAnimation);
    });

    testWidgets('secondary animation is kDismissed when next route is removed', (WidgetTester tester) async {
      final GlobalKey<NavigatorState> navigator = GlobalKey<NavigatorState>();
      await tester.pumpWidget(
          MaterialApp(
            navigatorKey: navigator,
            home: const Text('home'),
          )
      );

      // Push page one, its secondary animation is kAlwaysDismissedAnimation.
      late ProxyAnimation secondaryAnimationProxyPageOne;
      late ProxyAnimation animationPageOne;
      navigator.currentState!.push(
        PageRouteBuilder<void>(
          pageBuilder: (_, Animation<double> animation, Animation<double> secondaryAnimation) {
            secondaryAnimationProxyPageOne = secondaryAnimation as ProxyAnimation;
            animationPageOne = animation as ProxyAnimation;
            return const Text('Page One');
          },
        ),
      );
      await tester.pump();
      await tester.pumpAndSettle();
      final ProxyAnimation secondaryAnimationPageOne = secondaryAnimationProxyPageOne.parent! as ProxyAnimation;
      expect(animationPageOne.value, 1.0);
      expect(secondaryAnimationPageOne.parent, kAlwaysDismissedAnimation);

      // Push page two, the secondary animation of page one is the primary
      // animation of page two.
      late ProxyAnimation secondaryAnimationProxyPageTwo;
      late ProxyAnimation animationPageTwo;
      Route<void> secondRoute;
      navigator.currentState!.push(
        secondRoute = PageRouteBuilder<void>(
          pageBuilder: (_, Animation<double> animation, Animation<double> secondaryAnimation) {
            secondaryAnimationProxyPageTwo = secondaryAnimation as ProxyAnimation;
            animationPageTwo = animation as ProxyAnimation;
            return const Text('Page Two');
          },
        ),
      );
      await tester.pump();
      await tester.pumpAndSettle();
      final ProxyAnimation secondaryAnimationPageTwo = secondaryAnimationProxyPageTwo.parent! as ProxyAnimation;
      expect(animationPageTwo.value, 1.0);
      expect(secondaryAnimationPageTwo.parent, kAlwaysDismissedAnimation);
      expect(secondaryAnimationPageOne.parent, animationPageTwo.parent);

      // Remove the second route, the secondary animation of page one is
      // kAlwaysDismissedAnimation again.
      navigator.currentState!.removeRoute(secondRoute);
      await tester.pump();
      expect(secondaryAnimationPageOne.parent, kAlwaysDismissedAnimation);
    });

    testWidgets('secondary animation is kDismissed after train hopping finishes and pop', (WidgetTester tester) async {
      final GlobalKey<NavigatorState> navigator = GlobalKey<NavigatorState>();
      await tester.pumpWidget(
          MaterialApp(
            navigatorKey: navigator,
            home: const Text('home'),
          )
      );

      // Push page one, its secondary animation is kAlwaysDismissedAnimation.
      late ProxyAnimation secondaryAnimationProxyPageOne;
      late ProxyAnimation animationPageOne;
      navigator.currentState!.push(
        PageRouteBuilder<void>(
          pageBuilder: (_, Animation<double> animation, Animation<double> secondaryAnimation) {
            secondaryAnimationProxyPageOne = secondaryAnimation as ProxyAnimation;
            animationPageOne = animation as ProxyAnimation;
            return const Text('Page One');
          },
        ),
      );
      await tester.pump();
      await tester.pumpAndSettle();
      final ProxyAnimation secondaryAnimationPageOne = secondaryAnimationProxyPageOne.parent! as ProxyAnimation;
      expect(animationPageOne.value, 1.0);
      expect(secondaryAnimationPageOne.parent, kAlwaysDismissedAnimation);

      // Push page two, the secondary animation of page one is the primary
      // animation of page two.
      late ProxyAnimation animationPageTwo;
      navigator.currentState!.push(
        PageRouteBuilder<void>(
          pageBuilder: (_, Animation<double> animation, Animation<double> secondaryAnimation) {
            animationPageTwo = animation as ProxyAnimation;
            return const Text('Page Two');
          },
        ),
      );
      await tester.pump();
      await tester.pump(const Duration(milliseconds: 100));
      expect(secondaryAnimationPageOne.parent, animationPageTwo.parent);

      // Replace with a different route while push is ongoing to trigger
      // TrainHopping.
      late ProxyAnimation animationPageThree;
      navigator.currentState!.pushReplacement(
        TestPageRouteBuilder(
          pageBuilder: (_, Animation<double> animation, Animation<double> secondaryAnimation) {
            animationPageThree = animation as ProxyAnimation;
            return const Text('Page Three');
          },
        ),
      );
      await tester.pump();
      await tester.pump(const Duration(milliseconds: 1));
      expect(secondaryAnimationPageOne.parent, isA<TrainHoppingAnimation>());
      final TrainHoppingAnimation trainHopper = secondaryAnimationPageOne.parent! as TrainHoppingAnimation;
      expect(trainHopper.currentTrain, animationPageTwo.parent);
      await tester.pump(const Duration(milliseconds: 100));
      expect(secondaryAnimationPageOne.parent, isNot(isA<TrainHoppingAnimation>()));
      expect(secondaryAnimationPageOne.parent, animationPageThree.parent);
      expect(trainHopper.currentTrain, isNull); // Has been disposed.
      await tester.pumpAndSettle();
      expect(secondaryAnimationPageOne.parent, animationPageThree.parent);

      // Pop page three.
      navigator.currentState!.pop();
      await tester.pump();
      await tester.pumpAndSettle();
      expect(secondaryAnimationPageOne.parent, kAlwaysDismissedAnimation);
    });

    testWidgets('secondary animation is kDismissed when train hopping is interrupted', (WidgetTester tester) async {
      final GlobalKey<NavigatorState> navigator = GlobalKey<NavigatorState>();
      await tester.pumpWidget(
          MaterialApp(
            navigatorKey: navigator,
            home: const Text('home'),
          )
      );

      // Push page one, its secondary animation is kAlwaysDismissedAnimation.
      late ProxyAnimation secondaryAnimationProxyPageOne;
      late ProxyAnimation animationPageOne;
      navigator.currentState!.push(
        PageRouteBuilder<void>(
          pageBuilder: (_, Animation<double> animation, Animation<double> secondaryAnimation) {
            secondaryAnimationProxyPageOne = secondaryAnimation as ProxyAnimation;
            animationPageOne = animation as ProxyAnimation;
            return const Text('Page One');
          },
        ),
      );
      await tester.pump();
      await tester.pumpAndSettle();
      final ProxyAnimation secondaryAnimationPageOne = secondaryAnimationProxyPageOne.parent! as ProxyAnimation;
      expect(animationPageOne.value, 1.0);
      expect(secondaryAnimationPageOne.parent, kAlwaysDismissedAnimation);

      // Push page two, the secondary animation of page one is the primary
      // animation of page two.
      late ProxyAnimation animationPageTwo;
      navigator.currentState!.push(
        PageRouteBuilder<void>(
          pageBuilder: (_, Animation<double> animation, Animation<double> secondaryAnimation) {
            animationPageTwo = animation as ProxyAnimation;
            return const Text('Page Two');
          },
        ),
      );
      await tester.pump();
      await tester.pump(const Duration(milliseconds: 100));
      expect(secondaryAnimationPageOne.parent, animationPageTwo.parent);

      // Replace with a different route while push is ongoing to trigger
      // TrainHopping.
      navigator.currentState!.pushReplacement(
        TestPageRouteBuilder(
          pageBuilder: (_, Animation<double> animation, Animation<double> secondaryAnimation) {
            return const Text('Page Three');
          },
        ),
      );
      await tester.pump();
      await tester.pump(const Duration(milliseconds: 10));
      expect(secondaryAnimationPageOne.parent, isA<TrainHoppingAnimation>());
      final TrainHoppingAnimation trainHopper = secondaryAnimationPageOne.parent! as TrainHoppingAnimation;
      expect(trainHopper.currentTrain, animationPageTwo.parent);

      // Pop page three while replacement push is ongoing.
      navigator.currentState!.pop();
      await tester.pump();
      expect(secondaryAnimationPageOne.parent, isA<TrainHoppingAnimation>());
      final TrainHoppingAnimation trainHopper2 = secondaryAnimationPageOne.parent! as TrainHoppingAnimation;
      expect(trainHopper2.currentTrain, animationPageTwo.parent);
      expect(trainHopper.currentTrain, isNull); // Has been disposed.
      await tester.pumpAndSettle();
      expect(secondaryAnimationPageOne.parent, kAlwaysDismissedAnimation);
      expect(trainHopper2.currentTrain, isNull); // Has been disposed.
    });

    testWidgets('secondary animation is triggered when pop initial route', (WidgetTester tester) async {
      final GlobalKey<NavigatorState> navigator = GlobalKey<NavigatorState>();
      late Animation<double> secondaryAnimationOfRouteOne;
      late Animation<double> primaryAnimationOfRouteTwo;
      await tester.pumpWidget(
        MaterialApp(
          navigatorKey: navigator,
          onGenerateRoute: (RouteSettings settings) {
            return PageRouteBuilder<void>(
              settings: settings,
              pageBuilder: (_, Animation<double> animation, Animation<double> secondaryAnimation) {
                if (settings.name == '/')
                  secondaryAnimationOfRouteOne = secondaryAnimation;
                else
                  primaryAnimationOfRouteTwo = animation;
                return const Text('Page');
              },
            );
          },
          initialRoute: '/a',
        )
      );
      // The secondary animation of the bottom route should be chained with the
      // primary animation of top most route.
      expect(secondaryAnimationOfRouteOne.value, 1.0);
      expect(secondaryAnimationOfRouteOne.value, primaryAnimationOfRouteTwo.value);
      // Pops the top most route and verifies two routes are still chained.
      navigator.currentState!.pop();
      await tester.pump();
      await tester.pump(const Duration(milliseconds: 30));
      expect(secondaryAnimationOfRouteOne.value, 0.9);
      expect(secondaryAnimationOfRouteOne.value, primaryAnimationOfRouteTwo.value);
      await tester.pumpAndSettle();
      expect(secondaryAnimationOfRouteOne.value, 0.0);
      expect(secondaryAnimationOfRouteOne.value, primaryAnimationOfRouteTwo.value);
    });

    testWidgets('showGeneralDialog handles transparent barrier color', (WidgetTester tester) async {
      await tester.pumpWidget(MaterialApp(
        home: Builder(
          builder: (BuildContext context) {
            return ElevatedButton(
              onPressed: () {
                showGeneralDialog<void>(
                  context: context,
                  barrierDismissible: true,
                  barrierLabel: 'barrier_label',
                  barrierColor: const Color(0x00000000),
                  transitionDuration: Duration.zero,
                  pageBuilder: (BuildContext innerContext, _, __) {
                    return const SizedBox();
                  },
                );
              },
              child: const Text('Show Dialog'),
            );
          },
        ),
      ));

      // Open the dialog.
      await tester.tap(find.byType(ElevatedButton));
      await tester.pump();
      expect(find.byType(ModalBarrier), findsNWidgets(2));

      // Close the dialog.
      await tester.tapAt(Offset.zero);
      await tester.pump();
      expect(find.byType(ModalBarrier), findsNWidgets(1));
    });

    testWidgets('showGeneralDialog adds non-dismissable barrier when barrierDismissable is false', (WidgetTester tester) async {
      await tester.pumpWidget(MaterialApp(
        home: Builder(
          builder: (BuildContext context) {
            return ElevatedButton(
              onPressed: () {
                showGeneralDialog<void>(
                  context: context,
                  barrierDismissible: false,
                  transitionDuration: Duration.zero,
                  pageBuilder: (BuildContext innerContext, _, __) {
                    return const SizedBox();
                  },
                );
              },
              child: const Text('Show Dialog'),
            );
          },
        ),
      ));

      // Open the dialog.
      await tester.tap(find.byType(ElevatedButton));
      await tester.pump();
      expect(find.byType(ModalBarrier), findsNWidgets(2));
      final ModalBarrier barrier = find.byType(ModalBarrier).evaluate().last.widget as ModalBarrier;
      expect(barrier.dismissible, isFalse);

      // Close the dialog.
      final StatefulElement navigatorElement = find.byType(Navigator).evaluate().last as StatefulElement;
      final NavigatorState navigatorState = navigatorElement.state as NavigatorState;
      navigatorState.pop();
      await tester.pumpAndSettle();
      expect(find.byType(ModalBarrier), findsNWidgets(1));
    });

    testWidgets('showGeneralDialog uses root navigator by default', (WidgetTester tester) async {
      final DialogObserver rootObserver = DialogObserver();
      final DialogObserver nestedObserver = DialogObserver();

      await tester.pumpWidget(MaterialApp(
        navigatorObservers: <NavigatorObserver>[rootObserver],
        home: Navigator(
          observers: <NavigatorObserver>[nestedObserver],
          onGenerateRoute: (RouteSettings settings) {
            return MaterialPageRoute<dynamic>(
              builder: (BuildContext context) {
                return ElevatedButton(
                  onPressed: () {
                    showGeneralDialog<void>(
                      context: context,
                      barrierDismissible: false,
                      transitionDuration: Duration.zero,
                      pageBuilder: (BuildContext innerContext, _, __) {
                        return const SizedBox();
                      },
                    );
                  },
                  child: const Text('Show Dialog'),
                );
              },
            );
          },
        ),
      ));

      // Open the dialog.
      await tester.tap(find.byType(ElevatedButton));

      expect(rootObserver.dialogCount, 1);
      expect(nestedObserver.dialogCount, 0);
    });

    testWidgets('showGeneralDialog uses nested navigator if useRootNavigator is false', (WidgetTester tester) async {
      final DialogObserver rootObserver = DialogObserver();
      final DialogObserver nestedObserver = DialogObserver();

      await tester.pumpWidget(MaterialApp(
        navigatorObservers: <NavigatorObserver>[rootObserver],
        home: Navigator(
          observers: <NavigatorObserver>[nestedObserver],
          onGenerateRoute: (RouteSettings settings) {
            return MaterialPageRoute<dynamic>(
              builder: (BuildContext context) {
                return ElevatedButton(
                  onPressed: () {
                    showGeneralDialog<void>(
                      useRootNavigator: false,
                      context: context,
                      barrierDismissible: false,
                      transitionDuration: Duration.zero,
                      pageBuilder: (BuildContext innerContext, _, __) {
                        return const SizedBox();
                      },
                    );
                  },
                  child: const Text('Show Dialog'),
                );
              },
            );
          },
        ),
      ));

      // Open the dialog.
      await tester.tap(find.byType(ElevatedButton));

      expect(rootObserver.dialogCount, 0);
      expect(nestedObserver.dialogCount, 1);
    });

    testWidgets('showGeneralDialog default argument values', (WidgetTester tester) async {
      final DialogObserver rootObserver = DialogObserver();

      await tester.pumpWidget(MaterialApp(
        navigatorObservers: <NavigatorObserver>[rootObserver],
        home: Navigator(
          onGenerateRoute: (RouteSettings settings) {
            return MaterialPageRoute<dynamic>(
              builder: (BuildContext context) {
                return ElevatedButton(
                  onPressed: () {
                    showGeneralDialog<void>(
                      context: context,
                      pageBuilder: (BuildContext innerContext, _, __) {
                        return const SizedBox();
                      },
                    );
                  },
                  child: const Text('Show Dialog'),
                );
              },
            );
          },
        ),
      ));

      // Open the dialog.
      await tester.tap(find.byType(ElevatedButton));
      expect(rootObserver.dialogRoutes.length, equals(1));
      final ModalRoute<dynamic> route = rootObserver.dialogRoutes.last;
      expect(route.barrierDismissible, isNotNull);
      expect(route.barrierColor, isNotNull);
      expect(route.transitionDuration, isNotNull);
    });

    testWidgets('reverseTransitionDuration defaults to transitionDuration', (WidgetTester tester) async {
      final GlobalKey containerKey = GlobalKey();

      // Default MaterialPageRoute transition duration should be 300ms.
      await tester.pumpWidget(MaterialApp(
        onGenerateRoute: (RouteSettings settings) {
          return MaterialPageRoute<dynamic>(
            builder: (BuildContext context) {
              return ElevatedButton(
                onPressed: () {
                  Navigator.of(context).push<void>(
                    MaterialPageRoute<void>(
                      builder: (BuildContext innerContext) {
                        return Container(
                          key: containerKey,
                          color: Colors.green,
                        );
                      },
                    ),
                  );
                },
                child: const Text('Open page'),
              );
            },
          );
        },
      ));

      // Open the new route.
      await tester.tap(find.byType(ElevatedButton));
      await tester.pumpAndSettle();
      expect(find.text('Open page'), findsNothing);
      expect(find.byKey(containerKey), findsOneWidget);

      // Pop the new route.
      tester.state<NavigatorState>(find.byType(Navigator)).pop();
      await tester.pump();
      expect(find.byKey(containerKey), findsOneWidget);

      // Container should be present halfway through the transition.
      await tester.pump(const Duration(milliseconds: 150));
      expect(find.byKey(containerKey), findsOneWidget);

      // Container should be present at the very end of the transition.
      await tester.pump(const Duration(milliseconds: 150));
      expect(find.byKey(containerKey), findsOneWidget);

      // Container have transitioned out after 300ms.
      await tester.pump(const Duration(milliseconds: 1));
      expect(find.byKey(containerKey), findsNothing);
    });

    testWidgets('reverseTransitionDuration can be customized', (WidgetTester tester) async {
      final GlobalKey containerKey = GlobalKey();
      await tester.pumpWidget(MaterialApp(
        onGenerateRoute: (RouteSettings settings) {
          return MaterialPageRoute<dynamic>(
            builder: (BuildContext context) {
              return ElevatedButton(
                onPressed: () {
                  Navigator.of(context).push<void>(
                    ModifiedReverseTransitionDurationRoute<void>(
                      builder: (BuildContext innerContext) {
                        return Container(
                          key: containerKey,
                          color: Colors.green,
                        );
                      },
                      // modified value, default MaterialPageRoute transition duration should be 300ms.
                      reverseTransitionDuration: const Duration(milliseconds: 150),
                    ),
                  );
                },
                child: const Text('Open page'),
              );
            },
          );
        },
      ));

      // Open the new route.
      await tester.tap(find.byType(ElevatedButton));
      await tester.pumpAndSettle();
      expect(find.text('Open page'), findsNothing);
      expect(find.byKey(containerKey), findsOneWidget);

      // Pop the new route.
      tester.state<NavigatorState>(find.byType(Navigator)).pop();
      await tester.pump();
      expect(find.byKey(containerKey), findsOneWidget);

      // Container should be present halfway through the transition.
      await tester.pump(const Duration(milliseconds: 75));
      expect(find.byKey(containerKey), findsOneWidget);

      // Container should be present at the very end of the transition.
      await tester.pump(const Duration(milliseconds: 75));
      expect(find.byKey(containerKey), findsOneWidget);

      // Container have transitioned out after 150ms.
      await tester.pump(const Duration(milliseconds: 1));
      expect(find.byKey(containerKey), findsNothing);
    });

    testWidgets('custom reverseTransitionDuration does not result in interrupted animations', (WidgetTester tester) async {
      final GlobalKey containerKey = GlobalKey();
      await tester.pumpWidget(MaterialApp(
        theme: ThemeData(
          pageTransitionsTheme: const PageTransitionsTheme(
            builders: <TargetPlatform, PageTransitionsBuilder>{
              TargetPlatform.android: FadeUpwardsPageTransitionsBuilder(), // use a fade transition
            },
          ),
        ),
        onGenerateRoute: (RouteSettings settings) {
          return MaterialPageRoute<dynamic>(
            builder: (BuildContext context) {
              return ElevatedButton(
                onPressed: () {
                  Navigator.of(context).push<void>(
                    ModifiedReverseTransitionDurationRoute<void>(
                      builder: (BuildContext innerContext) {
                        return Container(
                          key: containerKey,
                          color: Colors.green,
                        );
                      },
                      // modified value, default MaterialPageRoute transition duration should be 300ms.
                      reverseTransitionDuration: const Duration(milliseconds: 150),
                    ),
                  );
                },
                child: const Text('Open page'),
              );
            },
          );
        },
      ));

      // Open the new route.
      await tester.tap(find.byType(ElevatedButton));
      await tester.pump();
      await tester.pump(const Duration(milliseconds: 200)); // jump partway through the forward transition
      expect(find.byKey(containerKey), findsOneWidget);

      // Gets the opacity of the fade transition while animating forwards.
      final double topFadeTransitionOpacity = _getOpacity(containerKey, tester);

      // Pop the new route mid-transition.
      tester.state<NavigatorState>(find.byType(Navigator)).pop();
      await tester.pump();

      // Transition should not jump. In other words, the fade transition
      // opacity before and after animation changes directions should remain
      // the same.
      expect(_getOpacity(containerKey, tester), topFadeTransitionOpacity);

      // Reverse transition duration should be:
      // Forward transition elapsed time: 200ms / 300ms = 2 / 3
      // Reverse transition remaining time: 150ms * 2 / 3 = 100ms

      // Container should be present at the very end of the transition.
      await tester.pump(const Duration(milliseconds: 100));
      expect(find.byKey(containerKey), findsOneWidget);

      // Container have transitioned out after 100ms.
      await tester.pump(const Duration(milliseconds: 1));
      expect(find.byKey(containerKey), findsNothing);
    });
  });

  group('DelegateTransitionRoute', () {
    testWidgets('secondary animation is kDismissed when route delegates animation to top route',
        (WidgetTester tester) async {
      final GlobalKey<NavigatorState> navigator = GlobalKey<NavigatorState>();
      await tester.pumpWidget(MaterialApp(
        navigatorKey: navigator,
        home: const Text('home'),
      ));

      // Push page one, its secondary animation is kAlwaysDismissedAnimation.
      late ProxyAnimation secondaryAnimationProxyPageOne;
      late ProxyAnimation animationPageOne;
      navigator.currentState!.push(
        PageRouteBuilder<void>(
          pageBuilder: (_, Animation<double> animation, Animation<double> secondaryAnimation) {
           
            return const Text('Page One');
          },
           transitionsBuilder:
              (_, Animation<double> animation, Animation<double> secondaryAnimation, Widget child) {
             secondaryAnimationProxyPageOne = secondaryAnimation as ProxyAnimation;
            animationPageOne = animation as ProxyAnimation;
            return child;
          },
        ),
      );
      await tester.pump();
      await tester.pumpAndSettle();
      final ProxyAnimation secondaryAnimationPageOne =
          secondaryAnimationProxyPageOne.parent! as ProxyAnimation;
      expect(animationPageOne.value, 1.0);
      expect(secondaryAnimationPageOne.parent, kAlwaysDismissedAnimation);

      // Push page two, the secondary animation of page one is the primary
      // animation of page two.
      late ProxyAnimation secondaryAnimationProxyPageTwo;
      late ProxyAnimation animationPageTwo;

      late ProxyAnimation delegatedSecondaryAnimationProxyPageOne;
      navigator.currentState!.push(
        MockDelegateTransitionRoute<void>(
          pageBuilder: (_, Animation<double> animation, Animation<double> secondaryAnimation) {
            return const Text('Page Two');
          },
          transitionsBuilder:
              (_, Animation<double> animation, Animation<double> secondaryAnimation, Widget child) {
            secondaryAnimationProxyPageTwo = secondaryAnimation as ProxyAnimation;
            animationPageTwo = animation as ProxyAnimation;
            return child;
          },
          secondaryTransitionBuilder: (_, Animation<double> secondaryAnimation, Widget child) {
            delegatedSecondaryAnimationProxyPageOne = secondaryAnimation as ProxyAnimation;
            return child;
          },
        ),
      );
      await tester.pump();
      await tester.pump(const Duration(milliseconds: 100));
       final ProxyAnimation delegatedSecondaryAnimationPageOne =
          delegatedSecondaryAnimationProxyPageOne.parent! as ProxyAnimation;
      expect(secondaryAnimationProxyPageOne.parent, kAlwaysDismissedAnimation);
      expect(delegatedSecondaryAnimationPageOne.parent, animationPageTwo.parent);

      await tester.pumpAndSettle();
      final ProxyAnimation secondaryAnimationPageTwo =
          secondaryAnimationProxyPageTwo.parent! as ProxyAnimation;
      expect(animationPageTwo.value, 1.0);
      expect(secondaryAnimationPageTwo.parent, kAlwaysDismissedAnimation);
      expect(secondaryAnimationPageOne.parent, animationPageTwo.parent);

      // Pop page two, the secondary animation of page one becomes
      // kAlwaysDismissedAnimation.
      navigator.currentState!.pop();
      await tester.pump();
      await tester.pump(const Duration(milliseconds: 100));
      expect(secondaryAnimationPageOne.parent, animationPageTwo.parent);
      await tester.pumpAndSettle();
      expect(animationPageTwo.value, 0.0);
      expect(secondaryAnimationPageOne.parent, kAlwaysDismissedAnimation);
    });
  });

  group('ModalRoute', () {
    testWidgets('default barrierCurve', (WidgetTester tester) async {
      await tester.pumpWidget(MaterialApp(
        home: Material(
          child: Builder(
            builder: (BuildContext context) {
              return Center(
                child: ElevatedButton(
                  child: const Text('X'),
                  onPressed: () {
                    Navigator.of(context).push<void>(
                      _TestDialogRouteWithCustomBarrierCurve<void>(
                        child: const Text('Hello World'),
                      )
                    );
                  },
                ),
              );
            }
          ),
        ),
      ));

      final CurveTween _defaultBarrierTween = CurveTween(curve: Curves.ease);
      int _getExpectedBarrierTweenAlphaValue(double t) {
        return Color.getAlphaFromOpacity(_defaultBarrierTween.transform(t));
      }

      await tester.tap(find.text('X'));
      await tester.pump();
      final Finder animatedModalBarrier = find.byType(AnimatedModalBarrier);
      expect(animatedModalBarrier, findsOneWidget);

      Animation<Color?> modalBarrierAnimation;
      modalBarrierAnimation = tester.widget<AnimatedModalBarrier>(animatedModalBarrier).color;
      expect(modalBarrierAnimation.value, Colors.transparent);

      await tester.pump(const Duration(milliseconds: 25));
      modalBarrierAnimation = tester.widget<AnimatedModalBarrier>(animatedModalBarrier).color;
      expect(
        modalBarrierAnimation.value!.alpha,
        closeTo(_getExpectedBarrierTweenAlphaValue(0.25), 1),
      );

      await tester.pump(const Duration(milliseconds: 25));
      modalBarrierAnimation = tester.widget<AnimatedModalBarrier>(animatedModalBarrier).color;
      expect(
        modalBarrierAnimation.value!.alpha,
        closeTo(_getExpectedBarrierTweenAlphaValue(0.50), 1),
      );

      await tester.pump(const Duration(milliseconds: 25));
      modalBarrierAnimation = tester.widget<AnimatedModalBarrier>(animatedModalBarrier).color;
      expect(
        modalBarrierAnimation.value!.alpha,
        closeTo(_getExpectedBarrierTweenAlphaValue(0.75), 1),
      );

      await tester.pumpAndSettle();
      modalBarrierAnimation = tester.widget<AnimatedModalBarrier>(animatedModalBarrier).color;
      expect(modalBarrierAnimation.value, Colors.black);
    });

    testWidgets('custom barrierCurve', (WidgetTester tester) async {
      await tester.pumpWidget(MaterialApp(
        home: Material(
          child: Builder(
            builder: (BuildContext context) {
              return Center(
                child: ElevatedButton(
                  child: const Text('X'),
                  onPressed: () {
                    Navigator.of(context).push<void>(
                      _TestDialogRouteWithCustomBarrierCurve<void>(
                        child: const Text('Hello World'),
                        barrierCurve: Curves.linear,
                      ),
                    );
                  },
                ),
              );
            },
          ),
        ),
      ));

      final CurveTween _customBarrierTween = CurveTween(curve: Curves.linear);
      int _getExpectedBarrierTweenAlphaValue(double t) {
        return Color.getAlphaFromOpacity(_customBarrierTween.transform(t));
      }

      await tester.tap(find.text('X'));
      await tester.pump();
      final Finder animatedModalBarrier = find.byType(AnimatedModalBarrier);
      expect(animatedModalBarrier, findsOneWidget);

      Animation<Color?> modalBarrierAnimation;
      modalBarrierAnimation = tester.widget<AnimatedModalBarrier>(animatedModalBarrier).color;
      expect(modalBarrierAnimation.value, Colors.transparent);

      await tester.pump(const Duration(milliseconds: 25));
      modalBarrierAnimation = tester.widget<AnimatedModalBarrier>(animatedModalBarrier).color;
      expect(
        modalBarrierAnimation.value!.alpha,
        closeTo(_getExpectedBarrierTweenAlphaValue(0.25), 1),
      );

      await tester.pump(const Duration(milliseconds: 25));
      modalBarrierAnimation = tester.widget<AnimatedModalBarrier>(animatedModalBarrier).color;
      expect(
        modalBarrierAnimation.value!.alpha,
        closeTo(_getExpectedBarrierTweenAlphaValue(0.50), 1),
      );

      await tester.pump(const Duration(milliseconds: 25));
      modalBarrierAnimation = tester.widget<AnimatedModalBarrier>(animatedModalBarrier).color;
      expect(
        modalBarrierAnimation.value!.alpha,
        closeTo(_getExpectedBarrierTweenAlphaValue(0.75), 1),
      );

      await tester.pumpAndSettle();
      modalBarrierAnimation = tester.widget<AnimatedModalBarrier>(animatedModalBarrier).color;
      expect(modalBarrierAnimation.value, Colors.black);
    });

    testWidgets('white barrierColor', (WidgetTester tester) async {
      await tester.pumpWidget(MaterialApp(
        home: Material(
          child: Builder(
              builder: (BuildContext context) {
                return Center(
                  child: ElevatedButton(
                    child: const Text('X'),
                    onPressed: () {
                      Navigator.of(context).push<void>(
                          _TestDialogRouteWithCustomBarrierCurve<void>(
                            child: const Text('Hello World'),
                            barrierColor: Colors.white,
                          )
                      );
                    },
                  ),
                );
              }
          ),
        ),
      ));

      final CurveTween _defaultBarrierTween = CurveTween(curve: Curves.ease);
      int _getExpectedBarrierTweenAlphaValue(double t) {
        return Color.getAlphaFromOpacity(_defaultBarrierTween.transform(t));
      }

      await tester.tap(find.text('X'));
      await tester.pump();
      final Finder animatedModalBarrier = find.byType(AnimatedModalBarrier);
      expect(animatedModalBarrier, findsOneWidget);

      Animation<Color?> modalBarrierAnimation;
      modalBarrierAnimation = tester.widget<AnimatedModalBarrier>(animatedModalBarrier).color;
      expect(modalBarrierAnimation.value, Colors.white.withOpacity(0));

      await tester.pump(const Duration(milliseconds: 25));
      modalBarrierAnimation = tester.widget<AnimatedModalBarrier>(animatedModalBarrier).color;
      expect(
        modalBarrierAnimation.value!.alpha,
        closeTo(_getExpectedBarrierTweenAlphaValue(0.25), 1),
      );

      await tester.pump(const Duration(milliseconds: 25));
      modalBarrierAnimation = tester.widget<AnimatedModalBarrier>(animatedModalBarrier).color;
      expect(
        modalBarrierAnimation.value!.alpha,
        closeTo(_getExpectedBarrierTweenAlphaValue(0.50), 1),
      );

      await tester.pump(const Duration(milliseconds: 25));
      modalBarrierAnimation = tester.widget<AnimatedModalBarrier>(animatedModalBarrier).color;
      expect(
        modalBarrierAnimation.value!.alpha,
        closeTo(_getExpectedBarrierTweenAlphaValue(0.75), 1),
      );

      await tester.pumpAndSettle();
      modalBarrierAnimation = tester.widget<AnimatedModalBarrier>(animatedModalBarrier).color;
      expect(modalBarrierAnimation.value, Colors.white);
    });

    testWidgets('modal route semantics order', (WidgetTester tester) async {
      // Regression test for https://github.com/flutter/flutter/issues/46625.
      final SemanticsTester semantics = SemanticsTester(tester);
      await tester.pumpWidget(MaterialApp(
        home: Material(
          child: Builder(
            builder: (BuildContext context) {
              return Center(
                child: ElevatedButton(
                  child: const Text('X'),
                  onPressed: () {
                    Navigator.of(context).push<void>(
                      _TestDialogRouteWithCustomBarrierCurve<void>(
                        child: const Text('Hello World'),
                        barrierLabel: 'test label',
                        barrierCurve: Curves.linear,
                      ),
                    );
                  },
                ),
              );
            },
          ),
        ),
      ));

      await tester.tap(find.text('X'));
      await tester.pumpAndSettle();
      expect(find.text('Hello World'), findsOneWidget);

      final TestSemantics expectedSemantics = TestSemantics.root(
        children: <TestSemantics>[
          TestSemantics.rootChild(
            id: 1,
            rect: TestSemantics.fullScreen,
            children: <TestSemantics>[
              TestSemantics(
                id: 6,
                rect: TestSemantics.fullScreen,
                children: <TestSemantics>[
                  TestSemantics(
                    id: 7,
                    rect: TestSemantics.fullScreen,
                    flags: <SemanticsFlag>[SemanticsFlag.scopesRoute],
                    children: <TestSemantics>[
                      TestSemantics(
                        id: 8,
                        label: 'Hello World',
                        rect: TestSemantics.fullScreen,
                        textDirection: TextDirection.ltr,
                      ),
                    ],
                  ),
                ],
              ),
              // Modal barrier is put after modal scope
              TestSemantics(
                id: 5,
                rect: TestSemantics.fullScreen,
                actions: <SemanticsAction>[SemanticsAction.tap],
                label: 'test label',
                textDirection: TextDirection.ltr,
              ),
            ],
          ),
        ],
      )
      ;

      expect(semantics, hasSemantics(expectedSemantics));
      semantics.dispose();
    }, variant: const TargetPlatformVariant(<TargetPlatform>{TargetPlatform.iOS}));

    testWidgets('focus traverse correct when pop multiple page simultaneously', (WidgetTester tester) async {
      // Regression test: https://github.com/flutter/flutter/issues/48903
      final GlobalKey<NavigatorState> navigatorKey = GlobalKey<NavigatorState>();
      await tester.pumpWidget(MaterialApp(
        navigatorKey: navigatorKey,
        home: const Text('dummy1'),
      ));
      final Element textOnPageOne = tester.element(find.text('dummy1'));
      final FocusScopeNode focusNodeOnPageOne = FocusScope.of(textOnPageOne);
      expect(focusNodeOnPageOne.hasFocus, isTrue);

      // Pushes one page.
      navigatorKey.currentState!.push<void>(
        MaterialPageRoute<void>(
          builder: (BuildContext context) => const Text('dummy2'),
        )
      );
      await tester.pumpAndSettle();

      final Element textOnPageTwo = tester.element(find.text('dummy2'));
      final FocusScopeNode focusNodeOnPageTwo = FocusScope.of(textOnPageTwo);
      // The focus should be on second page.
      expect(focusNodeOnPageOne.hasFocus, isFalse);
      expect(focusNodeOnPageTwo.hasFocus, isTrue);

      // Pushes another page.
      navigatorKey.currentState!.push<void>(
        MaterialPageRoute<void>(
          builder: (BuildContext context) => const Text('dummy3'),
        )
      );
      await tester.pumpAndSettle();
      final Element textOnPageThree = tester.element(find.text('dummy3'));
      final FocusScopeNode focusNodeOnPageThree = FocusScope.of(textOnPageThree);
      // The focus should be on third page.
      expect(focusNodeOnPageOne.hasFocus, isFalse);
      expect(focusNodeOnPageTwo.hasFocus, isFalse);
      expect(focusNodeOnPageThree.hasFocus, isTrue);

      // Pops two pages simultaneously.
      navigatorKey.currentState!.popUntil((Route<void> route) => route.isFirst);
      await tester.pumpAndSettle();
      // It should refocus page one after pops.
      expect(focusNodeOnPageOne.hasFocus, isTrue);
    });

    testWidgets('focus traversal is correct when popping multiple pages simultaneously - with focused children', (WidgetTester tester) async {
      // Regression test: https://github.com/flutter/flutter/issues/48903
      final GlobalKey<NavigatorState> navigatorKey = GlobalKey<NavigatorState>();
      await tester.pumpWidget(MaterialApp(
        navigatorKey: navigatorKey,
        home: const Text('dummy1'),
      ));
      final Element textOnPageOne = tester.element(find.text('dummy1'));
      final FocusScopeNode focusNodeOnPageOne = FocusScope.of(textOnPageOne);
      expect(focusNodeOnPageOne.hasFocus, isTrue);

      // Pushes one page.
      navigatorKey.currentState!.push<void>(
          MaterialPageRoute<void>(
            builder: (BuildContext context) => const Material(child: TextField()),
          )
      );
      await tester.pumpAndSettle();

      final Element textOnPageTwo = tester.element(find.byType(TextField));
      final FocusScopeNode focusNodeOnPageTwo = FocusScope.of(textOnPageTwo);
      // The focus should be on second page.
      expect(focusNodeOnPageOne.hasFocus, isFalse);
      expect(focusNodeOnPageTwo.hasFocus, isTrue);

      // Move the focus to another node.
      focusNodeOnPageTwo.nextFocus();
      await tester.pumpAndSettle();
      expect(focusNodeOnPageTwo.hasFocus, isTrue);
      expect(focusNodeOnPageTwo.hasPrimaryFocus, isFalse);

      // Pushes another page.
      navigatorKey.currentState!.push<void>(
          MaterialPageRoute<void>(
            builder: (BuildContext context) => const Text('dummy3'),
          )
      );
      await tester.pumpAndSettle();
      final Element textOnPageThree = tester.element(find.text('dummy3'));
      final FocusScopeNode focusNodeOnPageThree = FocusScope.of(textOnPageThree);
      // The focus should be on third page.
      expect(focusNodeOnPageOne.hasFocus, isFalse);
      expect(focusNodeOnPageTwo.hasFocus, isFalse);
      expect(focusNodeOnPageThree.hasFocus, isTrue);

      // Pops two pages simultaneously.
      navigatorKey.currentState!.popUntil((Route<void> route) => route.isFirst);
      await tester.pumpAndSettle();
      // It should refocus page one after pops.
      expect(focusNodeOnPageOne.hasFocus, isTrue);
    });

    testWidgets('child with local history can be disposed', (WidgetTester tester) async {
      // Regression test: https://github.com/flutter/flutter/issues/52478
      await tester.pumpWidget(MaterialApp(
        home: WidgetWithLocalHistory(),
      ));

      final WidgetWithLocalHistoryState state = tester.state(find.byType(WidgetWithLocalHistory));
      state.addLocalHistory();
      // Waits for modal route to update its internal state;
      await tester.pump();

      // Pumps a new widget to dispose WidgetWithLocalHistory. This should cause
      // it to remove the local history entry from modal route during
      // finalizeTree.
      await tester.pumpWidget(const MaterialApp(
        home: Text('dummy'),
      ));
      // Waits for modal route to update its internal state;
      await tester.pump();
      expect(tester.takeException(), null);
    });
  });

  testWidgets('can be dismissed with escape keyboard shortcut', (WidgetTester tester) async {
    final GlobalKey<NavigatorState> navigatorKey = GlobalKey<NavigatorState>();
    await tester.pumpWidget(MaterialApp(
      navigatorKey: navigatorKey,
      home: const Text('dummy1'),
    ));
    final Element textOnPageOne = tester.element(find.text('dummy1'));

    // Show a simple dialog
    showDialog<void>(
      context: textOnPageOne,
      builder: (BuildContext context) => const Text('dialog1'),
    );
    await tester.pumpAndSettle();
    expect(find.text('dialog1'), findsOneWidget);

    // Try to dismiss the dialog with the shortcut key
    await tester.sendKeyEvent(LogicalKeyboardKey.escape);
    await tester.pumpAndSettle();
    expect(find.text('dialog1'), findsNothing);
  });

  testWidgets('can not be dismissed with escape keyboard shortcut if barrier not dismissible', (WidgetTester tester) async {
    final GlobalKey<NavigatorState> navigatorKey = GlobalKey<NavigatorState>();
    await tester.pumpWidget(MaterialApp(
      navigatorKey: navigatorKey,
      home: const Text('dummy1'),
    ));
    final Element textOnPageOne = tester.element(find.text('dummy1'));

    // Show a simple dialog
    showDialog<void>(
      context: textOnPageOne,
      barrierDismissible: false,
      builder: (BuildContext context) => const Text('dialog1'),
    );
    await tester.pumpAndSettle();
    expect(find.text('dialog1'), findsOneWidget);

    // Try to dismiss the dialog with the shortcut key
    await tester.sendKeyEvent(LogicalKeyboardKey.escape);
    await tester.pumpAndSettle();
    expect(find.text('dialog1'), findsOneWidget);
  });

  testWidgets('ModalRoute.of works for void routes', (WidgetTester tester) async {
    final GlobalKey<NavigatorState> navigatorKey = GlobalKey<NavigatorState>();
    await tester.pumpWidget(MaterialApp(
      navigatorKey: navigatorKey,
      home: const Text('home'),
    ));
    expect(find.text('page2'), findsNothing);

    navigatorKey.currentState!.push<void>(MaterialPageRoute<void>(
      builder: (BuildContext context) {
        return const Text('page2');
      }
    ));

    await tester.pumpAndSettle();
    expect(find.text('page2'), findsOneWidget);

    final ModalRoute<void>? parentRoute = ModalRoute.of<void>(tester.element(find.text('page2')));
    expect(parentRoute, isNotNull);
    expect(parentRoute, isA<MaterialPageRoute<void>>());
  });

  testWidgets('RawDialogRoute is state restorable', (WidgetTester tester) async {
    await tester.pumpWidget(
      MaterialApp(
        restorationScopeId: 'app',
        home: _RestorableDialogTestWidget(),
      ),
    );

    expect(find.byType(AlertDialog), findsNothing);

    await tester.tap(find.text('X'));
    await tester.pumpAndSettle();

    expect(find.byType(AlertDialog), findsOneWidget);
    final TestRestorationData restorationData = await tester.getRestorationData();

    await tester.restartAndRestore();

    expect(find.byType(AlertDialog), findsOneWidget);

    // Tap on the barrier.
    await tester.tapAt(const Offset(10.0, 10.0));
    await tester.pumpAndSettle();

    expect(find.byType(AlertDialog), findsNothing);

    await tester.restoreFrom(restorationData);
    expect(find.byType(AlertDialog), findsOneWidget);
  }, skip: isBrowser); // https://github.com/flutter/flutter/issues/33615
}

double _getOpacity(GlobalKey key, WidgetTester tester) {
  final Finder finder = find.ancestor(
    of: find.byKey(key),
    matching: find.byType(FadeTransition),
  );
  return tester.widgetList(finder).fold<double>(1.0, (double a, Widget widget) {
    final FadeTransition transition = widget as FadeTransition;
    return a * transition.opacity.value;
  });
}

class ModifiedReverseTransitionDurationRoute<T> extends MaterialPageRoute<T> {
  ModifiedReverseTransitionDurationRoute({
    required WidgetBuilder builder,
    RouteSettings? settings,
    required this.reverseTransitionDuration,
    bool fullscreenDialog = false,
  }) : super(
         builder: builder,
         settings: settings,
         fullscreenDialog: fullscreenDialog,
       );

  @override
  final Duration reverseTransitionDuration;
}

class MockPageRoute extends Fake implements PageRoute<dynamic> { }

class MockRoute extends Fake implements Route<dynamic> { }

class MockRouteAware extends Fake implements RouteAware {
  int didPushCount = 0;
  int didPushNextCount = 0;
  int didPopCount = 0;
  int didPopNextCount = 0;

  @override
  void didPush() {
    didPushCount += 1;
  }

  @override
  void didPushNext() {
    didPushNextCount += 1;
  }

  @override
  void didPop() {
    didPopCount += 1;
  }

  @override
  void didPopNext() {
    didPopNextCount += 1;
  }
}

class TestPageRouteBuilder extends PageRouteBuilder<void> {
  TestPageRouteBuilder({required RoutePageBuilder pageBuilder}) : super(pageBuilder: pageBuilder);

  @override
  Animation<double> createAnimation() {
    return CurvedAnimation(parent: super.createAnimation(), curve: Curves.easeOutExpo);
  }
}

class DialogObserver extends NavigatorObserver {
  final List<ModalRoute<dynamic>> dialogRoutes = <ModalRoute<dynamic>>[];
  int dialogCount = 0;

  @override
  void didPush(Route<dynamic> route, Route<dynamic>? previousRoute) {
    if (route is RawDialogRoute) {
      dialogRoutes.add(route);
      dialogCount++;
    }
    super.didPush(route, previousRoute);
  }

  @override
  void didPop(Route<dynamic> route, Route<dynamic>? previousRoute) {
    if (route is RawDialogRoute) {
      dialogRoutes.removeLast();
      dialogCount--;
    }
    super.didPop(route, previousRoute);
  }
}

class _TestDialogRouteWithCustomBarrierCurve<T> extends PopupRoute<T> {
  _TestDialogRouteWithCustomBarrierCurve({
    required Widget child,
    this.barrierLabel,
    this.barrierColor = Colors.black,
    Curve? barrierCurve,
  }) : _barrierCurve = barrierCurve,
       _child = child;

  final Widget _child;

  @override
  bool get barrierDismissible => true;

  @override
  final String? barrierLabel;

  @override
  final Color? barrierColor;

  @override
  Curve get barrierCurve {
    if (_barrierCurve == null) {
      return super.barrierCurve;
    }
    return _barrierCurve!;
  }
  final Curve? _barrierCurve;

  @override
  Duration get transitionDuration => const Duration(milliseconds: 100); // easier value to test against

  @override
  Widget buildPage(BuildContext context, Animation<double> animation, Animation<double> secondaryAnimation) {
    return Semantics(
      child: _child,
      scopesRoute: true,
      explicitChildNodes: true,
    );
  }
}

class WidgetWithLocalHistory extends StatefulWidget {
  @override
  WidgetWithLocalHistoryState createState() => WidgetWithLocalHistoryState();
}

class WidgetWithLocalHistoryState extends State<WidgetWithLocalHistory> {
  late LocalHistoryEntry _localHistory;

  void addLocalHistory() {
    final ModalRoute<dynamic> route = ModalRoute.of(context)!;
    _localHistory = LocalHistoryEntry();
    route.addLocalHistoryEntry(_localHistory);
  }

  @override
  void dispose() {
    super.dispose();
    _localHistory.remove();
  }

  @override
  Widget build(BuildContext context) {
    return const Text('dummy');
  }
}

class TransitionDetector extends DefaultTransitionDelegate<void> {
  bool hasTransition = false;
  @override
  Iterable<RouteTransitionRecord> resolve({
    required List<RouteTransitionRecord> newPageRouteHistory,
    required Map<RouteTransitionRecord?, RouteTransitionRecord> locationToExitingPageRoute,
    required Map<RouteTransitionRecord?, List<RouteTransitionRecord>> pageRouteToPagelessRoutes
  }) {
    hasTransition = true;
    return super.resolve(
      newPageRouteHistory: newPageRouteHistory,
      locationToExitingPageRoute: locationToExitingPageRoute,
      pageRouteToPagelessRoutes: pageRouteToPagelessRoutes
    );
  }
}

Widget buildNavigator({
  required List<Page<dynamic>> pages,
  required PopPageCallback onPopPage,
  GlobalKey<NavigatorState>? key,
  TransitionDelegate<dynamic>? transitionDelegate
}) {
  return MediaQuery(
    data: MediaQueryData.fromWindow(WidgetsBinding.instance!.window),
    child: Localizations(
      locale: const Locale('en', 'US'),
      delegates: const <LocalizationsDelegate<dynamic>>[
        DefaultMaterialLocalizations.delegate,
        DefaultWidgetsLocalizations.delegate
      ],
      child: Directionality(
        textDirection: TextDirection.ltr,
        child: Navigator(
          key: key,
          pages: pages,
          onPopPage: onPopPage,
          transitionDelegate: transitionDelegate ?? const DefaultTransitionDelegate<dynamic>(),
        ),
      ),
    ),
  );
}

<<<<<<< HEAD
typedef RouteSecondaryTransitionBuilder = Widget Function(
    BuildContext context, Animation<double> secondaryAnimation, Widget child);

// Uses the same `secondaryAnimation` transition defined in [transitionsBuilder]
// to animate the previous route.
class MockDelegateTransitionRoute<T> extends PageRouteBuilder<T> {
  MockDelegateTransitionRoute({
    RouteSettings? settings,
    required RoutePageBuilder pageBuilder,
    required RouteTransitionsBuilder transitionsBuilder,
    required this.secondaryTransitionBuilder,
    bool fullscreenDialog = false,
  })  : assert(pageBuilder != null),
        assert(fullscreenDialog != null),
        super(
          settings: settings,
          fullscreenDialog: fullscreenDialog,
          pageBuilder: pageBuilder,
          transitionsBuilder: transitionsBuilder,
        );

  final RouteSecondaryTransitionBuilder secondaryTransitionBuilder;

  @override
  bool canDriveSecondaryTransitionForPreviousRoute(Route<dynamic> previousRoute) {
    return true;
  }

  @override
  Widget buildSecondaryTransitionForPreviousRoute(
      BuildContext context, Animation<double> secondaryAnimation, Widget child) {
    return secondaryTransitionBuilder(context, secondaryAnimation, child);
=======
class _RestorableDialogTestWidget extends StatelessWidget {
  static Route<Object?> _dialogBuilder(BuildContext context, Object? arguments) {
    return RawDialogRoute<void>(
      pageBuilder: (
        BuildContext context,
        Animation<double> animation,
        Animation<double> secondaryAnimation,
      ) {
        return const AlertDialog(title: Text('Alert!'));
      },
    );
  }

  @override
  Widget build(BuildContext context) {
    return Scaffold(
      body: Center(
        child: OutlinedButton(
          onPressed: () {
            Navigator.of(context).restorablePush(_dialogBuilder);
          },
          child: const Text('X'),
        ),
      ),
    );
>>>>>>> 02d441ea
  }
}<|MERGE_RESOLUTION|>--- conflicted
+++ resolved
@@ -2064,7 +2064,6 @@
   );
 }
 
-<<<<<<< HEAD
 typedef RouteSecondaryTransitionBuilder = Widget Function(
     BuildContext context, Animation<double> secondaryAnimation, Widget child);
 
@@ -2097,7 +2096,9 @@
   Widget buildSecondaryTransitionForPreviousRoute(
       BuildContext context, Animation<double> secondaryAnimation, Widget child) {
     return secondaryTransitionBuilder(context, secondaryAnimation, child);
-=======
+  }
+}
+
 class _RestorableDialogTestWidget extends StatelessWidget {
   static Route<Object?> _dialogBuilder(BuildContext context, Object? arguments) {
     return RawDialogRoute<void>(
@@ -2123,6 +2124,5 @@
         ),
       ),
     );
->>>>>>> 02d441ea
-  }
-}+  }
+}
