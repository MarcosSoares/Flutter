// Copyright 2014 The Flutter Authors. All rights reserved.
// Use of this source code is governed by a BSD-style license that can be
// found in the LICENSE file.

import 'dart:ui' as ui show Image;

import 'package:flutter/widgets.dart';
import 'package:flutter_test/flutter_test.dart';

import '../painting/image_test_utils.dart';

void main() {

  late ui.Image testImage;

  setUpAll(() async {
    testImage = await createTestImage(width: 10, height: 10);
  });

  tearDown(() {
    imageCache.clear();
  });

  T findPhysics<T extends ScrollPhysics>(WidgetTester tester) {
    return Scrollable.of(find.byType(TestWidget).evaluate().first)!.position.physics as T;
  }

  ScrollMetrics findMetrics(WidgetTester tester) {
    return Scrollable.of(find.byType(TestWidget).evaluate().first)!.position;
  }

  testWidgets('ScrollAwareImageProvider does not delay if widget is not in scrollable', (WidgetTester tester) async {
    final GlobalKey<TestWidgetState> key = GlobalKey<TestWidgetState>();
    await tester.pumpWidget(TestWidget(key));

    final DisposableBuildContext context = DisposableBuildContext(key.currentState!);
    final TestImageProvider testImageProvider = TestImageProvider(testImage.clone());
    final ScrollAwareImageProvider<TestImageProvider> imageProvider = ScrollAwareImageProvider<TestImageProvider>(
      context: context,
      imageProvider: testImageProvider,
    );

    expect(testImageProvider.configuration, null);
    expect(imageCache.containsKey(testImageProvider), false);

    final ImageStream stream = imageProvider.resolve(ImageConfiguration.empty);

    expect(testImageProvider.configuration, ImageConfiguration.empty);
    expect(stream.completer, isNotNull);
    expect(stream.completer!.hasListeners, true);
    expect(imageCache.containsKey(testImageProvider), true);
    expect(imageCache.currentSize, 0);

    testImageProvider.complete();

    expect(imageCache.currentSize, 1);
  });

  testWidgets('ScrollAwareImageProvider does not delay if in scrollable that is not scrolling', (WidgetTester tester) async {
    final GlobalKey<TestWidgetState> key = GlobalKey<TestWidgetState>();
    await tester.pumpWidget(Directionality(
      textDirection: TextDirection.ltr,
      child: ListView(
        physics: RecordingPhysics(),
        children: <Widget>[
          TestWidget(key),
        ],
      ),
    ));

    final DisposableBuildContext context = DisposableBuildContext(key.currentState!);
    final TestImageProvider testImageProvider = TestImageProvider(testImage.clone());
    final ScrollAwareImageProvider<TestImageProvider> imageProvider = ScrollAwareImageProvider<TestImageProvider>(
      context: context,
      imageProvider: testImageProvider,
    );

    expect(testImageProvider.configuration, null);
    expect(imageCache.containsKey(testImageProvider), false);

    final ImageStream stream = imageProvider.resolve(ImageConfiguration.empty);

    expect(testImageProvider.configuration, ImageConfiguration.empty);
    expect(stream.completer, isNotNull);
    expect(stream.completer!.hasListeners, true);
    expect(imageCache.containsKey(testImageProvider), true);
    expect(imageCache.currentSize, 0);

    testImageProvider.complete();

    expect(imageCache.currentSize, 1);
    expect(findPhysics<RecordingPhysics>(tester).velocities, <double>[0]);
  });

  testWidgets('ScrollAwareImageProvider does not delay if in scrollable that is scrolling slowly', (WidgetTester tester) async {
    final List<GlobalKey<TestWidgetState>> keys = <GlobalKey<TestWidgetState>>[];
    final ScrollController scrollController = ScrollController();
    await tester.pumpWidget(Directionality(
      textDirection: TextDirection.ltr,
      child: ListView.builder(
        physics: RecordingPhysics(),
        controller: scrollController,
        itemBuilder: (BuildContext context, int index) {
          keys.add(GlobalKey<TestWidgetState>());
          return TestWidget(keys.last);
        },
        itemCount: 50,
      ),
    ));

    final DisposableBuildContext context = DisposableBuildContext(keys.last.currentState!);
    final TestImageProvider testImageProvider = TestImageProvider(testImage.clone());
    final ScrollAwareImageProvider<TestImageProvider> imageProvider = ScrollAwareImageProvider<TestImageProvider>(
      context: context,
      imageProvider: testImageProvider,
    );

    expect(testImageProvider.configuration, null);
    expect(imageCache.containsKey(testImageProvider), false);

    scrollController.animateTo(
      100,
      duration: const Duration(seconds: 2),
      curve: Curves.fastLinearToSlowEaseIn,
    );
    await tester.pump();
    final RecordingPhysics physics = findPhysics<RecordingPhysics>(tester);

    expect(physics.velocities.length, 0);
    final ImageStream stream = imageProvider.resolve(ImageConfiguration.empty);
    expect(physics.velocities.length, 1);
    expect(
      const ScrollPhysics().recommendDeferredLoading(
        physics.velocities.first,
        findMetrics(tester),
        find.byType(TestWidget).evaluate().first,
      ),
      false,
    );

    expect(testImageProvider.configuration, ImageConfiguration.empty);
    expect(stream.completer, isNotNull);
    expect(stream.completer!.hasListeners, true);
    expect(imageCache.containsKey(testImageProvider), true);
    expect(imageCache.currentSize, 0);

    testImageProvider.complete();

    expect(imageCache.currentSize, 1);
  });

  testWidgets('ScrollAwareImageProvider delays if in scrollable that is scrolling fast', (WidgetTester tester) async {
    final List<GlobalKey<TestWidgetState>> keys = <GlobalKey<TestWidgetState>>[];
    final ScrollController scrollController = ScrollController();
    await tester.pumpWidget(Directionality(
      textDirection: TextDirection.ltr,
      child: ListView.builder(
        physics: RecordingPhysics(),
        controller: scrollController,
        itemBuilder: (BuildContext context, int index) {
          keys.add(GlobalKey<TestWidgetState>());
          return TestWidget(keys.last);
        },
        itemCount: 50,
      ),
    ));

    final DisposableBuildContext context = DisposableBuildContext(keys.last.currentState!);
    final TestImageProvider testImageProvider = TestImageProvider(testImage.clone());
    final ScrollAwareImageProvider<TestImageProvider> imageProvider = ScrollAwareImageProvider<TestImageProvider>(
      context: context,
      imageProvider: testImageProvider,
    );

    expect(testImageProvider.configuration, null);
    expect(imageCache.containsKey(testImageProvider), false);

    scrollController.animateTo(
      3000,
      duration: const Duration(seconds: 2),
      curve: Curves.fastLinearToSlowEaseIn,
    );
    await tester.pump();
    final RecordingPhysics physics = findPhysics<RecordingPhysics>(tester);

    expect(physics.velocities.length, 0);
    final ImageStream stream = imageProvider.resolve(ImageConfiguration.empty);
    expect(physics.velocities.length, 1);
    expect(
      const ScrollPhysics().recommendDeferredLoading(
        physics.velocities.first,
        findMetrics(tester),
        find.byType(TestWidget).evaluate().first,
      ),
      true,
    );

    expect(testImageProvider.configuration, null);
    expect(stream.completer, null);

    expect(imageCache.containsKey(testImageProvider), false);
    expect(imageCache.currentSize, 0);

    await tester.pump(const Duration(seconds: 1));
    expect(physics.velocities.last, 0);

    expect(testImageProvider.configuration, ImageConfiguration.empty);
    expect(stream.completer, isNotNull);
    expect(stream.completer!.hasListeners, true);

    expect(imageCache.containsKey(testImageProvider), true);
    expect(imageCache.currentSize, 0);

    testImageProvider.complete();

    expect(imageCache.currentSize, 1);
  });

  testWidgets('ScrollAwareImageProvider delays if in scrollable that is scrolling fast and fizzles if disposed', (WidgetTester tester) async {
    final List<GlobalKey<TestWidgetState>> keys = <GlobalKey<TestWidgetState>>[];
    final ScrollController scrollController = ScrollController();
    await tester.pumpWidget(Directionality(
      textDirection: TextDirection.ltr,
      child: ListView.builder(
        physics: RecordingPhysics(),
        controller: scrollController,
        itemBuilder: (BuildContext context, int index) {
          keys.add(GlobalKey<TestWidgetState>());
          return TestWidget(keys.last);
        },
        itemCount: 50,
      ),
    ));

    final DisposableBuildContext context = DisposableBuildContext(keys.last.currentState!);
    final TestImageProvider testImageProvider = TestImageProvider(testImage.clone());
    final ScrollAwareImageProvider<TestImageProvider> imageProvider = ScrollAwareImageProvider<TestImageProvider>(
      context: context,
      imageProvider: testImageProvider,
    );

    expect(testImageProvider.configuration, null);
    expect(imageCache.containsKey(testImageProvider), false);

    scrollController.animateTo(
      3000,
      duration: const Duration(seconds: 2),
      curve: Curves.fastLinearToSlowEaseIn,
    );
    await tester.pump();
    final RecordingPhysics physics = findPhysics<RecordingPhysics>(tester);

    expect(physics.velocities.length, 0);
    final ImageStream stream = imageProvider.resolve(ImageConfiguration.empty);
    expect(physics.velocities.length, 1);
    expect(
      const ScrollPhysics().recommendDeferredLoading(
        physics.velocities.first,
        findMetrics(tester),
        find.byType(TestWidget).evaluate().first,
      ),
      true,
    );

    expect(testImageProvider.configuration, null);
    expect(stream.completer, null);

    expect(imageCache.containsKey(testImageProvider), false);
    expect(imageCache.currentSize, 0);

    // as if we had picked a context that scrolled out of the tree.
    context.dispose();

    await tester.pump(const Duration(seconds: 1));
    expect(physics.velocities.length, 1);

    expect(testImageProvider.configuration, null);
    expect(stream.completer, null);

    expect(imageCache.containsKey(testImageProvider), false);
    expect(imageCache.currentSize, 0);

    testImageProvider.complete();

    expect(imageCache.currentSize, 0);
  });

  testWidgets('ScrollAwareImageProvider resolves from ImageCache and does not set completer twice', (WidgetTester tester) async {
    final GlobalKey<TestWidgetState> key = GlobalKey<TestWidgetState>();
    final ScrollController scrollController = ScrollController();
    await tester.pumpWidget(Directionality(
      textDirection: TextDirection.ltr,
      child: SingleChildScrollView(
        physics: ControllablePhysics(),
        controller: scrollController,
        child: TestWidget(key),
      ),
    ));

    final DisposableBuildContext context = DisposableBuildContext(key.currentState!);
    final TestImageProvider testImageProvider = TestImageProvider(testImage.clone());
    final ScrollAwareImageProvider<TestImageProvider> imageProvider = ScrollAwareImageProvider<TestImageProvider>(
      context: context,
      imageProvider: testImageProvider,
    );

    expect(testImageProvider.configuration, null);
    expect(imageCache.containsKey(testImageProvider), false);

    final ControllablePhysics physics = findPhysics<ControllablePhysics>(tester);
    physics.recommendDeferredLoadingValue = true;

    final ImageStream stream = imageProvider.resolve(ImageConfiguration.empty);

    expect(testImageProvider.configuration, null);
    expect(stream.completer, null);
    expect(imageCache.containsKey(testImageProvider), false);
    expect(imageCache.currentSize, 0);

    // Simulate a case where someone else has managed to complete this stream -
    // so it can land in the cache right before we stop scrolling fast.
    // If we miss the early return, we will fail.
    testImageProvider.complete();

<<<<<<< HEAD
    imageCache.putIfAbsent(testImageProvider, () => testImageProvider.load(testImageProvider, PaintingBinding.instance.instantiateImageCodecFromBuffer));
=======
    imageCache.putIfAbsent(testImageProvider, () => testImageProvider.loadBuffer(testImageProvider, PaintingBinding.instance.instantiateImageCodecFromBuffer));
>>>>>>> 54256fab
    // We've stopped scrolling fast.
    physics.recommendDeferredLoadingValue = false;
    await tester.idle();

    expect(imageCache.containsKey(testImageProvider), true);
    expect(imageCache.currentSize, 1);
    expect(testImageProvider.loadCallCount, 1);
    expect(stream.completer, null);
  });

  testWidgets('ScrollAwareImageProvider does not block LRU updates to image cache', (WidgetTester tester) async {
    final int oldSize = imageCache.maximumSize;
    imageCache.maximumSize = 1;

    final GlobalKey<TestWidgetState> key = GlobalKey<TestWidgetState>();
    final ScrollController scrollController = ScrollController();
    await tester.pumpWidget(Directionality(
      textDirection: TextDirection.ltr,
      child: SingleChildScrollView(
        physics: ControllablePhysics(),
        controller: scrollController,
        child: TestWidget(key),
      ),
    ));

    final DisposableBuildContext context = DisposableBuildContext(key.currentState!);
    final TestImageProvider testImageProvider = TestImageProvider(testImage.clone());
    final ScrollAwareImageProvider<TestImageProvider> imageProvider = ScrollAwareImageProvider<TestImageProvider>(
      context: context,
      imageProvider: testImageProvider,
    );

    expect(testImageProvider.configuration, null);
    expect(imageCache.containsKey(testImageProvider), false);

    final ControllablePhysics physics = findPhysics<ControllablePhysics>(tester);
    physics.recommendDeferredLoadingValue = true;

    final ImageStream stream = imageProvider.resolve(ImageConfiguration.empty);

    expect(testImageProvider.configuration, null);
    expect(stream.completer, null);
    expect(imageCache.currentSize, 0);

    // Occupy the only slot in the cache with another image.
    final TestImageProvider testImageProvider2 = TestImageProvider(testImage.clone());
    testImageProvider2.complete();
    await precacheImage(testImageProvider2, context.context!);
    expect(imageCache.containsKey(testImageProvider), false);
    expect(imageCache.containsKey(testImageProvider2), true);
    expect(imageCache.currentSize, 1);

    // Complete the original image while we're still scrolling fast.
    testImageProvider.complete();
<<<<<<< HEAD
    stream.setCompleter(testImageProvider.load(testImageProvider, PaintingBinding.instance.instantiateImageCodecFromBuffer));
=======
    stream.setCompleter(testImageProvider.loadBuffer(testImageProvider, PaintingBinding.instance.instantiateImageCodecFromBuffer));
>>>>>>> 54256fab

    // Verify that this hasn't changed the cache state yet
    expect(imageCache.containsKey(testImageProvider), false);
    expect(imageCache.containsKey(testImageProvider2), true);
    expect(imageCache.currentSize, 1);
    expect(testImageProvider.loadCallCount, 1);

    await tester.pump();

    // After pumping a frame, the original image should be in the cache because
    // it took the LRU slot.
    expect(imageCache.containsKey(testImageProvider), true);
    expect(imageCache.containsKey(testImageProvider2), false);
    expect(imageCache.currentSize, 1);
    expect(testImageProvider.loadCallCount, 1);

    imageCache.maximumSize = oldSize;
  });
}

class TestWidget extends StatefulWidget {
  const TestWidget(Key? key) : super(key: key);

  @override
  State<TestWidget> createState() => TestWidgetState();
}

class TestWidgetState extends State<TestWidget> {
  @override
  Widget build(BuildContext context) => const SizedBox(height: 50);
}

class RecordingPhysics extends ScrollPhysics {
  RecordingPhysics({ super.parent });

  final List<double> velocities = <double>[];

  @override
  RecordingPhysics applyTo(ScrollPhysics? ancestor) {
    return RecordingPhysics(parent: buildParent(ancestor));
  }

  @override
  bool recommendDeferredLoading(double velocity, ScrollMetrics metrics, BuildContext context) {
    velocities.add(velocity);
    return super.recommendDeferredLoading(velocity, metrics, context);
  }
}

// Ignore this so that we can mutate whether we defer loading or not at specific
// times without worrying about actual scrolling mechanics.
// ignore: must_be_immutable
class ControllablePhysics extends ScrollPhysics {
  ControllablePhysics({ super.parent });

  bool recommendDeferredLoadingValue = false;

  @override
  ControllablePhysics applyTo(ScrollPhysics? ancestor) {
    return ControllablePhysics(parent: buildParent(ancestor));
  }

  @override
  bool recommendDeferredLoading(double velocity, ScrollMetrics metrics, BuildContext context) {
    return recommendDeferredLoadingValue;
  }
}<|MERGE_RESOLUTION|>--- conflicted
+++ resolved
@@ -322,11 +322,7 @@
     // If we miss the early return, we will fail.
     testImageProvider.complete();
 
-<<<<<<< HEAD
-    imageCache.putIfAbsent(testImageProvider, () => testImageProvider.load(testImageProvider, PaintingBinding.instance.instantiateImageCodecFromBuffer));
-=======
     imageCache.putIfAbsent(testImageProvider, () => testImageProvider.loadBuffer(testImageProvider, PaintingBinding.instance.instantiateImageCodecFromBuffer));
->>>>>>> 54256fab
     // We've stopped scrolling fast.
     physics.recommendDeferredLoadingValue = false;
     await tester.idle();
@@ -381,11 +377,7 @@
 
     // Complete the original image while we're still scrolling fast.
     testImageProvider.complete();
-<<<<<<< HEAD
-    stream.setCompleter(testImageProvider.load(testImageProvider, PaintingBinding.instance.instantiateImageCodecFromBuffer));
-=======
     stream.setCompleter(testImageProvider.loadBuffer(testImageProvider, PaintingBinding.instance.instantiateImageCodecFromBuffer));
->>>>>>> 54256fab
 
     // Verify that this hasn't changed the cache state yet
     expect(imageCache.containsKey(testImageProvider), false);
