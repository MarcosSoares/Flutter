// Copyright 2014 The Flutter Authors. All rights reserved.
// Use of this source code is governed by a BSD-style license that can be
// found in the LICENSE file.

import 'package:flutter/material.dart';
import 'package:flutter/rendering.dart';
import 'package:flutter/services.dart';
import 'package:flutter_test/flutter_test.dart';

void main() {
  testWidgets('onSaved callback is called', (WidgetTester tester) async {
    final GlobalKey<FormState> formKey = GlobalKey<FormState>();
    String? fieldValue;

    Widget builder() {
      return MaterialApp(
        home: MediaQuery(
          data: const MediaQueryData(),
          child: Directionality(
            textDirection: TextDirection.ltr,
            child: Center(
              child: Material(
                child: Form(
                  key: formKey,
                  child: TextFormField(
                    onSaved: (String? value) { fieldValue = value; },
                  ),
                ),
              ),
            ),
          ),
        ),
      );
    }

    await tester.pumpWidget(builder());

    expect(fieldValue, isNull);

    Future<void> checkText(String testValue) async {
      await tester.enterText(find.byType(TextFormField), testValue);
      formKey.currentState!.save();
      // Pumping is unnecessary because callback happens regardless of frames.
      expect(fieldValue, equals(testValue));
    }

    await checkText('Test');
    await checkText('');
  });

  testWidgets('onChanged callback is called', (WidgetTester tester) async {
    String? fieldValue;

    Widget builder() {
      return MaterialApp(
        home: MediaQuery(
          data: const MediaQueryData(),
          child: Directionality(
            textDirection: TextDirection.ltr,
            child: Center(
              child: Material(
                child: Form(
                  child: TextField(
                    onChanged: (String value) { fieldValue = value; },
                  ),
                ),
              ),
            ),
          ),
        ),
      );
    }

    await tester.pumpWidget(builder());

    expect(fieldValue, isNull);

    Future<void> checkText(String testValue) async {
      await tester.enterText(find.byType(TextField), testValue);
      // Pumping is unnecessary because callback happens regardless of frames.
      expect(fieldValue, equals(testValue));
    }

    await checkText('Test');
    await checkText('');
  });

  testWidgets('Validator sets the error text only when validate is called', (WidgetTester tester) async {
    final GlobalKey<FormState> formKey = GlobalKey<FormState>();
    String? errorText(String? value) => '${value ?? ''}/error';

    Widget builder(AutovalidateMode autovalidateMode) {
      return MaterialApp(
        home: MediaQuery(
          data: const MediaQueryData(),
          child: Directionality(
            textDirection: TextDirection.ltr,
            child: Center(
              child: Material(
                child: Form(
                  key: formKey,
                  autovalidateMode: autovalidateMode,
                  child: TextFormField(
                    validator: errorText,
                  ),
                ),
              ),
            ),
          ),
        ),
      );
    }

    // Start off not autovalidating.
    await tester.pumpWidget(builder(AutovalidateMode.disabled));

    Future<void> checkErrorText(String testValue) async {
      formKey.currentState!.reset();
      await tester.pumpWidget(builder(AutovalidateMode.disabled));
      await tester.enterText(find.byType(TextFormField), testValue);
      await tester.pump();

      // We have to manually validate if we're not autovalidating.
      expect(find.text(errorText(testValue)!), findsNothing);
      formKey.currentState!.validate();
      await tester.pump();
      expect(find.text(errorText(testValue)!), findsOneWidget);

      // Try again with autovalidation. Should validate immediately.
      formKey.currentState!.reset();
      await tester.pumpWidget(builder(AutovalidateMode.always));
      await tester.enterText(find.byType(TextFormField), testValue);
      await tester.pump();

      expect(find.text(errorText(testValue)!), findsOneWidget);
    }

    await checkErrorText('Test');
    await checkErrorText('');
  });

  testWidgets('Should announce error text when validate returns error', (WidgetTester tester) async {
    final GlobalKey<FormState> formKey = GlobalKey<FormState>();
    await tester.pumpWidget(
      MaterialApp(
        home: MediaQuery(
          data: const MediaQueryData(),
          child: Directionality(
            textDirection: TextDirection.ltr,
            child: Center(
              child: Material(
                child: Form(
                  key: formKey,
                  child: TextFormField(
                    validator: (_)=> 'error',
                  ),
                ),
              ),
            ),
          ),
        ),
      ),
    );
    formKey.currentState!.reset();
    await tester.enterText(find.byType(TextFormField), '');
    await tester.pump();

    // Manually validate.
    expect(find.text('error'), findsNothing);
    formKey.currentState!.validate();
    await tester.pump();
    expect(find.text('error'), findsOneWidget);

    final CapturedAccessibilityAnnouncement announcement = tester.takeAnnouncements().single;
    expect(announcement.message, 'error');
    expect(announcement.textDirection, TextDirection.ltr);
    expect(announcement.assertiveness, Assertiveness.assertive);

  });

  testWidgets('isValid returns true when a field is valid', (WidgetTester tester) async {
    final GlobalKey<FormFieldState<String>> fieldKey1 = GlobalKey<FormFieldState<String>>();
    final GlobalKey<FormFieldState<String>> fieldKey2 = GlobalKey<FormFieldState<String>>();
    const String validString = 'Valid string';
    String? validator(String? s) => s == validString ? null : 'Error text';

    Widget builder() {
      return MaterialApp(
        home: MediaQuery(
          data: const MediaQueryData(),
          child: Directionality(
            textDirection: TextDirection.ltr,
            child: Center(
              child: Material(
                child: Form(
                  child: ListView(
                    children: <Widget>[
                      TextFormField(
                        key: fieldKey1,
                        initialValue: validString,
                        validator: validator,
                        autovalidateMode: AutovalidateMode.always,
                      ),
                      TextFormField(
                        key: fieldKey2,
                        initialValue: validString,
                        validator: validator,
                        autovalidateMode: AutovalidateMode.always,
                      ),
                    ],
                  ),
                ),
              ),
            ),
          ),
        ),
      );
    }

    await tester.pumpWidget(builder());

    expect(fieldKey1.currentState!.isValid, isTrue);
    expect(fieldKey2.currentState!.isValid, isTrue);
  });

  testWidgets(
    'isValid returns false when the field is invalid and does not change error display',
    (WidgetTester tester) async {
      final GlobalKey<FormFieldState<String>> fieldKey1 = GlobalKey<FormFieldState<String>>();
      final GlobalKey<FormFieldState<String>> fieldKey2 = GlobalKey<FormFieldState<String>>();
      const String validString = 'Valid string';
      String? validator(String? s) => s == validString ? null : 'Error text';

      Widget builder() {
        return MaterialApp(
          home: MediaQuery(
            data: const MediaQueryData(),
            child: Directionality(
              textDirection: TextDirection.ltr,
              child: Center(
                child: Material(
                  child: Form(
                    child: ListView(
                      children: <Widget>[
                        TextFormField(
                          key: fieldKey1,
                          initialValue: validString,
                          validator: validator,
                          autovalidateMode: AutovalidateMode.disabled,
                        ),
                        TextFormField(
                          key: fieldKey2,
                          initialValue: '',
                          validator: validator,
                          autovalidateMode: AutovalidateMode.disabled,
                        ),
                      ],
                    ),
                  ),
                ),
              ),
            ),
          ),
        );
      }

      await tester.pumpWidget(builder());

      expect(fieldKey1.currentState!.isValid, isTrue);
      expect(fieldKey2.currentState!.isValid, isFalse);
      expect(fieldKey2.currentState!.hasError, isFalse);
    },
  );

<<<<<<< HEAD
  testWidgetsWithLeakTracking(
    'validateGranularly returns a set containing all, and only, invalid fields',
    (WidgetTester tester) async {
      final GlobalKey<FormState> formKey = GlobalKey<FormState>();
      final UniqueKey validFieldsKey = UniqueKey();
      final UniqueKey invalidFieldsKey = UniqueKey();

      const String validString = 'Valid string';
      const String invalidString = 'Invalid string';
      String? validator(String? s) => s == validString ? null : 'Error text';

      Widget builder() {
        return MaterialApp(
          home: MediaQuery(
            data: const MediaQueryData(),
            child: Directionality(
              textDirection: TextDirection.ltr,
              child: Center(
                child: Material(
                  child: Form(
                    key: formKey,
                    child: ListView(
                      children: <Widget>[
                        TextFormField(
                          key: validFieldsKey,
                          initialValue: validString,
                          validator: validator,
                          autovalidateMode: AutovalidateMode.disabled,
                        ),
                        TextFormField(
                          key: invalidFieldsKey,
                          initialValue: invalidString,
                          validator: validator,
                          autovalidateMode: AutovalidateMode.disabled,
                        ),
                        TextFormField(
                          key: invalidFieldsKey,
                          initialValue: invalidString,
                          validator: validator,
                          autovalidateMode: AutovalidateMode.disabled,
                        ),
                      ],
                    ),
                  ),
                ),
              ),
            ),
          ),
        );
      }

      await tester.pumpWidget(builder());

      final Set<FormFieldState<dynamic>> validationResult = formKey.currentState!.validateGranularly();

      expect(validationResult.length, equals(2));
      expect(validationResult.where((FormFieldState<dynamic> field) => field.widget.key == invalidFieldsKey).length, equals(2));
      expect(validationResult.where((FormFieldState<dynamic> field) => field.widget.key == validFieldsKey).length, equals(0));
    },
  );

  testWidgetsWithLeakTracking(
    'Should announce error text when validateGranularly is called',
    (WidgetTester tester) async {
      final GlobalKey<FormState> formKey = GlobalKey<FormState>();
      const String validString = 'Valid string';
      String? validator(String? s) => s == validString ? null : 'error';

      Widget builder() {
        return MaterialApp(
          home: MediaQuery(
            data: const MediaQueryData(),
            child: Directionality(
              textDirection: TextDirection.ltr,
              child: Center(
                child: Material(
                  child: Form(
                    key: formKey,
                    child: ListView(
                      children: <Widget>[
                        TextFormField(
                          initialValue: validString,
                          validator: validator,
                          autovalidateMode: AutovalidateMode.disabled,
                        ),
                        TextFormField(
                          initialValue: '',
                          validator: validator,
                          autovalidateMode: AutovalidateMode.disabled,
                        ),
                      ],
                    ),
                  ),
                ),
              ),
            ),
          ),
        );
      }

      await tester.pumpWidget(builder());
      expect(find.text('error'), findsNothing);

      formKey.currentState!.validateGranularly();

      await tester.pump();
      expect(find.text('error'), findsOneWidget);

      final CapturedAccessibilityAnnouncement announcement = tester.takeAnnouncements().single;
      expect(announcement.message, 'error');
      expect(announcement.textDirection, TextDirection.ltr);
      expect(announcement.assertiveness, Assertiveness.assertive);
    },
  );

  testWidgetsWithLeakTracking('Multiple TextFormFields communicate', (WidgetTester tester) async {
=======
  testWidgets('Multiple TextFormFields communicate', (WidgetTester tester) async {
>>>>>>> 3958b3d5
    final GlobalKey<FormState> formKey = GlobalKey<FormState>();
    final GlobalKey<FormFieldState<String>> fieldKey = GlobalKey<FormFieldState<String>>();
    // Input 2's validator depends on a input 1's value.
    String? errorText(String? input) => '${fieldKey.currentState!.value}/error';

    Widget builder() {
      return MaterialApp(
        home: MediaQuery(
          data: const MediaQueryData(),
          child: Directionality(
            textDirection: TextDirection.ltr,
            child: Center(
              child: Material(
                child: Form(
                  key: formKey,
                  autovalidateMode: AutovalidateMode.always,
                  child: ListView(
                    children: <Widget>[
                      TextFormField(
                        key: fieldKey,
                      ),
                      TextFormField(
                        validator: errorText,
                      ),
                    ],
                  ),
                ),
              ),
            ),
          ),
        ),
      );
    }

    await tester.pumpWidget(builder());

    Future<void> checkErrorText(String testValue) async {
      await tester.enterText(find.byType(TextFormField).first, testValue);
      await tester.pump();

      // Check for a new Text widget with our error text.
      expect(find.text('$testValue/error'), findsOneWidget);
      return;
    }

    await checkErrorText('Test');
    await checkErrorText('');
  });

  testWidgets('Provide initial value to input when no controller is specified', (WidgetTester tester) async {
    const String initialValue = 'hello';
    final GlobalKey<FormFieldState<String>> inputKey = GlobalKey<FormFieldState<String>>();

    Widget builder() {
      return MaterialApp(
        home: MediaQuery(
          data: const MediaQueryData(),
          child: Directionality(
            textDirection: TextDirection.ltr,
            child: Center(
              child: Material(
                child: Form(
                  child: TextFormField(
                    key: inputKey,
                    initialValue: 'hello',
                  ),
                ),
              ),
            ),
          ),
        ),
      );
    }

    await tester.pumpWidget(builder());
    await tester.showKeyboard(find.byType(TextFormField));

    // initial value should be loaded into keyboard editing state
    expect(tester.testTextInput.editingState, isNotNull);
    expect(tester.testTextInput.editingState!['text'], equals(initialValue));

    // initial value should also be visible in the raw input line
    final EditableTextState editableText = tester.state(find.byType(EditableText));
    expect(editableText.widget.controller.text, equals(initialValue));

    // sanity check, make sure we can still edit the text and everything updates
    expect(inputKey.currentState!.value, equals(initialValue));
    await tester.enterText(find.byType(TextFormField), 'world');
    await tester.pump();
    expect(inputKey.currentState!.value, equals('world'));
    expect(editableText.widget.controller.text, equals('world'));
  });

  testWidgets('Controller defines initial value', (WidgetTester tester) async {
    final TextEditingController controller = TextEditingController(text: 'hello');
    addTearDown(controller.dispose);
    const String initialValue = 'hello';
    final GlobalKey<FormFieldState<String>> inputKey = GlobalKey<FormFieldState<String>>();

    Widget builder() {
      return MaterialApp(
        home: MediaQuery(
          data: const MediaQueryData(),
          child: Directionality(
            textDirection: TextDirection.ltr,
            child: Center(
              child: Material(
                child: Form(
                  child: TextFormField(
                    key: inputKey,
                    controller: controller,
                  ),
                ),
              ),
            ),
          ),
        ),
      );
    }

    await tester.pumpWidget(builder());
    await tester.showKeyboard(find.byType(TextFormField));

    // initial value should be loaded into keyboard editing state
    expect(tester.testTextInput.editingState, isNotNull);
    expect(tester.testTextInput.editingState!['text'], equals(initialValue));

    // initial value should also be visible in the raw input line
    final EditableTextState editableText = tester.state(find.byType(EditableText));
    expect(editableText.widget.controller.text, equals(initialValue));
    expect(controller.text, equals(initialValue));

    // sanity check, make sure we can still edit the text and everything updates
    expect(inputKey.currentState!.value, equals(initialValue));
    await tester.enterText(find.byType(TextFormField), 'world');
    await tester.pump();
    expect(inputKey.currentState!.value, equals('world'));
    expect(editableText.widget.controller.text, equals('world'));
    expect(controller.text, equals('world'));
  });

  testWidgets('TextFormField resets to its initial value', (WidgetTester tester) async {
    final GlobalKey<FormState> formKey = GlobalKey<FormState>();
    final GlobalKey<FormFieldState<String>> inputKey = GlobalKey<FormFieldState<String>>();
    final TextEditingController controller = TextEditingController(text: 'Plover');
    addTearDown(controller.dispose);

    Widget builder() {
      return MaterialApp(
        home: MediaQuery(
          data: const MediaQueryData(),
          child: Directionality(
            textDirection: TextDirection.ltr,
            child: Center(
              child: Material(
                child: Form(
                  key: formKey,
                  child: TextFormField(
                    key: inputKey,
                    controller: controller,
                    // initialValue is 'Plover'
                  ),
                ),
              ),
            ),
          ),
        ),
      );
    }
    await tester.pumpWidget(builder());
    await tester.showKeyboard(find.byType(TextFormField));
    final EditableTextState editableText = tester.state(find.byType(EditableText));

    // overwrite initial value.
    controller.text = 'Xyzzy';
    await tester.idle();
    expect(editableText.widget.controller.text, equals('Xyzzy'));
    expect(inputKey.currentState!.value, equals('Xyzzy'));
    expect(controller.text, equals('Xyzzy'));

    // verify value resets to initialValue on reset.
    formKey.currentState!.reset();
    await tester.idle();
    expect(inputKey.currentState!.value, equals('Plover'));
    expect(editableText.widget.controller.text, equals('Plover'));
    expect(controller.text, equals('Plover'));
  });

  testWidgets('TextEditingController updates to/from form field value', (WidgetTester tester) async {
    final TextEditingController controller1 = TextEditingController(text: 'Foo');
    addTearDown(controller1.dispose);
    final TextEditingController controller2 = TextEditingController(text: 'Bar');
    addTearDown(controller2.dispose);
    final GlobalKey<FormFieldState<String>> inputKey = GlobalKey<FormFieldState<String>>();

    TextEditingController? currentController;
    late StateSetter setState;

    Widget builder() {
      return StatefulBuilder(
        builder: (BuildContext context, StateSetter setter) {
          setState = setter;
          return MaterialApp(
            home: MediaQuery(
              data: const MediaQueryData(),
              child: Directionality(
                textDirection: TextDirection.ltr,
                child: Center(
                  child: Material(
                    child: Form(
                      child: TextFormField(
                        key: inputKey,
                        controller: currentController,
                      ),
                    ),
                  ),
                ),
              ),
            ),
          );
        },
      );
    }

    await tester.pumpWidget(builder());
    await tester.showKeyboard(find.byType(TextFormField));

    // verify initially empty.
    expect(tester.testTextInput.editingState, isNotNull);
    expect(tester.testTextInput.editingState!['text'], isEmpty);
    final EditableTextState editableText = tester.state(find.byType(EditableText));
    expect(editableText.widget.controller.text, isEmpty);

    // verify changing the controller from null to controller1 sets the value.
    setState(() {
      currentController = controller1;
    });
    await tester.pump();
    expect(editableText.widget.controller.text, equals('Foo'));
    expect(inputKey.currentState!.value, equals('Foo'));

    // verify changes to controller1 text are visible in text field and set in form value.
    controller1.text = 'Wobble';
    await tester.idle();
    expect(editableText.widget.controller.text, equals('Wobble'));
    expect(inputKey.currentState!.value, equals('Wobble'));

    // verify changes to the field text update the form value and controller1.
    await tester.enterText(find.byType(TextFormField), 'Wibble');
    await tester.pump();
    expect(inputKey.currentState!.value, equals('Wibble'));
    expect(editableText.widget.controller.text, equals('Wibble'));
    expect(controller1.text, equals('Wibble'));

    // verify that switching from controller1 to controller2 is handled.
    setState(() {
      currentController = controller2;
    });
    await tester.pump();
    expect(inputKey.currentState!.value, equals('Bar'));
    expect(editableText.widget.controller.text, equals('Bar'));
    expect(controller2.text, equals('Bar'));
    expect(controller1.text, equals('Wibble'));

    // verify changes to controller2 text are visible in text field and set in form value.
    controller2.text = 'Xyzzy';
    await tester.idle();
    expect(editableText.widget.controller.text, equals('Xyzzy'));
    expect(inputKey.currentState!.value, equals('Xyzzy'));
    expect(controller1.text, equals('Wibble'));

    // verify changes to controller1 text are not visible in text field or set in form value.
    controller1.text = 'Plugh';
    await tester.idle();
    expect(editableText.widget.controller.text, equals('Xyzzy'));
    expect(inputKey.currentState!.value, equals('Xyzzy'));
    expect(controller1.text, equals('Plugh'));

    // verify that switching from controller2 to null is handled.
    setState(() {
      currentController = null;
    });
    await tester.pump();
    expect(inputKey.currentState!.value, equals('Xyzzy'));
    expect(editableText.widget.controller.text, equals('Xyzzy'));
    expect(controller2.text, equals('Xyzzy'));
    expect(controller1.text, equals('Plugh'));

    // verify that changes to the field text update the form value but not the previous controllers.
    await tester.enterText(find.byType(TextFormField), 'Plover');
    await tester.pump();
    expect(inputKey.currentState!.value, equals('Plover'));
    expect(editableText.widget.controller.text, equals('Plover'));
    expect(controller1.text, equals('Plugh'));
    expect(controller2.text, equals('Xyzzy'));
  });

  testWidgets('No crash when a TextFormField is removed from the tree', (WidgetTester tester) async {
    final GlobalKey<FormState> formKey = GlobalKey<FormState>();
    String? fieldValue;

    Widget builder(bool remove) {
      return MaterialApp(
        home: MediaQuery(
          data: const MediaQueryData(),
          child: Directionality(
            textDirection: TextDirection.ltr,
            child: Center(
              child: Material(
                child: Form(
                  key: formKey,
                  child: remove ? Container() : TextFormField(
                    autofocus: true,
                    onSaved: (String? value) { fieldValue = value; },
                    validator: (String? value) { return (value == null || value.isEmpty) ? null : 'yes'; },
                  ),
                ),
              ),
            ),
          ),
        ),
      );
    }

    await tester.pumpWidget(builder(false));

    expect(fieldValue, isNull);
    expect(formKey.currentState!.validate(), isTrue);

    await tester.enterText(find.byType(TextFormField), 'Test');
    await tester.pumpWidget(builder(false));

    // Form wasn't saved yet.
    expect(fieldValue, null);
    expect(formKey.currentState!.validate(), isFalse);

    formKey.currentState!.save();

    // Now fieldValue is saved.
    expect(fieldValue, 'Test');
    expect(formKey.currentState!.validate(), isFalse);

    // Now remove the field with an error.
    await tester.pumpWidget(builder(true));

    // Reset the form. Should not crash.
    formKey.currentState!.reset();
    formKey.currentState!.save();
    expect(formKey.currentState!.validate(), isTrue);
  });

  testWidgets('Does not auto-validate before value changes when autovalidateMode is set to onUserInteraction', (WidgetTester tester) async {
    late FormFieldState<String> formFieldState;

    String? errorText(String? value) => '$value/error';

    Widget builder() {
      return MaterialApp(
        home: MediaQuery(
          data: const MediaQueryData(),
          child: Directionality(
            textDirection: TextDirection.ltr,
            child: Center(
              child: Material(
                child: FormField<String>(
                  initialValue: 'foo',
                  autovalidateMode: AutovalidateMode.onUserInteraction,
                  builder: (FormFieldState<String> state) {
                    formFieldState = state;
                    return Container();
                  },
                  validator: errorText,
                ),
              ),
            ),
          ),
        ),
      );
    }

    await tester.pumpWidget(builder());
    // The form field has no error.
    expect(formFieldState.hasError, isFalse);
    // No error widget is visible.
    expect(find.text(errorText('foo')!), findsNothing);
  });

  testWidgets('auto-validate before value changes if autovalidateMode was set to always', (WidgetTester tester) async {
    late FormFieldState<String> formFieldState;

    String? errorText(String? value) => '$value/error';

    Widget builder() {
      return MaterialApp(
        home: MediaQuery(
          data: const MediaQueryData(),
          child: Directionality(
            textDirection: TextDirection.ltr,
            child: Center(
              child: Material(
                child: FormField<String>(
                  initialValue: 'foo',
                  autovalidateMode: AutovalidateMode.always,
                  builder: (FormFieldState<String> state) {
                    formFieldState = state;
                    return Container();
                  },
                  validator: errorText,
                ),
              ),
            ),
          ),
        ),
      );
    }

    await tester.pumpWidget(builder());
    expect(formFieldState.hasError, isTrue);
  });

  testWidgets('Form auto-validates form fields only after one of them changes if autovalidateMode is onUserInteraction', (WidgetTester tester) async {
    const String initialValue = 'foo';
    String? errorText(String? value) => 'error/$value';

    Widget builder() {
      return MaterialApp(
        home: Directionality(
          textDirection: TextDirection.ltr,
          child: Center(
            child: Material(
              child: Form(
                autovalidateMode: AutovalidateMode.onUserInteraction,
                child: Column(
                  children: <Widget>[
                    TextFormField(
                      initialValue: initialValue,
                      validator: errorText,
                    ),
                    TextFormField(
                      initialValue: initialValue,
                      validator: errorText,
                    ),
                    TextFormField(
                      initialValue: initialValue,
                      validator: errorText,
                    ),
                  ],
                ),
              ),
            ),
          ),
        ),
      );
    }

    // Makes sure the Form widget won't auto-validate the form fields
    // after rebuilds if there is not user interaction.
    await tester.pumpWidget(builder());
    await tester.pumpWidget(builder());

    // We expect no validation error text being shown.
    expect(find.text(errorText(initialValue)!), findsNothing);

    // Set a empty string into the first form field to
    // trigger the fields validators.
    await tester.enterText(find.byType(TextFormField).first, '');
    await tester.pump();

    // Now we expect the errors to be shown for the first Text Field and
    // for the next two form fields that have their contents unchanged.
    expect(find.text(errorText('')!), findsOneWidget);
    expect(find.text(errorText(initialValue)!), findsNWidgets(2));
  });

  testWidgets('Form auto-validates form fields even before any have changed if autovalidateMode is set to always', (WidgetTester tester) async {
    String? errorText(String? value) => 'error/$value';

    Widget builder() {
      return MaterialApp(
        home: Directionality(
          textDirection: TextDirection.ltr,
          child: Center(
            child: Material(
              child: Form(
                autovalidateMode: AutovalidateMode.always,
                child: TextFormField(
                  validator: errorText,
                ),
              ),
            ),
          ),
        ),
      );
    }

    // The issue only happens on the second build so we
    // need to rebuild the tree twice.
    await tester.pumpWidget(builder());
    await tester.pumpWidget(builder());

    // We expect validation error text being shown.
    expect(find.text(errorText('')!), findsOneWidget);
  });

  testWidgets('Form.reset() resets form fields, and auto validation will only happen on the next user interaction if autovalidateMode is onUserInteraction', (WidgetTester tester) async {
    final GlobalKey<FormState> formState = GlobalKey<FormState>();
    String? errorText(String? value) => '$value/error';

    Widget builder() {
      return MaterialApp(
        theme: ThemeData(),
        home: MediaQuery(
          data: const MediaQueryData(),
          child: Directionality(
            textDirection: TextDirection.ltr,
            child: Center(
              child: Form(
                key: formState,
                autovalidateMode: AutovalidateMode.onUserInteraction,
                child: Material(
                  child: TextFormField(
                    initialValue: 'foo',
                    validator: errorText,
                  ),
                ),
              ),
            ),
          ),
        ),
      );
    }

    await tester.pumpWidget(builder());

    // No error text is visible yet.
    expect(find.text(errorText('foo')!), findsNothing);

    await tester.enterText(find.byType(TextFormField), 'bar');
    await tester.pumpAndSettle();
    await tester.pump();
    expect(find.text(errorText('bar')!), findsOneWidget);

    // Resetting the form state should remove the error text.
    formState.currentState!.reset();
    await tester.pump();
    expect(find.text(errorText('bar')!), findsNothing);
  });

  // Regression test for https://github.com/flutter/flutter/issues/63753.
  testWidgets('Validate form should return correct validation if the value is composing', (WidgetTester tester) async {
    final GlobalKey<FormState> formKey = GlobalKey<FormState>();
    String? fieldValue;

    final Widget widget = MaterialApp(
      home: MediaQuery(
        data: const MediaQueryData(),
        child: Directionality(
          textDirection: TextDirection.ltr,
          child: Center(
            child: Material(
              child: Form(
                key: formKey,
                child: TextFormField(
                  maxLength: 5,
                  maxLengthEnforcement: MaxLengthEnforcement.truncateAfterCompositionEnds,
                  onSaved: (String? value) { fieldValue = value; },
                  validator: (String? value) => (value != null && value.length > 5) ? 'Exceeded' : null,
                ),
              ),
            ),
          ),
        ),
      ),
    );

    await tester.pumpWidget(widget);

    final EditableTextState editableText = tester.state<EditableTextState>(find.byType(EditableText));
    editableText.updateEditingValue(const TextEditingValue(text: '123456', composing: TextRange(start: 2, end: 5)));
    expect(editableText.currentTextEditingValue.composing, const TextRange(start: 2, end: 5));

    formKey.currentState!.save();
    expect(fieldValue, '123456');
    expect(formKey.currentState!.validate(), isFalse);
  });

  testWidgets('hasInteractedByUser returns false when the input has not changed', (WidgetTester tester) async {
    final GlobalKey<FormFieldState<String>> fieldKey = GlobalKey<FormFieldState<String>>();

    final Widget widget = MaterialApp(
      home: MediaQuery(
        data: const MediaQueryData(),
        child: Directionality(
          textDirection: TextDirection.ltr,
          child: Center(
            child: Material(
              child: TextFormField(
                key: fieldKey,
              ),
            ),
          ),
        ),
      ),
    );

    await tester.pumpWidget(widget);

    expect(fieldKey.currentState!.hasInteractedByUser, isFalse);
  });

  testWidgets('hasInteractedByUser returns true after the input has changed', (WidgetTester tester) async {
    final GlobalKey<FormFieldState<String>> fieldKey = GlobalKey<FormFieldState<String>>();

    final Widget widget = MaterialApp(
      home: MediaQuery(
        data: const MediaQueryData(),
        child: Directionality(
          textDirection: TextDirection.ltr,
          child: Center(
            child: Material(
              child: TextFormField(
                key: fieldKey,
              ),
            ),
          ),
        ),
      ),
    );

    await tester.pumpWidget(widget);

    // initially, the field has not been interacted with
    expect(fieldKey.currentState!.hasInteractedByUser, isFalse);

    // after entering text, the field has been interacted with
    await tester.enterText(find.byType(TextFormField), 'foo');
    expect(fieldKey.currentState!.hasInteractedByUser, isTrue);
  });

  testWidgets('hasInteractedByUser returns false after the field is reset', (WidgetTester tester) async {
    final GlobalKey<FormFieldState<String>> fieldKey = GlobalKey<FormFieldState<String>>();

    final Widget widget = MaterialApp(
      home: MediaQuery(
        data: const MediaQueryData(),
        child: Directionality(
          textDirection: TextDirection.ltr,
          child: Center(
            child: Material(
              child: TextFormField(
                key: fieldKey,
              ),
            ),
          ),
        ),
      ),
    );

    await tester.pumpWidget(widget);

    // initially, the field has not been interacted with
    expect(fieldKey.currentState!.hasInteractedByUser, isFalse);

    // after entering text, the field has been interacted with
    await tester.enterText(find.byType(TextFormField), 'foo');
    expect(fieldKey.currentState!.hasInteractedByUser, isTrue);

    // after resetting the field, it has not been interacted with again
    fieldKey.currentState!.reset();
    expect(fieldKey.currentState!.hasInteractedByUser, isFalse);
  });

  testWidgets('Validator is nullified and error text behaves accordingly',
      (WidgetTester tester) async {
    final GlobalKey<FormState> formKey = GlobalKey<FormState>();
    bool useValidator = false;
    late StateSetter setState;

    String? validator(String? value) {
      if (value == null || value.isEmpty) {
        return 'test_error';
      }
      return null;
    }

    Widget builder() {
      return StatefulBuilder(
        builder: (BuildContext context, StateSetter setter) {
          setState = setter;
          return MaterialApp(
            home: MediaQuery(
              data: const MediaQueryData(),
              child: Directionality(
                textDirection: TextDirection.ltr,
                child: Center(
                  child: Material(
                    child: Form(
                      key: formKey,
                      child: TextFormField(
                        validator: useValidator ? validator : null,
                      ),
                    ),
                  ),
                ),
              ),
            ),
          );
        },
      );
    }

    await tester.pumpWidget(builder());

    // Start with no validator.
    await tester.enterText(find.byType(TextFormField), '');
    await tester.pump();
    formKey.currentState!.validate();
    await tester.pump();
    expect(find.text('test_error'), findsNothing);

    // Now use the validator.
    setState(() {
      useValidator = true;
    });
    await tester.pump();
    formKey.currentState!.validate();
    await tester.pump();
    expect(find.text('test_error'), findsOneWidget);

    // Remove the validator again and expect the error to disappear.
    setState(() {
      useValidator = false;
    });
    await tester.pump();
    formKey.currentState!.validate();
    await tester.pump();
    expect(find.text('test_error'), findsNothing);
  });
}<|MERGE_RESOLUTION|>--- conflicted
+++ resolved
@@ -272,8 +272,7 @@
     },
   );
 
-<<<<<<< HEAD
-  testWidgetsWithLeakTracking(
+  testWidgets(
     'validateGranularly returns a set containing all, and only, invalid fields',
     (WidgetTester tester) async {
       final GlobalKey<FormState> formKey = GlobalKey<FormState>();
@@ -334,7 +333,7 @@
     },
   );
 
-  testWidgetsWithLeakTracking(
+  testWidgets(
     'Should announce error text when validateGranularly is called',
     (WidgetTester tester) async {
       final GlobalKey<FormState> formKey = GlobalKey<FormState>();
@@ -388,10 +387,7 @@
     },
   );
 
-  testWidgetsWithLeakTracking('Multiple TextFormFields communicate', (WidgetTester tester) async {
-=======
   testWidgets('Multiple TextFormFields communicate', (WidgetTester tester) async {
->>>>>>> 3958b3d5
     final GlobalKey<FormState> formKey = GlobalKey<FormState>();
     final GlobalKey<FormFieldState<String>> fieldKey = GlobalKey<FormFieldState<String>>();
     // Input 2's validator depends on a input 1's value.
