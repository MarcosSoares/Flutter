// Copyright 2014 The Flutter Authors. All rights reserved.
// Use of this source code is governed by a BSD-style license that can be
// found in the LICENSE file.

import 'package:flutter/material.dart';
import 'package:flutter/services.dart';
import 'package:flutter_test/flutter_test.dart';

void main() {
  testWidgets('onSaved callback is called', (WidgetTester tester) async {
    final GlobalKey<FormState> formKey = GlobalKey<FormState>();
    String? fieldValue;

    Widget builder() {
      return MaterialApp(
        home: MediaQuery(
          data: const MediaQueryData(),
          child: Directionality(
            textDirection: TextDirection.ltr,
            child: Center(
              child: Material(
                child: Form(
                  key: formKey,
                  child: TextFormField(
                    onSaved: (String? value) { fieldValue = value; },
                  ),
                ),
              ),
            ),
          ),
        ),
      );
    }

    await tester.pumpWidget(builder());

    expect(fieldValue, isNull);

    Future<void> checkText(String testValue) async {
      await tester.enterText(find.byType(TextFormField), testValue);
      formKey.currentState!.save();
      // Pumping is unnecessary because callback happens regardless of frames.
      expect(fieldValue, equals(testValue));
    }

    await checkText('Test');
    await checkText('');
  });

  testWidgets('onChanged callback is called', (WidgetTester tester) async {
    String? fieldValue;

    Widget builder() {
      return MaterialApp(
        home: MediaQuery(
          data: const MediaQueryData(),
          child: Directionality(
            textDirection: TextDirection.ltr,
            child: Center(
              child: Material(
                child: Form(
                  child: TextField(
                    onChanged: (String value) { fieldValue = value; },
                  ),
                ),
              ),
            ),
          ),
        ),
      );
    }

    await tester.pumpWidget(builder());

    expect(fieldValue, isNull);

    Future<void> checkText(String testValue) async {
      await tester.enterText(find.byType(TextField), testValue);
      // pump'ing is unnecessary because callback happens regardless of frames
      expect(fieldValue, equals(testValue));
    }

    await checkText('Test');
    await checkText('');
  });

  testWidgets('Validator sets the error text only when validate is called', (WidgetTester tester) async {
    final GlobalKey<FormState> formKey = GlobalKey<FormState>();
    String? errorText(String? value) => '${value ?? ''}/error';

    Widget builder(AutovalidateMode autovalidateMode) {
      return MaterialApp(
        home: MediaQuery(
          data: const MediaQueryData(),
          child: Directionality(
            textDirection: TextDirection.ltr,
            child: Center(
              child: Material(
                child: Form(
                  key: formKey,
                  autovalidateMode: autovalidateMode,
                  child: TextFormField(
                    validator: errorText,
                  ),
                ),
              ),
            ),
          ),
        ),
      );
    }

    // Start off not autovalidating.
    await tester.pumpWidget(builder(AutovalidateMode.disabled));

    Future<void> checkErrorText(String testValue) async {
      formKey.currentState!.reset();
      await tester.pumpWidget(builder(AutovalidateMode.disabled));
      await tester.enterText(find.byType(TextFormField), testValue);
      await tester.pump();

      // We have to manually validate if we're not autovalidating.
      expect(find.text(errorText(testValue)!), findsNothing);
      formKey.currentState!.validate();
      await tester.pump();
      expect(find.text(errorText(testValue)!), findsOneWidget);

      // Try again with autovalidation. Should validate immediately.
      formKey.currentState!.reset();
      await tester.pumpWidget(builder(AutovalidateMode.always));
      await tester.enterText(find.byType(TextFormField), testValue);
      await tester.pump();

      expect(find.text(errorText(testValue)!), findsOneWidget);
    }

    await checkErrorText('Test');
    await checkErrorText('');
  });

  testWidgets('isValid returns true when a field is valid', (WidgetTester tester) async {
    final GlobalKey<FormFieldState<String>> fieldKey1 = GlobalKey<FormFieldState<String>>();
    final GlobalKey<FormFieldState<String>> fieldKey2 = GlobalKey<FormFieldState<String>>();
    const String validString = 'Valid string';
    String? validator(String? s) => s == validString ? null : 'Error text';

    Widget builder() {
      return MaterialApp(
        home: MediaQuery(
          data: const MediaQueryData(),
          child: Directionality(
            textDirection: TextDirection.ltr,
            child: Center(
              child: Material(
                child: Form(
                  child: ListView(
                    children: <Widget>[
                      TextFormField(
                        key: fieldKey1,
                        initialValue: validString,
                        validator: validator,
                        autovalidateMode: AutovalidateMode.always,
                      ),
                      TextFormField(
                        key: fieldKey2,
                        initialValue: validString,
                        validator: validator,
                        autovalidateMode: AutovalidateMode.always,
                      ),
                    ],
                  ),
                ),
              ),
            ),
          ),
        ),
      );
    }

    await tester.pumpWidget(builder());

    expect(fieldKey1.currentState!.isValid, isTrue);
    expect(fieldKey2.currentState!.isValid, isTrue);
  });

  testWidgets(
    'isValid returns false when the field is invalid and does not change error display',
    (WidgetTester tester) async {
      final GlobalKey<FormFieldState<String>> fieldKey1 = GlobalKey<FormFieldState<String>>();
      final GlobalKey<FormFieldState<String>> fieldKey2 = GlobalKey<FormFieldState<String>>();
      const String validString = 'Valid string';
      String? validator(String? s) => s == validString ? null : 'Error text';

      Widget builder() {
        return MaterialApp(
          home: MediaQuery(
            data: const MediaQueryData(),
            child: Directionality(
              textDirection: TextDirection.ltr,
              child: Center(
                child: Material(
                  child: Form(
                    child: ListView(
                      children: <Widget>[
                        TextFormField(
                          key: fieldKey1,
                          initialValue: validString,
                          validator: validator,
                          autovalidateMode: AutovalidateMode.disabled,
                        ),
                        TextFormField(
                          key: fieldKey2,
                          initialValue: '',
                          validator: validator,
                          autovalidateMode: AutovalidateMode.disabled,
                        ),
                      ],
                    ),
                  ),
                ),
              ),
            ),
          ),
        );
      }

      await tester.pumpWidget(builder());

      expect(fieldKey1.currentState!.isValid, isTrue);
      expect(fieldKey2.currentState!.isValid, isFalse);
      expect(fieldKey2.currentState!.hasError, isFalse);
    },
  );

  testWidgets('Multiple TextFormFields communicate', (WidgetTester tester) async {
    final GlobalKey<FormState> formKey = GlobalKey<FormState>();
    final GlobalKey<FormFieldState<String>> fieldKey = GlobalKey<FormFieldState<String>>();
    // Input 2's validator depends on a input 1's value.
    String? errorText(String? input) => '${fieldKey.currentState!.value}/error';

    Widget builder() {
      return MaterialApp(
        home: MediaQuery(
          data: const MediaQueryData(),
          child: Directionality(
            textDirection: TextDirection.ltr,
            child: Center(
              child: Material(
                child: Form(
                  key: formKey,
                  autovalidateMode: AutovalidateMode.always,
                  child: ListView(
                    children: <Widget>[
                      TextFormField(
                        key: fieldKey,
                      ),
                      TextFormField(
                        validator: errorText,
                      ),
                    ],
                  ),
                ),
              ),
            ),
          ),
        ),
      );
    }

    await tester.pumpWidget(builder());

    Future<void> checkErrorText(String testValue) async {
      await tester.enterText(find.byType(TextFormField).first, testValue);
      await tester.pump();

      // Check for a new Text widget with our error text.
      expect(find.text('$testValue/error'), findsOneWidget);
      return;
    }

    await checkErrorText('Test');
    await checkErrorText('');
  });

  testWidgets('Provide initial value to input when no controller is specified', (WidgetTester tester) async {
    const String initialValue = 'hello';
    final GlobalKey<FormFieldState<String>> inputKey = GlobalKey<FormFieldState<String>>();

    Widget builder() {
      return MaterialApp(
        home: MediaQuery(
          data: const MediaQueryData(),
          child: Directionality(
            textDirection: TextDirection.ltr,
            child: Center(
              child: Material(
                child: Form(
                  child: TextFormField(
                    key: inputKey,
                    initialValue: 'hello',
                  ),
                ),
              ),
            ),
          ),
        ),
      );
    }

    await tester.pumpWidget(builder());
    await tester.showKeyboard(find.byType(TextFormField));

    // initial value should be loaded into keyboard editing state
    expect(tester.testTextInput.editingState, isNotNull);
    expect(tester.testTextInput.editingState!['text'], equals(initialValue));

    // initial value should also be visible in the raw input line
    final EditableTextState editableText = tester.state(find.byType(EditableText));
    expect(editableText.widget.controller.text, equals(initialValue));

    // sanity check, make sure we can still edit the text and everything updates
    expect(inputKey.currentState!.value, equals(initialValue));
    await tester.enterText(find.byType(TextFormField), 'world');
    await tester.pump();
    expect(inputKey.currentState!.value, equals('world'));
    expect(editableText.widget.controller.text, equals('world'));
  });

  testWidgets('Controller defines initial value', (WidgetTester tester) async {
    final TextEditingController controller = TextEditingController(text: 'hello');
    const String initialValue = 'hello';
    final GlobalKey<FormFieldState<String>> inputKey = GlobalKey<FormFieldState<String>>();

    Widget builder() {
      return MaterialApp(
        home: MediaQuery(
          data: const MediaQueryData(),
          child: Directionality(
            textDirection: TextDirection.ltr,
            child: Center(
              child: Material(
                child: Form(
                  child: TextFormField(
                    key: inputKey,
                    controller: controller,
                  ),
                ),
              ),
            ),
          ),
        ),
      );
    }

    await tester.pumpWidget(builder());
    await tester.showKeyboard(find.byType(TextFormField));

    // initial value should be loaded into keyboard editing state
    expect(tester.testTextInput.editingState, isNotNull);
    expect(tester.testTextInput.editingState!['text'], equals(initialValue));

    // initial value should also be visible in the raw input line
    final EditableTextState editableText = tester.state(find.byType(EditableText));
    expect(editableText.widget.controller.text, equals(initialValue));
    expect(controller.text, equals(initialValue));

    // sanity check, make sure we can still edit the text and everything updates
    expect(inputKey.currentState!.value, equals(initialValue));
    await tester.enterText(find.byType(TextFormField), 'world');
    await tester.pump();
    expect(inputKey.currentState!.value, equals('world'));
    expect(editableText.widget.controller.text, equals('world'));
    expect(controller.text, equals('world'));
  });

  testWidgets('TextFormField resets to its initial value', (WidgetTester tester) async {
    final GlobalKey<FormState> formKey = GlobalKey<FormState>();
    final GlobalKey<FormFieldState<String>> inputKey = GlobalKey<FormFieldState<String>>();
    final TextEditingController controller = TextEditingController(text: 'Plover');

    Widget builder() {
      return MaterialApp(
        home: MediaQuery(
          data: const MediaQueryData(),
          child: Directionality(
            textDirection: TextDirection.ltr,
            child: Center(
              child: Material(
                child: Form(
                  key: formKey,
                  child: TextFormField(
                    key: inputKey,
                    controller: controller,
                    // initialValue is 'Plover'
                  ),
                ),
              ),
            ),
          ),
        ),
      );
    }
    await tester.pumpWidget(builder());
    await tester.showKeyboard(find.byType(TextFormField));
    final EditableTextState editableText = tester.state(find.byType(EditableText));

    // overwrite initial value.
    controller.text = 'Xyzzy';
    await tester.idle();
    expect(editableText.widget.controller.text, equals('Xyzzy'));
    expect(inputKey.currentState!.value, equals('Xyzzy'));
    expect(controller.text, equals('Xyzzy'));

    // verify value resets to initialValue on reset.
    formKey.currentState!.reset();
    await tester.idle();
    expect(inputKey.currentState!.value, equals('Plover'));
    expect(editableText.widget.controller.text, equals('Plover'));
    expect(controller.text, equals('Plover'));
  });

  testWidgets('TextEditingController updates to/from form field value', (WidgetTester tester) async {
    final TextEditingController controller1 = TextEditingController(text: 'Foo');
    final TextEditingController controller2 = TextEditingController(text: 'Bar');
    final GlobalKey<FormFieldState<String>> inputKey = GlobalKey<FormFieldState<String>>();

    TextEditingController? currentController;
    late StateSetter setState;

    Widget builder() {
      return StatefulBuilder(
        builder: (BuildContext context, StateSetter setter) {
          setState = setter;
          return MaterialApp(
            home: MediaQuery(
              data: const MediaQueryData(),
              child: Directionality(
                textDirection: TextDirection.ltr,
                child: Center(
                  child: Material(
                    child: Form(
                      child: TextFormField(
                        key: inputKey,
                        controller: currentController,
                      ),
                    ),
                  ),
                ),
              ),
            ),
          );
        },
      );
    }

    await tester.pumpWidget(builder());
    await tester.showKeyboard(find.byType(TextFormField));

    // verify initially empty.
    expect(tester.testTextInput.editingState, isNotNull);
    expect(tester.testTextInput.editingState!['text'], isEmpty);
    final EditableTextState editableText = tester.state(find.byType(EditableText));
    expect(editableText.widget.controller.text, isEmpty);

    // verify changing the controller from null to controller1 sets the value.
    setState(() {
      currentController = controller1;
    });
    await tester.pump();
    expect(editableText.widget.controller.text, equals('Foo'));
    expect(inputKey.currentState!.value, equals('Foo'));

    // verify changes to controller1 text are visible in text field and set in form value.
    controller1.text = 'Wobble';
    await tester.idle();
    expect(editableText.widget.controller.text, equals('Wobble'));
    expect(inputKey.currentState!.value, equals('Wobble'));

    // verify changes to the field text update the form value and controller1.
    await tester.enterText(find.byType(TextFormField), 'Wibble');
    await tester.pump();
    expect(inputKey.currentState!.value, equals('Wibble'));
    expect(editableText.widget.controller.text, equals('Wibble'));
    expect(controller1.text, equals('Wibble'));

    // verify that switching from controller1 to controller2 is handled.
    setState(() {
      currentController = controller2;
    });
    await tester.pump();
    expect(inputKey.currentState!.value, equals('Bar'));
    expect(editableText.widget.controller.text, equals('Bar'));
    expect(controller2.text, equals('Bar'));
    expect(controller1.text, equals('Wibble'));

    // verify changes to controller2 text are visible in text field and set in form value.
    controller2.text = 'Xyzzy';
    await tester.idle();
    expect(editableText.widget.controller.text, equals('Xyzzy'));
    expect(inputKey.currentState!.value, equals('Xyzzy'));
    expect(controller1.text, equals('Wibble'));

    // verify changes to controller1 text are not visible in text field or set in form value.
    controller1.text = 'Plugh';
    await tester.idle();
    expect(editableText.widget.controller.text, equals('Xyzzy'));
    expect(inputKey.currentState!.value, equals('Xyzzy'));
    expect(controller1.text, equals('Plugh'));

    // verify that switching from controller2 to null is handled.
    setState(() {
      currentController = null;
    });
    await tester.pump();
    expect(inputKey.currentState!.value, equals('Xyzzy'));
    expect(editableText.widget.controller.text, equals('Xyzzy'));
    expect(controller2.text, equals('Xyzzy'));
    expect(controller1.text, equals('Plugh'));

    // verify that changes to the field text update the form value but not the previous controllers.
    await tester.enterText(find.byType(TextFormField), 'Plover');
    await tester.pump();
    expect(inputKey.currentState!.value, equals('Plover'));
    expect(editableText.widget.controller.text, equals('Plover'));
    expect(controller1.text, equals('Plugh'));
    expect(controller2.text, equals('Xyzzy'));
  });

  testWidgets('No crash when a TextFormField is removed from the tree', (WidgetTester tester) async {
    final GlobalKey<FormState> formKey = GlobalKey<FormState>();
    String? fieldValue;

    Widget builder(bool remove) {
      return MaterialApp(
        home: MediaQuery(
          data: const MediaQueryData(),
          child: Directionality(
            textDirection: TextDirection.ltr,
            child: Center(
              child: Material(
                child: Form(
                  key: formKey,
                  child: remove ? Container() : TextFormField(
                    autofocus: true,
                    onSaved: (String? value) { fieldValue = value; },
                    validator: (String? value) { return (value == null || value.isEmpty) ? null : 'yes'; },
                  ),
                ),
              ),
            ),
          ),
        ),
      );
    }

    await tester.pumpWidget(builder(false));

    expect(fieldValue, isNull);
    expect(formKey.currentState!.validate(), isTrue);

    await tester.enterText(find.byType(TextFormField), 'Test');
    await tester.pumpWidget(builder(false));

    // Form wasn't saved yet.
    expect(fieldValue, null);
    expect(formKey.currentState!.validate(), isFalse);

    formKey.currentState!.save();

    // Now fieldValue is saved.
    expect(fieldValue, 'Test');
    expect(formKey.currentState!.validate(), isFalse);

    // Now remove the field with an error.
    await tester.pumpWidget(builder(true));

    // Reset the form. Should not crash.
    formKey.currentState!.reset();
    formKey.currentState!.save();
    expect(formKey.currentState!.validate(), isTrue);
  });

  testWidgets('Does not auto-validate before value changes when autovalidateMode is set to onUserInteraction', (WidgetTester tester) async {
    late FormFieldState<String> formFieldState;

    String? errorText(String? value) => '$value/error';

    Widget builder() {
      return MaterialApp(
        home: MediaQuery(
          data: const MediaQueryData(),
          child: Directionality(
            textDirection: TextDirection.ltr,
            child: Center(
              child: Material(
                child: FormField<String>(
                  initialValue: 'foo',
                  autovalidateMode: AutovalidateMode.onUserInteraction,
                  builder: (FormFieldState<String> state) {
                    formFieldState = state;
                    return Container();
                  },
                  validator: errorText,
                ),
              ),
            ),
          ),
        ),
      );
    }

    await tester.pumpWidget(builder());
    // The form field has no error.
    expect(formFieldState.hasError, isFalse);
    // No error widget is visible.
    expect(find.text(errorText('foo')!), findsNothing);
  });

  testWidgets('auto-validate before value changes if autovalidateMode was set to always', (WidgetTester tester) async {
    late FormFieldState<String> formFieldState;

    String? errorText(String? value) => '$value/error';

    Widget builder() {
      return MaterialApp(
        home: MediaQuery(
          data: const MediaQueryData(),
          child: Directionality(
            textDirection: TextDirection.ltr,
            child: Center(
              child: Material(
                child: FormField<String>(
                  initialValue: 'foo',
                  autovalidateMode: AutovalidateMode.always,
                  builder: (FormFieldState<String> state) {
                    formFieldState = state;
                    return Container();
                  },
                  validator: errorText,
                ),
              ),
            ),
          ),
        ),
      );
    }

    await tester.pumpWidget(builder());
    expect(formFieldState.hasError, isTrue);
  });

  testWidgets('Form auto-validates form fields only after one of them changes if autovalidateMode is onUserInteraction', (WidgetTester tester) async {
    const String initialValue = 'foo';
    String? errorText(String? value) => 'error/$value';

    Widget builder() {
      return MaterialApp(
        home: Directionality(
          textDirection: TextDirection.ltr,
          child: Center(
            child: Material(
              child: Form(
                autovalidateMode: AutovalidateMode.onUserInteraction,
                child: Column(
                  children: <Widget>[
                    TextFormField(
                      initialValue: initialValue,
                      validator: errorText,
                    ),
                    TextFormField(
                      initialValue: initialValue,
                      validator: errorText,
                    ),
                    TextFormField(
                      initialValue: initialValue,
                      validator: errorText,
                    ),
                  ],
                ),
              ),
            ),
          ),
        ),
      );
    }

    // Makes sure the Form widget won't auto-validate the form fields
    // after rebuilds if there is not user interaction.
    await tester.pumpWidget(builder());
    await tester.pumpWidget(builder());

    // We expect no validation error text being shown.
    expect(find.text(errorText(initialValue)!), findsNothing);

    // Set a empty string into the first form field to
    // trigger the fields validators.
    await tester.enterText(find.byType(TextFormField).first, '');
    await tester.pump();

    // Now we expect the errors to be shown for the first Text Field and
    // for the next two form fields that have their contents unchanged.
    expect(find.text(errorText('')!), findsOneWidget);
    expect(find.text(errorText(initialValue)!), findsNWidgets(2));
  });

  testWidgets('Form auto-validates form fields even before any have changed if autovalidateMode is set to always', (WidgetTester tester) async {
    String? errorText(String? value) => 'error/$value';

    Widget builder() {
      return MaterialApp(
        home: Directionality(
          textDirection: TextDirection.ltr,
          child: Center(
            child: Material(
              child: Form(
                autovalidateMode: AutovalidateMode.always,
                child: TextFormField(
                  validator: errorText,
                ),
              ),
            ),
          ),
        ),
      );
    }

    // The issue only happens on the second build so we
    // need to rebuild the tree twice.
    await tester.pumpWidget(builder());
    await tester.pumpWidget(builder());

    // We expect validation error text being shown.
    expect(find.text(errorText('')!), findsOneWidget);
  });

<<<<<<< HEAD
=======
  testWidgets('autovalidate parameter is still used if true', (WidgetTester tester) async {
    late FormFieldState<String> formFieldState;
    String? errorText(String? value) => '$value/error';

    Widget builder() {
      return MaterialApp(
        home: MediaQuery(
          data: const MediaQueryData(),
          child: Directionality(
            textDirection: TextDirection.ltr,
            child: Center(
              child: Material(
                child: FormField<String>(
                  initialValue: 'foo',
                  autovalidate: true,
                  builder: (FormFieldState<String> state) {
                    formFieldState = state;
                    return Container();
                  },
                  validator: errorText,
                ),
              ),
            ),
          ),
        ),
      );
    }

    await tester.pumpWidget(builder());
    expect(formFieldState.hasError, isTrue);
  });

>>>>>>> 8930e9b8
  testWidgets('Form.reset() resets form fields, and auto validation will only happen on the next user interaction if autovalidateMode is onUserInteraction', (WidgetTester tester) async {
    final GlobalKey<FormState> formState = GlobalKey<FormState>();
    String? errorText(String? value) => '$value/error';

    Widget builder() {
      return MaterialApp(
        theme: ThemeData(),
        home: MediaQuery(
          data: const MediaQueryData(),
          child: Directionality(
            textDirection: TextDirection.ltr,
            child: Center(
              child: Form(
                key: formState,
                autovalidateMode: AutovalidateMode.onUserInteraction,
                child: Material(
                  child: TextFormField(
                    initialValue: 'foo',
                    validator: errorText,
                  ),
                ),
              ),
            ),
          ),
        ),
      );
    }

    await tester.pumpWidget(builder());

    // No error text is visible yet.
    expect(find.text(errorText('foo')!), findsNothing);

    await tester.enterText(find.byType(TextFormField), 'bar');
    await tester.pumpAndSettle();
    await tester.pump();
    expect(find.text(errorText('bar')!), findsOneWidget);

    // Resetting the form state should remove the error text.
    formState.currentState!.reset();
    await tester.pump();
    expect(find.text(errorText('bar')!), findsNothing);
  });

<<<<<<< HEAD
=======
  testWidgets('Form.autovalidateMode and Form.autovalidate should not be used at the same time', (WidgetTester tester) async {
    Widget builder() {
      return MaterialApp(
        home: MediaQuery(
          data: const MediaQueryData(),
          child: Directionality(
            textDirection: TextDirection.ltr,
            child: Form(
              autovalidate: true,
              autovalidateMode: AutovalidateMode.disabled,
              child: Container(),
            ),
          ),
        ),
      );
    }
    expect(() => builder(), throwsAssertionError);
  });

  testWidgets('FormField.autovalidateMode and FormField.autovalidate should not be used at the same time', (WidgetTester tester) async {
    Widget builder() {
      return MaterialApp(
        home: MediaQuery(
          data: const MediaQueryData(),
          child: Directionality(
            textDirection: TextDirection.ltr,
            child: FormField<String>(
              autovalidate: true,
              autovalidateMode: AutovalidateMode.disabled,
              builder: (_) {
                return Container();
              },
            ),
          ),
        ),
      );
    }
    expect(() => builder(), throwsAssertionError);
  });

>>>>>>> 8930e9b8
  // Regression test for https://github.com/flutter/flutter/issues/63753.
  testWidgets('Validate form should return correct validation if the value is composing', (WidgetTester tester) async {
    final GlobalKey<FormState> formKey = GlobalKey<FormState>();
    String? fieldValue;

    final Widget widget = MaterialApp(
      home: MediaQuery(
        data: const MediaQueryData(),
        child: Directionality(
          textDirection: TextDirection.ltr,
          child: Center(
            child: Material(
              child: Form(
                key: formKey,
                child: TextFormField(
                  maxLength: 5,
                  maxLengthEnforcement: MaxLengthEnforcement.truncateAfterCompositionEnds,
                  onSaved: (String? value) { fieldValue = value; },
                  validator: (String? value) => (value != null && value.length > 5) ? 'Exceeded' : null,
                ),
              ),
            ),
          ),
        ),
      ),
    );

    await tester.pumpWidget(widget);

    final EditableTextState editableText = tester.state<EditableTextState>(find.byType(EditableText));
    editableText.updateEditingValue(const TextEditingValue(text: '123456', composing: TextRange(start: 2, end: 5)));
    expect(editableText.currentTextEditingValue.composing, const TextRange(start: 2, end: 5));

    formKey.currentState!.save();
    expect(fieldValue, '123456');
    expect(formKey.currentState!.validate(), isFalse);
  });
<<<<<<< HEAD
=======

  testWidgets('FormField.autovalidate parameter is passed into class the property', (WidgetTester tester) async {
    String? errorText(String? value) => '$value/error';
    const ObjectKey widgetKey = ObjectKey('key');

    Widget builder({required bool autovalidate}) {
      return MaterialApp(
        home: MediaQuery(
          data: const MediaQueryData(),
          child: Directionality(
            textDirection: TextDirection.ltr,
            child: Center(
              child: Material(
                child: FormField<String>(
                  key: widgetKey,
                  initialValue: 'foo',
                  autovalidate: autovalidate,
                  builder: (FormFieldState<String> state) {
                    return Container();
                  },
                  validator: errorText,
                ),
              ),
            ),
          ),
        ),
      );
    }

    // When autovalidate is true
    await tester.pumpWidget(builder(autovalidate: true));

    final Finder formFieldFinder = find.byKey(widgetKey);
    FormField<String> formField = tester.widget(formFieldFinder);
    expect(formField.autovalidate, isTrue);
    expect(formField.autovalidateMode, equals(AutovalidateMode.always));

    // When autovalidate is false
    await tester.pumpWidget(builder(autovalidate: false));

    formField = tester.widget(formFieldFinder);
    expect(formField.autovalidate, isFalse);
    expect(formField.autovalidateMode, equals(AutovalidateMode.disabled));
  });

  testWidgets('Form.autovalidate parameter is passed into class the property', (WidgetTester tester) async {
    const ObjectKey widgetKey = ObjectKey('key');

    Widget builder({required bool autovalidate}) {
      return MaterialApp(
        home: MediaQuery(
          data: const MediaQueryData(),
          child: Directionality(
            textDirection: TextDirection.ltr,
            child: Center(
              child: Material(
                child: Form(
                  key: widgetKey,
                  autovalidate: autovalidate,
                  child: Container(),
                ),
              ),
            ),
          ),
        ),
      );
    }

    // When autovalidate is true
    await tester.pumpWidget(builder(autovalidate: true));

    final Finder formFinder = find.byKey(widgetKey);
    Form formWidget = tester.widget(formFinder);
    expect(formWidget.autovalidate, isTrue);
    expect(formWidget.autovalidateMode, equals(AutovalidateMode.always));

    // When autovalidate is false
    await tester.pumpWidget(builder(autovalidate: false));

    formWidget = tester.widget(formFinder);
    expect(formWidget.autovalidate, isFalse);
    expect(formWidget.autovalidateMode, equals(AutovalidateMode.disabled));
  });
>>>>>>> 8930e9b8
}<|MERGE_RESOLUTION|>--- conflicted
+++ resolved
@@ -733,41 +733,6 @@
     expect(find.text(errorText('')!), findsOneWidget);
   });
 
-<<<<<<< HEAD
-=======
-  testWidgets('autovalidate parameter is still used if true', (WidgetTester tester) async {
-    late FormFieldState<String> formFieldState;
-    String? errorText(String? value) => '$value/error';
-
-    Widget builder() {
-      return MaterialApp(
-        home: MediaQuery(
-          data: const MediaQueryData(),
-          child: Directionality(
-            textDirection: TextDirection.ltr,
-            child: Center(
-              child: Material(
-                child: FormField<String>(
-                  initialValue: 'foo',
-                  autovalidate: true,
-                  builder: (FormFieldState<String> state) {
-                    formFieldState = state;
-                    return Container();
-                  },
-                  validator: errorText,
-                ),
-              ),
-            ),
-          ),
-        ),
-      );
-    }
-
-    await tester.pumpWidget(builder());
-    expect(formFieldState.hasError, isTrue);
-  });
-
->>>>>>> 8930e9b8
   testWidgets('Form.reset() resets form fields, and auto validation will only happen on the next user interaction if autovalidateMode is onUserInteraction', (WidgetTester tester) async {
     final GlobalKey<FormState> formState = GlobalKey<FormState>();
     String? errorText(String? value) => '$value/error';
@@ -812,49 +777,6 @@
     expect(find.text(errorText('bar')!), findsNothing);
   });
 
-<<<<<<< HEAD
-=======
-  testWidgets('Form.autovalidateMode and Form.autovalidate should not be used at the same time', (WidgetTester tester) async {
-    Widget builder() {
-      return MaterialApp(
-        home: MediaQuery(
-          data: const MediaQueryData(),
-          child: Directionality(
-            textDirection: TextDirection.ltr,
-            child: Form(
-              autovalidate: true,
-              autovalidateMode: AutovalidateMode.disabled,
-              child: Container(),
-            ),
-          ),
-        ),
-      );
-    }
-    expect(() => builder(), throwsAssertionError);
-  });
-
-  testWidgets('FormField.autovalidateMode and FormField.autovalidate should not be used at the same time', (WidgetTester tester) async {
-    Widget builder() {
-      return MaterialApp(
-        home: MediaQuery(
-          data: const MediaQueryData(),
-          child: Directionality(
-            textDirection: TextDirection.ltr,
-            child: FormField<String>(
-              autovalidate: true,
-              autovalidateMode: AutovalidateMode.disabled,
-              builder: (_) {
-                return Container();
-              },
-            ),
-          ),
-        ),
-      );
-    }
-    expect(() => builder(), throwsAssertionError);
-  });
-
->>>>>>> 8930e9b8
   // Regression test for https://github.com/flutter/flutter/issues/63753.
   testWidgets('Validate form should return correct validation if the value is composing', (WidgetTester tester) async {
     final GlobalKey<FormState> formKey = GlobalKey<FormState>();
@@ -892,90 +814,4 @@
     expect(fieldValue, '123456');
     expect(formKey.currentState!.validate(), isFalse);
   });
-<<<<<<< HEAD
-=======
-
-  testWidgets('FormField.autovalidate parameter is passed into class the property', (WidgetTester tester) async {
-    String? errorText(String? value) => '$value/error';
-    const ObjectKey widgetKey = ObjectKey('key');
-
-    Widget builder({required bool autovalidate}) {
-      return MaterialApp(
-        home: MediaQuery(
-          data: const MediaQueryData(),
-          child: Directionality(
-            textDirection: TextDirection.ltr,
-            child: Center(
-              child: Material(
-                child: FormField<String>(
-                  key: widgetKey,
-                  initialValue: 'foo',
-                  autovalidate: autovalidate,
-                  builder: (FormFieldState<String> state) {
-                    return Container();
-                  },
-                  validator: errorText,
-                ),
-              ),
-            ),
-          ),
-        ),
-      );
-    }
-
-    // When autovalidate is true
-    await tester.pumpWidget(builder(autovalidate: true));
-
-    final Finder formFieldFinder = find.byKey(widgetKey);
-    FormField<String> formField = tester.widget(formFieldFinder);
-    expect(formField.autovalidate, isTrue);
-    expect(formField.autovalidateMode, equals(AutovalidateMode.always));
-
-    // When autovalidate is false
-    await tester.pumpWidget(builder(autovalidate: false));
-
-    formField = tester.widget(formFieldFinder);
-    expect(formField.autovalidate, isFalse);
-    expect(formField.autovalidateMode, equals(AutovalidateMode.disabled));
-  });
-
-  testWidgets('Form.autovalidate parameter is passed into class the property', (WidgetTester tester) async {
-    const ObjectKey widgetKey = ObjectKey('key');
-
-    Widget builder({required bool autovalidate}) {
-      return MaterialApp(
-        home: MediaQuery(
-          data: const MediaQueryData(),
-          child: Directionality(
-            textDirection: TextDirection.ltr,
-            child: Center(
-              child: Material(
-                child: Form(
-                  key: widgetKey,
-                  autovalidate: autovalidate,
-                  child: Container(),
-                ),
-              ),
-            ),
-          ),
-        ),
-      );
-    }
-
-    // When autovalidate is true
-    await tester.pumpWidget(builder(autovalidate: true));
-
-    final Finder formFinder = find.byKey(widgetKey);
-    Form formWidget = tester.widget(formFinder);
-    expect(formWidget.autovalidate, isTrue);
-    expect(formWidget.autovalidateMode, equals(AutovalidateMode.always));
-
-    // When autovalidate is false
-    await tester.pumpWidget(builder(autovalidate: false));
-
-    formWidget = tester.widget(formFinder);
-    expect(formWidget.autovalidate, isFalse);
-    expect(formWidget.autovalidateMode, equals(AutovalidateMode.disabled));
-  });
->>>>>>> 8930e9b8
 }