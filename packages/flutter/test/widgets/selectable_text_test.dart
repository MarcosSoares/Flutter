// Copyright 2014 The Flutter Authors. All rights reserved.
// Use of this source code is governed by a BSD-style license that can be
// found in the LICENSE file.

// This file is run as part of a reduced test set in CI on Mac and Windows
// machines.
@Tags(<String>['reduced-test-set'])

@TestOn('!chrome')
import 'dart:ui' as ui show BoxHeightStyle, BoxWidthStyle;
import 'dart:ui';

import 'package:flutter/cupertino.dart';
import 'package:flutter/foundation.dart';
import 'package:flutter/gestures.dart';
import 'package:flutter/material.dart';
import 'package:flutter/rendering.dart';
import 'package:flutter/services.dart';
import 'package:flutter_test/flutter_test.dart';

import '../widgets/clipboard_utils.dart';
import '../widgets/editable_text_utils.dart' show textOffsetToPosition;
import '../widgets/semantics_tester.dart';

class MaterialLocalizationsDelegate extends LocalizationsDelegate<MaterialLocalizations> {
  @override
  bool isSupported(Locale locale) => true;

  @override
  Future<MaterialLocalizations> load(Locale locale) => DefaultMaterialLocalizations.load(locale);

  @override
  bool shouldReload(MaterialLocalizationsDelegate old) => false;
}

class WidgetsLocalizationsDelegate extends LocalizationsDelegate<WidgetsLocalizations> {
  @override
  bool isSupported(Locale locale) => true;

  @override
  Future<WidgetsLocalizations> load(Locale locale) => DefaultWidgetsLocalizations.load(locale);

  @override
  bool shouldReload(WidgetsLocalizationsDelegate old) => false;
}

Widget overlay({ Widget? child }) {
  final OverlayEntry entry = OverlayEntry(
    builder: (BuildContext context) {
      return Center(
        child: Material(
          child: child,
        ),
      );
    },
  );
  return overlayWithEntry(entry);
}

Widget overlayWithEntry(OverlayEntry entry) {
  return Localizations(
    locale: const Locale('en', 'US'),
    delegates: <LocalizationsDelegate<dynamic>>[
      WidgetsLocalizationsDelegate(),
      MaterialLocalizationsDelegate(),
    ],
    child: Directionality(
      textDirection: TextDirection.ltr,
      child: MediaQuery(
        data: const MediaQueryData(size: Size(800.0, 600.0)),
        child: Overlay(
          initialEntries: <OverlayEntry>[
            entry,
          ],
        ),
      ),
    ),
  );
}

Widget boilerplate({ Widget? child }) {
  return Localizations(
    locale: const Locale('en', 'US'),
    delegates: <LocalizationsDelegate<dynamic>>[
      WidgetsLocalizationsDelegate(),
      MaterialLocalizationsDelegate(),
    ],
    child: Directionality(
      textDirection: TextDirection.ltr,
      child: MediaQuery(
        data: const MediaQueryData(size: Size(800.0, 600.0)),
        child: Center(
          child: Material(
            child: child,
          ),
        ),
      ),
    ),
  );
}

Future<void> skipPastScrollingAnimation(WidgetTester tester) async {
  await tester.pump();
  await tester.pump(const Duration(milliseconds: 200));
}

void main() {
  TestWidgetsFlutterBinding.ensureInitialized();
  final MockClipboard mockClipboard = MockClipboard();

  const String kThreeLines =
      'First line of text is\n'
      'Second line goes until\n'
      'Third line of stuff';
  const String kMoreThanFourLines =
      '$kThreeLines\n'
      "Fourth line won't display and ends at";

  // Returns the first RenderEditable.
  RenderEditable findRenderEditable(WidgetTester tester) {
    final RenderObject root = tester.renderObject(find.byType(EditableText));
    expect(root, isNotNull);

    late RenderEditable renderEditable;
    void recursiveFinder(RenderObject child) {
      if (child is RenderEditable) {
        renderEditable = child;
        return;
      }
      child.visitChildren(recursiveFinder);
    }
    root.visitChildren(recursiveFinder);
    expect(renderEditable, isNotNull);
    return renderEditable;
  }

  List<TextSelectionPoint> globalize(Iterable<TextSelectionPoint> points, RenderBox box) {
    return points.map<TextSelectionPoint>((TextSelectionPoint point) {
      return TextSelectionPoint(
        box.localToGlobal(point.point),
        point.direction,
      );
    }).toList();
  }

  setUp(() async {
    debugResetSemanticsIdCounter();
    TestDefaultBinaryMessengerBinding.instance!.defaultBinaryMessenger.setMockMethodCallHandler(
      SystemChannels.platform,
      mockClipboard.handleMethodCall,
    );
    // Fill the clipboard so that the Paste option is available in the text
    // selection menu.
    await Clipboard.setData(const ClipboardData(text: 'Clipboard data'));
  });

  tearDown(() {
    TestDefaultBinaryMessengerBinding.instance!.defaultBinaryMessenger.setMockMethodCallHandler(
      SystemChannels.platform,
      null,
    );
  });

  Widget selectableTextBuilder({
    String text = '',
    int? maxLines = 1,
    int? minLines,
  }) {
    return boilerplate(
      child: SelectableText(
        text,
        style: const TextStyle(color: Colors.black, fontSize: 34.0),
        maxLines: maxLines,
        minLines: minLines,
      ),
    );
  }

  testWidgets('has expected defaults', (WidgetTester tester) async {
    await tester.pumpWidget(
      boilerplate(
          child: const SelectableText('selectable text'),
      ),
    );

    final SelectableText selectableText = tester.firstWidget(find.byType(SelectableText));
    expect(selectableText.showCursor, false);
    expect(selectableText.autofocus, false);
    expect(selectableText.dragStartBehavior, DragStartBehavior.start);
    expect(selectableText.cursorWidth, 2.0);
    expect(selectableText.cursorHeight, isNull);
    expect(selectableText.enableInteractiveSelection, true);
  });

  testWidgets('Rich selectable text has expected defaults', (WidgetTester tester) async {
    await tester.pumpWidget(
      const MediaQuery(
        data: MediaQueryData(),
        child: Directionality(
          textDirection: TextDirection.ltr,
          child: SelectableText.rich(
              TextSpan(
                text: 'First line!',
                style: TextStyle(
                    fontSize: 14,
                    fontFamily: 'Roboto',
                ),
                children: <TextSpan>[
                  TextSpan(
                    text: 'Second line!\n',
                    style: TextStyle(
                      fontSize: 30,
                      fontFamily: 'Roboto',
                    ),
                  ),
                  TextSpan(
                    text: 'Third line!\n',
                    style: TextStyle(
                      fontSize: 14,
                      fontFamily: 'Roboto',
                    ),
                  ),
                ],
              ),
          ),
        ),
      ),
    );

    final SelectableText selectableText =
    tester.firstWidget(find.byType(SelectableText));
    expect(selectableText.showCursor, false);
    expect(selectableText.autofocus, false);
    expect(selectableText.dragStartBehavior, DragStartBehavior.start);
    expect(selectableText.cursorWidth, 2.0);
    expect(selectableText.cursorHeight, isNull);
    expect(selectableText.enableInteractiveSelection, true);
  });

  testWidgets('Rich selectable text supports WidgetSpan', (WidgetTester tester) async {
    await tester.pumpWidget(
      const MediaQuery(
        data: MediaQueryData(),
        child: Directionality(
          textDirection: TextDirection.ltr,
          child: SelectableText.rich(
              TextSpan(
                text: 'First line!',
                style: TextStyle(
                    fontSize: 14,
                    fontFamily: 'Roboto',
                ),
                children: <InlineSpan>[
                  WidgetSpan(
                      child: SizedBox(
                        width: 120,
                        height: 50,
                        child: Card(
                            child: Center(
                                child: Text('Hello World!'),
                            ),
                        ),
                      ),
                  ),
                  TextSpan(
                    text: 'Third line!\n',
                    style: TextStyle(
                      fontSize: 14,
                      fontFamily: 'Roboto',
                    ),
                  ),
                ],
              ),
          ),
        ),
      ),
    );
    expect(tester.takeException(), isNull);
  });

  testWidgets('no text keyboard when widget is focused', (WidgetTester tester) async {
    await tester.pumpWidget(
        overlay(
          child: const SelectableText('selectable text'),
        ),
    );
    await tester.tap(find.byType(SelectableText));
    await tester.idle();
    expect(tester.testTextInput.hasAnyClients, false);
  });

  testWidgets('uses DefaultSelectionStyle for selection and cursor colors if provided', (WidgetTester tester) async {
    const Color selectionColor = Colors.orange;
    const Color cursorColor = Colors.red;

    await tester.pumpWidget(
      const MaterialApp(
        home: Material(
          child: DefaultSelectionStyle(
            selectionColor: selectionColor,
            cursorColor: cursorColor,
            child: SelectableText('text'),
          ),
        ),
      ),
    );
    await tester.pump();
    final EditableTextState state = tester.state<EditableTextState>(find.byType(EditableText));
    expect(state.widget.selectionColor, selectionColor);
    expect(state.widget.cursorColor, cursorColor);
  });

  testWidgets('Selectable Text has adaptive size', (WidgetTester tester) async {
    await tester.pumpWidget(
        boilerplate(
          child: const SelectableText('s'),
        ),
    );

    RenderBox findSelectableTextBox() => tester.renderObject(find.byType(SelectableText));

    final RenderBox textBox = findSelectableTextBox();
    expect(textBox.size, const Size(17.0, 14.0));

    await tester.pumpWidget(
        boilerplate(
          child: const SelectableText('very very long'),
        ),
    );

    final RenderBox longtextBox = findSelectableTextBox();
    expect(longtextBox.size, const Size(199.0, 14.0));
  });

  testWidgets('can scale with textScaleFactor', (WidgetTester tester) async {
    await tester.pumpWidget(
      boilerplate(
        child: const SelectableText('selectable text'),
      ),
    );

    final RenderBox renderBox = tester.renderObject(find.byType(SelectableText));
    expect(renderBox.size.height, 14.0);

    await tester.pumpWidget(
      boilerplate(
        child: const SelectableText(
          'selectable text',
          textScaleFactor: 1.9,
        ),
      ),
    );

    final RenderBox scaledBox = tester.renderObject(find.byType(SelectableText));
    expect(scaledBox.size.height, 27.0);
  });

  testWidgets('can switch between textWidthBasis', (WidgetTester tester) async {
    RenderBox findTextBox() => tester.renderObject(find.byType(SelectableText));
    const String text = 'I can face roll keyboardkeyboardaszzaaaaszzaaaaszzaaaaszzaaaa';
    await tester.pumpWidget(
      boilerplate(
        child: const SelectableText(
          text,
          textWidthBasis: TextWidthBasis.parent,
        ),
      ),
    );
    RenderBox textBox = findTextBox();
    expect(textBox.size, const Size(800.0, 28.0));

    await tester.pumpWidget(
      boilerplate(
        child: const SelectableText(
          text,
          textWidthBasis: TextWidthBasis.longestLine,
        ),
      ),
    );
    textBox = findTextBox();
    expect(textBox.size, const Size(633.0, 28.0));
  });

  testWidgets('can switch between textHeightBehavior', (WidgetTester tester) async {
    const String text = 'selectable text';
    const TextHeightBehavior textHeightBehavior = TextHeightBehavior(
      applyHeightToFirstAscent: false,
      applyHeightToLastDescent: false,
    );
    await tester.pumpWidget(
      boilerplate(
        child: const SelectableText(text),
      ),
    );
    expect(findRenderEditable(tester).textHeightBehavior, isNull);

    await tester.pumpWidget(
      boilerplate(
        child: const SelectableText(
          text,
          textHeightBehavior: textHeightBehavior,
        ),
      ),
    );
    expect(findRenderEditable(tester).textHeightBehavior, textHeightBehavior);
  });

  testWidgets('Cursor blinks when showCursor is true', (WidgetTester tester) async {
    await tester.pumpWidget(
      overlay(
        child: const SelectableText(
          'some text',
          showCursor: true,
        ),
      ),
    );
    await tester.tap(find.byType(SelectableText));
    await tester.idle();

    final EditableTextState editableText = tester.state(find.byType(EditableText));

    // Check that the cursor visibility toggles after each blink interval.
    final bool initialShowCursor = editableText.cursorCurrentlyVisible;
    await tester.pump(editableText.cursorBlinkInterval);
    expect(editableText.cursorCurrentlyVisible, equals(!initialShowCursor));
    await tester.pump(editableText.cursorBlinkInterval);
    expect(editableText.cursorCurrentlyVisible, equals(initialShowCursor));
    await tester.pump(editableText.cursorBlinkInterval ~/ 10);
    expect(editableText.cursorCurrentlyVisible, equals(initialShowCursor));
    await tester.pump(editableText.cursorBlinkInterval);
    expect(editableText.cursorCurrentlyVisible, equals(!initialShowCursor));
    await tester.pump(editableText.cursorBlinkInterval);
    expect(editableText.cursorCurrentlyVisible, equals(initialShowCursor));
  });

  testWidgets('selectable text selection toolbar renders correctly inside opacity', (WidgetTester tester) async {
    await tester.pumpWidget(
      const MaterialApp(
        home: Scaffold(
          body: Center(
            child: SizedBox(
              width: 100,
              height: 100,
              child: Opacity(
                opacity: 0.5,
                child: SelectableText('selectable text'),
              ),
            ),
          ),
        ),
      ),
    );

    // The selectWordsInRange with SelectionChangedCause.tap seems to be needed to show the toolbar.
    final EditableTextState state = tester.state<EditableTextState>(find.byType(EditableText));
    state.renderEditable.selectWordsInRange(from: Offset.zero, cause: SelectionChangedCause.tap);

    expect(state.showToolbar(), true);

    // This is needed for the AnimatedOpacity to turn from 0 to 1 so the toolbar is visible.
    await tester.pumpAndSettle();
    await tester.pump(const Duration(seconds: 1));

    expect(find.text('Select all'), findsOneWidget);
  });

  testWidgets('Caret position is updated on tap', (WidgetTester tester) async {
    await tester.pumpWidget(
        overlay(
          child: const SelectableText('abc def ghi'),
        ),
    );
    final EditableText editableText = tester.widget(find.byType(EditableText));
    expect(editableText.controller.selection.baseOffset, -1);
    expect(editableText.controller.selection.extentOffset, -1);

    // Tap to reposition the caret.
    const int tapIndex = 4;
    final Offset ePos = textOffsetToPosition(tester, tapIndex);
    await tester.tapAt(ePos);
    await tester.pump();

    expect(editableText.controller.selection.baseOffset, tapIndex);
    expect(editableText.controller.selection.extentOffset, tapIndex);
  });

  testWidgets('enableInteractiveSelection = false, tap', (WidgetTester tester) async {
    await tester.pumpWidget(
        overlay(
          child: const SelectableText(
            'abc def ghi',
            enableInteractiveSelection: false,
          ),
        ),
    );
    final EditableText editableText = tester.widget(find.byType(EditableText));
    expect(editableText.controller.selection.baseOffset, -1);
    expect(editableText.controller.selection.extentOffset, -1);

    // Tap would ordinarily reposition the caret.
    const int tapIndex = 4;
    final Offset ePos = textOffsetToPosition(tester, tapIndex);
    await tester.tapAt(ePos);
    await tester.pump();

    expect(editableText.controller.selection.baseOffset, -1);
    expect(editableText.controller.selection.extentOffset, -1);
  });

  testWidgets('enableInteractiveSelection = false, long-press', (WidgetTester tester) async {
    await tester.pumpWidget(
        overlay(
          child: const SelectableText(
            'abc def ghi',
            enableInteractiveSelection: false,
          ),
        ),
    );
    final EditableText editableText = tester.widget(find.byType(EditableText));
    expect(editableText.controller.selection.baseOffset, -1);
    expect(editableText.controller.selection.extentOffset, -1);

    // Long press the 'e' to select 'def'.
    final Offset ePos = textOffsetToPosition(tester, 5);
    final TestGesture gesture = await tester.startGesture(ePos, pointer: 7);
    await tester.pump(const Duration(seconds: 2));
    await gesture.up();
    await tester.pump();

    expect(editableText.controller.selection.isCollapsed, true);
    expect(editableText.controller.selection.baseOffset, -1);
    expect(editableText.controller.selection.extentOffset, -1);
  });

  testWidgets('Can long press to select', (WidgetTester tester) async {
    await tester.pumpWidget(
        overlay(
          child: const SelectableText('abc def ghi'),
        ),
    );

    final EditableText editableText = tester.widget(find.byType(EditableText));

    expect(editableText.controller.selection.isCollapsed, true);

    // Long press the 'e' to select 'def'.
    const int tapIndex = 5;
    final Offset ePos = textOffsetToPosition(tester, tapIndex);
    await tester.longPressAt(ePos);
    await tester.pump();

    // 'def' is selected.
    expect(editableText.controller.selection.baseOffset, 4);
    expect(editableText.controller.selection.extentOffset, 7);

    // Tapping elsewhere immediately collapses and moves the cursor.
    await tester.tapAt(textOffsetToPosition(tester, 9));
    await tester.pump();

    expect(editableText.controller.selection.isCollapsed, true);
    expect(editableText.controller.selection.baseOffset, 9);
  });

  testWidgets("Slight movements in longpress don't hide/show handles", (WidgetTester tester) async {
    await tester.pumpWidget(
        overlay(
          child: const SelectableText('abc def ghi'),
        ),
    );
    // Long press the 'e' to select 'def', but don't release the gesture.
    final Offset ePos = textOffsetToPosition(tester, 5);
    final TestGesture gesture = await tester.startGesture(ePos, pointer: 7);
    await tester.pump(const Duration(seconds: 2));
    await tester.pumpAndSettle();

    // Handles are shown
    final Finder fadeFinder = find.byType(FadeTransition);
    expect(fadeFinder, findsNWidgets(2)); // 2 handles, 1 toolbar
    FadeTransition handle = tester.widget(fadeFinder.at(0));
    expect(handle.opacity.value, equals(1.0));

    // Move the gesture very slightly
    await gesture.moveBy(const Offset(1.0, 1.0));
    await tester.pump(SelectionOverlay.fadeDuration * 0.5);
    handle = tester.widget(fadeFinder.at(0));

    // The handle should still be fully opaque.
    expect(handle.opacity.value, equals(1.0));
  });

  testWidgets('Mouse long press is just like a tap', (WidgetTester tester) async {
    await tester.pumpWidget(
        overlay(
          child: const SelectableText('abc def ghi'),
        ),
    );

    final EditableText editableText = tester.widget(find.byType(EditableText));

    // Long press the 'e' using a mouse device.
    const int eIndex = 5;
    final Offset ePos = textOffsetToPosition(tester, eIndex);
    final TestGesture gesture = await tester.startGesture(ePos, kind: PointerDeviceKind.mouse);
    await tester.pump(const Duration(seconds: 2));
    await gesture.up();
    await tester.pump();

    // The cursor is placed just like a regular tap.
    expect(editableText.controller.selection.baseOffset, eIndex);
    expect(editableText.controller.selection.extentOffset, eIndex);
  });

  testWidgets('selectable text basic', (WidgetTester tester) async {
    await tester.pumpWidget(
        overlay(
          child: const SelectableText('selectable'),
        ),
    );
    final EditableText editableTextWidget = tester.widget(find.byType(EditableText));
    // selectable text cannot open keyboard.
    await tester.showKeyboard(find.byType(SelectableText));
    expect(tester.testTextInput.hasAnyClients, false);
    await skipPastScrollingAnimation(tester);

    expect(editableTextWidget.controller.selection.isCollapsed, true);

    await tester.tap(find.byType(SelectableText));
    await tester.pump();

    final EditableTextState editableText = tester.state(find.byType(EditableText));
    // Collapse selection should not paint.
    expect(editableText.selectionOverlay!.handlesAreVisible, isFalse);
    // Long press on the 't' character of text 'selectable' to show context menu.
    const int dIndex = 5;
    final Offset dPos = textOffsetToPosition(tester, dIndex);
    await tester.longPressAt(dPos);
    await tester.pump();

    // Context menu should not have paste and cut.
    expect(find.text('Copy'), findsOneWidget);
    expect(find.text('Paste'), findsNothing);
    expect(find.text('Cut'), findsNothing);
  });

  testWidgets('selectable text can disable toolbar options', (WidgetTester tester) async {
    await tester.pumpWidget(
      overlay(
        child: const SelectableText(
          'a selectable text',
          toolbarOptions: ToolbarOptions(
            selectAll: true,
          ),
        ),
      ),
    );
    const int dIndex = 5;
    final Offset dPos = textOffsetToPosition(tester, dIndex);
    await tester.longPressAt(dPos);
    await tester.pump();
    // Context menu should not have copy.
    expect(find.text('Copy'), findsNothing);
    expect(find.text('Select all'), findsOneWidget);
  });

  testWidgets('Can select text by dragging with a mouse', (WidgetTester tester) async {
    await tester.pumpWidget(
      const MaterialApp(
        home: Material(
          child: SelectableText(
            'abc def ghi',
            dragStartBehavior: DragStartBehavior.down,
          ),
        ),
      ),
    );
    final EditableText editableTextWidget = tester.widget(find.byType(EditableText));
    final TextEditingController controller = editableTextWidget.controller;

    final Offset ePos = textOffsetToPosition(tester, 5);
    final Offset gPos = textOffsetToPosition(tester, 8);

    final TestGesture gesture = await tester.startGesture(ePos, kind: PointerDeviceKind.mouse);
    await tester.pump();
    await gesture.moveTo(gPos);
    await tester.pump();
    await gesture.up();
    await tester.pumpAndSettle();

    expect(controller.selection.baseOffset, 5);
    expect(controller.selection.extentOffset, 8);
  });

  testWidgets('Continuous dragging does not cause flickering', (WidgetTester tester) async {
    await tester.pumpWidget(
      const MaterialApp(
        home: Material(
          child: SelectableText(
            'abc def ghi',
            dragStartBehavior: DragStartBehavior.down,
            style: TextStyle(fontFamily: 'Ahem', fontSize: 10.0),
          ),
        ),
      ),
    );
    final EditableText editableTextWidget = tester.widget(find.byType(EditableText));
    final TextEditingController controller = editableTextWidget.controller;

    int selectionChangedCount = 0;

    controller.addListener(() {
      selectionChangedCount++;
    });

    final Offset cPos = textOffsetToPosition(tester, 2); // Index of 'c'.
    final Offset gPos = textOffsetToPosition(tester, 8); // Index of 'g'.
    final Offset hPos = textOffsetToPosition(tester, 9); // Index of 'h'.

    // Drag from 'c' to 'g'.
    final TestGesture gesture = await tester.startGesture(cPos, kind: PointerDeviceKind.mouse);
    await tester.pump();
    await gesture.moveTo(gPos);
    await tester.pumpAndSettle();

    expect(selectionChangedCount, isNonZero);
    selectionChangedCount = 0;
    expect(controller.selection.baseOffset, 2);
    expect(controller.selection.extentOffset, 8);

    // Tiny movement shouldn't cause text selection to change.
    await gesture.moveTo(gPos + const Offset(4.0, 0.0));
    await tester.pumpAndSettle();
    expect(selectionChangedCount, 0);

    // Now a text selection change will occur after a significant movement.
    await gesture.moveTo(hPos);
    await tester.pump();
    await gesture.up();
    await tester.pumpAndSettle();

    expect(selectionChangedCount, 1);
    expect(controller.selection.baseOffset, 2);
    expect(controller.selection.extentOffset, 9);
  });

  testWidgets('Dragging in opposite direction also works', (WidgetTester tester) async {
    await tester.pumpWidget(
      const MaterialApp(
        home: Material(
          child: SelectableText(
            'abc def ghi',
            dragStartBehavior: DragStartBehavior.down,
          ),
        ),
      ),
    );
    final EditableText editableTextWidget = tester.widget(find.byType(EditableText));
    final TextEditingController controller = editableTextWidget.controller;

    final Offset ePos = textOffsetToPosition(tester, 5);
    final Offset gPos = textOffsetToPosition(tester, 8);

    final TestGesture gesture = await tester.startGesture(gPos, kind: PointerDeviceKind.mouse);
    await tester.pump();
    await gesture.moveTo(ePos);
    await tester.pump();
    await gesture.up();
    await tester.pumpAndSettle();

    expect(controller.selection.baseOffset, 8);
    expect(controller.selection.extentOffset, 5);
  });

  testWidgets('Slow mouse dragging also selects text', (WidgetTester tester) async {
    await tester.pumpWidget(
      const MaterialApp(
        home: Material(
          child: SelectableText(
            'abc def ghi',
            dragStartBehavior: DragStartBehavior.down,
          ),
        ),
      ),
    );
    final EditableText editableTextWidget = tester.widget(find.byType(EditableText));
    final TextEditingController controller = editableTextWidget.controller;

    final Offset ePos = textOffsetToPosition(tester, 5);
    final Offset gPos = textOffsetToPosition(tester,8);

    final TestGesture gesture = await tester.startGesture(ePos, kind: PointerDeviceKind.mouse);
    await tester.pump(const Duration(seconds: 2));
    await gesture.moveTo(gPos);
    await tester.pump();
    await gesture.up();

    expect(controller.selection.baseOffset, 5);
    expect(controller.selection.extentOffset,8);
  });

  testWidgets('Can drag handles to change selection', (WidgetTester tester) async {
    await tester.pumpWidget(
      const MaterialApp(
        home: Material(
          child: SelectableText(
            'abc def ghi',
            dragStartBehavior: DragStartBehavior.down,
          ),
        ),
      ),
    );
    final EditableText editableTextWidget = tester.widget(find.byType(EditableText));
    final TextEditingController controller = editableTextWidget.controller;

    // Long press the 'e' to select 'def'.
    final Offset ePos = textOffsetToPosition(tester, 5);
    TestGesture gesture = await tester.startGesture(ePos, pointer: 7);
    await tester.pump(const Duration(seconds: 2));
    await gesture.up();
    await tester.pump();
    await tester.pump(const Duration(milliseconds: 200)); // skip past the frame where the opacity is zero

    final TextSelection selection = controller.selection;
    expect(selection.baseOffset, 4);
    expect(selection.extentOffset, 7);

    final RenderEditable renderEditable = findRenderEditable(tester);
    final List<TextSelectionPoint> endpoints = globalize(
      renderEditable.getEndpointsForSelection(selection),
      renderEditable,
    );
    expect(endpoints.length, 2);

    // Drag the right handle 2 letters to the right.
    // We use a small offset because the endpoint is on the very corner
    // of the handle.
    Offset handlePos = endpoints[1].point + const Offset(1.0, 1.0);
    Offset newHandlePos = textOffsetToPosition(tester, 11);
    gesture = await tester.startGesture(handlePos, pointer: 7);
    await tester.pump();
    await gesture.moveTo(newHandlePos);
    await tester.pump();
    await gesture.up();
    await tester.pump();

    expect(controller.selection.baseOffset, 4);
    expect(controller.selection.extentOffset, 11);

    // Drag the left handle 2 letters to the left.
    handlePos = endpoints[0].point + const Offset(-1.0, 1.0);
    newHandlePos = textOffsetToPosition(tester, 0);
    gesture = await tester.startGesture(handlePos, pointer: 7);
    await tester.pump();
    await gesture.moveTo(newHandlePos);
    await tester.pump();
    await gesture.up();
    await tester.pump();

    expect(controller.selection.baseOffset, 0);
    expect(controller.selection.extentOffset, 11);
  });

  testWidgets('Dragging handles calls onSelectionChanged', (WidgetTester tester) async {
    TextSelection? newSelection;
    await tester.pumpWidget(
      MaterialApp(
        home: Material(
          child: SelectableText(
            'abc def ghi',
            dragStartBehavior: DragStartBehavior.down,
            onSelectionChanged: (TextSelection selection, SelectionChangedCause? cause) {
              expect(newSelection, isNull);
              newSelection = selection;
            },
          ),
        ),
      ),
    );

    // Long press the 'e' to select 'def'.
    final Offset ePos = textOffsetToPosition(tester, 5);
    TestGesture gesture = await tester.startGesture(ePos, pointer: 7);
    await tester.pump(const Duration(seconds: 2));
    await gesture.up();
    await tester.pump();
    await tester.pump(const Duration(milliseconds: 200)); // skip past the frame where the opacity is zero

    expect(newSelection!.baseOffset, 4);
    expect(newSelection!.extentOffset, 7);

    final RenderEditable renderEditable = findRenderEditable(tester);
    final List<TextSelectionPoint> endpoints = globalize(
      renderEditable.getEndpointsForSelection(newSelection!),
      renderEditable,
    );
    expect(endpoints.length, 2);
    newSelection = null;

    // Drag the right handle 2 letters to the right.
    // We use a small offset because the endpoint is on the very corner
    // of the handle.
    final Offset handlePos = endpoints[1].point + const Offset(1.0, 1.0);
    final Offset newHandlePos = textOffsetToPosition(tester, 9);
    gesture = await tester.startGesture(handlePos, pointer: 7);
    await tester.pump();
    await gesture.moveTo(newHandlePos);
    await tester.pump();
    await gesture.up();
    await tester.pump();

    expect(newSelection!.baseOffset, 4);
    expect(newSelection!.extentOffset, 9);
  });

  testWidgets('Cannot drag one handle past the other', (WidgetTester tester) async {
    await tester.pumpWidget(
      const MaterialApp(
        home: Material(
          child: SelectableText(
            'abc def ghi',
            dragStartBehavior: DragStartBehavior.down,
          ),
        ),
      ),
    );
    final EditableText editableTextWidget = tester.widget(find.byType(EditableText));
    final TextEditingController controller = editableTextWidget.controller;

    // Long press the 'e' to select 'def'.
    final Offset ePos = textOffsetToPosition(tester, 5); // Position before 'e'.
    TestGesture gesture = await tester.startGesture(ePos, pointer: 7);
    await tester.pump(const Duration(seconds: 2));
    await gesture.up();
    await tester.pump();
    await tester.pump(const Duration(milliseconds: 200)); // skip past the frame where the opacity is zero

    final TextSelection selection = controller.selection;
    expect(selection.baseOffset, 4);
    expect(selection.extentOffset, 7);

    final RenderEditable renderEditable = findRenderEditable(tester);
    final List<TextSelectionPoint> endpoints = globalize(
      renderEditable.getEndpointsForSelection(selection),
      renderEditable,
    );
    expect(endpoints.length, 2);

    // Drag the right handle until there's only 1 char selected.
    // We use a small offset because the endpoint is on the very corner
    // of the handle.
    final Offset handlePos = endpoints[1].point + const Offset(4.0, 0.0);
    Offset newHandlePos = textOffsetToPosition(tester, 5); // Position before 'e'.
    gesture = await tester.startGesture(handlePos, pointer: 7);
    await tester.pump();
    await gesture.moveTo(newHandlePos);
    await tester.pump();

    expect(controller.selection.baseOffset, 4);
    expect(controller.selection.extentOffset, 5);

    newHandlePos = textOffsetToPosition(tester, 2); // Position before 'c'.
    await gesture.moveTo(newHandlePos);
    await tester.pump();
    await gesture.up();
    await tester.pump();

    expect(controller.selection.baseOffset, 4);
    // The selection doesn't move beyond the left handle. There's always at
    // least 1 char selected.
    expect(controller.selection.extentOffset, 5);
  });

  testWidgets('Can use selection toolbar', (WidgetTester tester) async {
    const String testValue = 'abc def ghi';
    await tester.pumpWidget(
      const MaterialApp(
        home: Material(
          child: SelectableText(
            testValue,
          ),
        ),
      ),
    );
    final EditableText editableTextWidget = tester.widget(find.byType(EditableText));
    final TextEditingController controller = editableTextWidget.controller;

    // Tap the selection handle to bring up the "paste / select all" menu.
    await tester.tapAt(textOffsetToPosition(tester, testValue.indexOf('e')));
    await tester.pump();
    await tester.pump(const Duration(milliseconds: 200)); // skip past the frame where the opacity is zero
    final RenderEditable renderEditable = findRenderEditable(tester);
    final List<TextSelectionPoint> endpoints = globalize(
      renderEditable.getEndpointsForSelection(controller.selection),
      renderEditable,
    );
    // Tapping on the part of the handle's GestureDetector where it overlaps
    // with the text itself does not show the menu, so add a small vertical
    // offset to tap below the text.
    await tester.tapAt(endpoints[0].point + const Offset(1.0, 13.0));
    await tester.pump();
    await tester.pump(const Duration(milliseconds: 200)); // skip past the frame where the opacity is zero

    // Select all should select all the text.
    await tester.tap(find.text('Select all'));
    await tester.pump();
    expect(controller.selection.baseOffset, 0);
    expect(controller.selection.extentOffset, testValue.length);

    // Copy should reset the selection.
    await tester.tap(find.text('Copy'));
    await skipPastScrollingAnimation(tester);
    expect(controller.selection.isCollapsed, true);
  });

  testWidgets('Selectable height with maxLine', (WidgetTester tester) async {
    await tester.pumpWidget(selectableTextBuilder());

    RenderBox findTextBox() => tester.renderObject(find.byType(SelectableText));

    final RenderBox textBox = findTextBox();
    final Size emptyInputSize = textBox.size;

    await tester.pumpWidget(selectableTextBuilder(text: 'No wrapping here.'));
    expect(findTextBox(), equals(textBox));
    expect(textBox.size.height, emptyInputSize.height);

    // Even when entering multiline text, SelectableText doesn't grow. It's a single
    // line input.
    await tester.pumpWidget(selectableTextBuilder(text: kThreeLines));
    expect(findTextBox(), equals(textBox));
    expect(textBox.size.height, emptyInputSize.height);

    // maxLines: 3 makes the SelectableText 3 lines tall
    await tester.pumpWidget(selectableTextBuilder(maxLines: 3));
    expect(findTextBox(), equals(textBox));
    expect(textBox.size.height, greaterThan(emptyInputSize.height));

    final Size threeLineInputSize = textBox.size;

    // Filling with 3 lines of text stays the same size
    await tester.pumpWidget(selectableTextBuilder(text: kThreeLines, maxLines: 3));
    expect(findTextBox(), equals(textBox));
    expect(textBox.size.height, threeLineInputSize.height);

    // An extra line won't increase the size because we max at 3.
    await tester.pumpWidget(selectableTextBuilder(text: kMoreThanFourLines, maxLines: 3));
    expect(findTextBox(), equals(textBox));
    expect(textBox.size.height, threeLineInputSize.height);

    // But now it will... but it will max at four
    await tester.pumpWidget(selectableTextBuilder(text: kMoreThanFourLines, maxLines: 4));
    expect(findTextBox(), equals(textBox));
    expect(textBox.size.height, greaterThan(threeLineInputSize.height));

    final Size fourLineInputSize = textBox.size;

    // Now it won't max out until the end
    await tester.pumpWidget(selectableTextBuilder(maxLines: null));
    expect(findTextBox(), equals(textBox));
    expect(textBox.size, equals(emptyInputSize));
    await tester.pumpWidget(selectableTextBuilder(text: kThreeLines, maxLines: null));
    expect(textBox.size.height, equals(threeLineInputSize.height));
    await tester.pumpWidget(selectableTextBuilder(text: kMoreThanFourLines, maxLines: null));
    expect(textBox.size.height, greaterThan(fourLineInputSize.height));
  });

  testWidgets('Can drag handles to change selection in multiline', (WidgetTester tester) async {
    const String testValue = kThreeLines;
    await tester.pumpWidget(
      overlay(
        child: const SelectableText(
          testValue,
          dragStartBehavior: DragStartBehavior.down,
          style: TextStyle(color: Colors.black, fontSize: 34.0),
          maxLines: 3,
        ),
      ),
    );

    final EditableText editableTextWidget = tester.widget(find.byType(EditableText));
    final TextEditingController controller = editableTextWidget.controller;

    // Check that the text spans multiple lines.
    final Offset firstPos = textOffsetToPosition(tester, testValue.indexOf('First'));
    final Offset secondPos = textOffsetToPosition(tester, testValue.indexOf('Second'));
    final Offset thirdPos = textOffsetToPosition(tester, testValue.indexOf('Third'));
    final Offset middleStringPos = textOffsetToPosition(tester, testValue.indexOf('irst'));

    expect(firstPos.dx, 24.5);
    expect(secondPos.dx, 24.5);
    expect(thirdPos.dx, 24.5);
    expect(middleStringPos.dx, 58.5);
    expect(firstPos.dx, secondPos.dx);
    expect(firstPos.dx, thirdPos.dx);
    expect(firstPos.dy, lessThan(secondPos.dy));
    expect(secondPos.dy, lessThan(thirdPos.dy));

    // Long press the 'n' in 'until' to select the word.
    final Offset untilPos = textOffsetToPosition(tester, testValue.indexOf('until')+1);
    TestGesture gesture = await tester.startGesture(untilPos, pointer: 7);
    await tester.pump(const Duration(seconds: 2));
    await gesture.up();
    await tester.pump();
    await tester.pump(const Duration(milliseconds: 200)); // skip past the frame where the opacity is zero

    expect(controller.selection.baseOffset, 39);
    expect(controller.selection.extentOffset, 44);

    final RenderEditable renderEditable = findRenderEditable(tester);
    final List<TextSelectionPoint> endpoints = globalize(
      renderEditable.getEndpointsForSelection(controller.selection),
      renderEditable,
    );
    expect(endpoints.length, 2);

    // Drag the right handle to the third line, just after 'Third'.
    Offset handlePos = endpoints[1].point + const Offset(1.0, 1.0);
    Offset newHandlePos = textOffsetToPosition(tester, testValue.indexOf('Third') + 5);
    gesture = await tester.startGesture(handlePos, pointer: 7);
    await tester.pump();
    await gesture.moveTo(newHandlePos);
    await tester.pump();
    await gesture.up();
    await tester.pump();

    expect(controller.selection.baseOffset, 39);
    expect(controller.selection.extentOffset, 50);

    // Drag the left handle to the first line, just after 'First'.
    handlePos = endpoints[0].point + const Offset(-1.0, 1.0);
    newHandlePos = textOffsetToPosition(tester, testValue.indexOf('First') + 5);
    gesture = await tester.startGesture(handlePos, pointer: 7);
    await tester.pump();
    await gesture.moveTo(newHandlePos);
    await tester.pump();
    await gesture.up();
    await tester.pump();

    expect(controller.selection.baseOffset, 5);
    expect(controller.selection.extentOffset, 50);
    await tester.tap(find.text('Copy'));
    await tester.pump();
    expect(controller.selection.isCollapsed, true);
  });

  testWidgets('Can scroll multiline input', (WidgetTester tester) async {
    await tester.pumpWidget(
      overlay(
        child: const SelectableText(
          kMoreThanFourLines,
          dragStartBehavior: DragStartBehavior.down,
          style: TextStyle(color: Colors.black, fontSize: 34.0),
          maxLines: 2,
        ),
      ),
    );

    final EditableText editableTextWidget = tester.widget(find.byType(EditableText));
    final TextEditingController controller = editableTextWidget.controller;
    RenderBox findInputBox() => tester.renderObject(find.byType(SelectableText));
    final RenderBox inputBox = findInputBox();

    // Check that the last line of text is not displayed.
    final Offset firstPos = textOffsetToPosition(tester, kMoreThanFourLines.indexOf('First'));
    final Offset fourthPos = textOffsetToPosition(tester, kMoreThanFourLines.indexOf('Fourth'));
    expect(firstPos.dx, 0.0);
    expect(fourthPos.dx, 0.0);
    expect(firstPos.dx, fourthPos.dx);
    expect(firstPos.dy, lessThan(fourthPos.dy));
    expect(inputBox.hitTest(BoxHitTestResult(), position: inputBox.globalToLocal(firstPos)), isTrue);
    expect(inputBox.hitTest(BoxHitTestResult(), position: inputBox.globalToLocal(fourthPos)), isFalse);

    TestGesture gesture = await tester.startGesture(firstPos, pointer: 7);
    await tester.pump();
    await gesture.moveBy(const Offset(0.0, -1000.0));
    await tester.pump(const Duration(seconds: 1));
    // Wait and drag again to trigger https://github.com/flutter/flutter/issues/6329
    // (No idea why this is necessary, but the bug wouldn't repro without it.)
    await gesture.moveBy(const Offset(0.0, -1000.0));
    await tester.pump(const Duration(seconds: 1));
    await gesture.up();
    await tester.pump();
    await tester.pump(const Duration(seconds: 1));

    // Now the first line is scrolled up, and the fourth line is visible.
    Offset newFirstPos = textOffsetToPosition(tester, kMoreThanFourLines.indexOf('First'));
    Offset newFourthPos = textOffsetToPosition(tester, kMoreThanFourLines.indexOf('Fourth'));

    expect(newFirstPos.dy, lessThan(firstPos.dy));
    expect(inputBox.hitTest(BoxHitTestResult(), position: inputBox.globalToLocal(newFirstPos)), isFalse);
    expect(inputBox.hitTest(BoxHitTestResult(), position: inputBox.globalToLocal(newFourthPos)), isTrue);

    // Now try scrolling by dragging the selection handle.
    // Long press the middle of the word "won't" in the fourth line.
    final Offset selectedWordPos = textOffsetToPosition(
      tester,
      kMoreThanFourLines.indexOf('Fourth line') + 14,
    );

    gesture = await tester.startGesture(selectedWordPos, pointer: 7);
    await tester.pump(const Duration(seconds: 1));
    await gesture.up();
    await tester.pump();
    await tester.pump(const Duration(seconds: 1));

    expect(controller.selection.base.offset, 77);
    expect(controller.selection.extent.offset, 82);
    // Sanity check for the word selected is the intended one.
    expect(
      controller.text.substring(controller.selection.baseOffset, controller.selection.extentOffset),
      "won't",
    );

    final RenderEditable renderEditable = findRenderEditable(tester);
    final List<TextSelectionPoint> endpoints = globalize(
      renderEditable.getEndpointsForSelection(controller.selection),
      renderEditable,
    );
    expect(endpoints.length, 2);

    // Drag the left handle to the first line, just after 'First'.
    final Offset handlePos = endpoints[0].point + const Offset(-1, 1);
    final Offset newHandlePos = textOffsetToPosition(tester, kMoreThanFourLines.indexOf('First') + 5);
    gesture = await tester.startGesture(handlePos, pointer: 7);
    await tester.pump(const Duration(seconds: 1));
    await gesture.moveTo(newHandlePos + const Offset(0.0, -10.0));
    await tester.pump(const Duration(seconds: 1));
    await gesture.up();
    await tester.pump(const Duration(seconds: 1));

    // The text should have scrolled up with the handle to keep the active
    // cursor visible, back to its original position.
    newFirstPos = textOffsetToPosition(tester, kMoreThanFourLines.indexOf('First'));
    newFourthPos = textOffsetToPosition(tester, kMoreThanFourLines.indexOf('Fourth'));
    expect(newFirstPos.dy, firstPos.dy);
    expect(inputBox.hitTest(BoxHitTestResult(), position: inputBox.globalToLocal(newFirstPos)), isTrue);
    expect(inputBox.hitTest(BoxHitTestResult(), position: inputBox.globalToLocal(newFourthPos)), isFalse);
  });

  testWidgets('minLines cannot be greater than maxLines', (WidgetTester tester) async {
    expect(
      () async {
        await tester.pumpWidget(
          overlay(
            child: SizedBox(
              width: 300.0,
              child: SelectableText(
                'abcd',
                minLines: 4,
                maxLines: 3,
              ),
            ),
          ),
        );
      },
      throwsA(isA<AssertionError>().having(
        (AssertionError error) => error.toString(),
        '.toString()',
        contains("minLines can't be greater than maxLines"),
      )),
    );
  });

  testWidgets('Selectable height with minLine', (WidgetTester tester) async {
    await tester.pumpWidget(selectableTextBuilder());

    RenderBox findTextBox() => tester.renderObject(find.byType(SelectableText));

    final RenderBox textBox = findTextBox();
    final Size emptyInputSize = textBox.size;

    // Even if the text is a one liner, minimum height of SelectableText will determined by minLines
    await tester.pumpWidget(selectableTextBuilder(text: 'No wrapping here.', minLines: 2, maxLines: 3));
    expect(findTextBox(), equals(textBox));
    expect(textBox.size.height, emptyInputSize.height * 2);
  });

  testWidgets('Can align to center', (WidgetTester tester) async {
    await tester.pumpWidget(
      overlay(
        child: const SizedBox(
          width: 300.0,
          child: SelectableText(
            'abcd',
            textAlign: TextAlign.center,
          ),
        ),
      ),
    );

    final RenderEditable editable = findRenderEditable(tester);

    final Offset topLeft = editable.localToGlobal(
      editable.getLocalRectForCaret(const TextPosition(offset: 2)).topLeft,
    );

    expect(topLeft.dx, equals(399.0));
  });

  testWidgets('Can align to center within center', (WidgetTester tester) async {
    await tester.pumpWidget(
      overlay(
        child: const SizedBox(
          width: 300.0,
          child: Center(
            child: SelectableText(
              'abcd',
              textAlign: TextAlign.center,
            ),
          ),
        ),
      ),
    );

    final RenderEditable editable = findRenderEditable(tester);

    final Offset topLeft = editable.localToGlobal(
      editable.getLocalRectForCaret(const TextPosition(offset: 2)).topLeft,
    );

    expect(topLeft.dx, equals(399.0));
  });

  testWidgets('Selectable text is skipped during focus traversal', (WidgetTester tester) async {
    final FocusNode firstFieldFocus = FocusNode();
    final FocusNode lastFieldFocus = FocusNode();

    await tester.pumpWidget(
      MaterialApp(
        home: Material(
          child: Center(
            child: Column(
              children: <Widget>[
                TextField(
                  focusNode: firstFieldFocus,
                  autofocus: true,
                ),
                const SelectableText('some text'),
                TextField(
                  focusNode: lastFieldFocus,
                ),
              ],
            ),
          ),
        ),
      ),
    );

    await tester.pump();

    expect(firstFieldFocus.hasFocus, isTrue);
    expect(lastFieldFocus.hasFocus, isFalse);

    firstFieldFocus.nextFocus();
    await tester.pump();

    // expecting focus to skip straight to the second field
    expect(firstFieldFocus.hasFocus, isFalse);
    expect(lastFieldFocus.hasFocus, isTrue);
  });

  testWidgets('Selectable text identifies as text field in semantics', (WidgetTester tester) async {
    final SemanticsTester semantics = SemanticsTester(tester);

    await tester.pumpWidget(
      const MaterialApp(
        home: Material(
          child: Center(
            child: SelectableText('some text'),
          ),
        ),
      ),
    );

    expect(
      semantics,
      includesNodeWith(
        flags: <SemanticsFlag>[
          SemanticsFlag.isTextField,
          SemanticsFlag.isReadOnly,
          SemanticsFlag.isMultiline,
        ],
      ),
    );

    semantics.dispose();
  });

  testWidgets('Selectable text rich text with spell out in semantics', (WidgetTester tester) async {
    final SemanticsTester semantics = SemanticsTester(tester);

    await tester.pumpWidget(
      const MaterialApp(
        home: Material(
          child: Center(
            child: SelectableText.rich(TextSpan(text: 'some text', spellOut: true)),
          ),
        ),
      ),
    );

    expect(
      semantics,
      includesNodeWith(
        attributedValue: AttributedString(
          'some text',
          attributes: <StringAttribute>[
            SpellOutStringAttribute(range: const TextRange(start: 0, end:9)),
          ],
        ),
        flags: <SemanticsFlag>[
          SemanticsFlag.isTextField,
          SemanticsFlag.isReadOnly,
          SemanticsFlag.isMultiline,
        ],
      ),
    );

    semantics.dispose();
  });

  testWidgets('Selectable text rich text with locale in semantics', (WidgetTester tester) async {
    final SemanticsTester semantics = SemanticsTester(tester);

    await tester.pumpWidget(
      const MaterialApp(
        home: Material(
          child: Center(
            child: SelectableText.rich(TextSpan(text: 'some text', locale: Locale('es', 'MX'))),
          ),
        ),
      ),
    );

    expect(
      semantics,
      includesNodeWith(
        attributedValue: AttributedString(
          'some text',
          attributes: <StringAttribute>[
            LocaleStringAttribute(range: const TextRange(start: 0, end:9), locale: const Locale('es', 'MX')),
          ],
        ),
        flags: <SemanticsFlag>[
          SemanticsFlag.isTextField,
          SemanticsFlag.isReadOnly,
          SemanticsFlag.isMultiline,
        ],
      ),
    );

    semantics.dispose();
  });

  testWidgets('Selectable rich text with gesture recognizer has correct semantics', (WidgetTester tester) async {
    final SemanticsTester semantics = SemanticsTester(tester);
    await tester.pumpWidget(
      overlay(
        child: SelectableText.rich(
          TextSpan(
            children: <TextSpan>[
              const TextSpan(text: 'text'),
              TextSpan(
                text: 'link',
                recognizer: TapGestureRecognizer()
                  ..onTap = () { },
              ),
            ],
          ),
        ),
      ),
    );

    expect(semantics, hasSemantics(TestSemantics.root(
      children: <TestSemantics>[
        TestSemantics.rootChild(
          id: 1,
          actions: <SemanticsAction>[SemanticsAction.longPress],
          textDirection: TextDirection.ltr,
          children: <TestSemantics>[
            TestSemantics(
              id: 2,
              children: <TestSemantics>[
                TestSemantics(
                  id: 3,
                  label: 'text',
                  textDirection: TextDirection.ltr,
                ),
                TestSemantics(
                  id: 4,
                  flags: <SemanticsFlag>[SemanticsFlag.isLink],
                  actions: <SemanticsAction>[SemanticsAction.tap],
                  label: 'link',
                  textDirection: TextDirection.ltr,
                ),
              ],
            ),
          ],
        ),
      ],
    ), ignoreTransform: true, ignoreRect: true));

    semantics.dispose();
  });

  group('Keyboard Tests', () {
    late TextEditingController controller;

    Future<void> setupWidget(WidgetTester tester, String text) async {
      final FocusNode focusNode = FocusNode();
      await tester.pumpWidget(
        MaterialApp(
          home: Material(
            child: RawKeyboardListener(
              focusNode: focusNode,
              child: SelectableText(
                text,
                maxLines: 3,
              ),
            ),
          ),
        ),
      );
      await tester.tap(find.byType(SelectableText));
      await tester.pumpAndSettle();
      final EditableText editableTextWidget = tester.widget(find.byType(EditableText).first);
      controller = editableTextWidget.controller;
    }

    testWidgets('Shift test 1', (WidgetTester tester) async {
      await setupWidget(tester, 'a big house');

      await tester.sendKeyDownEvent(LogicalKeyboardKey.shift);
      await tester.sendKeyDownEvent(LogicalKeyboardKey.arrowLeft);
      expect(controller.selection.extentOffset - controller.selection.baseOffset, -1);
    }, variant: KeySimulatorTransitModeVariant.all());

    testWidgets('Shift test 2', (WidgetTester tester) async {
      await setupWidget(tester, 'abcdefghi');

      controller.selection = const TextSelection.collapsed(offset: 3);
      await tester.pump();

      await tester.sendKeyDownEvent(LogicalKeyboardKey.shift);
      await tester.sendKeyDownEvent(LogicalKeyboardKey.arrowRight);
      await tester.pumpAndSettle();
      expect(controller.selection.extentOffset - controller.selection.baseOffset, 1);
    }, variant: KeySimulatorTransitModeVariant.all());

    testWidgets('Control Shift test', (WidgetTester tester) async {
      await setupWidget(tester, 'their big house');

      await tester.sendKeyDownEvent(LogicalKeyboardKey.control);
      await tester.sendKeyDownEvent(LogicalKeyboardKey.shift);
      await tester.sendKeyDownEvent(LogicalKeyboardKey.arrowLeft);

      await tester.pumpAndSettle();

      expect(controller.selection.extentOffset - controller.selection.baseOffset, -5);
    }, variant: KeySimulatorTransitModeVariant.all());

    testWidgets('Down and up test', (WidgetTester tester) async {
      await setupWidget(tester, 'a big house');

      await tester.sendKeyDownEvent(LogicalKeyboardKey.shift);
      await tester.sendKeyDownEvent(LogicalKeyboardKey.arrowUp);
      await tester.pumpAndSettle();

      expect(controller.selection.extentOffset - controller.selection.baseOffset, -11);

      await tester.sendKeyUpEvent(LogicalKeyboardKey.arrowUp);
      await tester.sendKeyUpEvent(LogicalKeyboardKey.shift);
      await tester.sendKeyDownEvent(LogicalKeyboardKey.shift);
      await tester.sendKeyDownEvent(LogicalKeyboardKey.arrowDown);
      await tester.pumpAndSettle();

      expect(controller.selection.extentOffset - controller.selection.baseOffset, 0);
    }, variant: KeySimulatorTransitModeVariant.all());

    testWidgets('Down and up test 2', (WidgetTester tester) async {
      await setupWidget(tester, 'a big house\njumped over a mouse\nOne more line yay');

      controller.selection = const TextSelection.collapsed(offset: 0);
      await tester.pump();

      for (int i = 0; i < 5; i += 1) {
        await tester.sendKeyEvent(LogicalKeyboardKey.arrowRight);
        await tester.pumpAndSettle();
      }
      await tester.sendKeyDownEvent(LogicalKeyboardKey.shift);
      await tester.sendKeyEvent(LogicalKeyboardKey.arrowDown);
      await tester.pumpAndSettle();
      await tester.sendKeyUpEvent(LogicalKeyboardKey.shift);
      await tester.pumpAndSettle();

      expect(controller.selection.extentOffset - controller.selection.baseOffset, 12);

      await tester.sendKeyDownEvent(LogicalKeyboardKey.shift);
      await tester.sendKeyEvent(LogicalKeyboardKey.arrowDown);
      await tester.pumpAndSettle();
      await tester.sendKeyUpEvent(LogicalKeyboardKey.shift);
      await tester.pumpAndSettle();

      expect(controller.selection.extentOffset - controller.selection.baseOffset, 32);

      await tester.sendKeyDownEvent(LogicalKeyboardKey.shift);
      await tester.sendKeyEvent(LogicalKeyboardKey.arrowUp);
      await tester.pumpAndSettle();
      await tester.sendKeyUpEvent(LogicalKeyboardKey.shift);
      await tester.pumpAndSettle();

      expect(controller.selection.extentOffset - controller.selection.baseOffset, 12);

      await tester.sendKeyDownEvent(LogicalKeyboardKey.shift);
      await tester.sendKeyEvent(LogicalKeyboardKey.arrowUp);
      await tester.pumpAndSettle();
      await tester.sendKeyUpEvent(LogicalKeyboardKey.shift);
      await tester.pumpAndSettle();

      expect(controller.selection.extentOffset - controller.selection.baseOffset, 0);

      await tester.sendKeyDownEvent(LogicalKeyboardKey.shift);
      await tester.sendKeyEvent(LogicalKeyboardKey.arrowUp);
      await tester.pumpAndSettle();
      await tester.sendKeyUpEvent(LogicalKeyboardKey.shift);
      await tester.pumpAndSettle();

      expect(controller.selection.extentOffset - controller.selection.baseOffset, -5);
    }, variant: KeySimulatorTransitModeVariant.all());
  });

  testWidgets('Copy test', (WidgetTester tester) async {
    final FocusNode focusNode = FocusNode();

    String clipboardContent = '';
    tester.binding.defaultBinaryMessenger.setMockMethodCallHandler(SystemChannels.platform, (MethodCall methodCall) async {
      if (methodCall.method == 'Clipboard.setData') {
        clipboardContent = (methodCall.arguments as Map<String, dynamic>)['text'] as String;
      } else if (methodCall.method == 'Clipboard.getData') {
        return <String, dynamic>{'text': clipboardContent};
      }
      return null;
    });
    const String testValue = 'a big house\njumped over a mouse';
    await tester.pumpWidget(
      MaterialApp(
        home: Material(
          child: RawKeyboardListener(
            focusNode: focusNode,
            child: const SelectableText(
              testValue,
              maxLines: 3,
            ),
          ),
        ),
      ),
    );
    final EditableText editableTextWidget = tester.widget(find.byType(EditableText).first);
    final TextEditingController controller = editableTextWidget.controller;
    focusNode.requestFocus();
    await tester.pump();

    await tester.tap(find.byType(SelectableText));
    await tester.pumpAndSettle();

    controller.selection = const TextSelection.collapsed(offset: 0);
    await tester.pump();

    // Select the first 5 characters
    await tester.sendKeyDownEvent(LogicalKeyboardKey.shift);
    for (int i = 0; i < 5; i += 1) {
      await tester.sendKeyEvent(LogicalKeyboardKey.arrowRight);
      await tester.pumpAndSettle();
    }
    await tester.sendKeyUpEvent(LogicalKeyboardKey.shift);

    // Copy them
    await tester.sendKeyDownEvent(LogicalKeyboardKey.controlRight);
    await tester.sendKeyDownEvent(LogicalKeyboardKey.keyC);
    await tester.sendKeyUpEvent(LogicalKeyboardKey.keyC);
    await tester.sendKeyUpEvent(LogicalKeyboardKey.controlRight);
    await tester.pumpAndSettle();

    expect(clipboardContent, 'a big');

    await tester.sendKeyEvent(LogicalKeyboardKey.arrowRight);
    await tester.pumpAndSettle();
  }, variant: KeySimulatorTransitModeVariant.all());

  testWidgets('Select all test', (WidgetTester tester) async {
    final FocusNode focusNode = FocusNode();
    const String testValue = 'a big house\njumped over a mouse';
    await tester.pumpWidget(
      MaterialApp(
        home: Material(
          child: RawKeyboardListener(
            focusNode: focusNode,
            child: const SelectableText(
              testValue,
              maxLines: 3,
            ),
          ),
        ),
      ),
    );
    final EditableText editableTextWidget = tester.widget(find.byType(EditableText).first);
    final TextEditingController controller = editableTextWidget.controller;
    focusNode.requestFocus();
    await tester.pump();

    await tester.tap(find.byType(SelectableText));
    await tester.pumpAndSettle();

    // Select All
    await tester.sendKeyDownEvent(LogicalKeyboardKey.control);
    await tester.sendKeyEvent(LogicalKeyboardKey.keyA);
    await tester.sendKeyUpEvent(LogicalKeyboardKey.control);
    await tester.pumpAndSettle();

    expect(controller.selection.baseOffset, 0);
    expect(controller.selection.extentOffset, 31);
  }, variant: KeySimulatorTransitModeVariant.all());

  testWidgets('keyboard selection should call onSelectionChanged', (WidgetTester tester) async {
    final FocusNode focusNode = FocusNode();
    TextSelection? newSelection;
    const String testValue = 'a big house\njumped over a mouse';
    await tester.pumpWidget(
      MaterialApp(
        home: Material(
          child: RawKeyboardListener(
            focusNode: focusNode,
            child: SelectableText(
              testValue,
              maxLines: 3,
              onSelectionChanged: (TextSelection selection, SelectionChangedCause? cause) {
                expect(newSelection, isNull);
                newSelection = selection;
              },
            ),
          ),
        ),
      ),
    );
    final EditableText editableTextWidget = tester.widget(find.byType(EditableText).first);
    final TextEditingController controller = editableTextWidget.controller;
    focusNode.requestFocus();
    await tester.pump();

    await tester.tap(find.byType(SelectableText));
    await tester.pumpAndSettle();
    expect(newSelection!.baseOffset, 31);
    expect(newSelection!.extentOffset, 31);
    newSelection = null;

    controller.selection = const TextSelection.collapsed(offset: 0);
    await tester.pump();

    // Select the first 5 characters
    await tester.sendKeyDownEvent(LogicalKeyboardKey.shift);
    for (int i = 0; i < 5; i += 1) {
      await tester.sendKeyEvent(LogicalKeyboardKey.arrowRight);
      await tester.pumpAndSettle();
      expect(newSelection!.baseOffset, 0);
      expect(newSelection!.extentOffset, i + 1);
      newSelection = null;
    }
  }, variant: KeySimulatorTransitModeVariant.all());

  testWidgets('Changing positions of selectable text', (WidgetTester tester) async {
    final FocusNode focusNode = FocusNode();
    final List<RawKeyEvent> events = <RawKeyEvent>[];

    final Key key1 = UniqueKey();
    final Key key2 = UniqueKey();

    await tester.pumpWidget(
      MaterialApp(
        home:
        Material(
          child: RawKeyboardListener(
            focusNode: focusNode,
            onKey: events.add,
            child: Column(
              crossAxisAlignment: CrossAxisAlignment.stretch,
              children: <Widget>[
                SelectableText(
                  'a big house',
                  key: key1,
                  maxLines: 3,
                ),
                SelectableText(
                  'another big house',
                  key: key2,
                  maxLines: 3,
                ),
              ],
            ),
          ),
        ),
      ),
    );

    EditableText editableTextWidget = tester.widget(find.byType(EditableText).first);
    TextEditingController c1 = editableTextWidget.controller;

    await tester.tap(find.byType(EditableText).first);
    await tester.pumpAndSettle();

    await tester.sendKeyDownEvent(LogicalKeyboardKey.shift);
    for (int i = 0; i < 5; i += 1) {
      await tester.sendKeyEvent(LogicalKeyboardKey.arrowLeft);
      await tester.pumpAndSettle();
    }
    await tester.sendKeyUpEvent(LogicalKeyboardKey.shift);
    await tester.pumpAndSettle();

    expect(c1.selection.extentOffset - c1.selection.baseOffset, -5);

    await tester.pumpWidget(
      MaterialApp(
        home:
        Material(
          child: RawKeyboardListener(
            focusNode: focusNode,
            onKey: events.add,
            child: Column(
              crossAxisAlignment: CrossAxisAlignment.stretch,
              children: <Widget>[
                SelectableText(
                  'another big house',
                  key: key2,
                  maxLines: 3,
                ),
                SelectableText(
                  'a big house',
                  key: key1,
                  maxLines: 3,
                ),
              ],
            ),
          ),
        ),
      ),
    );

    await tester.sendKeyDownEvent(LogicalKeyboardKey.shift);
    for (int i = 0; i < 5; i += 1) {
      await tester.sendKeyEvent(LogicalKeyboardKey.arrowLeft);
    }
    await tester.sendKeyUpEvent(LogicalKeyboardKey.shift);
    await tester.pumpAndSettle();

    editableTextWidget = tester.widget(find.byType(EditableText).last);
    c1 = editableTextWidget.controller;

    expect(c1.selection.extentOffset - c1.selection.baseOffset, -10);
  }, variant: KeySimulatorTransitModeVariant.all());

  testWidgets('Changing focus test', (WidgetTester tester) async {
    final FocusNode focusNode = FocusNode();
    final List<RawKeyEvent> events = <RawKeyEvent>[];

    final Key key1 = UniqueKey();
    final Key key2 = UniqueKey();

    await tester.pumpWidget(
      MaterialApp(
        home:
        Material(
          child: RawKeyboardListener(
            focusNode: focusNode,
            onKey: events.add,
            child: Column(
              crossAxisAlignment: CrossAxisAlignment.stretch,
              children: <Widget>[
                SelectableText(
                  'a big house',
                  key: key1,
                  maxLines: 3,
                ),
                SelectableText(
                  'another big house',
                  key: key2,
                  maxLines: 3,
                ),
              ],
            ),
          ),
        ),
      ),
    );

    final EditableText editableTextWidget1 = tester.widget(find.byType(EditableText).first);
    final TextEditingController c1 = editableTextWidget1.controller;

    final EditableText editableTextWidget2 = tester.widget(find.byType(EditableText).last);
    final TextEditingController c2 = editableTextWidget2.controller;

    await tester.tap(find.byType(SelectableText).first);
    await tester.pumpAndSettle();

    await tester.sendKeyDownEvent(LogicalKeyboardKey.shift);
    for (int i = 0; i < 5; i += 1) {
      await tester.sendKeyEvent(LogicalKeyboardKey.arrowLeft);
      await tester.pumpAndSettle();
    }
    await tester.sendKeyUpEvent(LogicalKeyboardKey.shift);
    await tester.pumpAndSettle();

    expect(c1.selection.extentOffset - c1.selection.baseOffset, -5);
    expect(c2.selection.extentOffset - c2.selection.baseOffset, 0);

    await tester.tap(find.byType(SelectableText).last);
    await tester.pumpAndSettle();

    await tester.sendKeyDownEvent(LogicalKeyboardKey.shift);
    for (int i = 0; i < 5; i += 1) {
      await tester.sendKeyEvent(LogicalKeyboardKey.arrowLeft);
      await tester.pumpAndSettle();
    }
    await tester.sendKeyUpEvent(LogicalKeyboardKey.shift);
    await tester.pumpAndSettle();

    expect(c1.selection.extentOffset - c1.selection.baseOffset, -5);
    expect(c2.selection.extentOffset - c2.selection.baseOffset, -5);
  }, variant: KeySimulatorTransitModeVariant.all());

  testWidgets('Caret works when maxLines is null', (WidgetTester tester) async {
    await tester.pumpWidget(
        overlay(
          child: const SelectableText(
            'x',
          ),
        ),
    );

    final EditableText editableTextWidget = tester.widget(find.byType(EditableText).first);
    final TextEditingController controller = editableTextWidget.controller;

    expect(controller.selection.baseOffset, -1);

    // Tap the selection handle to bring up the "paste / select all" menu.
    await tester.tapAt(textOffsetToPosition(tester, 0));
    await tester.pump();
    await tester.pump(const Duration(milliseconds: 200)); // skip past the frame where the opacity is

    // Confirm that the selection was updated.
    expect(controller.selection.baseOffset, 0);
  });

  testWidgets('SelectableText baseline alignment no-strut', (WidgetTester tester) async {
    final Key keyA = UniqueKey();
    final Key keyB = UniqueKey();

    await tester.pumpWidget(
      overlay(
        child: Row(
          crossAxisAlignment: CrossAxisAlignment.baseline,
          textBaseline: TextBaseline.alphabetic,
          children: <Widget>[
            Expanded(
              child: SelectableText(
                'A',
                key: keyA,
                style: const TextStyle(fontSize: 10.0),
                strutStyle: StrutStyle.disabled,
              ),
            ),
            const Text(
              'abc',
              style: TextStyle(fontSize: 20.0),
            ),
            Expanded(
              child: SelectableText(
                'B',
                key: keyB,
                style: const TextStyle(fontSize: 30.0),
                strutStyle: StrutStyle.disabled,
              ),
            ),
          ],
        ),
      ),
    );

    // The Ahem font extends 0.2 * fontSize below the baseline.
    // So the three row elements line up like this:
    //
    //  A  abc  B
    //  ---------   baseline
    //  2  4    6   space below the baseline = 0.2 * fontSize
    //  ---------   rowBottomY

    final double rowBottomY = tester.getBottomLeft(find.byType(Row)).dy;
    expect(tester.getBottomLeft(find.byKey(keyA)).dy, moreOrLessEquals(rowBottomY - 4.0, epsilon: 1e-3));
    expect(tester.getBottomLeft(find.text('abc')).dy, moreOrLessEquals(rowBottomY - 2.0, epsilon: 1e-3));
    expect(tester.getBottomLeft(find.byKey(keyB)).dy, rowBottomY);
  });

  testWidgets('SelectableText baseline alignment', (WidgetTester tester) async {
    final Key keyA = UniqueKey();
    final Key keyB = UniqueKey();

    await tester.pumpWidget(
      overlay(
        child: Row(
          crossAxisAlignment: CrossAxisAlignment.baseline,
          textBaseline: TextBaseline.alphabetic,
          children: <Widget>[
            Expanded(
              child: SelectableText(
                'A',
                key: keyA,
                style: const TextStyle(fontSize: 10.0),
              ),
            ),
            const Text(
              'abc',
              style: TextStyle(fontSize: 20.0),
            ),
            Expanded(
              child: SelectableText(
                'B',
                key: keyB,
                style: const TextStyle(fontSize: 30.0),
              ),
            ),
          ],
        ),
      ),
    );

    // The Ahem font extends 0.2 * fontSize below the baseline.
    // So the three row elements line up like this:
    //
    //  A  abc  B
    //  ---------   baseline
    //  2  4    6   space below the baseline = 0.2 * fontSize
    //  ---------   rowBottomY

    final double rowBottomY = tester.getBottomLeft(find.byType(Row)).dy;
    expect(tester.getBottomLeft(find.byKey(keyA)).dy, moreOrLessEquals(rowBottomY - 4.0, epsilon: 1e-3));
    expect(tester.getBottomLeft(find.text('abc')).dy, moreOrLessEquals(rowBottomY - 2.0, epsilon: 1e-3));
    expect(tester.getBottomLeft(find.byKey(keyB)).dy, rowBottomY);
  });

  testWidgets('SelectableText semantics', (WidgetTester tester) async {
    final SemanticsTester semantics = SemanticsTester(tester);
    final Key key = UniqueKey();

    await tester.pumpWidget(
      overlay(
        child: SelectableText(
          'Guten Tag',
          key: key,
        ),
      ),
    );

    final EditableText editableTextWidget = tester.widget(find.byType(EditableText).first);
    final TextEditingController controller = editableTextWidget.controller;

    expect(semantics, hasSemantics(TestSemantics.root(
      children: <TestSemantics>[
        TestSemantics.rootChild(
          id: 1,
          textDirection: TextDirection.ltr,
          value: 'Guten Tag',
          actions: <SemanticsAction>[
            SemanticsAction.longPress,
          ],
          flags: <SemanticsFlag>[
            SemanticsFlag.isTextField,
            SemanticsFlag.isReadOnly,
            SemanticsFlag.isMultiline,
          ],
        ),
      ],
    ), ignoreTransform: true, ignoreRect: true));

    await tester.tap(find.byKey(key));
    await tester.pump();

    controller.selection = const TextSelection.collapsed(offset: 9);
    await tester.pump();

    expect(semantics, hasSemantics(TestSemantics.root(
      children: <TestSemantics>[
        TestSemantics.rootChild(
          id: 1,
          textDirection: TextDirection.ltr,
          value: 'Guten Tag',
          textSelection: const TextSelection.collapsed(offset: 9),
          actions: <SemanticsAction>[
            SemanticsAction.longPress,
            SemanticsAction.moveCursorBackwardByCharacter,
            SemanticsAction.moveCursorBackwardByWord,
            SemanticsAction.setSelection,
          ],
          flags: <SemanticsFlag>[
            SemanticsFlag.isReadOnly,
            SemanticsFlag.isTextField,
            SemanticsFlag.isMultiline,
            SemanticsFlag.isFocused,
          ],
        ),
      ],
    ), ignoreTransform: true, ignoreRect: true));

    controller.selection = const TextSelection.collapsed(offset: 4);
    await tester.pump();

    expect(semantics, hasSemantics(TestSemantics.root(
      children: <TestSemantics>[
        TestSemantics.rootChild(
          id: 1,
          textDirection: TextDirection.ltr,
          textSelection: const TextSelection.collapsed(offset: 4),
          value: 'Guten Tag',
          actions: <SemanticsAction>[
            SemanticsAction.longPress,
            SemanticsAction.moveCursorBackwardByCharacter,
            SemanticsAction.moveCursorForwardByCharacter,
            SemanticsAction.moveCursorBackwardByWord,
            SemanticsAction.moveCursorForwardByWord,
            SemanticsAction.setSelection,
          ],
          flags: <SemanticsFlag>[
            SemanticsFlag.isReadOnly,
            SemanticsFlag.isTextField,
            SemanticsFlag.isMultiline,
            SemanticsFlag.isFocused,
          ],
        ),
      ],
    ), ignoreTransform: true, ignoreRect: true));

    controller.selection = const TextSelection.collapsed(offset: 0);
    await tester.pump();

    expect(semantics, hasSemantics(TestSemantics.root(
      children: <TestSemantics>[
        TestSemantics.rootChild(
          id: 1,
          textDirection: TextDirection.ltr,
          textSelection: const TextSelection.collapsed(offset: 0),
          value: 'Guten Tag',
          actions: <SemanticsAction>[
            SemanticsAction.longPress,
            SemanticsAction.moveCursorForwardByCharacter,
            SemanticsAction.moveCursorForwardByWord,
            SemanticsAction.setSelection,
          ],
          flags: <SemanticsFlag>[
            SemanticsFlag.isReadOnly,
            SemanticsFlag.isTextField,
            SemanticsFlag.isMultiline,
            SemanticsFlag.isFocused,
          ],
        ),
      ],
    ), ignoreTransform: true, ignoreRect: true));

    semantics.dispose();
  });

  testWidgets('SelectableText semantics, with semanticsLabel', (WidgetTester tester) async {
    final SemanticsTester semantics = SemanticsTester(tester);
    final Key key = UniqueKey();

    await tester.pumpWidget(
      overlay(
        child: SelectableText(
          'Guten Tag',
          semanticsLabel: 'German greeting for good day',
          key: key,
        ),
      ),
    );

    expect(semantics, hasSemantics(TestSemantics.root(
      children: <TestSemantics>[
        TestSemantics(
          id: 1,
          actions: <SemanticsAction>[SemanticsAction.longPress],
          label: 'German greeting for good day',
          textDirection: TextDirection.ltr,
        ),
      ],
    ), ignoreTransform: true, ignoreRect: true));
  });

  testWidgets('SelectableText semantics, enableInteractiveSelection = false', (WidgetTester tester) async {
    final SemanticsTester semantics = SemanticsTester(tester);
    final Key key = UniqueKey();

    await tester.pumpWidget(
      overlay(
        child: SelectableText(
          'Guten Tag',
          key: key,
          enableInteractiveSelection: false,
        ),
      ),
    );

    await tester.tap(find.byKey(key));
    await tester.pump();

    expect(semantics, hasSemantics(TestSemantics.root(
      children: <TestSemantics>[
        TestSemantics.rootChild(
          id: 1,
          value: 'Guten Tag',
          textDirection: TextDirection.ltr,
          actions: <SemanticsAction>[
            SemanticsAction.longPress,
            // Absent the following because enableInteractiveSelection: false
            // SemanticsAction.moveCursorBackwardByCharacter,
            // SemanticsAction.moveCursorBackwardByWord,
            // SemanticsAction.setSelection,
            // SemanticsAction.paste,
          ],
          flags: <SemanticsFlag>[
            SemanticsFlag.isReadOnly,
            SemanticsFlag.isTextField,
            SemanticsFlag.isMultiline,
            // SelectableText act like a text widget when enableInteractiveSelection
            // is false. It will not respond to any pointer event.
            // SemanticsFlag.isFocused,
          ],
        ),
      ],
    ), ignoreTransform: true, ignoreRect: true));

    semantics.dispose();
  });

  testWidgets('SelectableText semantics for selections', (WidgetTester tester) async {
    final SemanticsTester semantics = SemanticsTester(tester);
    final Key key = UniqueKey();

    await tester.pumpWidget(
      overlay(
        child: SelectableText(
          'Hello',
          key: key,
        ),
      ),
    );

    final EditableText editableTextWidget = tester.widget(find.byType(EditableText).first);
    final TextEditingController controller = editableTextWidget.controller;

    expect(semantics, hasSemantics(TestSemantics.root(
      children: <TestSemantics>[
        TestSemantics.rootChild(
          id: 1,
          value: 'Hello',
          textDirection: TextDirection.ltr,
          actions: <SemanticsAction>[
            SemanticsAction.longPress,
          ],
          flags: <SemanticsFlag>[
            SemanticsFlag.isReadOnly,
            SemanticsFlag.isTextField,
            SemanticsFlag.isMultiline,
          ],
        ),
      ],
    ), ignoreTransform: true, ignoreRect: true));

    // Focus the selectable text
    await tester.tap(find.byKey(key));
    await tester.pump();

    controller.selection = const TextSelection.collapsed(offset: 5);
    await tester.pump();

    expect(semantics, hasSemantics(TestSemantics.root(
      children: <TestSemantics>[
        TestSemantics.rootChild(
          id: 1,
          value: 'Hello',
          textSelection: const TextSelection.collapsed(offset: 5),
          textDirection: TextDirection.ltr,
          actions: <SemanticsAction>[
            SemanticsAction.longPress,
            SemanticsAction.moveCursorBackwardByCharacter,
            SemanticsAction.moveCursorBackwardByWord,
            SemanticsAction.setSelection,
          ],
          flags: <SemanticsFlag>[
            SemanticsFlag.isReadOnly,
            SemanticsFlag.isTextField,
            SemanticsFlag.isMultiline,
            SemanticsFlag.isFocused,
          ],
        ),
      ],
    ), ignoreTransform: true, ignoreRect: true));

    controller.selection = const TextSelection(baseOffset: 5, extentOffset: 3);
    await tester.pump();

    expect(semantics, hasSemantics(TestSemantics.root(
      children: <TestSemantics>[
        TestSemantics.rootChild(
          id: 1,
          value: 'Hello',
          textSelection: const TextSelection(baseOffset: 5, extentOffset: 3),
          textDirection: TextDirection.ltr,
          actions: <SemanticsAction>[
            SemanticsAction.longPress,
            SemanticsAction.moveCursorBackwardByCharacter,
            SemanticsAction.moveCursorForwardByCharacter,
            SemanticsAction.moveCursorBackwardByWord,
            SemanticsAction.moveCursorForwardByWord,
            SemanticsAction.setSelection,
            SemanticsAction.copy,
          ],
          flags: <SemanticsFlag>[
            SemanticsFlag.isReadOnly,
            SemanticsFlag.isTextField,
            SemanticsFlag.isMultiline,
            SemanticsFlag.isFocused,
          ],
        ),
      ],
    ), ignoreTransform: true, ignoreRect: true));

    semantics.dispose();
  });

  testWidgets('semantic nodes of offscreen recognizers are marked hidden', (WidgetTester tester) async {
    // Regression test for https://github.com/flutter/flutter/issues/100395.
    final SemanticsTester semantics = SemanticsTester(tester);
    const TextStyle textStyle = TextStyle(fontFamily: 'Ahem', fontSize: 200);
    const String onScreenText = 'onscreen\n\n\n\n\n\n\n\n\n\n\n\n\n\n\n\n\n';
    const String offScreenText = 'off screen';
    final ScrollController controller = ScrollController();
    await tester.pumpWidget(
      MaterialApp(
        home: SingleChildScrollView(
          controller: controller,
          child: SelectableText.rich(
            TextSpan(
              children: <TextSpan>[
                const TextSpan(text: onScreenText),
                TextSpan(
                  text: offScreenText,
                  recognizer: TapGestureRecognizer()..onTap = () { },
                ),
              ],
              style: textStyle,
            ),
            textDirection: TextDirection.ltr,
          ),
        )
      ),
    );

    final TestSemantics expectedSemantics = TestSemantics.root(
      children: <TestSemantics>[
        TestSemantics(
          textDirection: TextDirection.ltr,
          children: <TestSemantics>[
            TestSemantics(
              children: <TestSemantics>[
                TestSemantics(
                  flags: <SemanticsFlag>[SemanticsFlag.scopesRoute],
                  children: <TestSemantics>[
                    TestSemantics(
                      flags: <SemanticsFlag>[SemanticsFlag.hasImplicitScrolling],
                      actions: <SemanticsAction>[SemanticsAction.scrollUp],
                      children: <TestSemantics>[
                        TestSemantics(
                          actions: <SemanticsAction>[SemanticsAction.longPress],
                          children: <TestSemantics>[
                            TestSemantics(
                              children: <TestSemantics>[
                                TestSemantics(
                                  label: 'onscreen\n\n\n\n\n\n\n\n\n\n\n\n\n\n\n\n\n',
                                  textDirection: TextDirection.ltr,
                                ),
                                TestSemantics(
                                  flags: <SemanticsFlag>[
                                    SemanticsFlag.isHidden,
                                    SemanticsFlag.isLink,
                                  ],
                                  actions: <SemanticsAction>[SemanticsAction.tap],
                                  label: 'off screen',
                                  textDirection: TextDirection.ltr,
                                ),
                              ],
                            ),
                          ],
                        ),
                      ],
                    ),
                  ],
                ),
              ],
            ),
          ],
        ),
      ],
    );
    expect(
      semantics,
      hasSemantics(
        expectedSemantics,
        ignoreTransform: true,
        ignoreId: true,
        ignoreRect: true,
      ),
    );

    // Test show on screen.
    expect(controller.offset, 0.0);
    tester.binding.pipelineOwner.semanticsOwner!.performAction(8, SemanticsAction.showOnScreen);
    await tester.pumpAndSettle();
    expect(controller.offset != 0.0, isTrue);

    semantics.dispose();
  });

  testWidgets('SelectableText change selection with semantics', (WidgetTester tester) async {
    final SemanticsTester semantics = SemanticsTester(tester);
    final SemanticsOwner semanticsOwner = tester.binding.pipelineOwner.semanticsOwner!;
    final Key key = UniqueKey();

    await tester.pumpWidget(
      overlay(
        child: SelectableText(
          'Hello',
          key: key,
        ),
      ),
    );

    final EditableText editableTextWidget = tester.widget(find.byType(EditableText).first);
    final TextEditingController controller = editableTextWidget.controller;

    // Focus the selectable text
    await tester.tap(find.byKey(key));
    await tester.pump();

    controller.selection = const TextSelection(baseOffset: 5, extentOffset: 5);
    await tester.pump();

    const int inputFieldId = 1;

    expect(semantics, hasSemantics(TestSemantics.root(
      children: <TestSemantics>[
        TestSemantics.rootChild(
          id: inputFieldId,
          value: 'Hello',
          textSelection: const TextSelection.collapsed(offset: 5),
          textDirection: TextDirection.ltr,
          actions: <SemanticsAction>[
            SemanticsAction.longPress,
            SemanticsAction.moveCursorBackwardByCharacter,
            SemanticsAction.moveCursorBackwardByWord,
            SemanticsAction.setSelection,
          ],
          flags: <SemanticsFlag>[
            SemanticsFlag.isReadOnly,
            SemanticsFlag.isTextField,
            SemanticsFlag.isMultiline,
            SemanticsFlag.isFocused,
          ],
        ),
      ],
    ), ignoreTransform: true, ignoreRect: true));

    // move cursor back once
    semanticsOwner.performAction(inputFieldId, SemanticsAction.setSelection, <dynamic, dynamic>{
      'base': 4,
      'extent': 4,
    });
    await tester.pump();
    expect(controller.selection, const TextSelection.collapsed(offset: 4));

    // move cursor to front
    semanticsOwner.performAction(inputFieldId, SemanticsAction.setSelection, <dynamic, dynamic>{
      'base': 0,
      'extent': 0,
    });
    await tester.pump();
    expect(controller.selection, const TextSelection.collapsed(offset: 0));

    // select all
    semanticsOwner.performAction(inputFieldId, SemanticsAction.setSelection, <dynamic, dynamic>{
      'base': 0,
      'extent': 5,
    });
    await tester.pump();
    expect(controller.selection, const TextSelection(baseOffset: 0, extentOffset: 5));
    expect(semantics, hasSemantics(TestSemantics.root(
      children: <TestSemantics>[
        TestSemantics.rootChild(
          id: inputFieldId,
          value: 'Hello',
          textSelection: const TextSelection(baseOffset: 0, extentOffset: 5),
          textDirection: TextDirection.ltr,
          actions: <SemanticsAction>[
            SemanticsAction.longPress,
            SemanticsAction.moveCursorBackwardByCharacter,
            SemanticsAction.moveCursorBackwardByWord,
            SemanticsAction.setSelection,
            SemanticsAction.copy,
          ],
          flags: <SemanticsFlag>[
            SemanticsFlag.isReadOnly,
            SemanticsFlag.isTextField,
            SemanticsFlag.isMultiline,
            SemanticsFlag.isFocused,
          ],
        ),
      ],
    ), ignoreTransform: true, ignoreRect: true));

    semantics.dispose();
  });

  testWidgets('Can activate SelectableText with explicit controller via semantics', (WidgetTester tester) async {
    // Regression test for https://github.com/flutter/flutter/issues/17801

    const String testValue = 'Hello';

    final SemanticsTester semantics = SemanticsTester(tester);
    final SemanticsOwner semanticsOwner = tester.binding.pipelineOwner.semanticsOwner!;
    final Key key = UniqueKey();

    await tester.pumpWidget(
      overlay(
        child: SelectableText(
          testValue,
          key: key,
        ),
      ),
    );

    const int inputFieldId = 1;

    expect(semantics, hasSemantics(
      TestSemantics.root(
        children: <TestSemantics>[
          TestSemantics(
            id: inputFieldId,
            flags: <SemanticsFlag>[
              SemanticsFlag.isReadOnly,
              SemanticsFlag.isTextField,
              SemanticsFlag.isMultiline,
            ],
            actions: <SemanticsAction>[SemanticsAction.longPress],
            value: testValue,
            textDirection: TextDirection.ltr,
          ),
        ],
      ),
      ignoreRect: true, ignoreTransform: true,
    ));

    semanticsOwner.performAction(inputFieldId, SemanticsAction.longPress);
    await tester.pump();

    expect(semantics, hasSemantics(
      TestSemantics.root(
        children: <TestSemantics>[
          TestSemantics(
            id: inputFieldId,
            flags: <SemanticsFlag>[
              SemanticsFlag.isReadOnly,
              SemanticsFlag.isTextField,
              SemanticsFlag.isMultiline,
              SemanticsFlag.isFocused,
            ],
            actions: <SemanticsAction>[
              SemanticsAction.longPress,
              SemanticsAction.moveCursorBackwardByCharacter,
              SemanticsAction.moveCursorBackwardByWord,
              SemanticsAction.setSelection,
            ],
            value: testValue,
            textDirection: TextDirection.ltr,
            textSelection: const TextSelection(
              baseOffset: testValue.length,
              extentOffset: testValue.length,
            ),
          ),
        ],
      ),
      ignoreRect: true, ignoreTransform: true,
    ));

    semantics.dispose();
  });

  testWidgets('SelectableText throws when not descended from a MediaQuery widget', (WidgetTester tester) async {
    const Widget selectableText = SelectableText('something');
    await tester.pumpWidget(selectableText);
    final dynamic exception = tester.takeException();
    expect(exception, isFlutterError);
    expect(exception.toString(), startsWith('No MediaQuery widget ancestor found.\nSelectableText widgets require a MediaQuery widget ancestor.'));
  });

  testWidgets('onTap is called upon tap', (WidgetTester tester) async {
    int tapCount = 0;
    await tester.pumpWidget(
      overlay(
        child: SelectableText(
          'something',
          onTap: () {
            tapCount += 1;
          },
        ),
      ),
    );

    expect(tapCount, 0);
    await tester.tap(find.byType(SelectableText));
    // Wait a bit so they're all single taps and not double taps.
    await tester.pump(const Duration(milliseconds: 300));
    await tester.tap(find.byType(SelectableText));
    await tester.pump(const Duration(milliseconds: 300));
    await tester.tap(find.byType(SelectableText));
    await tester.pump(const Duration(milliseconds: 300));
    expect(tapCount, 3);
  });

  testWidgets('SelectableText style is merged with default text style', (WidgetTester tester) async {
    // Regression test for https://github.com/flutter/flutter/issues/23994
    final TextStyle defaultStyle = TextStyle(
      color: Colors.blue[500],
    );
    Widget buildFrame(TextStyle style) {
      return MaterialApp(
        home: Material(
          child: DefaultTextStyle (
            style: defaultStyle,
            child: Center(
              child: SelectableText(
                'something',
                style: style,
              ),
            ),
          ),
        ),
      );
    }

    // Empty TextStyle is overridden by theme
    await tester.pumpWidget(buildFrame(const TextStyle()));
    EditableText editableText = tester.widget(find.byType(EditableText));
    expect(editableText.style.color, defaultStyle.color);
    expect(editableText.style.background, defaultStyle.background);
    expect(editableText.style.shadows, defaultStyle.shadows);
    expect(editableText.style.decoration, defaultStyle.decoration);
    expect(editableText.style.locale, defaultStyle.locale);
    expect(editableText.style.wordSpacing, defaultStyle.wordSpacing);

    // Properties set on TextStyle override theme
    const Color setColor = Colors.red;
    await tester.pumpWidget(buildFrame(const TextStyle(color: setColor)));
    editableText = tester.widget(find.byType(EditableText));
    expect(editableText.style.color, setColor);

    // inherit: false causes nothing to be merged in from theme
    await tester.pumpWidget(buildFrame(const TextStyle(
      fontSize: 24.0,
      textBaseline: TextBaseline.alphabetic,
      inherit: false,
    )));
    editableText = tester.widget(find.byType(EditableText));
    expect(editableText.style.color, isNull);
  });

  testWidgets('style enforces required fields', (WidgetTester tester) async {
    Widget buildFrame(TextStyle style) {
      return MaterialApp(
        home: Material(
          child: SelectableText(
            'something',
            style: style,
          ),
        ),
      );
    }

    await tester.pumpWidget(buildFrame(const TextStyle(
      inherit: false,
      fontSize: 12.0,
      textBaseline: TextBaseline.alphabetic,
    )));
    expect(tester.takeException(), isNull);

    // With inherit not set to false, will pickup required fields from theme
    await tester.pumpWidget(buildFrame(const TextStyle(
      fontSize: 12.0,
    )));
    expect(tester.takeException(), isNull);

    await tester.pumpWidget(buildFrame(const TextStyle(
      inherit: false,
      fontSize: 12.0,
    )));
    expect(tester.takeException(), isNotNull);
  });

  testWidgets(
    'tap moves cursor to the edge of the word it tapped',
    (WidgetTester tester) async {
      await tester.pumpWidget(
        const MaterialApp(
          home: Material(
            child: Center(
              child: SelectableText('Atwater Peel Sherbrooke Bonaventure'),
            ),
          ),
        ),
      );

      final Offset selectableTextStart = tester.getTopLeft(find.byType(SelectableText));

      await tester.tapAt(selectableTextStart + const Offset(50.0, 5.0));
      await tester.pump();

      final EditableText editableTextWidget = tester.widget(find.byType(EditableText).first);
      final TextEditingController controller = editableTextWidget.controller;
      // We moved the cursor.
      expect(
        controller.selection,
        const TextSelection.collapsed(offset: 7, affinity: TextAffinity.upstream),
      );

      // But don't trigger the toolbar.
      expect(find.byType(CupertinoButton), findsNothing);
    },
    variant: const TargetPlatformVariant(<TargetPlatform>{ TargetPlatform.iOS,  TargetPlatform.macOS }),
  );

  testWidgets(
    'tap moves cursor to the position tapped (Android)',
    (WidgetTester tester) async {
      await tester.pumpWidget(
        const MaterialApp(
          home: Material(
            child: Center(
              child: SelectableText('Atwater Peel Sherbrooke Bonaventure'),
            ),
          ),
        ),
      );

      final Offset selectableTextStart = tester.getTopLeft(find.byType(SelectableText));

      await tester.tapAt(selectableTextStart + const Offset(50.0, 5.0));
      await tester.pump();

      final EditableText editableTextWidget = tester.widget(find.byType(EditableText).first);
      final TextEditingController controller = editableTextWidget.controller;

      // We moved the cursor.
      expect(
        controller.selection,
        const TextSelection.collapsed(offset: 4, affinity: TextAffinity.upstream),
      );

      // But don't trigger the toolbar.
      expect(find.byType(TextButton), findsNothing);
    },
  );

  testWidgets(
    'two slow taps do not trigger a word selection',
    (WidgetTester tester) async {
      await tester.pumpWidget(
        const MaterialApp(
          home: Material(
            child: Center(
              child: SelectableText('Atwater Peel Sherbrooke Bonaventure'),
            ),
          ),
        ),
      );

      final Offset selectableTextStart = tester.getTopLeft(find.byType(SelectableText));

      await tester.tapAt(selectableTextStart + const Offset(50.0, 5.0));
      await tester.pump(const Duration(milliseconds: 500));
      await tester.tapAt(selectableTextStart + const Offset(50.0, 5.0));
      await tester.pump();

      final EditableText editableTextWidget = tester.widget(find.byType(EditableText).first);
      final TextEditingController controller = editableTextWidget.controller;

      // Plain collapsed selection.
      expect(
        controller.selection,
        const TextSelection.collapsed(offset: 7, affinity: TextAffinity.upstream),
      );

      // No toolbar.
      expect(find.byType(CupertinoButton), findsNothing);
    },
    variant: const TargetPlatformVariant(<TargetPlatform>{ TargetPlatform.iOS,  TargetPlatform.macOS }),
  );

  testWidgets(
    'double tap selects word and first tap of double tap moves cursor',
    (WidgetTester tester) async {
      await tester.pumpWidget(
        const MaterialApp(
          home: Material(
            child: Center(
              child: SelectableText('Atwater Peel Sherbrooke Bonaventure'),
            ),
          ),
        ),
      );

      final Offset selectableTextStart = tester.getTopLeft(find.byType(SelectableText));

      // This tap just puts the cursor somewhere different than where the double
      // tap will occur to test that the double tap moves the existing cursor first.
      await tester.tapAt(selectableTextStart + const Offset(50.0, 5.0));
      await tester.pump(const Duration(milliseconds: 500));

      await tester.tapAt(selectableTextStart + const Offset(150.0, 5.0));
      await tester.pump(const Duration(milliseconds: 50));

      final EditableText editableTextWidget = tester.widget(find.byType(EditableText).first);
      final TextEditingController controller = editableTextWidget.controller;

      // First tap moved the cursor.
      expect(
        controller.selection,
        const TextSelection.collapsed(offset: 12, affinity: TextAffinity.upstream),
      );
      await tester.tapAt(selectableTextStart + const Offset(150.0, 5.0));
      await tester.pump();

      // Second tap selects the word around the cursor.
      expect(
        controller.selection,
        const TextSelection(baseOffset: 8, extentOffset: 12),
      );

      // Selected text shows 1 toolbar buttons.
      expect(find.byType(CupertinoButton), findsNWidgets(1));
    },
    variant: const TargetPlatformVariant(<TargetPlatform>{ TargetPlatform.iOS,  TargetPlatform.macOS }),
  );

  testWidgets(
    'double tap selects word and first tap of double tap moves cursor and shows toolbar (Android)',
    (WidgetTester tester) async {
      await tester.pumpWidget(
        const MaterialApp(
          home: Material(
            child: Center(
              child: SelectableText('Atwater Peel Sherbrooke Bonaventure'),
            ),
          ),
        ),
      );

      final Offset selectableTextStart = tester.getTopLeft(find.byType(SelectableText));

      // This tap just puts the cursor somewhere different than where the double
      // tap will occur to test that the double tap moves the existing cursor first.
      await tester.tapAt(selectableTextStart + const Offset(50.0, 5.0));
      await tester.pump(const Duration(milliseconds: 500));

      await tester.tapAt(selectableTextStart + const Offset(150.0, 5.0));
      await tester.pump(const Duration(milliseconds: 50));

      final EditableText editableTextWidget = tester.widget(find.byType(EditableText).first);
      final TextEditingController controller = editableTextWidget.controller;

      // First tap moved the cursor.
      expect(
        controller.selection,
        const TextSelection.collapsed(offset: 11, affinity: TextAffinity.upstream),
      );
      await tester.tapAt(selectableTextStart + const Offset(150.0, 5.0));
      await tester.pump();

      // Second tap selects the word around the cursor.
      expect(
        controller.selection,
        const TextSelection(baseOffset: 8, extentOffset: 12),
      );

      // Selected text shows 2 toolbar buttons: copy, select all
      expect(find.byType(TextButton), findsNWidgets(2));
    },
  );

  testWidgets(
    'double tap on top of cursor also selects word (Android)',
    (WidgetTester tester) async {
      await tester.pumpWidget(
        const MaterialApp(
          home: Material(
            child: Center(
              child: SelectableText('Atwater Peel Sherbrooke Bonaventure'),
            ),
          ),
        ),
      );

      // Tap to put the cursor after the "w".
      const int index = 3;
      await tester.tapAt(textOffsetToPosition(tester, index));
      await tester.pump(const Duration(milliseconds: 500));

      final EditableText editableTextWidget = tester.widget(find.byType(EditableText).first);
      final TextEditingController controller = editableTextWidget.controller;

      expect(
        controller.selection,
        const TextSelection.collapsed(offset: index),
      );

      // Double tap on the same location.
      await tester.tapAt(textOffsetToPosition(tester, index));
      await tester.pump(const Duration(milliseconds: 50));

      // First tap doesn't change the selection
      expect(
        controller.selection,
        const TextSelection.collapsed(offset: index),
      );

      // Second tap selects the word around the cursor.
      await tester.tapAt(textOffsetToPosition(tester, index));
      await tester.pump();
      expect(
        controller.selection,
        const TextSelection(baseOffset: 0, extentOffset: 7),
      );

      // Selected text shows 2 toolbar buttons: copy, select all
      expect(find.byType(TextButton), findsNWidgets(2));
    },
  );

  testWidgets(
    'double tap hold selects word',
    (WidgetTester tester) async {
      await tester.pumpWidget(
        const MaterialApp(
          home: Material(
            child: Center(
              child: SelectableText('Atwater Peel Sherbrooke Bonaventure'),
            ),
          ),
        ),
      );

      final Offset selectableTextStart = tester.getTopLeft(find.byType(SelectableText));

      await tester.tapAt(selectableTextStart + const Offset(150.0, 5.0));
      await tester.pump(const Duration(milliseconds: 50));
      final TestGesture gesture =
      await tester.startGesture(selectableTextStart + const Offset(150.0, 5.0));
      // Hold the press.
      await tester.pump(const Duration(milliseconds: 500));

      final EditableText editableTextWidget = tester.widget(find.byType(EditableText).first);
      final TextEditingController controller = editableTextWidget.controller;

      expect(
        controller.selection,
        const TextSelection(baseOffset: 8, extentOffset: 12),
      );

      // Selected text shows 1 toolbar buttons.
      expect(find.byType(CupertinoButton), findsNWidgets(1));

      await gesture.up();
      await tester.pump();

      // Still selected.
      expect(
        controller.selection,
        const TextSelection(baseOffset: 8, extentOffset: 12),
      );
      // The toolbar is still showing.
      expect(find.byType(CupertinoButton), findsNWidgets(1));
    },
    variant: const TargetPlatformVariant(<TargetPlatform>{ TargetPlatform.iOS,  TargetPlatform.macOS }),
  );

  testWidgets(
    'double tap selects word with semantics label',
    (WidgetTester tester) async {
      await tester.pumpWidget(
        const MaterialApp(
          home: Material(
            child: Center(
              child: SelectableText.rich(
                TextSpan(text: 'Atwater Peel Sherbrooke Bonaventure', semanticsLabel: ''),
              ),
            ),
          ),
        ),
      );

      final Offset selectableTextStart = tester.getTopLeft(find.byType(SelectableText));

      await tester.tapAt(selectableTextStart + const Offset(220.0, 5.0));
      await tester.pump(const Duration(milliseconds: 50));
      await tester.tapAt(selectableTextStart + const Offset(220.0, 5.0));
      await tester.pump();

      final EditableText editableTextWidget = tester.widget(find.byType(EditableText).first);
      final TextEditingController controller = editableTextWidget.controller;

      expect(
        controller.selection,
        const TextSelection(baseOffset: 13, extentOffset: 23),
      );
    },
    variant: const TargetPlatformVariant(<TargetPlatform>{ TargetPlatform.iOS,  TargetPlatform.macOS }),
  );

  testWidgets(
    'tap after a double tap select is not affected (iOS)',
    (WidgetTester tester) async {
      await tester.pumpWidget(
        const MaterialApp(
          home: Material(
            child: Center(
              child: SelectableText('Atwater Peel Sherbrooke Bonaventure'),
            ),
          ),
        ),
      );

      final Offset selectableTextStart = tester.getTopLeft(find.byType(SelectableText));

      await tester.tapAt(selectableTextStart + const Offset(150.0, 5.0));
      await tester.pump(const Duration(milliseconds: 50));

      final EditableText editableTextWidget = tester.widget(find.byType(EditableText).first);
      final TextEditingController controller = editableTextWidget.controller;

      // First tap moved the cursor.
      expect(
        controller.selection,
        const TextSelection.collapsed(offset: 12, affinity: TextAffinity.upstream),
      );
      await tester.tapAt(selectableTextStart + const Offset(150.0, 5.0));
      await tester.pump(const Duration(milliseconds: 500));

      await tester.tapAt(selectableTextStart + const Offset(100.0, 5.0));
      await tester.pump();

      // Plain collapsed selection at the edge of first word. In iOS 12, the
      // first tap after a double tap ends up putting the cursor at where
      // you tapped instead of the edge like every other single tap. This is
      // likely a bug in iOS 12 and not present in other versions.
      expect(
        controller.selection,
        const TextSelection.collapsed(offset: 7),
      );

      // No toolbar.
      expect(find.byType(CupertinoButton), findsNothing);
    },
    variant: const TargetPlatformVariant(<TargetPlatform>{ TargetPlatform.iOS,  TargetPlatform.macOS }),
  );

  testWidgets(
    'long press selects word and shows toolbar (iOS)',
    (WidgetTester tester) async {
      await tester.pumpWidget(
        const MaterialApp(
          home: Material(
            child: Center(
              child: SelectableText('Atwater Peel Sherbrooke Bonaventure'),
            ),
          ),
        ),
      );

      final Offset selectableTextStart = tester.getTopLeft(find.byType(SelectableText));

      await tester.longPressAt(selectableTextStart + const Offset(50.0, 5.0));
      await tester.pump();

      final EditableText editableTextWidget = tester.widget(find.byType(EditableText).first);
      final TextEditingController controller = editableTextWidget.controller;

      // The longpressed word is selected.
      expect(
        controller.selection,
        const TextSelection(
          baseOffset: 0,
          extentOffset: 7,
        ),
      );

      // Toolbar shows one button.
      expect(find.byType(CupertinoButton), findsNWidgets(1));
    },
    variant: const TargetPlatformVariant(<TargetPlatform>{ TargetPlatform.iOS,  TargetPlatform.macOS }),
  );

  testWidgets(
    'long press selects word and shows toolbar (Android)',
    (WidgetTester tester) async {

      await tester.pumpWidget(
        const MaterialApp(
          home: Material(
            child: Center(
              child: SelectableText('Atwater Peel Sherbrooke Bonaventure'),
            ),
          ),
        ),
      );

      final Offset selectableTextStart = tester.getTopLeft(find.byType(SelectableText));

      await tester.longPressAt(selectableTextStart + const Offset(50.0, 5.0));
      await tester.pump();

      final EditableText editableTextWidget = tester.widget(find.byType(EditableText).first);
      final TextEditingController controller = editableTextWidget.controller;

      expect(
        controller.selection,
        const TextSelection(baseOffset: 0, extentOffset: 7),
      );

      // Collapsed toolbar shows 2 buttons: copy, select all
      expect(find.byType(TextButton), findsNWidgets(2));
    },
  );

  testWidgets(
    'long press selects word and shows custom toolbar (Android)',
    (WidgetTester tester) async {
      await tester.pumpWidget(
        MaterialApp(
          home: Material(
            child: Center(
              child: SelectableText('Atwater Peel Sherbrooke Bonaventure',
              selectionControls: cupertinoTextSelectionControls,
              ),
            ),
          ),
        ),
      );

      final Offset selectableTextStart = tester.getTopLeft(find.byType(SelectableText));

      await tester.longPressAt(selectableTextStart + const Offset(50.0, 5.0));
      await tester.pump();

      final EditableText editableTextWidget = tester.widget(find.byType(EditableText).first);
      final TextEditingController controller = editableTextWidget.controller;

      // The longpressed word is selected.
      expect(
        controller.selection,
        const TextSelection(
          baseOffset: 0,
          extentOffset: 7,
        ),
      );

      // Toolbar shows one button.
      expect(find.byType(CupertinoButton), findsNWidgets(1));
    },
    variant: TargetPlatformVariant.all(),
  );

  testWidgets(
    'long press selects word and shows custom toolbar (iOS)',
    (WidgetTester tester) async {

      await tester.pumpWidget(
        MaterialApp(
          home: Material(
            child: Center(
              child: SelectableText('Atwater Peel Sherbrooke Bonaventure',
              selectionControls: materialTextSelectionControls,
              ),
            ),
          ),
        ),
      );

      final Offset selectableTextStart = tester.getTopLeft(find.byType(SelectableText));

      await tester.longPressAt(selectableTextStart + const Offset(50.0, 5.0));
      await tester.pump();

      final EditableText editableTextWidget = tester.widget(find.byType(EditableText).first);
      final TextEditingController controller = editableTextWidget.controller;

      expect(
        controller.selection,
        const TextSelection(baseOffset: 0, extentOffset: 7),
      );

      // Collapsed toolbar shows 2 buttons: copy, select all
      expect(find.byType(TextButton), findsNWidgets(2));
    },
    variant: TargetPlatformVariant.all(),
  );

  testWidgets(
    'textSelectionControls is passed to EditableText',
    (WidgetTester tester) async {
      await tester.pumpWidget(
        MaterialApp(
          home: Material(
            child: Scaffold(
              body: SelectableText('Atwater Peel Sherbrooke Bonaventure',
                selectionControls: materialTextSelectionControls,
              ),
            ),
          ),
        ),
      );

      final EditableText widget = tester.widget(find.byType(EditableText));
      expect(widget.selectionControls, equals(materialTextSelectionControls));
    },
  );

  testWidgets(
    'long press tap cannot initiate a double tap',
    (WidgetTester tester) async {
      await tester.pumpWidget(
        const MaterialApp(
          home: Material(
            child: Center(
              child: SelectableText('Atwater Peel Sherbrooke Bonaventure'),
            ),
          ),
        ),
      );

      final Offset selectableTextStart = tester.getTopLeft(find.byType(SelectableText));

      await tester.longPressAt(selectableTextStart + const Offset(50.0, 5.0));
      await tester.pump(const Duration(milliseconds: 50));

      await tester.tapAt(selectableTextStart + const Offset(50.0, 5.0));
      await tester.pump();

      final EditableText editableTextWidget = tester.widget(find.byType(EditableText).first);
      final TextEditingController controller = editableTextWidget.controller;

      // We ended up moving the cursor to the edge of the same word and dismissed
      // the toolbar.
      expect(
        controller.selection,
        const TextSelection.collapsed(offset: 7, affinity: TextAffinity.upstream),
      );

      expect(find.byType(CupertinoButton), findsNothing);
    },
    variant: const TargetPlatformVariant(<TargetPlatform>{ TargetPlatform.iOS,  TargetPlatform.macOS }),
  );

  testWidgets(
    'long press drag moves the cursor under the drag and shows toolbar on lift (iOS)',
    (WidgetTester tester) async {
      await tester.pumpWidget(
        const MaterialApp(
          home: Material(
            child: Center(
              child: SelectableText('Atwater Peel Sherbrooke Bonaventure'),
            ),
          ),
        ),
      );

      final Offset selectableTextStart = tester.getTopLeft(find.byType(SelectableText));

      final TestGesture gesture =
      await tester.startGesture(selectableTextStart + const Offset(50.0, 5.0));
      await tester.pump(const Duration(milliseconds: 500));

      final EditableText editableTextWidget = tester.widget(find.byType(EditableText).first);
      final TextEditingController controller = editableTextWidget.controller;

      // The longpressed word is selected.
      expect(
        controller.selection,
        const TextSelection(
          baseOffset: 0,
          extentOffset: 7,
        ),
      );
      // Cursor move doesn't trigger a toolbar initially.
      expect(find.byType(CupertinoButton), findsNothing);

      await gesture.moveBy(const Offset(100, 0));
      await tester.pump();

      // The selection position is now moved with the drag.
      expect(
        controller.selection,
        const TextSelection(
          baseOffset: 0,
          extentOffset: 12,
        ),
      );
      // Still no toolbar.
      expect(find.byType(CupertinoButton), findsNothing);

      await gesture.moveBy(const Offset(100, 0));
      await tester.pump();

      // The selection position is now moved with the drag.
      expect(
        controller.selection,
        const TextSelection(
          baseOffset: 0,
          extentOffset: 23,
        ),
      );
      // Still no toolbar.
      expect(find.byType(CupertinoButton), findsNothing);

      await gesture.up();
      await tester.pump();

      // The selection isn't affected by the gesture lift.
      expect(
        controller.selection,
        const TextSelection(
          baseOffset: 0,
          extentOffset: 23,
        ),
      );
      // The toolbar now shows up.
      expect(find.byType(CupertinoButton), findsNWidgets(1));
    },
    variant: const TargetPlatformVariant(<TargetPlatform>{ TargetPlatform.iOS }),
  );

  testWidgets(
    'long press drag moves the cursor under the drag and shows toolbar on lift (macOS)',
    (WidgetTester tester) async {
      await tester.pumpWidget(
        const MaterialApp(
          home: Material(
            child: Center(
              child: SelectableText('Atwater Peel Sherbrooke Bonaventure'),
            ),
          ),
        ),
      );

      final Offset selectableTextStart = tester.getTopLeft(find.byType(SelectableText));

      final TestGesture gesture =
      await tester.startGesture(selectableTextStart + const Offset(50.0, 5.0));
      await tester.pump(const Duration(milliseconds: 500));

      final EditableText editableTextWidget = tester.widget(find.byType(EditableText).first);
      final TextEditingController controller = editableTextWidget.controller;

      // The longpressed word is selected.
      expect(
        controller.selection,
        const TextSelection(
          baseOffset: 0,
          extentOffset: 7,
        ),
      );
      // Cursor move doesn't trigger a toolbar initially.
      expect(find.byType(CupertinoButton), findsNothing);

      await gesture.moveBy(const Offset(50, 0));
      await tester.pump();

      // The selection position is now moved with the drag.
      expect(
        controller.selection,
        const TextSelection(
          baseOffset: 0,
          extentOffset: 8,
        ),
      );
      // Still no toolbar.
      expect(find.byType(CupertinoButton), findsNothing);

      await gesture.moveBy(const Offset(50, 0));
      await tester.pump();

      // The selection position is now moved with the drag.
      expect(
        controller.selection,
        const TextSelection(
          baseOffset: 0,
          extentOffset: 12,
        ),
      );
      // Still no toolbar.
      expect(find.byType(CupertinoButton), findsNothing);

      await gesture.up();
      await tester.pump();

      // The selection isn't affected by the gesture lift.
      expect(
        controller.selection,
        const TextSelection(
          baseOffset: 0,
          extentOffset: 12,
        ),
      );
      // The toolbar now shows up.
      expect(find.byType(CupertinoButton), findsNWidgets(1));
    },
    variant: const TargetPlatformVariant(<TargetPlatform>{ TargetPlatform.macOS }),
  );

  testWidgets('long press drag can edge scroll', (WidgetTester tester) async {
    await tester.pumpWidget(
      const MaterialApp(
        home: Material(
          child: Center(
            child: SelectableText(
              'Atwater Peel Sherbrooke Bonaventure Angrignon Peel Côte-des-Neiges',
              maxLines: 1,
            ),
          ),
        ),
      ),
    );

    final RenderEditable renderEditable = findRenderEditable(tester);

    List<TextSelectionPoint> lastCharEndpoint = renderEditable.getEndpointsForSelection(
      const TextSelection.collapsed(offset: 66), // Last character's position.
    );

    expect(lastCharEndpoint.length, 1);
    // Just testing the test and making sure that the last character is off
    // the right side of the screen.
    expect(lastCharEndpoint[0].point.dx, 924.0);

    final Offset selectableTextStart = tester.getTopLeft(find.byType(SelectableText));

    final TestGesture gesture =
    await tester.startGesture(selectableTextStart + const Offset(300, 5));
    await tester.pump(const Duration(milliseconds: 500));

    final EditableText editableTextWidget = tester.widget(find.byType(EditableText).first);
    final TextEditingController controller = editableTextWidget.controller;

    expect(
      controller.selection,
      const TextSelection(baseOffset: 13, extentOffset: 23),
    );
    expect(find.byType(CupertinoButton), findsNothing);

    await gesture.moveBy(const Offset(600, 0));
    // To the edge of the screen basically.
    await tester.pump();
    expect(
      controller.selection,
      const TextSelection(
        baseOffset: 13,
        extentOffset: 66,
      ),
    );
    // Keep moving out.
    await gesture.moveBy(const Offset(1, 0));
    await tester.pump();
    expect(
      controller.selection,
      const TextSelection(
        baseOffset: 13,
        extentOffset: 66,
      ),
    );
    await gesture.moveBy(const Offset(1, 0));
    await tester.pump();
    expect(
      controller.selection,
      const TextSelection(
        baseOffset: 13,
        extentOffset: 66,
      ),
    );
    expect(find.byType(CupertinoButton), findsNothing);

    await gesture.up();
    await tester.pump();

    // The selection isn't affected by the gesture lift.
    expect(
      controller.selection,
      const TextSelection(
        baseOffset: 13,
        extentOffset: 66,
      ),
    );
    // The toolbar now shows up.
    expect(find.byType(CupertinoButton), findsNWidgets(1));

    lastCharEndpoint = renderEditable.getEndpointsForSelection(
      const TextSelection.collapsed(offset: 66), // Last character's position.
    );

    expect(lastCharEndpoint.length, 1);
    // The last character is now on screen near the right edge.
    expect(lastCharEndpoint[0].point.dx, moreOrLessEquals(798, epsilon: 1));

    final List<TextSelectionPoint> firstCharEndpoint = renderEditable.getEndpointsForSelection(
      const TextSelection.collapsed(offset: 0), // First character's position.
    );
    expect(firstCharEndpoint.length, 1);
    // The first character is now offscreen to the left.
    expect(firstCharEndpoint[0].point.dx, moreOrLessEquals(-125, epsilon: 1));
  },
    variant: const TargetPlatformVariant(<TargetPlatform>{ TargetPlatform.iOS,  TargetPlatform.macOS }),
    skip: true, // https://github.com/flutter/flutter/issues/64059
  );

  testWidgets(
    'long tap still selects after a double tap select (iOS)',
    (WidgetTester tester) async {
      await tester.pumpWidget(
        const MaterialApp(
          home: Material(
            child: Center(
              child: SelectableText('Atwater Peel Sherbrooke Bonaventure'),
            ),
          ),
        ),
      );

      final Offset selectableTextStart = tester.getTopLeft(find.byType(SelectableText));

      await tester.tapAt(selectableTextStart + const Offset(150.0, 5.0));
      await tester.pump(const Duration(milliseconds: 50));

      final EditableText editableTextWidget = tester.widget(find.byType(EditableText).first);
      final TextEditingController controller = editableTextWidget.controller;

      // First tap moved the cursor to the beginning of the second word.
      expect(
        controller.selection,
        const TextSelection.collapsed(offset: 12, affinity: TextAffinity.upstream),
      );
      await tester.tapAt(selectableTextStart + const Offset(150.0, 5.0));
      await tester.pump(const Duration(milliseconds: 500));

      await tester.longPressAt(selectableTextStart + const Offset(100.0, 5.0));
      await tester.pump();

      // Selected the "word" where the tap happened, which is the first space.
      // Because the "word" is a whitespace, the selection will shift to the
      // previous "word" that is not a whitespace.
      expect(
        controller.selection,
        const TextSelection(baseOffset: 0, extentOffset: 7),
      );

      // Long press toolbar.
      expect(find.byType(CupertinoButton), findsNWidgets(1));
    },
    variant: const TargetPlatformVariant(<TargetPlatform>{ TargetPlatform.iOS }),
  );

  testWidgets(
    'long tap still selects after a double tap select (macOS)',
    (WidgetTester tester) async {
      await tester.pumpWidget(
        const MaterialApp(
          home: Material(
            child: Center(
              child: SelectableText('Atwater Peel Sherbrooke Bonaventure'),
            ),
          ),
        ),
      );

      final Offset selectableTextStart = tester.getTopLeft(find.byType(SelectableText));

      await tester.tapAt(selectableTextStart + const Offset(150.0, 5.0));
      await tester.pump(const Duration(milliseconds: 50));

      final EditableText editableTextWidget = tester.widget(find.byType(EditableText).first);
      final TextEditingController controller = editableTextWidget.controller;

      // First tap moved the cursor to the beginning of the second word.
      expect(
        controller.selection,
        const TextSelection.collapsed(offset: 12, affinity: TextAffinity.upstream),
      );
      await tester.tapAt(selectableTextStart + const Offset(150.0, 5.0));
      await tester.pump(const Duration(milliseconds: 500));

      await tester.longPressAt(selectableTextStart + const Offset(100.0, 5.0));
      await tester.pump();

      // Selected the "word" where the tap happened, which is the first space.
      expect(
        controller.selection,
        const TextSelection(baseOffset: 7, extentOffset: 8),
      );

      // Long press toolbar.
      expect(find.byType(CupertinoButton), findsNWidgets(1));
    },
    variant: const TargetPlatformVariant(<TargetPlatform>{ TargetPlatform.macOS }),
  );
//convert
  testWidgets(
    'double tap after a long tap is not affected',
    (WidgetTester tester) async {
      await tester.pumpWidget(
        const MaterialApp(
          home: Material(
            child: Center(
              child: SelectableText('Atwater Peel Sherbrooke Bonaventure'),
            ),
          ),
        ),
      );

      final Offset selectableTextStart = tester.getTopLeft(find.byType(SelectableText));

      await tester.longPressAt(selectableTextStart + const Offset(50.0, 5.0));
      await tester.pump(const Duration(milliseconds: 50));

      await tester.tapAt(selectableTextStart + const Offset(150.0, 5.0));
      await tester.pump(const Duration(milliseconds: 50));

      final EditableText editableTextWidget = tester.widget(find.byType(EditableText).first);
      final TextEditingController controller = editableTextWidget.controller;

      // First tap moved the cursor.
      expect(
        controller.selection,
        const TextSelection.collapsed(offset: 12, affinity: TextAffinity.upstream),
      );
      await tester.tapAt(selectableTextStart + const Offset(150.0, 5.0));
      await tester.pump();

      // Double tap selection.
      expect(
        controller.selection,
        const TextSelection(baseOffset: 8, extentOffset: 12),
      );
      expect(find.byType(CupertinoButton), findsNWidgets(1));
    }, variant: const TargetPlatformVariant(<TargetPlatform>{ TargetPlatform.iOS,  TargetPlatform.macOS }),
  );

  testWidgets(
    'double tap chains work',
    (WidgetTester tester) async {
      await tester.pumpWidget(
        const MaterialApp(
          home: Material(
            child: Center(
              child: SelectableText('Atwater Peel Sherbrooke Bonaventure'),
            ),
          ),
        ),
      );

      final Offset selectableTextStart = tester.getTopLeft(find.byType(SelectableText));

      await tester.tapAt(selectableTextStart + const Offset(50.0, 5.0));
      await tester.pump(const Duration(milliseconds: 50));

      final EditableText editableTextWidget = tester.widget(find.byType(EditableText).first);
      final TextEditingController controller = editableTextWidget.controller;

      expect(
        controller.selection,
        const TextSelection.collapsed(offset: 7, affinity: TextAffinity.upstream),
      );
      await tester.tapAt(selectableTextStart + const Offset(50.0, 5.0));
      await tester.pump(const Duration(milliseconds: 50));
      expect(
        controller.selection,
        const TextSelection(baseOffset: 0, extentOffset: 7),
      );
      expect(find.byType(CupertinoButton), findsNWidgets(1));

      // Double tap selecting the same word somewhere else is fine.
      await tester.tapAt(selectableTextStart + const Offset(10.0, 5.0));
      await tester.pump(const Duration(milliseconds: 50));
      // First tap moved the cursor.
      expect(
        controller.selection,
        const TextSelection.collapsed(offset: 0),
      );
      await tester.tapAt(selectableTextStart + const Offset(10.0, 5.0));
      await tester.pump(const Duration(milliseconds: 50));
      expect(
        controller.selection,
        const TextSelection(baseOffset: 0, extentOffset: 7),
      );
      expect(find.byType(CupertinoButton), findsNWidgets(1));

      await tester.tapAt(selectableTextStart + const Offset(150.0, 5.0));
      await tester.pump(const Duration(milliseconds: 50));
      // First tap moved the cursor.
      expect(
        controller.selection,
        const TextSelection.collapsed(offset: 12, affinity: TextAffinity.upstream),
      );
      await tester.tapAt(selectableTextStart + const Offset(150.0, 5.0));
      await tester.pump(const Duration(milliseconds: 50));
      expect(
        controller.selection,
        const TextSelection(baseOffset: 8, extentOffset: 12),
      );
      expect(find.byType(CupertinoButton), findsNWidgets(1));
    },
    variant: const TargetPlatformVariant(<TargetPlatform>{ TargetPlatform.iOS,  TargetPlatform.macOS }),
  );

  testWidgets('force press does not select a word on (android)', (WidgetTester tester) async {
    await tester.pumpWidget(
      const MaterialApp(
        home: Material(
          child: SelectableText('Atwater Peel Sherbrooke Bonaventure'),
        ),
      ),
    );

    final Offset offset = tester.getTopLeft(find.byType(SelectableText)) + const Offset(150.0, 5.0);

    final int pointerValue = tester.nextPointer;
    final TestGesture gesture = await tester.createGesture();
    await gesture.downWithCustomEvent(
      offset,
      PointerDownEvent(
        pointer: pointerValue,
        position: offset,
        pressure: 0.0,
        pressureMax: 6.0,
        pressureMin: 0.0,
      ),
    );
    await gesture.updateWithCustomEvent(PointerMoveEvent(pointer: pointerValue, position: offset + const Offset(150.0, 5.0), pressure: 0.5, pressureMin: 0));

    final EditableText editableTextWidget = tester.widget(find.byType(EditableText).first);
    final TextEditingController controller = editableTextWidget.controller;

    // We don't want this gesture to select any word on Android.
    expect(controller.selection, const TextSelection.collapsed(offset: -1));

    await gesture.up();
    await tester.pump();
    expect(find.byType(TextButton), findsNothing);
  });

  testWidgets('force press selects word', (WidgetTester tester) async {
    await tester.pumpWidget(
      const MaterialApp(
        home: Material(
          child: SelectableText('Atwater Peel Sherbrooke Bonaventure'),
        ),
      ),
    );

    final Offset selectableTextStart = tester.getTopLeft(find.byType(SelectableText));

    final int pointerValue = tester.nextPointer;
    final Offset offset = selectableTextStart + const Offset(150.0, 5.0);
    final TestGesture gesture = await tester.createGesture();
    await gesture.downWithCustomEvent(
      offset,
      PointerDownEvent(
        pointer: pointerValue,
        position: offset,
        pressure: 0.0,
        pressureMax: 6.0,
        pressureMin: 0.0,
      ),
    );

    await gesture.updateWithCustomEvent(PointerMoveEvent(pointer: pointerValue, position: selectableTextStart + const Offset(150.0, 5.0), pressure: 0.5, pressureMin: 0));

    final EditableText editableTextWidget = tester.widget(find.byType(EditableText).first);
    final TextEditingController controller = editableTextWidget.controller;

    // We expect the force press to select a word at the given location.
    expect(
      controller.selection,
      const TextSelection(baseOffset: 8, extentOffset: 12),
    );

    await gesture.up();
    await tester.pump();
    expect(find.byType(CupertinoButton), findsNWidgets(1));
  }, variant: const TargetPlatformVariant(<TargetPlatform>{ TargetPlatform.iOS }));

  testWidgets('tap on non-force-press-supported devices work', (WidgetTester tester) async {
    await tester.pumpWidget(
      const MaterialApp(
        home: Material(
          child: SelectableText('Atwater Peel Sherbrooke Bonaventure'),
        ),
      ),
    );

    final Offset selectableTextStart = tester.getTopLeft(find.byType(SelectableText));

    final int pointerValue = tester.nextPointer;
    final Offset offset = selectableTextStart + const Offset(150.0, 5.0);
    final TestGesture gesture = await tester.createGesture();
    await gesture.downWithCustomEvent(
      offset,
      PointerDownEvent(
        pointer: pointerValue,
        position: offset,
        // iPhone 6 and below report 0 across the board.
        pressure: 0,
        pressureMax: 0,
        pressureMin: 0,
      ),
    );

    await gesture.updateWithCustomEvent(PointerMoveEvent(pointer: pointerValue, position: selectableTextStart + const Offset(150.0, 5.0), pressure: 0.5, pressureMin: 0));
    await gesture.up();

    final EditableText editableTextWidget = tester.widget(find.byType(EditableText).first);
    final TextEditingController controller = editableTextWidget.controller;

    // The event should fallback to a normal tap and move the cursor.
    // Single taps selects the edge of the word.
    expect(
      controller.selection,
      const TextSelection.collapsed(offset: 12, affinity: TextAffinity.upstream),
    );

    await tester.pump();
    // Single taps shouldn't trigger the toolbar.
    expect(find.byType(CupertinoButton), findsNothing);

    // TODO(gspencergoog): Add in TargetPlatform.macOS in the line below when we
    // figure out what global state is leaking.
    // https://github.com/flutter/flutter/issues/43445
  }, variant: TargetPlatformVariant.only(TargetPlatform.iOS));

  testWidgets('default SelectableText debugFillProperties', (WidgetTester tester) async {
    final DiagnosticPropertiesBuilder builder = DiagnosticPropertiesBuilder();

    const SelectableText('something').debugFillProperties(builder);

    final List<String> description = builder.properties
        .where((DiagnosticsNode node) => !node.isFiltered(DiagnosticLevel.info))
        .map((DiagnosticsNode node) => node.toString()).toList();

    expect(description, <String>['data: something']);
  });

  testWidgets('SelectableText implements debugFillProperties', (WidgetTester tester) async {
    final DiagnosticPropertiesBuilder builder = DiagnosticPropertiesBuilder();

    // Not checking controller, inputFormatters, focusNode
    const SelectableText(
      'something',
      style: TextStyle(color: Color(0xff00ff00)),
      textAlign: TextAlign.end,
      textDirection: TextDirection.ltr,
      textScaleFactor: 1.0,
      autofocus: true,
      showCursor: true,
      minLines: 2,
      maxLines: 10,
      cursorWidth: 1.0,
      cursorHeight: 1.0,
      cursorRadius: Radius.zero,
      cursorColor: Color(0xff00ff00),
      scrollPhysics: ClampingScrollPhysics(),
      semanticsLabel: 'something else',
      enableInteractiveSelection: false,
    ).debugFillProperties(builder);

    final List<String> description = builder.properties
        .where((DiagnosticsNode node) => !node.isFiltered(DiagnosticLevel.info))
        .map((DiagnosticsNode node) => node.toString()).toList();

    expect(description, <String>[
      'data: something',
      'semanticsLabel: something else',
      'style: TextStyle(inherit: true, color: Color(0xff00ff00))',
      'autofocus: true',
      'showCursor: true',
      'minLines: 2',
      'maxLines: 10',
      'textAlign: end',
      'textDirection: ltr',
      'textScaleFactor: 1.0',
      'cursorWidth: 1.0',
      'cursorHeight: 1.0',
      'cursorRadius: Radius.circular(0.0)',
      'cursorColor: Color(0xff00ff00)',
      'selection disabled',
      'scrollPhysics: ClampingScrollPhysics',
    ]);
  });

  testWidgets(
    'strut basic single line',
    (WidgetTester tester) async {
      await tester.pumpWidget(
        MaterialApp(
          theme: ThemeData(platform: TargetPlatform.android),
          home: const Material(
            child: Center(
              child: SelectableText('something'),
            ),
          ),
        ),
      );

      expect(
        tester.getSize(find.byType(SelectableText)),
        // This is the height of the decoration (24) plus the metrics from the default
        // TextStyle of the theme (16).
        const Size(129.0, 14.0),
      );
    },
  );

  testWidgets(
    'strut TextStyle increases height',
    (WidgetTester tester) async {
      await tester.pumpWidget(
        MaterialApp(
          theme: ThemeData(platform: TargetPlatform.android),
          home: const Material(
            child: Center(
              child: SelectableText(
                'something',
                style: TextStyle(fontSize: 20),
              ),
            ),
          ),
        ),
      );

      expect(
        tester.getSize(find.byType(SelectableText)),
        // Strut should inherit the TextStyle.fontSize by default and produce the
        // same height as if it were disabled.
        const Size(183.0, 20.0),
      );

      await tester.pumpWidget(
        MaterialApp(
          theme: ThemeData(platform: TargetPlatform.android),
          home: const Material(
            child: Center(
              child: SelectableText(
                'something',
                style: TextStyle(fontSize: 20),
                strutStyle: StrutStyle.disabled,
              ),
            ),
          ),
        ),
      );

      expect(
        tester.getSize(find.byType(SelectableText)),
        // The height here should match the previous version with strut enabled.
        const Size(183.0, 20.0),
      );
    },
  );

  testWidgets(
    'strut basic multi line',
    (WidgetTester tester) async {
      await tester.pumpWidget(
        MaterialApp(
          theme: ThemeData(platform: TargetPlatform.android),
          home: const Material(
            child: Center(
              child: SelectableText(
                'something',
                maxLines: 6,
              ),
            ),
          ),
        ),
      );

      expect(
        tester.getSize(find.byType(SelectableText)),
        const Size(129.0, 84.0),
      );
    },
  );

  testWidgets(
    'strut no force small strut',
    (WidgetTester tester) async {
      await tester.pumpWidget(
        MaterialApp(
          theme: ThemeData(platform: TargetPlatform.android),
          home: const Material(
            child: Center(
              child: SelectableText(
                'something',
                maxLines: 6,
                strutStyle: StrutStyle(
                  // The small strut is overtaken by the larger
                  // TextStyle fontSize.
                  fontSize: 5,
                ),
              ),
            ),
          ),
        ),
      );

      expect(
        tester.getSize(find.byType(SelectableText)),
        // When the strut's height is smaller than TextStyle's and forceStrutHeight
        // is disabled, then the TextStyle takes precedence. Should be the same height
        // as 'strut basic multi line'.
        const Size(129.0, 84.0),
      );
    },
  );

  testWidgets(
    'strut no force large strut',
    (WidgetTester tester) async {
      await tester.pumpWidget(
        MaterialApp(
          theme: ThemeData(platform: TargetPlatform.android),
          home: const Material(
            child: Center(
              child: SelectableText(
                'something',
                maxLines: 6,
                strutStyle: StrutStyle(
                  fontSize: 25,
                ),
              ),
            ),
          ),
        ),
      );

      expect(
        tester.getSize(find.byType(SelectableText)),
        // When the strut's height is larger than TextStyle's and forceStrutHeight
        // is disabled, then the StrutStyle takes precedence.
        const Size(129.0, 150.0),
      );
    },
  );

  testWidgets(
    'strut height override',
    (WidgetTester tester) async {
      await tester.pumpWidget(
        MaterialApp(
          theme: ThemeData(platform: TargetPlatform.android),
          home: const Material(
            child: Center(
              child: SelectableText(
                'something',
                maxLines: 3,
                strutStyle: StrutStyle(
                  fontSize: 8,
                  forceStrutHeight: true,
                ),
              ),
            ),
          ),
        ),
      );

      expect(
        tester.getSize(find.byType(SelectableText)),
        // The smaller font size of strut make the field shorter than normal.
        const Size(129.0, 24.0),
      );
    },
  );

  testWidgets(
    'strut forces field taller',
    (WidgetTester tester) async {
      await tester.pumpWidget(
        MaterialApp(
          theme: ThemeData(platform: TargetPlatform.android),
          home: const Material(
            child: Center(
              child: SelectableText(
                'something',
                maxLines: 3,
                style: TextStyle(fontSize: 10),
                strutStyle: StrutStyle(
                  fontSize: 18,
                  forceStrutHeight: true,
                ),
              ),
            ),
          ),
        ),
      );

      expect(
        tester.getSize(find.byType(SelectableText)),
        // When the strut fontSize is larger than a provided TextStyle, the
        // strut's height takes precedence.
        const Size(93.0, 54.0),
      );
    },
  );

  testWidgets('Caret center position', (WidgetTester tester) async {
    await tester.pumpWidget(
      overlay(
        child: const SizedBox(
          width: 300.0,
          child: SelectableText(
            'abcd',
            textAlign: TextAlign.center,
          ),
        ),
      ),
    );

    final RenderEditable editable = findRenderEditable(tester);

    Offset topLeft = editable.localToGlobal(
      editable.getLocalRectForCaret(const TextPosition(offset: 4)).topLeft,
    );
    expect(topLeft.dx, equals(427));

    topLeft = editable.localToGlobal(
      editable.getLocalRectForCaret(const TextPosition(offset: 3)).topLeft,
    );
    expect(topLeft.dx, equals(413));

    topLeft = editable.localToGlobal(
      editable.getLocalRectForCaret(const TextPosition(offset: 2)).topLeft,
    );
    expect(topLeft.dx, equals(399));

    topLeft = editable.localToGlobal(
      editable.getLocalRectForCaret(const TextPosition(offset: 1)).topLeft,
    );
    expect(topLeft.dx, equals(385));
  });

  testWidgets('Caret indexes into trailing whitespace center align', (WidgetTester tester) async {
    await tester.pumpWidget(
      overlay(
        child: const SizedBox(
          width: 300.0,
          child: SelectableText(
            'abcd    ',
            textAlign: TextAlign.center,
          ),
        ),
      ),
    );

    final RenderEditable editable = findRenderEditable(tester);

    Offset topLeft = editable.localToGlobal(
      editable.getLocalRectForCaret(const TextPosition(offset: 7)).topLeft,
    );
    expect(topLeft.dx, equals(469));

    topLeft = editable.localToGlobal(
      editable.getLocalRectForCaret(const TextPosition(offset: 8)).topLeft,
    );
    expect(topLeft.dx, equals(483));

    topLeft = editable.localToGlobal(
      editable.getLocalRectForCaret(const TextPosition(offset: 4)).topLeft,
    );
    expect(topLeft.dx, equals(427));

    topLeft = editable.localToGlobal(
      editable.getLocalRectForCaret(const TextPosition(offset: 3)).topLeft,
    );
    expect(topLeft.dx, equals(413));

    topLeft = editable.localToGlobal(
      editable.getLocalRectForCaret(const TextPosition(offset: 2)).topLeft,
    );
    expect(topLeft.dx, equals(399));

    topLeft = editable.localToGlobal(
      editable.getLocalRectForCaret(const TextPosition(offset: 1)).topLeft,
    );
    expect(topLeft.dx, equals(385));
  });

  testWidgets('selection handles are rendered and not faded away', (WidgetTester tester) async {
    const String testText = 'lorem ipsum';
    await tester.pumpWidget(
      const MaterialApp(
        home: Material(
          child: SelectableText(testText),
        ),
      ),
    );

    final EditableTextState state =
    tester.state<EditableTextState>(find.byType(EditableText));
    final RenderEditable renderEditable = state.renderEditable;

    await tester.tapAt(const Offset(20, 10));
    renderEditable.selectWord(cause: SelectionChangedCause.longPress);
    await tester.pumpAndSettle();

    final List<FadeTransition> transitions = find.descendant(
      of: find.byWidgetPredicate((Widget w) => '${w.runtimeType}' == '_SelectionHandleOverlay'),
      matching: find.byType(FadeTransition),
    ).evaluate().map((Element e) => e.widget).cast<FadeTransition>().toList();
    expect(transitions.length, 2);
    final FadeTransition left = transitions[0];
    final FadeTransition right = transitions[1];

    expect(left.opacity.value, equals(1.0));
    expect(right.opacity.value, equals(1.0));
  });

  testWidgets('selection handles are rendered and not faded away', (WidgetTester tester) async {
    const String testText = 'lorem ipsum';

    await tester.pumpWidget(
      const MaterialApp(
        home: Material(
          child: SelectableText(testText),
        ),
      ),
    );

    final RenderEditable renderEditable =
        tester.state<EditableTextState>(find.byType(EditableText)).renderEditable;

    await tester.tapAt(const Offset(20, 10));
    renderEditable.selectWord(cause: SelectionChangedCause.longPress);
    await tester.pumpAndSettle();

    final List<Widget> transitions =
    find.byType(FadeTransition).evaluate().map((Element e) => e.widget).toList();
    expect(transitions.length, 2);
    final FadeTransition left = transitions[0] as FadeTransition;
    final FadeTransition right = transitions[1] as FadeTransition;

    expect(left.opacity.value, equals(1.0));
    expect(right.opacity.value, equals(1.0));
  }, variant: const TargetPlatformVariant(<TargetPlatform>{ TargetPlatform.iOS, TargetPlatform.macOS }));

  testWidgets('Long press shows handles and toolbar', (WidgetTester tester) async {
    await tester.pumpWidget(
      const MaterialApp(
        home: Material(
          child: SelectableText('abc def ghi'),
        ),
      ),
    );

    // Long press at 'e' in 'def'.
    final Offset ePos = textOffsetToPosition(tester, 5);
    await tester.longPressAt(ePos);
    await tester.pumpAndSettle();

    final EditableTextState editableText = tester.state(find.byType(EditableText));
    expect(editableText.selectionOverlay!.handlesAreVisible, isTrue);
    expect(editableText.selectionOverlay!.toolbarIsVisible, isTrue);
  });

  testWidgets('Double tap shows handles and toolbar', (WidgetTester tester) async {
    await tester.pumpWidget(
      const MaterialApp(
        home: Material(
          child: SelectableText('abc def ghi'),
        ),
      ),
    );

    // Double tap at 'e' in 'def'.
    final Offset ePos = textOffsetToPosition(tester, 5);
    await tester.tapAt(ePos);
    await tester.pump(const Duration(milliseconds: 50));
    await tester.tapAt(ePos);
    await tester.pump();

    final EditableTextState editableText = tester.state(find.byType(EditableText));
    expect(editableText.selectionOverlay!.handlesAreVisible, isTrue);
    expect(editableText.selectionOverlay!.toolbarIsVisible, isTrue);
  });

  testWidgets(
    'Mouse tap does not show handles nor toolbar',
    (WidgetTester tester) async {
      await tester.pumpWidget(
        const MaterialApp(
          home: Material(
            child: SelectableText('abc def ghi'),
          ),
        ),
      );

      // Long press to trigger the selectable text.
      final Offset ePos = textOffsetToPosition(tester, 5);
      final TestGesture gesture = await tester.startGesture(
        ePos,
        pointer: 7,
        kind: PointerDeviceKind.mouse,
      );
      await tester.pump();
      await gesture.up();
      await tester.pump();

      final EditableTextState editableText = tester.state(find.byType(EditableText));
      expect(editableText.selectionOverlay!.toolbarIsVisible, isFalse);
      expect(editableText.selectionOverlay!.handlesAreVisible, isFalse);
    },
  );

  testWidgets(
    'Mouse long press does not show handles nor toolbar',
    (WidgetTester tester) async {
      await tester.pumpWidget(
        const MaterialApp(
          home: Material(
            child: SelectableText('abc def ghi'),
          ),
        ),
      );

      // Long press to trigger the selectable text.
      final Offset ePos = textOffsetToPosition(tester, 5);
      final TestGesture gesture = await tester.startGesture(
        ePos,
        pointer: 7,
        kind: PointerDeviceKind.mouse,
      );
      await tester.pump(const Duration(seconds: 2));
      await gesture.up();
      await tester.pump();

      final EditableTextState editableText = tester.state(find.byType(EditableText));
      expect(editableText.selectionOverlay!.toolbarIsVisible, isFalse);
      expect(editableText.selectionOverlay!.handlesAreVisible, isFalse);
    },
  );

  testWidgets(
    'Mouse double tap does not show handles nor toolbar',
    (WidgetTester tester) async {
      await tester.pumpWidget(
        const MaterialApp(
          home: Material(
            child: SelectableText('abc def ghi'),
          ),
        ),
      );

      // Double tap to trigger the selectable text.
      final Offset selectableTextPos = tester.getCenter(find.byType(SelectableText));
      final TestGesture gesture = await tester.startGesture(
        selectableTextPos,
        pointer: 7,
        kind: PointerDeviceKind.mouse,
      );
      await tester.pump(const Duration(milliseconds: 50));
      await gesture.up();
      await tester.pump();
      await gesture.down(selectableTextPos);
      await tester.pump();
      await gesture.up();
      await tester.pump();

      final EditableTextState editableText = tester.state(find.byType(EditableText));
      expect(editableText.selectionOverlay!.toolbarIsVisible, isFalse);
      expect(editableText.selectionOverlay!.handlesAreVisible, isFalse);
    },
  );

  testWidgets('text span with tap gesture recognizer works in selectable rich text', (WidgetTester tester) async {
    int spyTaps = 0;
    final TapGestureRecognizer spyRecognizer = TapGestureRecognizer()
      ..onTap = () {
        spyTaps += 1;
      };
    await tester.pumpWidget(
      MaterialApp(
        home: Material(
          child: Center(
            child: SelectableText.rich(
              TextSpan(
                children: <TextSpan>[
                  const TextSpan(text: 'Atwater '),
                  TextSpan(text: 'Peel', recognizer: spyRecognizer),
                  const TextSpan(text: ' Sherbrooke Bonaventure'),
                ],
              ),
            ),
          ),
        ),
      ),
    );
    expect(spyTaps, 0);
    final Offset selectableTextStart = tester.getTopLeft(find.byType(SelectableText));

    await tester.tapAt(selectableTextStart + const Offset(150.0, 5.0));
    expect(spyTaps, 1);

    // Waits for a while to avoid double taps.
    await tester.pump(const Duration(seconds: 1));

    // Starts a long press.
    final TestGesture gesture =
      await tester.startGesture(selectableTextStart + const Offset(150.0, 5.0));
    await tester.pump(const Duration(milliseconds: 500));
    await gesture.up();
    await tester.pump();
    final EditableText editableTextWidget = tester.widget(find.byType(EditableText).first);

    final TextEditingController controller = editableTextWidget.controller;
    // Long press still triggers selection.
    expect(
      controller.selection,
      const TextSelection(baseOffset: 8, extentOffset: 12),
    );
    // Long press does not trigger gesture recognizer.
    expect(spyTaps, 1);
  });

  testWidgets('text span with long press gesture recognizer works in selectable rich text', (WidgetTester tester) async {
    int spyLongPress = 0;
    final LongPressGestureRecognizer spyRecognizer = LongPressGestureRecognizer()
      ..onLongPress = () {
        spyLongPress += 1;
      };
    await tester.pumpWidget(
      MaterialApp(
        home: Material(
          child: Center(
            child: SelectableText.rich(
              TextSpan(
                children: <TextSpan>[
                  const TextSpan(text: 'Atwater '),
                  TextSpan(text: 'Peel', recognizer: spyRecognizer),
                  const TextSpan(text: ' Sherbrooke Bonaventure'),
                ],
              ),
            ),
          ),
        ),
      ),
    );
    expect(spyLongPress, 0);
    final Offset selectableTextStart = tester.getTopLeft(find.byType(SelectableText));

    await tester.tapAt(selectableTextStart + const Offset(150.0, 5.0));
    expect(spyLongPress, 0);

    // Waits for a while to avoid double taps.
    await tester.pump(const Duration(seconds: 1));

    // Starts a long press.
    final TestGesture gesture =
    await tester.startGesture(selectableTextStart + const Offset(150.0, 5.0));
    await tester.pump(const Duration(milliseconds: 500));
    await gesture.up();
    await tester.pump();
    final EditableText editableTextWidget = tester.widget(find.byType(EditableText).first);

    final TextEditingController controller = editableTextWidget.controller;
    // Long press does not trigger selection if there is text span with long
    // press recognizer.
    expect(
      controller.selection,
      const TextSelection(baseOffset: 11, extentOffset: 11, affinity: TextAffinity.upstream),
    );
    // Long press triggers gesture recognizer.
    expect(spyLongPress, 1);
  });

  testWidgets('SelectableText changes mouse cursor when hovered', (WidgetTester tester) async {
    await tester.pumpWidget(
      const MaterialApp(
        home: Material(
          child: Center(
            child: SelectableText('test'),
          ),
        ),
      ),
    );

    final TestGesture gesture = await tester.createGesture(kind: PointerDeviceKind.mouse, pointer: 1);
    await gesture.addPointer(location: tester.getCenter(find.text('test')));

    await tester.pump();

    expect(RendererBinding.instance.mouseTracker.debugDeviceActiveCursor(1), SystemMouseCursors.text);
  });

  testWidgets('The handles show after pressing Select All', (WidgetTester tester) async {
    await tester.pumpWidget(
      const MaterialApp(
        home: Material(
          child: SelectableText('abc def ghi'),
        ),
      ),
    );

    // Long press at 'e' in 'def'.
    final Offset ePos = textOffsetToPosition(tester, 5);
    await tester.longPressAt(ePos);
    await tester.pumpAndSettle();

    expect(find.text('Select all'), findsOneWidget);
    expect(find.text('Copy'), findsOneWidget);
    expect(find.text('Paste'), findsNothing);
    expect(find.text('Cut'), findsNothing);
    EditableTextState editableText = tester.state(find.byType(EditableText));
    expect(editableText.selectionOverlay!.handlesAreVisible, isTrue);
    expect(editableText.selectionOverlay!.toolbarIsVisible, isTrue);

    await tester.tap(find.text('Select all'));
    await tester.pump();
    expect(find.text('Copy'), findsOneWidget);
    expect(find.text('Select all'), findsNothing);
    expect(find.text('Paste'), findsNothing);
    expect(find.text('Cut'), findsNothing);
    editableText = tester.state(find.byType(EditableText));
    expect(editableText.selectionOverlay!.handlesAreVisible, isTrue);
  },
    variant: const TargetPlatformVariant(<TargetPlatform>{
      TargetPlatform.android,
      TargetPlatform.fuchsia,
    }),
  );

  testWidgets('The Select All calls on selection changed', (WidgetTester tester) async {
    TextSelection? newSelection;
    await tester.pumpWidget(
      MaterialApp(
        home: Material(
          child: SelectableText(
            'abc def ghi',
            onSelectionChanged: (TextSelection selection, SelectionChangedCause? cause) {
              expect(newSelection, isNull);
              newSelection = selection;
            },
          ),
        ),
      ),
    );

    // Long press at 'e' in 'def'.
    final Offset ePos = textOffsetToPosition(tester, 5);
    await tester.longPressAt(ePos);
    await tester.pumpAndSettle();

    expect(newSelection!.baseOffset, 4);
    expect(newSelection!.extentOffset, 7);
    newSelection = null;

    await tester.tap(find.text('Select all'));
    await tester.pump();
    expect(newSelection!.baseOffset, 0);
    expect(newSelection!.extentOffset, 11);
  },
    variant: const TargetPlatformVariant(<TargetPlatform>{
      TargetPlatform.android,
      TargetPlatform.fuchsia,
    }),
  );

  testWidgets('The Select All calls on selection changed with a mouse on windows and linux', (WidgetTester tester) async {
    const String string = 'abc def ghi';
    TextSelection? newSelection;
    await tester.pumpWidget(
      MaterialApp(
        home: Material(
          child: SelectableText(
            string,
            onSelectionChanged: (TextSelection selection, SelectionChangedCause? cause) {
              expect(newSelection, isNull);
              newSelection = selection;
            },
          ),
        ),
      ),
    );

    // Right-click on the 'e' in 'def'.
    final Offset ePos = textOffsetToPosition(tester, 5);
    final TestGesture gesture = await tester.startGesture(
      ePos,
      kind: PointerDeviceKind.mouse,
      buttons: kSecondaryMouseButton,
    );
    await tester.pump();
    await gesture.up();
    await tester.pumpAndSettle();
    expect(newSelection!.isCollapsed, isTrue);
    expect(newSelection!.baseOffset, 5);
    newSelection = null;

    await tester.tap(find.text('Select all'));
    await tester.pump();
    expect(newSelection!.baseOffset, 0);
    expect(newSelection!.extentOffset, 11);
  },
    variant: const TargetPlatformVariant(<TargetPlatform>{
      TargetPlatform.windows,
      TargetPlatform.linux,
    }),
  );

  testWidgets('Does not show handles when updated from the web engine', (WidgetTester tester) async {
    await tester.pumpWidget(
      const MaterialApp(
        home: Material(
          child: SelectableText('abc def ghi'),
        ),
      ),
    );

    // Interact with the selectable text to establish the input connection.
    final Offset topLeft = tester.getTopLeft(find.byType(EditableText));
    final TestGesture gesture = await tester.startGesture(
      topLeft + const Offset(0.0, 5.0),
      kind: PointerDeviceKind.mouse,
    );
    await tester.pump(const Duration(milliseconds: 50));
    await gesture.up();
    await tester.pumpAndSettle();

    final EditableTextState state = tester.state(find.byType(EditableText));
    expect(state.selectionOverlay!.handlesAreVisible, isFalse);
    expect(
      state.currentTextEditingValue.selection,
      const TextSelection.collapsed(offset: 0),
    );

    if (kIsWeb) {
      tester.testTextInput.updateEditingValue(const TextEditingValue(
        selection: TextSelection(baseOffset: 2, extentOffset: 7),
      ));
      // Wait for all the `setState` calls to be flushed.
      await tester.pumpAndSettle();
      expect(
        state.currentTextEditingValue.selection,
        const TextSelection(baseOffset: 2, extentOffset: 7),
      );
      expect(state.selectionOverlay!.handlesAreVisible, isFalse);
    }
  });

  testWidgets('onSelectionChanged is called when selection changes', (WidgetTester tester) async {
    int onSelectionChangedCallCount = 0;

    await tester.pumpWidget(
      MaterialApp(
        home: Material(
          child: SelectableText(
            'abc def ghi',
            onSelectionChanged: (TextSelection selection, SelectionChangedCause? cause) {
              onSelectionChangedCallCount += 1;
            },
          ),
        ),
      ),
    );

    // Long press to select 'abc'.
    final Offset aLocation = textOffsetToPosition(tester, 1);
    await tester.longPressAt(aLocation);
    await tester.pump();
    expect(onSelectionChangedCallCount, equals(1));
    // Long press to select 'def'.
    await tester.longPressAt(textOffsetToPosition(tester, 5));
    await tester.pump();
    expect(onSelectionChangedCallCount, equals(2));
    // Tap on 'Select all' option to select the whole text.
    await tester.tap(find.text('Select all'));
    expect(onSelectionChangedCallCount, equals(3));
  });

  testWidgets('selecting a space selects the previous word on mobile', (WidgetTester tester) async {
    TextSelection? selection;

    await tester.pumpWidget(
      MaterialApp(
        home: SelectableText(
          ' blah blah',
          onSelectionChanged: (TextSelection newSelection, SelectionChangedCause? cause) {
            selection = newSelection;
          },
        ),
      ),
    );

    expect(selection, isNull);

    // Put the cursor at the end of the field.
    await tester.tapAt(textOffsetToPosition(tester, 10));
    expect(selection, isNotNull);
    expect(selection!.baseOffset, 10);
    expect(selection!.extentOffset, 10);

    // Long press on the second space and the previous word is selected.
    await tester.longPressAt(textOffsetToPosition(tester, 5));
    await tester.pumpAndSettle();
    expect(selection, isNotNull);
    expect(selection!.baseOffset, 1);
    expect(selection!.extentOffset, 5);

    // Put the cursor at the end of the field.
    await tester.tapAt(textOffsetToPosition(tester, 10));
    expect(selection, isNotNull);
    expect(selection!.baseOffset, 10);
    expect(selection!.extentOffset, 10);

    // Long press on the first space and the space is selected because there is
    // no previous word.
    await tester.longPressAt(textOffsetToPosition(tester, 0));
    await tester.pumpAndSettle();
    expect(selection, isNotNull);
    expect(selection!.baseOffset, 0);
    expect(selection!.extentOffset, 1);
  }, variant: const TargetPlatformVariant(<TargetPlatform>{ TargetPlatform.iOS, TargetPlatform.android }));

  testWidgets('selecting a space selects the space on non-mobile platforms', (WidgetTester tester) async {
    TextSelection? selection;

    await tester.pumpWidget(
      MaterialApp(
        home: Material(
          child: Center(
            child: SelectableText(
              ' blah blah',
              onSelectionChanged: (TextSelection newSelection, SelectionChangedCause? cause) {
                selection = newSelection;
              },
            ),
          ),
        ),
      ),
    );

    expect(selection, isNull);

    // Put the cursor at the end of the field.
    await tester.tapAt(textOffsetToPosition(tester, 10));
    expect(selection, isNotNull);
    expect(selection!.baseOffset, 10);
    expect(selection!.extentOffset, 10);

    // Double tapping the second space selects it.
    await tester.pump(const Duration(milliseconds: 500));
    await tester.tapAt(textOffsetToPosition(tester, 5));
    await tester.pump(const Duration(milliseconds: 50));
    await tester.tapAt(textOffsetToPosition(tester, 5));
    await tester.pumpAndSettle();
    expect(selection, isNotNull);
    expect(selection!.baseOffset, 5);
    expect(selection!.extentOffset, 6);

    // Put the cursor at the end of the field.
    await tester.tapAt(textOffsetToPosition(tester, 10));
    expect(selection, isNotNull);
    expect(selection!.baseOffset, 10);
    expect(selection!.extentOffset, 10);

    // Double tapping the first space selects it.
    await tester.pump(const Duration(milliseconds: 500));
    await tester.tapAt(textOffsetToPosition(tester, 0));
    await tester.pump(const Duration(milliseconds: 50));
    await tester.tapAt(textOffsetToPosition(tester, 0));
    await tester.pumpAndSettle();
    expect(selection, isNotNull);
    expect(selection!.baseOffset, 0);
    expect(selection!.extentOffset, 1);
  }, variant: const TargetPlatformVariant(<TargetPlatform>{ TargetPlatform.macOS,  TargetPlatform.windows, TargetPlatform.linux, TargetPlatform.fuchsia }));

  testWidgets('double tapping a space selects the previous word on mobile', (WidgetTester tester) async {
    TextSelection? selection;

    await tester.pumpWidget(
      MaterialApp(
        home: Material(
          child: Center(
            child: SelectableText(
              ' blah blah  \n  blah',
              onSelectionChanged: (TextSelection newSelection, SelectionChangedCause? cause) {
                selection = newSelection;
              },
            ),
          ),
        ),
      ),
    );

    expect(selection, isNull);

    // Put the cursor at the end of the field.
    await tester.tapAt(textOffsetToPosition(tester, 19));
    expect(selection, isNotNull);
    expect(selection!.baseOffset, 19);
    expect(selection!.extentOffset, 19);

    // Double tapping the second space selects the previous word.
    await tester.pump(const Duration(milliseconds: 500));
    await tester.tapAt(textOffsetToPosition(tester, 5));
    await tester.pump(const Duration(milliseconds: 50));
    await tester.tapAt(textOffsetToPosition(tester, 5));
    await tester.pumpAndSettle();
    expect(selection, isNotNull);
    expect(selection!.baseOffset, 1);
    expect(selection!.extentOffset, 5);

    // Double tapping does the same thing for the first space.
    await tester.pump(const Duration(milliseconds: 500));
    await tester.tapAt(textOffsetToPosition(tester, 0));
    await tester.pump(const Duration(milliseconds: 50));
    await tester.tapAt(textOffsetToPosition(tester, 0));
    await tester.pumpAndSettle();
    expect(selection, isNotNull);
    expect(selection!.baseOffset, 0);
    expect(selection!.extentOffset, 1);

    // Put the cursor at the end of the field.
    await tester.tapAt(textOffsetToPosition(tester, 19));
    expect(selection, isNotNull);
    expect(selection!.baseOffset, 19);
    expect(selection!.extentOffset, 19);

    // Double tapping the last space selects all previous contiguous spaces on
    // both lines and the previous word.
    await tester.pump(const Duration(milliseconds: 500));
    await tester.tapAt(textOffsetToPosition(tester, 14));
    await tester.pump(const Duration(milliseconds: 50));
    await tester.tapAt(textOffsetToPosition(tester, 14));
    await tester.pumpAndSettle();
    expect(selection, isNotNull);
    expect(selection!.baseOffset, 6);
    expect(selection!.extentOffset, 14);
  }, variant: const TargetPlatformVariant(<TargetPlatform>{ TargetPlatform.iOS, TargetPlatform.android }));

  testWidgets('text selection style 1', (WidgetTester tester) async {
    await tester.pumpWidget(
      MaterialApp(
        home: Material(
          child: Center(
            child: Column(
              children: const <Widget>[
                SelectableText.rich(
                  TextSpan(
                    children: <TextSpan>[
                      TextSpan(
                        text: 'Atwater Peel ',
                        style: TextStyle(
                          fontSize: 30.0,
                        ),
                      ),
                      TextSpan(
                        text: 'Sherbrooke Bonaventure ',
                        style: TextStyle(
                          fontSize: 15.0,
                        ),
                      ),
                      TextSpan(
                        text: 'hi wassup!',
                        style: TextStyle(
                          fontSize: 10.0,
                        ),
                      ),
                    ],
                  ),
                  key: Key('field0'),
                  selectionHeightStyle: ui.BoxHeightStyle.includeLineSpacingTop,
                  selectionWidthStyle: ui.BoxWidthStyle.max,
                ),
              ],
            ),
          ),
        ),
      ),
    );

    final EditableText editableTextWidget = tester.widget(find.byType(EditableText).first);
    final TextEditingController controller = editableTextWidget.controller;
    controller.selection = const TextSelection(baseOffset: 0, extentOffset: 46);
    await tester.pump();

    await expectLater(
      find.byType(MaterialApp),
      matchesGoldenFile('selectable_text_golden.TextSelectionStyle.1.png'),
    );
  });

  testWidgets('text selection style 2', (WidgetTester tester) async {
    await tester.pumpWidget(
      MaterialApp(
        home: Material(
          child: Center(
            child: Column(
              children: const <Widget>[
                SelectableText.rich(
                  TextSpan(
                    children: <TextSpan>[
                      TextSpan(
                        text: 'Atwater Peel ',
                        style: TextStyle(
                          fontSize: 30.0,
                        ),
                      ),
                      TextSpan(
                        text: 'Sherbrooke Bonaventure ',
                        style: TextStyle(
                          fontSize: 15.0,
                        ),
                      ),
                      TextSpan(
                        text: 'hi wassup!',
                        style: TextStyle(
                          fontSize: 10.0,
                        ),
                      ),
                    ],
                  ),
                  key: Key('field0'),
                  selectionHeightStyle: ui.BoxHeightStyle.includeLineSpacingBottom,
                ),
              ],
            ),
          ),
        ),
      ),
    );

    final EditableText editableTextWidget = tester.widget(find.byType(EditableText).first);
    final TextEditingController controller = editableTextWidget.controller;
    controller.selection = const TextSelection(baseOffset: 0, extentOffset: 46);
    await tester.pump();

    await expectLater(
      find.byType(MaterialApp),
      matchesGoldenFile('selectable_text_golden.TextSelectionStyle.2.png'),
    );
  });

  testWidgets('keeps alive when has focus', (WidgetTester tester) async {
    await tester.pumpWidget(
      MaterialApp(
        home: DefaultTabController(
          length: 2,
          child: Scaffold(
            body: NestedScrollView(
              headerSliverBuilder:
                (BuildContext context, bool innerBoxIsScrolled) {
                  return <Widget>[
                    SliverToBoxAdapter(
                      child: Container(
                        height: 200,
                        color: Colors.black12,
                        child: const Center(child: Text('Sliver 1')),
                      ),
                    ),
                    const SliverToBoxAdapter(
                      child: Center(
                        child: TabBar(
                          labelColor: Colors.black,
                          tabs: <Tab>[
                            Tab(text: 'Sliver Tab 1'),
                            Tab(text: 'Sliver Tab 2'),
                          ],
                        ),
                      )
                    ),
                  ];
                },
                body: const TabBarView(
                  children: <Widget>[
                    Padding(
                      padding: EdgeInsets.only(top: 100.0),
                      child: Text('Regular Text'),
                    ),
                    Padding(
                      padding: EdgeInsets.only(top: 100.0),
                      child: SelectableText('Selectable Text'),
                    ),
                  ],
                ),
            ),
          ),
        ),
      ),
    );

    // Without any selection, the offscreen widget is disposed and can't be
    // found, for both Text and SelectableText.
    expect(find.text('Regular Text', skipOffstage: false), findsOneWidget);
    expect(find.byType(SelectableText, skipOffstage: false), findsNothing);

    await tester.tap(find.text('Sliver Tab 2'));
    await tester.pumpAndSettle();
    expect(find.text('Regular Text', skipOffstage: false), findsNothing);
    expect(find.byType(SelectableText, skipOffstage: false), findsOneWidget);

    await tester.tap(find.text('Sliver Tab 1'));
    await tester.pumpAndSettle();
    expect(find.text('Regular Text', skipOffstage: false), findsOneWidget);
    expect(find.byType(SelectableText, skipOffstage: false), findsNothing);

    // Switch back to tab 2 and select some text in SelectableText.
    await tester.tap(find.text('Sliver Tab 2'));
    await tester.pumpAndSettle();
    expect(find.text('Regular Text', skipOffstage: false), findsNothing);
    expect(find.byType(SelectableText, skipOffstage: false), findsOneWidget);

    final EditableText editableText = tester.widget(find.byType(EditableText));
    expect(editableText.controller.selection.isValid, isFalse);
    await tester.tapAt(textOffsetToPosition(tester, 4));
    await tester.pump(const Duration(milliseconds: 50));
    await tester.tapAt(textOffsetToPosition(tester, 4));
    await tester.pumpAndSettle();
    expect(editableText.controller.selection.isValid, isTrue);
    expect(editableText.controller.selection.baseOffset, 0);
    expect(editableText.controller.selection.extentOffset, 'Selectable'.length);

    // Switch back to tab 1. The SelectableText remains because it is preserving
    // its selection.
    await tester.tap(find.text('Sliver Tab 1'));
    await tester.pumpAndSettle();
    expect(find.text('Regular Text', skipOffstage: false), findsOneWidget);
    expect(find.byType(SelectableText, skipOffstage: false), findsOneWidget);
  });

<<<<<<< HEAD
  group('loupe', () {
    late ValueNotifier<LoupeSelectionOverlayInfoBearer> infoBearer;
    final Widget fakeLoupe = Container(key: UniqueKey());

    testWidgets(
        'Can drag handles to show, unshow, and update loupe',
        (WidgetTester tester) async {
      const String testValue = 'abc def ghi';
      final SelectableText selectableText = SelectableText(
            testValue,
            loupeConfiguration: TextEditingLoupeConfiguration(
        loupeBuilder: (
          _,
          LoupeController controller,
          ValueNotifier<LoupeSelectionOverlayInfoBearer> localInfoBearer
        ) {
          infoBearer = localInfoBearer;
          return fakeLoupe;
        },
      )
          );

      await tester.pumpWidget(
        overlay(
          child: selectableText,
        ),
      );

      await skipPastScrollingAnimation(tester);

      // Double tap the 'e' to select 'def'.
      await tester.tapAt(textOffsetToPosition(tester, testValue.indexOf('e')));
      await tester.pump(const Duration(milliseconds: 30));
      await tester.tapAt(textOffsetToPosition(tester, testValue.indexOf('e')));
      await tester.pump(const Duration(milliseconds: 30));


      final TextSelection selection = TextSelection(
        baseOffset: testValue.indexOf('d'),
        extentOffset: testValue.indexOf('f')
      );

      final RenderEditable renderEditable = findRenderEditable(tester);
      final List<TextSelectionPoint> endpoints = globalize(
        renderEditable.getEndpointsForSelection(selection),
        renderEditable,
      );

      // Drag the right handle 2 letters to the right.
      final Offset handlePos = endpoints.last.point + const Offset(1.0, 1.0);
      final TestGesture gesture = await tester.startGesture(handlePos, pointer: 7);

      Offset? firstDragGesturePosition;

      await gesture.moveTo(textOffsetToPosition(tester, testValue.length - 2));
      await tester.pump();

      expect(find.byKey(fakeLoupe.key!), findsOneWidget);
      firstDragGesturePosition = infoBearer.value.globalGesturePosition;

      await gesture.moveTo(textOffsetToPosition(tester, testValue.length));
      await tester.pump();

      // Expect the position the loupe gets to have moved.
      expect(firstDragGesturePosition,
          isNot(infoBearer.value.globalGesturePosition));

      await gesture.up();
      await tester.pump();

      expect(find.byKey(fakeLoupe.key!), findsNothing);
    });
=======
  testWidgets('SelectableText text span style is merged with default text style', (WidgetTester tester) async {
    // This is a regression test for https://github.com/flutter/flutter/issues/71389

    const TextStyle textStyle = TextStyle(color: Color(0xff00ff00), fontSize: 12.0);

    await tester.pumpWidget(
      const MaterialApp(
        home: SelectableText.rich(
          TextSpan(
            text: 'Abcd',
            style: textStyle,
          ),
        ),
      ),
    );

    final EditableText editableText = tester.widget(find.byType(EditableText));
    expect(editableText.style.fontSize, textStyle.fontSize);
>>>>>>> e05ae3ca
  });
}<|MERGE_RESOLUTION|>--- conflicted
+++ resolved
@@ -5053,7 +5053,6 @@
     expect(find.byType(SelectableText, skipOffstage: false), findsOneWidget);
   });
 
-<<<<<<< HEAD
   group('loupe', () {
     late ValueNotifier<LoupeSelectionOverlayInfoBearer> infoBearer;
     final Widget fakeLoupe = Container(key: UniqueKey());
@@ -5126,7 +5125,8 @@
 
       expect(find.byKey(fakeLoupe.key!), findsNothing);
     });
-=======
+  });
+    
   testWidgets('SelectableText text span style is merged with default text style', (WidgetTester tester) async {
     // This is a regression test for https://github.com/flutter/flutter/issues/71389
 
@@ -5145,6 +5145,5 @@
 
     final EditableText editableText = tester.widget(find.byType(EditableText));
     expect(editableText.style.fontSize, textStyle.fontSize);
->>>>>>> e05ae3ca
   });
 }