--- conflicted
+++ resolved
@@ -2,15 +2,10 @@
 // Use of this source code is governed by a BSD-style license that can be
 // found in the LICENSE file.
 
-<<<<<<< HEAD
 import 'dart:ui' as ui;
 
-import 'package:flutter_test/flutter_test.dart';
 import 'package:flutter/material.dart';
-=======
->>>>>>> 027d4eca
 import 'package:flutter/rendering.dart';
-import 'package:flutter/widgets.dart';
 import 'package:flutter_test/flutter_test.dart';
 
 void verifyPaintPosition(GlobalKey key, Offset ideal, bool visible) {
