// Copyright 2015 The Chromium Authors. All rights reserved.
// Use of this source code is governed by a BSD-style license that can be
// found in the LICENSE file.

import 'package:flutter_test/flutter_test.dart';
import 'package:flutter/widgets.dart';
import 'package:mockito/mockito.dart';

import '../rendering/mock_canvas.dart';

void main() {
  testWidgets('Container control test', (WidgetTester tester) async {
    final Container container = Container(
      alignment: Alignment.bottomRight,
      padding: const EdgeInsets.all(7.0),
      // uses color, not decoration:
      color: const Color(0xFF00FF00),
      foregroundDecoration: const BoxDecoration(color: Color(0x7F0000FF)),
      width: 53.0,
      height: 76.0,
      constraints: const BoxConstraints(
        minWidth: 50.0,
        maxWidth: 55.0,
        minHeight: 78.0,
        maxHeight: 82.0,
      ),
      margin: const EdgeInsets.all(5.0),
      child: const SizedBox(
        width: 25.0,
        height: 33.0,
        child: DecoratedBox(
          // uses decoration, not color:
          decoration: BoxDecoration(color: Color(0xFFFFFF00)),
        ),
      ),
    );

    expect(container, hasOneLineDescription);

    await tester.pumpWidget(Align(
      alignment: Alignment.topLeft,
      child: container,
    ));

    final RenderBox box = tester.renderObject(find.byType(Container));
    expect(box, isNotNull);

    expect(box, paints
      ..rect(rect: const Rect.fromLTWH(5.0, 5.0, 53.0, 78.0), color: const Color(0xFF00FF00))
      ..rect(rect: const Rect.fromLTWH(26.0, 43.0, 25.0, 33.0), color: const Color(0xFFFFFF00))
      ..rect(rect: const Rect.fromLTWH(5.0, 5.0, 53.0, 78.0), color: const Color(0x7F0000FF)),
    );

    expect(box, hasAGoodToStringDeep);
    expect(
      box.toStringDeep(minLevel: DiagnosticLevel.info),
      equalsIgnoringHashCodes(
        'RenderPadding#00000 relayoutBoundary=up1\n'
        ' │ parentData: offset=Offset(0.0, 0.0) (can use size)\n'
        ' │ constraints: BoxConstraints(0.0<=w<=800.0, 0.0<=h<=600.0)\n'
        ' │ size: Size(63.0, 88.0)\n'
        ' │ padding: EdgeInsets.all(5.0)\n'
        ' │\n'
        ' └─child: RenderConstrainedBox#00000 relayoutBoundary=up2\n'
        '   │ parentData: offset=Offset(5.0, 5.0) (can use size)\n'
        '   │ constraints: BoxConstraints(0.0<=w<=790.0, 0.0<=h<=590.0)\n'
        '   │ size: Size(53.0, 78.0)\n'
        '   │ additionalConstraints: BoxConstraints(w=53.0, h=78.0)\n'
        '   │\n'
        '   └─child: RenderDecoratedBox#00000\n'
        '     │ parentData: <none> (can use size)\n'
        '     │ constraints: BoxConstraints(w=53.0, h=78.0)\n'
        '     │ size: Size(53.0, 78.0)\n'
        '     │ decoration: BoxDecoration:\n'
        '     │   color: Color(0x7f0000ff)\n'
        '     │ configuration: ImageConfiguration(bundle:\n'
        '     │   PlatformAssetBundle#00000(), devicePixelRatio: 1.0, platform:\n'
        '     │   android)\n'
        '     │\n'
        '     └─child: RenderDecoratedBox#00000\n'
        '       │ parentData: <none> (can use size)\n'
        '       │ constraints: BoxConstraints(w=53.0, h=78.0)\n'
        '       │ size: Size(53.0, 78.0)\n'
        '       │ decoration: BoxDecoration:\n'
        '       │   color: Color(0xff00ff00)\n'
        '       │ configuration: ImageConfiguration(bundle:\n'
        '       │   PlatformAssetBundle#00000(), devicePixelRatio: 1.0, platform:\n'
        '       │   android)\n'
        '       │\n'
        '       └─child: RenderPadding#00000\n'
        '         │ parentData: <none> (can use size)\n'
        '         │ constraints: BoxConstraints(w=53.0, h=78.0)\n'
        '         │ size: Size(53.0, 78.0)\n'
        '         │ padding: EdgeInsets.all(7.0)\n'
        '         │\n'
        '         └─child: RenderPositionedBox#00000\n'
        '           │ parentData: offset=Offset(7.0, 7.0) (can use size)\n'
        '           │ constraints: BoxConstraints(w=39.0, h=64.0)\n'
        '           │ size: Size(39.0, 64.0)\n'
        '           │ alignment: bottomRight\n'
        '           │ widthFactor: expand\n'
        '           │ heightFactor: expand\n'
        '           │\n'
        '           └─child: RenderConstrainedBox#00000 relayoutBoundary=up1\n'
        '             │ parentData: offset=Offset(14.0, 31.0) (can use size)\n'
        '             │ constraints: BoxConstraints(0.0<=w<=39.0, 0.0<=h<=64.0)\n'
        '             │ size: Size(25.0, 33.0)\n'
        '             │ additionalConstraints: BoxConstraints(w=25.0, h=33.0)\n'
        '             │\n'
        '             └─child: RenderDecoratedBox#00000\n'
        '                 parentData: <none> (can use size)\n'
        '                 constraints: BoxConstraints(w=25.0, h=33.0)\n'
        '                 size: Size(25.0, 33.0)\n'
        '                 decoration: BoxDecoration:\n'
        '                   color: Color(0xffffff00)\n'
        '                 configuration: ImageConfiguration(bundle:\n'
        '                   PlatformAssetBundle#00000(), devicePixelRatio: 1.0, platform:\n'
        '                   android)\n',
      ),
    );

    expect(
      box.toStringDeep(minLevel: DiagnosticLevel.debug),
      equalsIgnoringHashCodes(
        'RenderPadding#00000 relayoutBoundary=up1\n'
        ' │ creator: Padding ← Container ← Align ← [root]\n'
        ' │ parentData: offset=Offset(0.0, 0.0) (can use size)\n'
        ' │ constraints: BoxConstraints(0.0<=w<=800.0, 0.0<=h<=600.0)\n'
        ' │ size: Size(63.0, 88.0)\n'
        ' │ padding: EdgeInsets.all(5.0)\n'
        ' │\n'
        ' └─child: RenderConstrainedBox#00000 relayoutBoundary=up2\n'
        '   │ creator: ConstrainedBox ← Padding ← Container ← Align ← [root]\n'
        '   │ parentData: offset=Offset(5.0, 5.0) (can use size)\n'
        '   │ constraints: BoxConstraints(0.0<=w<=790.0, 0.0<=h<=590.0)\n'
        '   │ size: Size(53.0, 78.0)\n'
        '   │ additionalConstraints: BoxConstraints(w=53.0, h=78.0)\n'
        '   │\n'
        '   └─child: RenderDecoratedBox#00000\n'
        '     │ creator: DecoratedBox ← ConstrainedBox ← Padding ← Container ←\n'
        '     │   Align ← [root]\n'
        '     │ parentData: <none> (can use size)\n'
        '     │ constraints: BoxConstraints(w=53.0, h=78.0)\n'
        '     │ size: Size(53.0, 78.0)\n'
        '     │ decoration: BoxDecoration:\n'
        '     │   color: Color(0x7f0000ff)\n'
        '     │ configuration: ImageConfiguration(bundle:\n'
        '     │   PlatformAssetBundle#00000(), devicePixelRatio: 1.0, platform:\n'
        '     │   android)\n'
        '     │\n'
        '     └─child: RenderDecoratedBox#00000\n'
        '       │ creator: DecoratedBox ← DecoratedBox ← ConstrainedBox ← Padding ←\n'
        '       │   Container ← Align ← [root]\n'
        '       │ parentData: <none> (can use size)\n'
        '       │ constraints: BoxConstraints(w=53.0, h=78.0)\n'
        '       │ size: Size(53.0, 78.0)\n'
        '       │ decoration: BoxDecoration:\n'
        '       │   color: Color(0xff00ff00)\n'
        '       │ configuration: ImageConfiguration(bundle:\n'
        '       │   PlatformAssetBundle#00000(), devicePixelRatio: 1.0, platform:\n'
        '       │   android)\n'
        '       │\n'
        '       └─child: RenderPadding#00000\n'
        '         │ creator: Padding ← DecoratedBox ← DecoratedBox ← ConstrainedBox ←\n'
        '         │   Padding ← Container ← Align ← [root]\n'
        '         │ parentData: <none> (can use size)\n'
        '         │ constraints: BoxConstraints(w=53.0, h=78.0)\n'
        '         │ size: Size(53.0, 78.0)\n'
        '         │ padding: EdgeInsets.all(7.0)\n'
        '         │\n'
        '         └─child: RenderPositionedBox#00000\n'
        '           │ creator: Align ← Padding ← DecoratedBox ← DecoratedBox ←\n'
        '           │   ConstrainedBox ← Padding ← Container ← Align ← [root]\n'
        '           │ parentData: offset=Offset(7.0, 7.0) (can use size)\n'
        '           │ constraints: BoxConstraints(w=39.0, h=64.0)\n'
        '           │ size: Size(39.0, 64.0)\n'
        '           │ alignment: bottomRight\n'
        '           │ widthFactor: expand\n'
        '           │ heightFactor: expand\n'
        '           │\n'
        '           └─child: RenderConstrainedBox#00000 relayoutBoundary=up1\n'
        '             │ creator: SizedBox ← Align ← Padding ← DecoratedBox ← DecoratedBox\n'
        '             │   ← ConstrainedBox ← Padding ← Container ← Align ← [root]\n'
        '             │ parentData: offset=Offset(14.0, 31.0) (can use size)\n'
        '             │ constraints: BoxConstraints(0.0<=w<=39.0, 0.0<=h<=64.0)\n'
        '             │ size: Size(25.0, 33.0)\n'
        '             │ additionalConstraints: BoxConstraints(w=25.0, h=33.0)\n'
        '             │\n'
        '             └─child: RenderDecoratedBox#00000\n'
        '                 creator: DecoratedBox ← SizedBox ← Align ← Padding ← DecoratedBox\n'
        '                   ← DecoratedBox ← ConstrainedBox ← Padding ← Container ← Align ←\n'
        '                   [root]\n'
        '                 parentData: <none> (can use size)\n'
        '                 constraints: BoxConstraints(w=25.0, h=33.0)\n'
        '                 size: Size(25.0, 33.0)\n'
        '                 decoration: BoxDecoration:\n'
        '                   color: Color(0xffffff00)\n'
        '                 configuration: ImageConfiguration(bundle:\n'
        '                   PlatformAssetBundle#00000(), devicePixelRatio: 1.0, platform:\n'
        '                   android)\n',
      ),
    );

    expect(
      box.toStringDeep(minLevel: DiagnosticLevel.fine),
      equalsIgnoringHashCodes(
        'RenderPadding#00000 relayoutBoundary=up1\n'
        ' │ creator: Padding ← Container ← Align ← [root]\n'
        ' │ parentData: offset=Offset(0.0, 0.0) (can use size)\n'
        ' │ constraints: BoxConstraints(0.0<=w<=800.0, 0.0<=h<=600.0)\n'
        ' │ layer: null\n'
        ' │ semantics node: null\n'
        ' │ size: Size(63.0, 88.0)\n'
        ' │ padding: EdgeInsets.all(5.0)\n'
        ' │ textDirection: null\n'
        ' │\n'
        ' └─child: RenderConstrainedBox#00000 relayoutBoundary=up2\n'
        '   │ creator: ConstrainedBox ← Padding ← Container ← Align ← [root]\n'
        '   │ parentData: offset=Offset(5.0, 5.0) (can use size)\n'
        '   │ constraints: BoxConstraints(0.0<=w<=790.0, 0.0<=h<=590.0)\n'
        '   │ layer: null\n'
        '   │ semantics node: null\n'
        '   │ size: Size(53.0, 78.0)\n'
        '   │ additionalConstraints: BoxConstraints(w=53.0, h=78.0)\n'
        '   │\n'
        '   └─child: RenderDecoratedBox#00000\n'
        '     │ creator: DecoratedBox ← ConstrainedBox ← Padding ← Container ←\n'
        '     │   Align ← [root]\n'
        '     │ parentData: <none> (can use size)\n'
        '     │ constraints: BoxConstraints(w=53.0, h=78.0)\n'
        '     │ layer: null\n'
        '     │ semantics node: null\n'
        '     │ size: Size(53.0, 78.0)\n'
        '     │ decoration: BoxDecoration:\n'
        '     │   color: Color(0x7f0000ff)\n'
        '     │   image: null\n'
        '     │   border: null\n'
        '     │   borderRadius: null\n'
        '     │   boxShadow: null\n'
        '     │   gradient: null\n'
        '     │   shape: rectangle\n'
        '     │ configuration: ImageConfiguration(bundle:\n'
        '     │   PlatformAssetBundle#00000(), devicePixelRatio: 1.0, platform:\n'
        '     │   android)\n'
        '     │\n'
        '     └─child: RenderDecoratedBox#00000\n'
        '       │ creator: DecoratedBox ← DecoratedBox ← ConstrainedBox ← Padding ←\n'
        '       │   Container ← Align ← [root]\n'
        '       │ parentData: <none> (can use size)\n'
        '       │ constraints: BoxConstraints(w=53.0, h=78.0)\n'
        '       │ layer: null\n'
        '       │ semantics node: null\n'
        '       │ size: Size(53.0, 78.0)\n'
        '       │ decoration: BoxDecoration:\n'
        '       │   color: Color(0xff00ff00)\n'
        '       │   image: null\n'
        '       │   border: null\n'
        '       │   borderRadius: null\n'
        '       │   boxShadow: null\n'
        '       │   gradient: null\n'
        '       │   shape: rectangle\n'
        '       │ configuration: ImageConfiguration(bundle:\n'
        '       │   PlatformAssetBundle#00000(), devicePixelRatio: 1.0, platform:\n'
        '       │   android)\n'
        '       │\n'
        '       └─child: RenderPadding#00000\n'
        '         │ creator: Padding ← DecoratedBox ← DecoratedBox ← ConstrainedBox ←\n'
        '         │   Padding ← Container ← Align ← [root]\n'
        '         │ parentData: <none> (can use size)\n'
        '         │ constraints: BoxConstraints(w=53.0, h=78.0)\n'
        '         │ layer: null\n'
        '         │ semantics node: null\n'
        '         │ size: Size(53.0, 78.0)\n'
        '         │ padding: EdgeInsets.all(7.0)\n'
        '         │ textDirection: null\n'
        '         │\n'
        '         └─child: RenderPositionedBox#00000\n'
        '           │ creator: Align ← Padding ← DecoratedBox ← DecoratedBox ←\n'
        '           │   ConstrainedBox ← Padding ← Container ← Align ← [root]\n'
        '           │ parentData: offset=Offset(7.0, 7.0) (can use size)\n'
        '           │ constraints: BoxConstraints(w=39.0, h=64.0)\n'
        '           │ layer: null\n'
        '           │ semantics node: null\n'
        '           │ size: Size(39.0, 64.0)\n'
        '           │ alignment: bottomRight\n'
        '           │ textDirection: null\n'
        '           │ widthFactor: expand\n'
        '           │ heightFactor: expand\n'
        '           │\n'
        '           └─child: RenderConstrainedBox#00000 relayoutBoundary=up1\n'
        '             │ creator: SizedBox ← Align ← Padding ← DecoratedBox ← DecoratedBox\n'
        '             │   ← ConstrainedBox ← Padding ← Container ← Align ← [root]\n'
        '             │ parentData: offset=Offset(14.0, 31.0) (can use size)\n'
        '             │ constraints: BoxConstraints(0.0<=w<=39.0, 0.0<=h<=64.0)\n'
        '             │ layer: null\n'
        '             │ semantics node: null\n'
        '             │ size: Size(25.0, 33.0)\n'
        '             │ additionalConstraints: BoxConstraints(w=25.0, h=33.0)\n'
        '             │\n'
        '             └─child: RenderDecoratedBox#00000\n'
        '                 creator: DecoratedBox ← SizedBox ← Align ← Padding ← DecoratedBox\n'
        '                   ← DecoratedBox ← ConstrainedBox ← Padding ← Container ← Align ←\n'
        '                   [root]\n'
        '                 parentData: <none> (can use size)\n'
        '                 constraints: BoxConstraints(w=25.0, h=33.0)\n'
        '                 layer: null\n'
        '                 semantics node: null\n'
        '                 size: Size(25.0, 33.0)\n'
        '                 decoration: BoxDecoration:\n'
        '                   color: Color(0xffffff00)\n'
        '                   image: null\n'
        '                   border: null\n'
        '                   borderRadius: null\n'
        '                   boxShadow: null\n'
        '                   gradient: null\n'
        '                   shape: rectangle\n'
        '                 configuration: ImageConfiguration(bundle:\n'
        '                   PlatformAssetBundle#00000(), devicePixelRatio: 1.0, platform:\n'
        '                   android)\n',
      ),
    );

    expect(
      box.toStringDeep(minLevel: DiagnosticLevel.hidden),
      equalsIgnoringHashCodes(
        'RenderPadding#00000 relayoutBoundary=up1\n'
        ' │ needsCompositing: false\n'
        ' │ creator: Padding ← Container ← Align ← [root]\n'
        ' │ parentData: offset=Offset(0.0, 0.0) (can use size)\n'
        ' │ constraints: BoxConstraints(0.0<=w<=800.0, 0.0<=h<=600.0)\n'
        ' │ layer: null\n'
        ' │ semantics node: null\n'
        ' │ isBlockingSemanticsOfPreviouslyPaintedNodes: false\n'
        ' │ isSemanticBoundary: false\n'
        ' │ size: Size(63.0, 88.0)\n'
        ' │ padding: EdgeInsets.all(5.0)\n'
        ' │ textDirection: null\n'
        ' │\n'
        ' └─child: RenderConstrainedBox#00000 relayoutBoundary=up2\n'
        '   │ needsCompositing: false\n'
        '   │ creator: ConstrainedBox ← Padding ← Container ← Align ← [root]\n'
        '   │ parentData: offset=Offset(5.0, 5.0) (can use size)\n'
        '   │ constraints: BoxConstraints(0.0<=w<=790.0, 0.0<=h<=590.0)\n'
        '   │ layer: null\n'
        '   │ semantics node: null\n'
        '   │ isBlockingSemanticsOfPreviouslyPaintedNodes: false\n'
        '   │ isSemanticBoundary: false\n'
        '   │ size: Size(53.0, 78.0)\n'
        '   │ additionalConstraints: BoxConstraints(w=53.0, h=78.0)\n'
        '   │\n'
        '   └─child: RenderDecoratedBox#00000\n'
        '     │ needsCompositing: false\n'
        '     │ creator: DecoratedBox ← ConstrainedBox ← Padding ← Container ←\n'
        '     │   Align ← [root]\n'
        '     │ parentData: <none> (can use size)\n'
        '     │ constraints: BoxConstraints(w=53.0, h=78.0)\n'
        '     │ layer: null\n'
        '     │ semantics node: null\n'
        '     │ isBlockingSemanticsOfPreviouslyPaintedNodes: false\n'
        '     │ isSemanticBoundary: false\n'
        '     │ size: Size(53.0, 78.0)\n'
        '     │ decoration: BoxDecoration:\n'
        '     │   color: Color(0x7f0000ff)\n'
        '     │   image: null\n'
        '     │   border: null\n'
        '     │   borderRadius: null\n'
        '     │   boxShadow: null\n'
        '     │   gradient: null\n'
        '     │   shape: rectangle\n'
        '     │ configuration: ImageConfiguration(bundle:\n'
        '     │   PlatformAssetBundle#00000(), devicePixelRatio: 1.0, platform:\n'
        '     │   android)\n'
        '     │\n'
        '     └─child: RenderDecoratedBox#00000\n'
        '       │ needsCompositing: false\n'
        '       │ creator: DecoratedBox ← DecoratedBox ← ConstrainedBox ← Padding ←\n'
        '       │   Container ← Align ← [root]\n'
        '       │ parentData: <none> (can use size)\n'
        '       │ constraints: BoxConstraints(w=53.0, h=78.0)\n'
        '       │ layer: null\n'
        '       │ semantics node: null\n'
        '       │ isBlockingSemanticsOfPreviouslyPaintedNodes: false\n'
        '       │ isSemanticBoundary: false\n'
        '       │ size: Size(53.0, 78.0)\n'
        '       │ decoration: BoxDecoration:\n'
        '       │   color: Color(0xff00ff00)\n'
        '       │   image: null\n'
        '       │   border: null\n'
        '       │   borderRadius: null\n'
        '       │   boxShadow: null\n'
        '       │   gradient: null\n'
        '       │   shape: rectangle\n'
        '       │ configuration: ImageConfiguration(bundle:\n'
        '       │   PlatformAssetBundle#00000(), devicePixelRatio: 1.0, platform:\n'
        '       │   android)\n'
        '       │\n'
        '       └─child: RenderPadding#00000\n'
        '         │ needsCompositing: false\n'
        '         │ creator: Padding ← DecoratedBox ← DecoratedBox ← ConstrainedBox ←\n'
        '         │   Padding ← Container ← Align ← [root]\n'
        '         │ parentData: <none> (can use size)\n'
        '         │ constraints: BoxConstraints(w=53.0, h=78.0)\n'
        '         │ layer: null\n'
        '         │ semantics node: null\n'
        '         │ isBlockingSemanticsOfPreviouslyPaintedNodes: false\n'
        '         │ isSemanticBoundary: false\n'
        '         │ size: Size(53.0, 78.0)\n'
        '         │ padding: EdgeInsets.all(7.0)\n'
        '         │ textDirection: null\n'
        '         │\n'
        '         └─child: RenderPositionedBox#00000\n'
        '           │ needsCompositing: false\n'
        '           │ creator: Align ← Padding ← DecoratedBox ← DecoratedBox ←\n'
        '           │   ConstrainedBox ← Padding ← Container ← Align ← [root]\n'
        '           │ parentData: offset=Offset(7.0, 7.0) (can use size)\n'
        '           │ constraints: BoxConstraints(w=39.0, h=64.0)\n'
        '           │ layer: null\n'
        '           │ semantics node: null\n'
        '           │ isBlockingSemanticsOfPreviouslyPaintedNodes: false\n'
        '           │ isSemanticBoundary: false\n'
        '           │ size: Size(39.0, 64.0)\n'
        '           │ alignment: bottomRight\n'
        '           │ textDirection: null\n'
        '           │ widthFactor: expand\n'
        '           │ heightFactor: expand\n'
        '           │\n'
        '           └─child: RenderConstrainedBox#00000 relayoutBoundary=up1\n'
        '             │ needsCompositing: false\n'
        '             │ creator: SizedBox ← Align ← Padding ← DecoratedBox ← DecoratedBox\n'
        '             │   ← ConstrainedBox ← Padding ← Container ← Align ← [root]\n'
        '             │ parentData: offset=Offset(14.0, 31.0) (can use size)\n'
        '             │ constraints: BoxConstraints(0.0<=w<=39.0, 0.0<=h<=64.0)\n'
        '             │ layer: null\n'
        '             │ semantics node: null\n'
        '             │ isBlockingSemanticsOfPreviouslyPaintedNodes: false\n'
        '             │ isSemanticBoundary: false\n'
        '             │ size: Size(25.0, 33.0)\n'
        '             │ additionalConstraints: BoxConstraints(w=25.0, h=33.0)\n'
        '             │\n'
        '             └─child: RenderDecoratedBox#00000\n'
        '                 needsCompositing: false\n'
        '                 creator: DecoratedBox ← SizedBox ← Align ← Padding ← DecoratedBox\n'
        '                   ← DecoratedBox ← ConstrainedBox ← Padding ← Container ← Align ←\n'
        '                   [root]\n'
        '                 parentData: <none> (can use size)\n'
        '                 constraints: BoxConstraints(w=25.0, h=33.0)\n'
        '                 layer: null\n'
        '                 semantics node: null\n'
        '                 isBlockingSemanticsOfPreviouslyPaintedNodes: false\n'
        '                 isSemanticBoundary: false\n'
        '                 size: Size(25.0, 33.0)\n'
        '                 decoration: BoxDecoration:\n'
        '                   color: Color(0xffffff00)\n'
        '                   image: null\n'
        '                   border: null\n'
        '                   borderRadius: null\n'
        '                   boxShadow: null\n'
        '                   gradient: null\n'
        '                   shape: rectangle\n'
        '                 configuration: ImageConfiguration(bundle:\n'
        '                   PlatformAssetBundle#00000(), devicePixelRatio: 1.0, platform:\n'
        '                   android)\n',
      ),
    );

    final RenderBox decoratedBox = tester.renderObject(find.byType(DecoratedBox).last);
    final PaintingContext context = _MockPaintingContext();
    final Canvas canvas = _MockCanvas();
    int saveCount = 0;
    when(canvas.getSaveCount()).thenAnswer((_) => saveCount++);
    when(context.canvas).thenReturn(canvas);
    FlutterError error;
    try {
      decoratedBox.paint(context, const Offset(0, 0));
    } on FlutterError catch (e) {
      error = e;
    }
    expect(error, isNotNull);
    expect(
      error.toStringDeep(),
      'FlutterError\n'
      '   BoxDecoration painter had mismatching save and restore calls.\n'
      '   Before painting the decoration, the canvas save count was 0.\n'
      '   After painting it, the canvas save count was 2. Every call to\n'
      '   save() or saveLayer() must be matched by a call to restore().\n'
      '   The decoration was:\n'
      '     BoxDecoration(color: Color(0xffffff00))\n'
      '   The painter was:\n'
      '     BoxPainter for BoxDecoration(color: Color(0xffffff00))\n'
    );
  });

  testWidgets('Can be placed in an infinite box', (WidgetTester tester) async {
    await tester.pumpWidget(
      Directionality(
        textDirection: TextDirection.ltr,
        child: ListView(children: <Widget>[Container()]),
      ),
    );
  });
<<<<<<< HEAD

  testWidgets(
      'giving clipBehaviour null or Clip.None, will not add a ClipPath to the tree',
      (WidgetTester tester) async {
    await tester.pumpWidget(Container(
      clipBehaviour: Clip.none,
      decoration: BoxDecoration(
        borderRadius: BorderRadius.circular(1),
      ),
      child: const SizedBox(),
    ));

    expect(
      find.byType(ClipPath),
      findsNothing,
    );

    await tester.pumpWidget(Container(
      clipBehaviour: null,
      decoration: BoxDecoration(
        borderRadius: BorderRadius.circular(1),
      ),
      child: const SizedBox(),
    ));

    expect(
      find.byType(ClipPath),
      findsNothing,
    );
  });

  testWidgets(
      'giving clipBehaviour not a null, will add a ClipPath to the tree',
      (WidgetTester tester) async {
    final Container container = Container(
      clipBehaviour: Clip.hardEdge,
      decoration: BoxDecoration(
        borderRadius: BorderRadius.circular(1),
      ),
      child: const SizedBox(),
    );

    await tester.pumpWidget(container);

    expect(
      find.byType(ClipPath),
      findsOneWidget,
    );
  });
}
=======
}

class _MockPaintingContext extends Mock implements PaintingContext {}
class _MockCanvas extends Mock implements Canvas {}
>>>>>>> 6088a3db
<|MERGE_RESOLUTION|>--- conflicted
+++ resolved
@@ -498,7 +498,6 @@
       ),
     );
   });
-<<<<<<< HEAD
 
   testWidgets(
       'giving clipBehaviour null or Clip.None, will not add a ClipPath to the tree',
@@ -549,9 +548,6 @@
     );
   });
 }
-=======
-}
 
 class _MockPaintingContext extends Mock implements PaintingContext {}
-class _MockCanvas extends Mock implements Canvas {}
->>>>>>> 6088a3db
+class _MockCanvas extends Mock implements Canvas {}