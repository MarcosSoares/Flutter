// Copyright 2016 The Chromium Authors. All rights reserved.
// Use of this source code is governed by a BSD-style license that can be
// found in the LICENSE file.

import 'package:flutter/foundation.dart';
import 'package:flutter/material.dart';
import 'package:flutter_test/flutter_test.dart';

import '../rendering/mock_canvas.dart';

class _CustomPhysics extends ClampingScrollPhysics {
  const _CustomPhysics({ ScrollPhysics parent }) : super(parent: parent);

  @override
  _CustomPhysics applyTo(ScrollPhysics ancestor) {
    return _CustomPhysics(parent: buildParent(ancestor));
  }

  @override
  Simulation createBallisticSimulation(ScrollMetrics position, double dragVelocity) {
    return ScrollSpringSimulation(spring, 1000.0, 1000.0, 1000.0);
  }
}

Widget buildTest({ ScrollController controller, String title ='TTTTTTTT' }) {
  return Localizations(
    locale: const Locale('en', 'US'),
    delegates: const <LocalizationsDelegate<dynamic>>[
      DefaultMaterialLocalizations.delegate,
      DefaultWidgetsLocalizations.delegate,
    ],
    child: Directionality(
      textDirection: TextDirection.ltr,
      child: MediaQuery(
        data: const MediaQueryData(),
        child: Scaffold(
          body: DefaultTabController(
            length: 4,
            child: NestedScrollView(
              controller: controller,
              headerSliverBuilder: (BuildContext context, bool innerBoxIsScrolled) {
                return <Widget>[
                  SliverAppBar(
                    title: Text(title),
                    pinned: true,
                    expandedHeight: 200.0,
                    forceElevated: innerBoxIsScrolled,
                    bottom: const TabBar(
                      tabs: <Tab>[
                        Tab(text: 'AA'),
                        Tab(text: 'BB'),
                        Tab(text: 'CC'),
                        Tab(text: 'DD'),
                      ],
                    ),
                  ),
                ];
              },
              body: TabBarView(
                children: <Widget>[
                  ListView(
                    children: <Widget>[
                      Container(
                        height: 300.0,
                        child: const Text('aaa1'),
                      ),
                      Container(
                        height: 200.0,
                        child: const Text('aaa2'),
                      ),
                      Container(
                        height: 100.0,
                        child: const Text('aaa3'),
                      ),
                      Container(
                        height: 50.0,
                        child: const Text('aaa4'),
                      ),
                    ],
                  ),
                  ListView(
                    children: <Widget>[
                      Container(
                        height: 100.0,
                        child: const Text('bbb1'),
                      ),
                    ],
                  ),
                  Container(
                    child: const Center(child: Text('ccc1')),
                  ),
                  ListView(
                    children: <Widget>[
                      Container(
                        height: 10000.0,
                        child: const Text('ddd1'),
                      ),
                    ],
                  ),
                ],
              ),
            ),
          ),
        ),
      ),
    ),
  );
}

void main() {
  testWidgets('NestedScrollView overscroll and release and hold', (WidgetTester tester) async {
    debugDefaultTargetPlatformOverride = TargetPlatform.iOS;
    await tester.pumpWidget(buildTest());
    expect(find.text('aaa2'), findsOneWidget);
    await tester.pump(const Duration(milliseconds: 250));
    final Offset point1 = tester.getCenter(find.text('aaa1'));
    await tester.dragFrom(point1, const Offset(0.0, 200.0));
    await tester.pump();
    expect(tester.renderObject<RenderBox>(find.byType(AppBar)).size.height, 200.0);
    await tester.flingFrom(point1, const Offset(0.0, -80.0), 50000.0);
    await tester.pump(const Duration(milliseconds: 20));
    final Offset point2 = tester.getCenter(find.text('aaa1'));
    expect(point2.dy, greaterThan(point1.dy));
    // TODO(ianh): Once we improve how we handle scrolling down from overscroll,
    // the following expectation should switch to 200.0.
    expect(tester.renderObject<RenderBox>(find.byType(AppBar)).size.height, 120.0);
    debugDefaultTargetPlatformOverride = null;
  });
  testWidgets('NestedScrollView overscroll and release and hold', (WidgetTester tester) async {
    debugDefaultTargetPlatformOverride = TargetPlatform.iOS;
    await tester.pumpWidget(buildTest());
    expect(find.text('aaa2'), findsOneWidget);
    await tester.pump(const Duration(milliseconds: 250));
    final Offset point = tester.getCenter(find.text('aaa1'));
    await tester.flingFrom(point, const Offset(0.0, 200.0), 5000.0);
    await tester.pump(const Duration(milliseconds: 10));
    await tester.pump(const Duration(milliseconds: 10));
    await tester.pump(const Duration(milliseconds: 10));
    expect(find.text('aaa2'), findsNothing);
    final TestGesture gesture1 = await tester.startGesture(point);
    await tester.pump(const Duration(milliseconds: 5000));
    expect(find.text('aaa2'), findsNothing);
    await gesture1.moveBy(const Offset(0.0, 50.0));
    await tester.pump(const Duration(milliseconds: 10));
    await tester.pump(const Duration(milliseconds: 10));
    expect(find.text('aaa2'), findsNothing);
    await tester.pump(const Duration(milliseconds: 1000));
    debugDefaultTargetPlatformOverride = null;
  });
  testWidgets('NestedScrollView overscroll and release', (WidgetTester tester) async {
    debugDefaultTargetPlatformOverride = TargetPlatform.iOS;
    await tester.pumpWidget(buildTest());
    expect(find.text('aaa2'), findsOneWidget);
    await tester.pump(const Duration(milliseconds: 500));
    final TestGesture gesture1 = await tester.startGesture(tester.getCenter(find.text('aaa1')));
    await gesture1.moveBy(const Offset(0.0, 200.0));
    await tester.pumpAndSettle();
    expect(find.text('aaa2'), findsNothing);
    await tester.pump(const Duration(seconds: 1));
    await gesture1.up();
    await tester.pumpAndSettle();
    expect(find.text('aaa2'), findsOneWidget);
    debugDefaultTargetPlatformOverride = null;
  }, skip: true); // https://github.com/flutter/flutter/issues/9040
  testWidgets('NestedScrollView', (WidgetTester tester) async {
    await tester.pumpWidget(buildTest());
    expect(find.text('aaa2'), findsOneWidget);
    expect(find.text('aaa3'), findsNothing);
    expect(find.text('bbb1'), findsNothing);
    await tester.pump(const Duration(milliseconds: 250));
    expect(tester.renderObject<RenderBox>(find.byType(AppBar)).size.height, 200.0);

    await tester.drag(find.text('AA'), const Offset(0.0, -20.0));
    await tester.pump(const Duration(milliseconds: 250));
    expect(tester.renderObject<RenderBox>(find.byType(AppBar)).size.height, 180.0);

    await tester.drag(find.text('AA'), const Offset(0.0, -20.0));
    await tester.pump(const Duration(milliseconds: 250));
    expect(tester.renderObject<RenderBox>(find.byType(AppBar)).size.height, 160.0);

    await tester.drag(find.text('AA'), const Offset(0.0, -20.0));
    await tester.pump(const Duration(milliseconds: 250));
    expect(tester.renderObject<RenderBox>(find.byType(AppBar)).size.height, 140.0);

    expect(find.text('aaa4'), findsNothing);
    await tester.pump(const Duration(milliseconds: 250));
    await tester.fling(find.text('AA'), const Offset(0.0, -50.0), 10000.0);
    await tester.pumpAndSettle(const Duration(milliseconds: 250));
    expect(find.text('aaa4'), findsOneWidget);

    final double minHeight = tester.renderObject<RenderBox>(find.byType(AppBar)).size.height;
    expect(minHeight, lessThan(140.0));

    await tester.pump(const Duration(milliseconds: 250));
    await tester.tap(find.text('BB'));
    await tester.pumpAndSettle(const Duration(milliseconds: 250));
    expect(find.text('aaa4'), findsNothing);
    expect(find.text('bbb1'), findsOneWidget);

    await tester.pump(const Duration(milliseconds: 250));
    await tester.tap(find.text('CC'));
    await tester.pumpAndSettle(const Duration(milliseconds: 250));
    expect(find.text('bbb1'), findsNothing);
    expect(find.text('ccc1'), findsOneWidget);
    expect(tester.renderObject<RenderBox>(find.byType(AppBar)).size.height, minHeight);

    await tester.pump(const Duration(milliseconds: 250));
    await tester.fling(find.text('AA'), const Offset(0.0, 50.0), 10000.0);
    await tester.pumpAndSettle(const Duration(milliseconds: 250));
    expect(find.text('ccc1'), findsOneWidget);
    expect(tester.renderObject<RenderBox>(find.byType(AppBar)).size.height, 200.0);
  });

  testWidgets('NestedScrollView with a ScrollController', (WidgetTester tester) async {
    final ScrollController controller = ScrollController(initialScrollOffset: 50.0);

    double scrollOffset;
    controller.addListener(() {
      scrollOffset = controller.offset;
    });

    await tester.pumpWidget(buildTest(controller: controller));
    expect(controller.position.minScrollExtent, 0.0);
    expect(controller.position.pixels, 50.0);
    expect(controller.position.maxScrollExtent, 200.0);

    // The appbar's expandedHeight - initialScrollOffset = 150.
    expect(tester.renderObject<RenderBox>(find.byType(AppBar)).size.height, 150.0);

    // Fully expand the appbar by scrolling (no animation) to 0.0.
    controller.jumpTo(0.0);
    await tester.pumpAndSettle();
    expect(scrollOffset, 0.0);
    expect(tester.renderObject<RenderBox>(find.byType(AppBar)).size.height, 200.0);

    // Scroll back to 50.0 animating over 100ms.
    controller.animateTo(50.0, duration: const Duration(milliseconds: 100), curve: Curves.linear);
    await tester.pump();
    await tester.pump();
    expect(scrollOffset, 0.0);
    expect(tester.renderObject<RenderBox>(find.byType(AppBar)).size.height, 200.0);
    await tester.pump(const Duration(milliseconds: 50)); // 50ms - halfway to scroll offset = 50.0.
    expect(scrollOffset, 25.0);
    expect(tester.renderObject<RenderBox>(find.byType(AppBar)).size.height, 175.0);
    await tester.pump(const Duration(milliseconds: 50)); // 100ms - all the way to scroll offset = 50.0.
    expect(scrollOffset, 50.0);
    expect(tester.renderObject<RenderBox>(find.byType(AppBar)).size.height, 150.0);

    // Scroll to the end, (we're not scrolling to the end of the list that contains aaa1,
    // just to the end of the outer scrollview). Verify that the first item in each tab
    // is still visible.
    controller.jumpTo(controller.position.maxScrollExtent);
    await tester.pumpAndSettle();
    expect(scrollOffset, 200.0);
    expect(find.text('aaa1'), findsOneWidget);

    await tester.tap(find.text('BB'));
    await tester.pumpAndSettle();
    expect(find.text('bbb1'), findsOneWidget);

    await tester.tap(find.text('CC'));
    await tester.pumpAndSettle();
    expect(find.text('ccc1'), findsOneWidget);

    await tester.tap(find.text('DD'));
    await tester.pumpAndSettle();
    expect(find.text('ddd1'), findsOneWidget);
  });

  testWidgets('Three NestedScrollViews with one ScrollController', (WidgetTester tester) async {
    final TrackingScrollController controller = TrackingScrollController();
    expect(controller.mostRecentlyUpdatedPosition, isNull);
    expect(controller.initialScrollOffset, 0.0);

    await tester.pumpWidget(Directionality(
      textDirection: TextDirection.ltr,
      child: PageView(
        children: <Widget>[
          buildTest(controller: controller, title: 'Page0'),
          buildTest(controller: controller, title: 'Page1'),
          buildTest(controller: controller, title: 'Page2'),
        ],
      ),
    ));

    // Initially Page0 is visible and Page0's appbar is fully expanded (height = 200.0).
    expect(find.text('Page0'), findsOneWidget);
    expect(find.text('Page1'), findsNothing);
    expect(find.text('Page2'), findsNothing);
    expect(tester.renderObject<RenderBox>(find.byType(AppBar)).size.height, 200.0);

    // A scroll collapses Page0's appbar to 150.0.
    controller.jumpTo(50.0);
    await tester.pumpAndSettle();
    expect(tester.renderObject<RenderBox>(find.byType(AppBar)).size.height, 150.0);

    // Fling to Page1. Page1's appbar height is the same as the appbar for Page0.
    await tester.fling(find.text('Page0'), const Offset(-100.0, 0.0), 10000.0);
    await tester.pumpAndSettle();
    expect(find.text('Page0'), findsNothing);
    expect(find.text('Page1'), findsOneWidget);
    expect(find.text('Page2'), findsNothing);
    expect(tester.renderObject<RenderBox>(find.byType(AppBar)).size.height, 150.0);

    // Expand Page1's appbar and then fling to Page2. Page2's appbar appears
    // fully expanded.
    controller.jumpTo(0.0);
    await tester.pumpAndSettle();
    expect(tester.renderObject<RenderBox>(find.byType(AppBar)).size.height, 200.0);
    await tester.fling(find.text('Page1'), const Offset(-100.0, 0.0), 10000.0);
    await tester.pumpAndSettle();
    expect(find.text('Page0'), findsNothing);
    expect(find.text('Page1'), findsNothing);
    expect(find.text('Page2'), findsOneWidget);
    expect(tester.renderObject<RenderBox>(find.byType(AppBar)).size.height, 200.0);
  });

  testWidgets('NestedScrollViews with custom physics', (WidgetTester tester) async {
    await tester.pumpWidget(Directionality(
      textDirection: TextDirection.ltr,
<<<<<<< HEAD
      child: Localizations(
        locale: const Locale('en', 'US'),
        delegates: const <LocalizationsDelegate<dynamic>>[
          DefaultMaterialLocalizations.delegate,
          DefaultWidgetsLocalizations.delegate,
        ],
        child: new MediaQuery(
          data: const MediaQueryData(),
          child: new NestedScrollView(
            physics: const _CustomPhysics(),
            headerSliverBuilder: (BuildContext context, bool innerBoxIsScrolled) {
              return <Widget>[
                const SliverAppBar(
                  floating: true,
                  title: Text('AA'),
                ),
              ];
            },
            body: new Container(),
          ),
=======
      child: MediaQuery(
        data: const MediaQueryData(),
        child: NestedScrollView(
          physics: const _CustomPhysics(),
          headerSliverBuilder: (BuildContext context, bool innerBoxIsScrolled) {
            return <Widget>[
              const SliverAppBar(
                floating: true,
                title: Text('AA'),
              ),
            ];
          },
          body: Container(),
>>>>>>> 29fae06f
        ),
      ),
    ));
    expect(find.text('AA'), findsOneWidget);
    await tester.pump(const Duration(milliseconds: 500));
    final Offset point1 = tester.getCenter(find.text('AA'));
    await tester.dragFrom(point1, const Offset(0.0, 200.0));
    await tester.pump(const Duration(milliseconds: 20));
    final Offset point2 = tester.getCenter(find.text('AA', skipOffstage: false));
    expect(point1.dy, greaterThan(point2.dy));
  });

  testWidgets('NestedScrollView and internal scrolling', (WidgetTester tester) async {
    debugDisableShadows = false;
    const List<String> _tabs = <String>['Hello', 'World'];
    int buildCount = 0;
    await tester.pumpWidget(
      MaterialApp(home: Material(child:
        // THE FOLLOWING SECTION IS FROM THE NestedScrollView DOCUMENTATION
        // (EXCEPT FOR THE CHANGES TO THE buildCount COUNTER)
        DefaultTabController(
          length: _tabs.length, // This is the number of tabs.
          child: NestedScrollView(
            headerSliverBuilder: (BuildContext context, bool innerBoxIsScrolled) {
              buildCount += 1; // THIS LINE IS NOT IN THE ORIGINAL -- ADDED FOR TEST
              // These are the slivers that show up in the "outer" scroll view.
              return <Widget>[
                SliverOverlapAbsorber(
                  // This widget takes the overlapping behavior of the SliverAppBar,
                  // and redirects it to the SliverOverlapInjector below. If it is
                  // missing, then it is possible for the nested "inner" scroll view
                  // below to end up under the SliverAppBar even when the inner
                  // scroll view thinks it has not been scrolled.
                  // This is not necessary if the "headerSliverBuilder" only builds
                  // widgets that do not overlap the next sliver.
                  handle: NestedScrollView.sliverOverlapAbsorberHandleFor(context),
                  child: SliverAppBar(
                    title: const Text('Books'), // This is the title in the app bar.
                    pinned: true,
                    expandedHeight: 150.0,
                    // The "forceElevated" property causes the SliverAppBar to show
                    // a shadow. The "innerBoxIsScrolled" parameter is true when the
                    // inner scroll view is scrolled beyond its "zero" point, i.e.
                    // when it appears to be scrolled below the SliverAppBar.
                    // Without this, there are cases where the shadow would appear
                    // or not appear inappropriately, because the SliverAppBar is
                    // not actually aware of the precise position of the inner
                    // scroll views.
                    forceElevated: innerBoxIsScrolled,
                    bottom: TabBar(
                      // These are the widgets to put in each tab in the tab bar.
                      tabs: _tabs.map((String name) => Tab(text: name)).toList(),
                    ),
                  ),
                ),
              ];
            },
            body: TabBarView(
              // These are the contents of the tab views, below the tabs.
              children: _tabs.map((String name) {
                return SafeArea(
                  top: false,
                  bottom: false,
                  child: Builder(
                    // This Builder is needed to provide a BuildContext that is "inside"
                    // the NestedScrollView, so that sliverOverlapAbsorberHandleFor() can
                    // find the NestedScrollView.
                    builder: (BuildContext context) {
                      return CustomScrollView(
                        // The "controller" and "primary" members should be left
                        // unset, so that the NestedScrollView can control this
                        // inner scroll view.
                        // If the "controller" property is set, then this scroll
                        // view will not be associated with the NestedScrollView.
                        // The PageStorageKey should be unique to this ScrollView;
                        // it allows the list to remember its scroll position when
                        // the tab view is not on the screen.
                        key: PageStorageKey<String>(name),
                        slivers: <Widget>[
                          SliverOverlapInjector(
                            // This is the flip side of the SliverOverlapAbsorber above.
                            handle: NestedScrollView.sliverOverlapAbsorberHandleFor(context),
                          ),
                          SliverPadding(
                            padding: const EdgeInsets.all(8.0),
                            // In this example, the inner scroll view has
                            // fixed-height list items, hence the use of
                            // SliverFixedExtentList. However, one could use any
                            // sliver widget here, e.g. SliverList or SliverGrid.
                            sliver: SliverFixedExtentList(
                              // The items in this example are fixed to 48 pixels
                              // high. This matches the Material Design spec for
                              // ListTile widgets.
                              itemExtent: 48.0,
                              delegate: SliverChildBuilderDelegate(
                                (BuildContext context, int index) {
                                  // This builder is called for each child.
                                  // In this example, we just number each list item.
                                  return ListTile(
                                    title: Text('Item $index'),
                                  );
                                },
                                // The childCount of the SliverChildBuilderDelegate
                                // specifies how many children this inner list
                                // has. In this example, each tab has a list of
                                // exactly 30 items, but this is arbitrary.
                                childCount: 30,
                              ),
                            ),
                          ),
                        ],
                      );
                    },
                  ),
                );
              }).toList(),
            ),
          ),
        )
        // END
      )),
    );
    int expectedBuildCount = 0;
    expectedBuildCount += 1;
    expect(buildCount, expectedBuildCount);
    expect(find.text('Item 2'), findsOneWidget);
    expect(find.text('Item 18'), findsNothing);
    expect(find.byType(NestedScrollView), isNot(paints..shadow()));
    // scroll down
    final TestGesture gesture0 = await tester.startGesture(tester.getCenter(find.text('Item 2')));
    await gesture0.moveBy(const Offset(0.0, -120.0)); // tiny bit more than the pinned app bar height (56px * 2)
    await tester.pump();
    expect(buildCount, expectedBuildCount);
    expect(find.text('Item 2'), findsOneWidget);
    expect(find.text('Item 18'), findsNothing);
    await gesture0.up();
    await tester.pump(const Duration(milliseconds: 1)); // start shadow animation
    expectedBuildCount += 1;
    expect(buildCount, expectedBuildCount);
    await tester.pump(const Duration(milliseconds: 1)); // during shadow animation
    expect(buildCount, expectedBuildCount);
    expect(find.byType(NestedScrollView), paints..shadow());
    await tester.pump(const Duration(seconds: 1)); // end shadow animation
    expect(buildCount, expectedBuildCount);
    expect(find.byType(NestedScrollView), paints..shadow());
    // scroll down
    final TestGesture gesture1 = await tester.startGesture(tester.getCenter(find.text('Item 2')));
    await gesture1.moveBy(const Offset(0.0, -800.0));
    await tester.pump();
    expect(buildCount, expectedBuildCount);
    expect(find.byType(NestedScrollView), paints..shadow());
    expect(find.text('Item 2'), findsNothing);
    expect(find.text('Item 18'), findsOneWidget);
    await gesture1.up();
    await tester.pump(const Duration(seconds: 1));
    expect(buildCount, expectedBuildCount);
    expect(find.byType(NestedScrollView), paints..shadow());
    // swipe left to bring in tap on the right
    final TestGesture gesture2 = await tester.startGesture(tester.getCenter(find.byType(NestedScrollView)));
    await gesture2.moveBy(const Offset(-400.0, 0.0));
    await tester.pump();
    expect(buildCount, expectedBuildCount);
    expect(find.text('Item 18'), findsOneWidget);
    expect(find.text('Item 2'), findsOneWidget);
    expect(find.text('Item 0'), findsOneWidget);
    expect(tester.getTopLeft(find.ancestor(of: find.text('Item 0'), matching: find.byType(ListTile))).dy,
           tester.getBottomLeft(find.byType(AppBar)).dy + 8.0);
    expect(find.byType(NestedScrollView), paints..shadow());
    await gesture2.up();
    await tester.pump(); // start sideways scroll
    await tester.pump(const Duration(seconds: 1)); // end sideways scroll, triggers shadow going away
    expect(buildCount, expectedBuildCount);
    await tester.pump(const Duration(seconds: 1)); // start shadow going away
    expectedBuildCount += 1;
    expect(buildCount, expectedBuildCount);
    await tester.pump(const Duration(seconds: 1)); // end shadow going away
    expect(buildCount, expectedBuildCount);
    expect(find.text('Item 18'), findsNothing);
    expect(find.text('Item 2'), findsOneWidget);
    expect(find.byType(NestedScrollView), isNot(paints..shadow()));
    await tester.pump(const Duration(seconds: 1)); // just checking we don't rebuild...
    expect(buildCount, expectedBuildCount);
    // peek left to see it's still in the right place
    final TestGesture gesture3 = await tester.startGesture(tester.getCenter(find.byType(NestedScrollView)));
    await gesture3.moveBy(const Offset(400.0, 0.0));
    await tester.pump(); // bring the left page into view
    expect(buildCount, expectedBuildCount);
    await tester.pump(); // shadow comes back starting here
    expectedBuildCount += 1;
    expect(buildCount, expectedBuildCount);
    expect(find.text('Item 18'), findsOneWidget);
    expect(find.text('Item 2'), findsOneWidget);
    expect(find.byType(NestedScrollView), isNot(paints..shadow()));
    await tester.pump(const Duration(seconds: 1)); // shadow finishes coming back
    expect(buildCount, expectedBuildCount);
    expect(find.byType(NestedScrollView), paints..shadow());
    await gesture3.moveBy(const Offset(-400.0, 0.0));
    await gesture3.up();
    await tester.pump(); // left tab view goes away
    expect(buildCount, expectedBuildCount);
    await tester.pump(); // shadow goes away starting here
    expectedBuildCount += 1;
    expect(buildCount, expectedBuildCount);
    expect(find.byType(NestedScrollView), paints..shadow());
    await tester.pump(const Duration(seconds: 1)); // shadow finishes going away
    expect(buildCount, expectedBuildCount);
    expect(find.byType(NestedScrollView), isNot(paints..shadow()));
    // scroll back up
    final TestGesture gesture4 = await tester.startGesture(tester.getCenter(find.byType(NestedScrollView)));
    await gesture4.moveBy(const Offset(0.0, 200.0)); // expands the appbar again
    await tester.pump();
    expect(buildCount, expectedBuildCount);
    expect(find.text('Item 2'), findsOneWidget);
    expect(find.text('Item 18'), findsNothing);
    expect(find.byType(NestedScrollView), isNot(paints..shadow()));
    await gesture4.up();
    await tester.pump(const Duration(seconds: 1));
    expect(buildCount, expectedBuildCount);
    expect(find.byType(NestedScrollView), isNot(paints..shadow()));
    // peek left to see it's now back at zero
    final TestGesture gesture5 = await tester.startGesture(tester.getCenter(find.byType(NestedScrollView)));
    await gesture5.moveBy(const Offset(400.0, 0.0));
    await tester.pump(); // bring the left page into view
    await tester.pump(); // shadow would come back starting here, but there's no shadow to show
    expect(buildCount, expectedBuildCount);
    expect(find.text('Item 18'), findsNothing);
    expect(find.text('Item 2'), findsNWidgets(2));
    expect(find.byType(NestedScrollView), isNot(paints..shadow()));
    await tester.pump(const Duration(seconds: 1)); // shadow would be finished coming back
    expect(find.byType(NestedScrollView), isNot(paints..shadow()));
    await gesture5.up();
    await tester.pump(); // right tab view goes away
    await tester.pumpAndSettle();
    expect(buildCount, expectedBuildCount);
    expect(find.byType(NestedScrollView), isNot(paints..shadow()));
    debugDisableShadows = true;
  });

  testWidgets('NestedScrollView and iOS bouncing', (WidgetTester tester) async {
    // This verifies that overscroll bouncing works correctly on iOS. For
    // example, this checks that if you pull to overscroll, friction is applied;
    // it also makes sure that if you scroll back the other way, the scroll
    // positions of the inner and outer list don't have a discontinuity.
    debugDefaultTargetPlatformOverride = TargetPlatform.iOS;
    const Key key1 = ValueKey<int>(1);
    const Key key2 = ValueKey<int>(2);
    await tester.pumpWidget(
      MaterialApp(
        home: Material(
          child: DefaultTabController(
            length: 1,
            child: NestedScrollView(
              headerSliverBuilder: (BuildContext context, bool innerBoxIsScrolled) {
                return <Widget>[
                  const SliverPersistentHeader(
                    delegate: TestHeader(key: key1),
                  ),
                ];
              },
              body: SingleChildScrollView(
                child: Container(
                  height: 1000.0,
                  child: const Placeholder(key: key2),
                ),
              ),
            ),
          ),
        ),
      ),
    );
    expect(tester.getRect(find.byKey(key1)), Rect.fromLTWH(0.0, 0.0, 800.0, 100.0));
    expect(tester.getRect(find.byKey(key2)), Rect.fromLTWH(0.0, 100.0, 800.0, 1000.0));
    final TestGesture gesture = await tester.startGesture(const Offset(10.0, 10.0));
    await gesture.moveBy(const Offset(0.0, -10.0)); // scroll up
    await tester.pump();
    expect(tester.getRect(find.byKey(key1)), Rect.fromLTWH(0.0, -10.0, 800.0, 100.0));
    expect(tester.getRect(find.byKey(key2)), Rect.fromLTWH(0.0, 90.0, 800.0, 1000.0));
    await gesture.moveBy(const Offset(0.0, 10.0)); // scroll back to origin
    await tester.pump();
    expect(tester.getRect(find.byKey(key1)), Rect.fromLTWH(0.0, 0.0, 800.0, 100.0));
    expect(tester.getRect(find.byKey(key2)), Rect.fromLTWH(0.0, 100.0, 800.0, 1000.0));
    await gesture.moveBy(const Offset(0.0, 10.0)); // overscroll
    await gesture.moveBy(const Offset(0.0, 10.0)); // overscroll
    await gesture.moveBy(const Offset(0.0, 10.0)); // overscroll
    await tester.pump();
    expect(tester.getRect(find.byKey(key1)), Rect.fromLTWH(0.0, 0.0, 800.0, 100.0));
    expect(tester.getRect(find.byKey(key2)).top, greaterThan(100.0));
    expect(tester.getRect(find.byKey(key2)).top, lessThan(130.0));
    await gesture.moveBy(const Offset(0.0, -1.0)); // scroll back a little
    await tester.pump();
    expect(tester.getRect(find.byKey(key1)), Rect.fromLTWH(0.0, -1.0, 800.0, 100.0));
    expect(tester.getRect(find.byKey(key2)).top, greaterThan(100.0));
    expect(tester.getRect(find.byKey(key2)).top, lessThan(129.0));
    await gesture.moveBy(const Offset(0.0, -10.0)); // scroll back a lot
    await tester.pump();
    expect(tester.getRect(find.byKey(key1)), Rect.fromLTWH(0.0, -11.0, 800.0, 100.0));
    await gesture.moveBy(const Offset(0.0, 20.0)); // overscroll again
    await tester.pump();
    expect(tester.getRect(find.byKey(key1)), Rect.fromLTWH(0.0, 0.0, 800.0, 100.0));
    await gesture.up();
    debugDefaultTargetPlatformOverride = null;
  });
}

class TestHeader extends SliverPersistentHeaderDelegate {
  const TestHeader({ this.key });
  final Key key;
  @override
  double get minExtent => 100.0;
  @override
  double get maxExtent => 100.0;
  @override
  Widget build(BuildContext context, double shrinkOffset, bool overlapsContent) {
    return Placeholder(key: key);
  }
  @override
  bool shouldRebuild(TestHeader oldDelegate) => false;
}<|MERGE_RESOLUTION|>--- conflicted
+++ resolved
@@ -318,16 +318,15 @@
   testWidgets('NestedScrollViews with custom physics', (WidgetTester tester) async {
     await tester.pumpWidget(Directionality(
       textDirection: TextDirection.ltr,
-<<<<<<< HEAD
       child: Localizations(
         locale: const Locale('en', 'US'),
         delegates: const <LocalizationsDelegate<dynamic>>[
           DefaultMaterialLocalizations.delegate,
           DefaultWidgetsLocalizations.delegate,
         ],
-        child: new MediaQuery(
+        child: MediaQuery(
           data: const MediaQueryData(),
-          child: new NestedScrollView(
+          child: NestedScrollView(
             physics: const _CustomPhysics(),
             headerSliverBuilder: (BuildContext context, bool innerBoxIsScrolled) {
               return <Widget>[
@@ -337,23 +336,8 @@
                 ),
               ];
             },
-            body: new Container(),
+            body: Container(),
           ),
-=======
-      child: MediaQuery(
-        data: const MediaQueryData(),
-        child: NestedScrollView(
-          physics: const _CustomPhysics(),
-          headerSliverBuilder: (BuildContext context, bool innerBoxIsScrolled) {
-            return <Widget>[
-              const SliverAppBar(
-                floating: true,
-                title: Text('AA'),
-              ),
-            ];
-          },
-          body: Container(),
->>>>>>> 29fae06f
         ),
       ),
     ));
