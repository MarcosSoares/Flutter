--- conflicted
+++ resolved
@@ -808,7 +808,6 @@
     debugDefaultTargetPlatformOverride = null;
   });
 
-<<<<<<< HEAD
   group('NestedScrollViewState exposes inner and outer controllers', () {
     testWidgets('Scrolling by less than the outer extent does not scroll the inner body', (WidgetTester tester) async {
       final GlobalKey<NestedScrollViewState> globalKey = GlobalKey();
@@ -1203,12 +1202,12 @@
         expect(globalKey2.currentState.outerController.position.pixels, 0.0);
       });
     });
-=======
+  });
+
   // Regression test for https://github.com/flutter/flutter/issues/39963.
   testWidgets('NestedScrollView with SliverOverlapAbsorber in or out of the first screen', (WidgetTester tester) async {
     await tester.pumpWidget(const _TestLayoutExtentIsNegative(1));
     await tester.pumpWidget(const _TestLayoutExtentIsNegative(10));
->>>>>>> ab8632b1
   });
 }
 
