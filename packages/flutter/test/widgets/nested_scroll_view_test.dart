--- conflicted
+++ resolved
@@ -2327,11 +2327,7 @@
                   slivers: <Widget>[
                     SliverList(
                       delegate: SliverChildBuilderDelegate(
-<<<<<<< HEAD
                         (BuildContext context, int index) {
-=======
-                            (BuildContext context, int index) {
->>>>>>> 12188f71
                           return const Text('');
                         },
                         childCount: 10,
