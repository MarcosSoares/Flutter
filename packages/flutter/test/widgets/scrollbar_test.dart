// Copyright 2014 The Flutter Authors. All rights reserved.
// Use of this source code is governed by a BSD-style license that can be
// found in the LICENSE file.

import 'dart:ui' as ui;

import 'package:flutter/src/physics/utils.dart' show nearEqual;
import 'package:flutter/widgets.dart';
import 'package:flutter_test/flutter_test.dart';

import '../rendering/mock_canvas.dart';

const Color _kScrollbarColor = Color(0xFF123456);
const double _kThickness = 2.5;
const double _kMinThumbExtent = 18.0;
const Duration _kScrollbarFadeDuration = Duration(milliseconds: 300);
const Duration _kScrollbarTimeToFade = Duration(milliseconds: 600);

ScrollbarPainter _buildPainter({
  TextDirection textDirection = TextDirection.ltr,
  EdgeInsets padding = EdgeInsets.zero,
  Color color = _kScrollbarColor,
  double thickness = _kThickness,
  double mainAxisMargin = 0.0,
  double crossAxisMargin = 0.0,
  Radius? radius,
  double minLength = _kMinThumbExtent,
  double? minOverscrollLength,
  required ScrollMetrics scrollMetrics,
}) {
  return ScrollbarPainter(
    color: color,
    textDirection: textDirection,
    thickness: thickness,
    padding: padding,
    mainAxisMargin: mainAxisMargin,
    crossAxisMargin: crossAxisMargin,
    radius: radius,
    minLength: minLength,
    minOverscrollLength: minOverscrollLength ?? minLength,
    fadeoutOpacityAnimation: kAlwaysCompleteAnimation,
  )..update(scrollMetrics, scrollMetrics.axisDirection);
}

class _DrawRectOnceCanvas extends Fake implements Canvas {
  List<Rect> rects = <Rect>[];

  @override
  void drawRect(Rect rect, Paint paint) {
    rects.add(rect);
  }

  @override
  void drawLine(Offset p1, Offset p2, Paint paint) {}
}

void main() {
  final _DrawRectOnceCanvas testCanvas = _DrawRectOnceCanvas();
  ScrollbarPainter painter;

  Rect captureRect() => testCanvas.rects.removeLast();

  tearDown(() {
    testCanvas.rects.clear();
  });

  final ScrollMetrics defaultMetrics = FixedScrollMetrics(
    minScrollExtent: 0,
    maxScrollExtent: 0,
    pixels: 0,
    viewportDimension: 100,
    axisDirection: AxisDirection.down,
  );

  test(
    'Scrollbar is not smaller than minLength with large scroll views, '
    'if minLength is small ',
    () {
      const double minLen = 3.5;
      const Size size = Size(600, 10);
      final ScrollMetrics metrics = defaultMetrics.copyWith(
        maxScrollExtent: 100000,
        viewportDimension: size.height,
      );

      // When overscroll.
      painter = _buildPainter(
        minLength: minLen,
        minOverscrollLength: minLen,
        scrollMetrics: metrics,
      );

      painter.paint(testCanvas, size);

      final Rect rect0 = captureRect();
      expect(rect0.top, 0);
      expect(rect0.left, size.width - _kThickness);
      expect(rect0.width, _kThickness);
      expect(rect0.height >= minLen, true);

      // When scroll normally.
      const double newPixels = 1.0;

      painter.update(metrics.copyWith(pixels: newPixels), metrics.axisDirection);

      painter.paint(testCanvas, size);

      final Rect rect1 = captureRect();
      expect(rect1.left, size.width - _kThickness);
      expect(rect1.width, _kThickness);
      expect(rect1.height >= minLen, true);
    },
  );

  test(
    'When scrolling normally (no overscrolling), the size of the scrollbar stays the same, '
    'and it scrolls evenly',
    () {
      const double viewportDimension = 23;
      const double maxExtent = 100;
      final ScrollMetrics startingMetrics = defaultMetrics.copyWith(
        maxScrollExtent: maxExtent,
        viewportDimension: viewportDimension,
      );
      const Size size = Size(600, viewportDimension);
      const double minLen = 0;

      painter = _buildPainter(
        minLength: minLen,
        minOverscrollLength: minLen,
        scrollMetrics: defaultMetrics,
      );

      final List<ScrollMetrics> metricsList = <ScrollMetrics> [
        startingMetrics.copyWith(pixels: 0.01),
        ...List<ScrollMetrics>.generate(
          (maxExtent / viewportDimension).round(),
          (int index) => startingMetrics.copyWith(pixels: (index + 1) * viewportDimension),
        ).where((ScrollMetrics metrics) => !metrics.outOfRange),
        startingMetrics.copyWith(pixels: maxExtent - 0.01),
      ];

      late double lastCoefficient;
      for (final ScrollMetrics metrics in metricsList) {
        painter.update(metrics, metrics.axisDirection);
        painter.paint(testCanvas, size);

        final Rect rect = captureRect();
        final double newCoefficient = metrics.pixels/rect.top;
        lastCoefficient = newCoefficient;

        expect(rect.top >= 0, true);
        expect(rect.bottom <= maxExtent, true);
        expect(rect.left, size.width - _kThickness);
        expect(rect.width, _kThickness);
        expect(nearEqual(rect.height, viewportDimension * viewportDimension / (viewportDimension + maxExtent), 0.001), true);
        expect(nearEqual(lastCoefficient, newCoefficient, 0.001), true);
      }
    },
  );

  test(
    'mainAxisMargin is respected',
    () {
      const double viewportDimension = 23;
      const double maxExtent = 100;
      final ScrollMetrics startingMetrics = defaultMetrics.copyWith(
        maxScrollExtent: maxExtent,
        viewportDimension: viewportDimension,
      );
      const Size size = Size(600, viewportDimension);
      const double minLen = 0;

      const List<double> margins = <double> [-10, 1, viewportDimension/2 - 0.01];
      for (final double margin in margins) {
        painter = _buildPainter(
          mainAxisMargin: margin,
          minLength: minLen,
          scrollMetrics: defaultMetrics,
        );

        // Overscroll to double.negativeInfinity (top).
        painter.update(
          startingMetrics.copyWith(pixels: double.negativeInfinity),
          startingMetrics.axisDirection,
        );

        painter.paint(testCanvas, size);
        expect(captureRect().top, margin);

        // Overscroll to double.infinity (down).
        painter.update(
          startingMetrics.copyWith(pixels: double.infinity),
          startingMetrics.axisDirection,
        );

        painter.paint(testCanvas, size);
        expect(size.height - captureRect().bottom, margin);
      }
    },
  );

  test(
    'crossAxisMargin & text direction are respected',
    () {
      const double viewportDimension = 23;
      const double maxExtent = 100;
      final ScrollMetrics startingMetrics = defaultMetrics.copyWith(
        maxScrollExtent: maxExtent,
        viewportDimension: viewportDimension,
      );
      const Size size = Size(600, viewportDimension);
      const double margin = 4;

      for (final TextDirection textDirection in TextDirection.values) {
        painter = _buildPainter(
          crossAxisMargin: margin,
          scrollMetrics: startingMetrics,
          textDirection: textDirection,
        );

        for (final AxisDirection direction in AxisDirection.values) {
          painter.update(
            startingMetrics.copyWith(axisDirection: direction),
            direction,
          );

          painter.paint(testCanvas, size);
          final Rect rect = captureRect();

          switch (direction) {
            case AxisDirection.up:
            case AxisDirection.down:
              expect(
                margin,
                textDirection == TextDirection.ltr
                  ? size.width - rect.right
                  : rect.left,
              );
              break;
            case AxisDirection.left:
            case AxisDirection.right:
              expect(margin, size.height - rect.bottom);
              break;
          }
        }
      }
    },
  );

  group('Padding works for all scroll directions', () {
    const EdgeInsets padding = EdgeInsets.fromLTRB(1, 2, 3, 4);
    const Size size = Size(60, 80);
    final ScrollMetrics metrics = defaultMetrics.copyWith(
      minScrollExtent: -100,
      maxScrollExtent: 240,
      axisDirection: AxisDirection.down,
    );

    final ScrollbarPainter p = _buildPainter(
      padding: padding,
      scrollMetrics: metrics,
    );

    testWidgets('down', (WidgetTester tester) async {
      p.update(
        metrics.copyWith(
          viewportDimension: size.height,
          pixels: double.negativeInfinity,
        ),
        AxisDirection.down,
      );

      // Top overscroll.
      p.paint(testCanvas, size);
      final Rect rect0 = captureRect();
      expect(rect0.top, padding.top);
      expect(size.width - rect0.right, padding.right);

      // Bottom overscroll.
      p.update(
        metrics.copyWith(
          viewportDimension: size.height,
          pixels: double.infinity,
        ),
        AxisDirection.down,
      );

      p.paint(testCanvas, size);
      final Rect rect1 = captureRect();
      expect(size.height - rect1.bottom, padding.bottom);
      expect(size.width - rect1.right, padding.right);
    });

    testWidgets('up', (WidgetTester tester) async {
      p.update(
        metrics.copyWith(
          viewportDimension: size.height,
          pixels: double.infinity,
          axisDirection: AxisDirection.up,
        ),
        AxisDirection.up,
      );

      // Top overscroll.
      p.paint(testCanvas, size);
      final Rect rect0 = captureRect();
      expect(rect0.top, padding.top);
      expect(size.width - rect0.right, padding.right);

      // Bottom overscroll.
      p.update(
        metrics.copyWith(
          viewportDimension: size.height,
          pixels: double.negativeInfinity,
          axisDirection: AxisDirection.up,
        ),
        AxisDirection.up,
      );

      p.paint(testCanvas, size);
      final Rect rect1 = captureRect();
      expect(size.height - rect1.bottom, padding.bottom);
      expect(size.width - rect1.right, padding.right);
    });

    testWidgets('left', (WidgetTester tester) async {
      p.update(
        metrics.copyWith(
          viewportDimension: size.width,
          pixels: double.negativeInfinity,
          axisDirection: AxisDirection.left,
        ),
        AxisDirection.left,
      );

      // Right overscroll.
      p.paint(testCanvas, size);
      final Rect rect0 = captureRect();
      expect(size.height - rect0.bottom, padding.bottom);
      expect(size.width - rect0.right, padding.right);

      // Left overscroll.
      p.update(
        metrics.copyWith(
          viewportDimension: size.width,
          pixels: double.infinity,
          axisDirection: AxisDirection.left,
        ),
        AxisDirection.left,
      );

      p.paint(testCanvas, size);
      final Rect rect1 = captureRect();
      expect(size.height - rect1.bottom, padding.bottom);
      expect(rect1.left, padding.left);
    });

    testWidgets('right', (WidgetTester tester) async {
      p.update(
        metrics.copyWith(
          viewportDimension: size.width,
          pixels: double.infinity,
          axisDirection: AxisDirection.right,
        ),
        AxisDirection.right,
      );

      // Right overscroll.
      p.paint(testCanvas, size);
      final Rect rect0 = captureRect();
      expect(size.height - rect0.bottom, padding.bottom);
      expect(size.width - rect0.right, padding.right);

      // Left overscroll.
      p.update(
        metrics.copyWith(
          viewportDimension: size.width,
          pixels: double.negativeInfinity,
          axisDirection: AxisDirection.right,
        ),
        AxisDirection.right,
      );

      p.paint(testCanvas, size);
      final Rect rect1 = captureRect();
      expect(size.height - rect1.bottom, padding.bottom);
      expect(rect1.left, padding.left);
    });
  });

  testWidgets('thumb resizes gradually on overscroll', (WidgetTester tester) async {
    const EdgeInsets padding = EdgeInsets.fromLTRB(1, 2, 3, 4);
    const Size size = Size(60, 300);
    final double scrollExtent = size.height * 10;
    final ScrollMetrics metrics = defaultMetrics.copyWith(
      minScrollExtent: 0,
      maxScrollExtent: scrollExtent,
      axisDirection: AxisDirection.down,
      viewportDimension: size.height,
    );

    const double minOverscrollLength = 8.0;
    final ScrollbarPainter p = _buildPainter(
      padding: padding,
      scrollMetrics: metrics,
      minLength: 36.0,
      minOverscrollLength: 8.0,
    );

    // No overscroll gives a full sized thumb.
    p.update(
      metrics.copyWith(
        pixels: 0.0,
      ),
      AxisDirection.down,
    );
    p.paint(testCanvas, size);
    final double fullThumbExtent = captureRect().height;
    expect(fullThumbExtent, greaterThan(_kMinThumbExtent));

    // Scrolling to the middle also gives a full sized thumb.
    p.update(
      metrics.copyWith(
        pixels: scrollExtent / 2,
      ),
      AxisDirection.down,
    );
    p.paint(testCanvas, size);
    expect(captureRect().height, moreOrLessEquals(fullThumbExtent, epsilon: 1e-6));

    // Scrolling just to the very end also gives a full sized thumb.
    p.update(
      metrics.copyWith(
        pixels: scrollExtent,
      ),
      AxisDirection.down,
    );
    p.paint(testCanvas, size);
    expect(captureRect().height, moreOrLessEquals(fullThumbExtent, epsilon: 1e-6));

    // Scrolling just past the end shrinks the thumb slightly.
    p.update(
      metrics.copyWith(
        pixels: scrollExtent * 1.001,
      ),
      AxisDirection.down,
    );
    p.paint(testCanvas, size);
    expect(captureRect().height, moreOrLessEquals(fullThumbExtent, epsilon: 2.0));

    // Scrolling way past the end shrinks the thumb to minimum.
    p.update(
      metrics.copyWith(
        pixels: double.infinity,
      ),
      AxisDirection.down,
    );
    p.paint(testCanvas, size);
    expect(captureRect().height, minOverscrollLength);
  });

  test('should scroll towards the right direction',
    () {
      const Size size = Size(60, 80);
      const double maxScrollExtent = 240;
      const double minScrollExtent = -100;
      final ScrollMetrics startingMetrics = defaultMetrics.copyWith(
        minScrollExtent: minScrollExtent,
        maxScrollExtent: maxScrollExtent,
        axisDirection: AxisDirection.down,
        viewportDimension: size.height,
      );

      for (final double minLength in <double>[_kMinThumbExtent, double.infinity]) {
        // Disregard `minLength` and `minOverscrollLength` to keep
        // scroll direction correct, if needed
        painter = _buildPainter(
          minLength: minLength,
          minOverscrollLength: minLength,
          scrollMetrics: startingMetrics,
        );

        final Iterable<ScrollMetrics> metricsList = Iterable<ScrollMetrics>.generate(
          9999,
          (int index) => startingMetrics.copyWith(pixels: minScrollExtent + index * size.height / 3),
        )
        .takeWhile((ScrollMetrics metrics) => !metrics.outOfRange);

        Rect? previousRect;

        for (final ScrollMetrics metrics in metricsList) {
          painter.update(metrics, metrics.axisDirection);
          painter.paint(testCanvas, size);
          final Rect rect = captureRect();
          if (previousRect != null) {
            if (rect.height == size.height) {
              // Size of the scrollbar is too large for the view port
              expect(previousRect.top <= rect.top, true);
              expect(previousRect.bottom <= rect.bottom, true);
            } else {
              // The scrollbar can fit in the view port.
              expect(previousRect.top < rect.top, true);
              expect(previousRect.bottom < rect.bottom, true);
            }
          }

          previousRect = rect;
        }
      }
    },
  );

  testWidgets('ScrollbarPainter asserts if no TextDirection has been provided', (WidgetTester tester) async {
    final ScrollbarPainter painter = ScrollbarPainter(
      color: _kScrollbarColor,
      fadeoutOpacityAnimation: kAlwaysCompleteAnimation,
    );
    const Size size = Size(60, 80);
    final ScrollMetrics scrollMetrics = defaultMetrics.copyWith(
      maxScrollExtent: 100000,
      viewportDimension: size.height,
    );
    painter.update(scrollMetrics, scrollMetrics.axisDirection);
    // Try to paint the scrollbar
    try {
      painter.paint(testCanvas, size);
    } on AssertionError catch (error) {
      expect(error.message, 'A TextDirection must be provided before a Scrollbar can be painted.');
    }
  });

  testWidgets('Tapping the track area pages the Scroll View', (WidgetTester tester) async {
    final ScrollController scrollController = ScrollController();
    await tester.pumpWidget(
      Directionality(
        textDirection: TextDirection.ltr,
        child: MediaQuery(
          data: const MediaQueryData(),
          child: RawScrollbar(
            isAlwaysShown: true,
            controller: scrollController,
            child: SingleChildScrollView(
              controller: scrollController,
              child: const SizedBox(width: 1000.0, height: 1000.0),
            ),
          ),
        ),
      ),
    );

    await tester.pumpAndSettle();
    expect(scrollController.offset, 0.0);
    expect(
      find.byType(RawScrollbar),
      paints
        ..rect(rect: const Rect.fromLTRB(794.0, 0.0, 800.0, 600.0))
        ..rect(
          rect: const Rect.fromLTRB(794.0, 0.0, 800.0, 360.0),
          color: const Color(0x66BCBCBC),
        )
    );

    // Tap on the track area below the thumb.
    await tester.tapAt(const Offset(796.0, 550.0));
    await tester.pumpAndSettle();

    expect(scrollController.offset, 400.0);
    expect(
      find.byType(RawScrollbar),
      paints
        ..rect(rect: const Rect.fromLTRB(794.0, 0.0, 800.0, 600.0))
        ..rect(
          rect: const Rect.fromLTRB(794.0, 240.0, 800.0, 600.0),
          color: const Color(0x66BCBCBC),
      )
    );

    // Tap on the track area above the thumb.
    await tester.tapAt(const Offset(796.0, 50.0));
    await tester.pumpAndSettle();

    expect(scrollController.offset, 0.0);
    expect(
      find.byType(RawScrollbar),
      paints
        ..rect(rect: const Rect.fromLTRB(794.0, 0.0, 800.0, 600.0))
        ..rect(
          rect: const Rect.fromLTRB(794.0, 0.0, 800.0, 360.0),
          color: const Color(0x66BCBCBC),
      )
    );
  });

  testWidgets('Scrollbar never goes away until finger lift', (WidgetTester tester) async {
    await tester.pumpWidget(
      const Directionality(
        textDirection: TextDirection.ltr,
        child: MediaQuery(
          data: MediaQueryData(),
          child: RawScrollbar(
            child: SingleChildScrollView(
              child: SizedBox(width: 4000.0, height: 4000.0)
            ),
          ),
        ),
      ),
    );
    final TestGesture gesture = await tester.startGesture(tester.getCenter(find.byType(SingleChildScrollView)));
    await gesture.moveBy(const Offset(0.0, -20.0));
    await tester.pump();
    // Scrollbar fully showing
    await tester.pump(const Duration(milliseconds: 500));
    expect(
      find.byType(RawScrollbar),
      paints
        ..rect(rect: const Rect.fromLTRB(794.0, 0.0, 800.0, 600.0))
        ..rect(
          rect: const Rect.fromLTRB(794.0, 3.0, 800.0, 93.0),
          color: const Color(0x66BCBCBC),
      ),
    );

    await tester.pump(const Duration(seconds: 3));
    await tester.pump(const Duration(seconds: 3));
    // Still there.
    expect(
      find.byType(RawScrollbar),
      paints
        ..rect(rect: const Rect.fromLTRB(794.0, 0.0, 800.0, 600.0))
        ..rect(
          rect: const Rect.fromLTRB(794.0, 3.0, 800.0, 93.0),
          color: const Color(0x66BCBCBC),
      ),
    );

    await gesture.up();
    await tester.pump(_kScrollbarTimeToFade);
    await tester.pump(_kScrollbarFadeDuration * 0.5);

    // Opacity going down now.
    expect(
      find.byType(RawScrollbar),
      paints
        ..rect(rect: const Rect.fromLTRB(794.0, 0.0, 800.0, 600.0))
        ..rect(
          rect: const Rect.fromLTRB(794.0, 3.0, 800.0, 93.0),
          color: const Color(0x4fbcbcbc),
      ),
    );
  });

  testWidgets('Scrollbar does not fade away while hovering', (WidgetTester tester) async {
    await tester.pumpWidget(
      const Directionality(
        textDirection: TextDirection.ltr,
        child: MediaQuery(
          data: MediaQueryData(),
          child: RawScrollbar(
            child: SingleChildScrollView(
              child: SizedBox(width: 4000.0, height: 4000.0)
            ),
          ),
        ),
      ),
    );
    final TestGesture gesture = await tester.startGesture(tester.getCenter(find.byType(SingleChildScrollView)));
    await gesture.moveBy(const Offset(0.0, -20.0));
    await tester.pump();
    // Scrollbar fully showing
    await tester.pump(const Duration(milliseconds: 500));
    expect(
      find.byType(RawScrollbar),
      paints
        ..rect(rect: const Rect.fromLTRB(794.0, 0.0, 800.0, 600.0))
        ..rect(
          rect: const Rect.fromLTRB(794.0, 3.0, 800.0, 93.0),
          color: const Color(0x66BCBCBC),
      ),
    );

    final TestPointer testPointer = TestPointer(1, ui.PointerDeviceKind.mouse);
    // Hover over the thumb to prevent the scrollbar from fading out.
    testPointer.hover(const Offset(790.0, 5.0));
    await gesture.up();
    await tester.pump(const Duration(seconds: 3));

    // Still there.
    expect(
      find.byType(RawScrollbar),
      paints
        ..rect(rect: const Rect.fromLTRB(794.0, 0.0, 800.0, 600.0))
        ..rect(
          rect: const Rect.fromLTRB(794.0, 3.0, 800.0, 93.0),
          color: const Color(0x66BCBCBC),
      ),
    );
  });

  testWidgets('Scrollbar thumb can be dragged', (WidgetTester tester) async {
    final ScrollController scrollController = ScrollController();
    await tester.pumpWidget(
      Directionality(
        textDirection: TextDirection.ltr,
        child: MediaQuery(
          data: const MediaQueryData(),
          child: PrimaryScrollController(
            controller: scrollController,
            child: RawScrollbar(
              isAlwaysShown: true,
              controller: scrollController,
              child: const SingleChildScrollView(
                child: SizedBox(width: 4000.0, height: 4000.0)
              ),
            ),
          ),
        ),
      ),
    );
    await tester.pumpAndSettle();
    expect(scrollController.offset, 0.0);
    expect(
      find.byType(RawScrollbar),
      paints
        ..rect(rect: const Rect.fromLTRB(794.0, 0.0, 800.0, 600.0))
        ..rect(
          rect: const Rect.fromLTRB(794.0, 0.0, 800.0, 90.0),
          color: const Color(0x66BCBCBC),
      ),
    );

    // Drag the thumb down to scroll down.
    const double scrollAmount = 10.0;
    final TestGesture dragScrollbarGesture = await tester.startGesture(const Offset(797.0, 45.0));
    await tester.pumpAndSettle();
    await dragScrollbarGesture.moveBy(const Offset(0.0, scrollAmount));
    await tester.pumpAndSettle();
    await dragScrollbarGesture.up();
    await tester.pumpAndSettle();

    // The view has scrolled more than it would have by a swipe gesture of the
    // same distance.
    expect(scrollController.offset, greaterThan(scrollAmount * 2));
    expect(
      find.byType(RawScrollbar),
      paints
        ..rect(rect: const Rect.fromLTRB(794.0, 0.0, 800.0, 600.0))
        ..rect(
          rect: const Rect.fromLTRB(794.0, 10.0, 800.0, 100.0),
          color: const Color(0x66BCBCBC),
      ),
    );
  });

  testWidgets('Scrollbar thumb cannot be dragged into overscroll if the physics do not allow', (WidgetTester tester) async {
    final ScrollController scrollController = ScrollController();
    await tester.pumpWidget(
      Directionality(
        textDirection: TextDirection.ltr,
        child: MediaQuery(
          data: const MediaQueryData(),
          child: PrimaryScrollController(
            controller: scrollController,
            child: RawScrollbar(
              isAlwaysShown: true,
              controller: scrollController,
              child: const SingleChildScrollView(
                child: SizedBox(width: 4000.0, height: 4000.0)
              ),
            ),
          ),
        ),
      ),
    );
    await tester.pumpAndSettle();
    expect(scrollController.offset, 0.0);
    expect(
      find.byType(RawScrollbar),
      paints
        ..rect(rect: const Rect.fromLTRB(794.0, 0.0, 800.0, 600.0))
        ..rect(
          rect: const Rect.fromLTRB(794.0, 0.0, 800.0, 90.0),
          color: const Color(0x66BCBCBC),
        ),
    );

    // Try to drag the thumb into overscroll.
    const double scrollAmount = -10.0;
    final TestGesture dragScrollbarGesture = await tester.startGesture(const Offset(797.0, 45.0));
    await tester.pumpAndSettle();
    await dragScrollbarGesture.moveBy(const Offset(0.0, scrollAmount));
    await tester.pumpAndSettle();

    // The physics should not have allowed us to enter overscroll.
    expect(scrollController.offset, 0.0);
    expect(
      find.byType(RawScrollbar),
      paints
        ..rect(rect: const Rect.fromLTRB(794.0, 0.0, 800.0, 600.0))
        ..rect(
          rect: const Rect.fromLTRB(794.0, 0.0, 800.0, 90.0),
          color: const Color(0x66BCBCBC),
        ),
    );
  });

  // Regression test for https://github.com/flutter/flutter/issues/66444
  testWidgets("RawScrollbar doesn't show when scroll the inner scrollable widget", (WidgetTester tester) async {
    final GlobalKey key1 = GlobalKey();
    final GlobalKey key2 = GlobalKey();
    final GlobalKey outerKey = GlobalKey();
    final GlobalKey innerKey = GlobalKey();
    await tester.pumpWidget(
      Directionality(
        textDirection: TextDirection.ltr,
        child: MediaQuery(
          data: const MediaQueryData(),
          child: RawScrollbar(
            key: key2,
            thumbColor: const Color(0x11111111),
            child: SingleChildScrollView(
              key: outerKey,
              child: SizedBox(
                height: 1000.0,
                width: double.infinity,
                child: Column(
                  children: <Widget>[
                    RawScrollbar(
                      key: key1,
                      thumbColor: const Color(0x22222222),
                      child: SizedBox(
                        height: 300.0,
                        width: double.infinity,
                        child: SingleChildScrollView(
                          key: innerKey,
                          child: const SizedBox(
                            key: Key('Inner scrollable'),
                            height: 1000.0,
                            width: double.infinity,
                          ),
                        ),
                      ),
                    ),
                  ],
                ),
              ),
            ),
          ),
        ),
      ),
    );

    // Drag the inner scrollable widget.
    await tester.drag(find.byKey(innerKey), const Offset(0.0, -25.0));
    await tester.pump();
    // Scrollbar fully showing.
    await tester.pump(const Duration(milliseconds: 500));

    expect(
      tester.renderObject(find.byKey(key2)),
      paintsExactlyCountTimes(#drawRect, 2), // Each bar will call [drawRect] twice.
    );

    expect(
      tester.renderObject(find.byKey(key1)),
      paintsExactlyCountTimes(#drawRect, 2),
    );
  });

<<<<<<< HEAD
  testWidgets('RawScrollbar.isAlwaysShown asserts that a ScrollPosition is attached', (WidgetTester tester) async {
    try {
      await tester.pumpWidget(
        Directionality(
          textDirection: TextDirection.ltr,
          child: MediaQuery(
            data: const MediaQueryData(),
            child: RawScrollbar(
              controller: ScrollController(),
              thumbColor: const Color(0x11111111),
              child: const SingleChildScrollView(
                child: SizedBox(
                  height: 1000.0,
                  width: 50.0,
                ),
              ),
            ),
          ),
        ),
      );
    } on AssertionError catch (error) {
      expect(
        error.message,
        contains('The ScrollController has no positions attached. The Scrollbar '
          'cannot be painted without a ScrollPosition.'),
      );
    }
=======
  testWidgets('Scrollbar hit test area adjusts for PointerDeviceKind', (WidgetTester tester) async {
    final ScrollController scrollController = ScrollController();
    await tester.pumpWidget(
      Directionality(
        textDirection: TextDirection.ltr,
        child: MediaQuery(
          data: const MediaQueryData(),
          child: PrimaryScrollController(
            controller: scrollController,
            child: RawScrollbar(
              isAlwaysShown: true,
              controller: scrollController,
              child: const SingleChildScrollView(
                child: SizedBox(width: 4000.0, height: 4000.0)
              ),
            ),
          ),
        ),
      ),
    );
    await tester.pumpAndSettle();
    expect(scrollController.offset, 0.0);
    expect(
      find.byType(RawScrollbar),
      paints
        ..rect(rect: const Rect.fromLTRB(794.0, 0.0, 800.0, 600.0))
        ..rect(
          rect: const Rect.fromLTRB(794.0, 0.0, 800.0, 90.0),
          color: const Color(0x66BCBCBC),
        ),
    );

    // Drag the scrollbar just outside of the painted thumb with touch input.
    // The hit test area is padded to meet the minimum interactive size.
    const double scrollAmount = 10.0;
    final TestGesture dragScrollbarGesture = await tester.startGesture(const Offset(790.0, 45.0));
    await tester.pumpAndSettle();
    await dragScrollbarGesture.moveBy(const Offset(0.0, scrollAmount));
    await tester.pumpAndSettle();

    // The scrollbar moved by scrollAmount, and the scrollOffset moved forward.
    expect(scrollController.offset, greaterThan(0.0));
    expect(
      find.byType(RawScrollbar),
      paints
        ..rect(rect: const Rect.fromLTRB(794.0, 0.0, 800.0, 600.0))
        ..rect(
          rect: const Rect.fromLTRB(794.0, 10.0, 800.0, 100.0),
          color: const Color(0x66BCBCBC),
        ),
    );

    // Move back to reset.
    await dragScrollbarGesture.moveBy(const Offset(0.0, -scrollAmount));
    await tester.pumpAndSettle();
    expect(scrollController.offset, 0.0);
    expect(
      find.byType(RawScrollbar),
      paints
        ..rect(rect: const Rect.fromLTRB(794.0, 0.0, 800.0, 600.0))
        ..rect(
          rect: const Rect.fromLTRB(794.0, 0.0, 800.0, 90.0),
          color: const Color(0x66BCBCBC),
        ),
    );

    // The same should not be possible with a mouse since it is more precise,
    // the padding it not necessary.
    final TestGesture gesture = await tester.createGesture(kind: ui.PointerDeviceKind.mouse);
    await gesture.addPointer();
    addTearDown(gesture.removePointer);
    await gesture.down(const Offset(790.0, 45.0));
    await tester.pump();
    await gesture.moveTo(const Offset(790.0, 55.0));
    await gesture.up();
    await tester.pumpAndSettle();
    // The scrollbar/scrollable should not have moved.
    expect(scrollController.offset, 0.0);
    expect(
      find.byType(RawScrollbar),
      paints
        ..rect(rect: const Rect.fromLTRB(794.0, 0.0, 800.0, 600.0))
        ..rect(
          rect: const Rect.fromLTRB(794.0, 0.0, 800.0, 90.0),
          color: const Color(0x66BCBCBC),
        ),
    );
>>>>>>> 11c3c83c
  });
}<|MERGE_RESOLUTION|>--- conflicted
+++ resolved
@@ -867,7 +867,95 @@
     );
   });
 
-<<<<<<< HEAD
+  testWidgets('Scrollbar hit test area adjusts for PointerDeviceKind', (WidgetTester tester) async {
+    final ScrollController scrollController = ScrollController();
+    await tester.pumpWidget(
+      Directionality(
+        textDirection: TextDirection.ltr,
+        child: MediaQuery(
+          data: const MediaQueryData(),
+          child: PrimaryScrollController(
+            controller: scrollController,
+            child: RawScrollbar(
+              isAlwaysShown: true,
+              controller: scrollController,
+              child: const SingleChildScrollView(
+                child: SizedBox(width: 4000.0, height: 4000.0)
+              ),
+            ),
+          ),
+        ),
+      ),
+    );
+    await tester.pumpAndSettle();
+    expect(scrollController.offset, 0.0);
+    expect(
+      find.byType(RawScrollbar),
+      paints
+        ..rect(rect: const Rect.fromLTRB(794.0, 0.0, 800.0, 600.0))
+        ..rect(
+          rect: const Rect.fromLTRB(794.0, 0.0, 800.0, 90.0),
+          color: const Color(0x66BCBCBC),
+        ),
+    );
+
+    // Drag the scrollbar just outside of the painted thumb with touch input.
+    // The hit test area is padded to meet the minimum interactive size.
+    const double scrollAmount = 10.0;
+    final TestGesture dragScrollbarGesture = await tester.startGesture(const Offset(790.0, 45.0));
+    await tester.pumpAndSettle();
+    await dragScrollbarGesture.moveBy(const Offset(0.0, scrollAmount));
+    await tester.pumpAndSettle();
+
+    // The scrollbar moved by scrollAmount, and the scrollOffset moved forward.
+    expect(scrollController.offset, greaterThan(0.0));
+    expect(
+      find.byType(RawScrollbar),
+      paints
+        ..rect(rect: const Rect.fromLTRB(794.0, 0.0, 800.0, 600.0))
+        ..rect(
+          rect: const Rect.fromLTRB(794.0, 10.0, 800.0, 100.0),
+          color: const Color(0x66BCBCBC),
+        ),
+    );
+
+    // Move back to reset.
+    await dragScrollbarGesture.moveBy(const Offset(0.0, -scrollAmount));
+    await tester.pumpAndSettle();
+    expect(scrollController.offset, 0.0);
+    expect(
+      find.byType(RawScrollbar),
+      paints
+        ..rect(rect: const Rect.fromLTRB(794.0, 0.0, 800.0, 600.0))
+        ..rect(
+          rect: const Rect.fromLTRB(794.0, 0.0, 800.0, 90.0),
+          color: const Color(0x66BCBCBC),
+        ),
+    );
+
+    // The same should not be possible with a mouse since it is more precise,
+    // the padding it not necessary.
+    final TestGesture gesture = await tester.createGesture(kind: ui.PointerDeviceKind.mouse);
+    await gesture.addPointer();
+    addTearDown(gesture.removePointer);
+    await gesture.down(const Offset(790.0, 45.0));
+    await tester.pump();
+    await gesture.moveTo(const Offset(790.0, 55.0));
+    await gesture.up();
+    await tester.pumpAndSettle();
+    // The scrollbar/scrollable should not have moved.
+    expect(scrollController.offset, 0.0);
+    expect(
+      find.byType(RawScrollbar),
+      paints
+        ..rect(rect: const Rect.fromLTRB(794.0, 0.0, 800.0, 600.0))
+        ..rect(
+          rect: const Rect.fromLTRB(794.0, 0.0, 800.0, 90.0),
+          color: const Color(0x66BCBCBC),
+        ),
+    );
+  });
+
   testWidgets('RawScrollbar.isAlwaysShown asserts that a ScrollPosition is attached', (WidgetTester tester) async {
     try {
       await tester.pumpWidget(
@@ -895,94 +983,5 @@
           'cannot be painted without a ScrollPosition.'),
       );
     }
-=======
-  testWidgets('Scrollbar hit test area adjusts for PointerDeviceKind', (WidgetTester tester) async {
-    final ScrollController scrollController = ScrollController();
-    await tester.pumpWidget(
-      Directionality(
-        textDirection: TextDirection.ltr,
-        child: MediaQuery(
-          data: const MediaQueryData(),
-          child: PrimaryScrollController(
-            controller: scrollController,
-            child: RawScrollbar(
-              isAlwaysShown: true,
-              controller: scrollController,
-              child: const SingleChildScrollView(
-                child: SizedBox(width: 4000.0, height: 4000.0)
-              ),
-            ),
-          ),
-        ),
-      ),
-    );
-    await tester.pumpAndSettle();
-    expect(scrollController.offset, 0.0);
-    expect(
-      find.byType(RawScrollbar),
-      paints
-        ..rect(rect: const Rect.fromLTRB(794.0, 0.0, 800.0, 600.0))
-        ..rect(
-          rect: const Rect.fromLTRB(794.0, 0.0, 800.0, 90.0),
-          color: const Color(0x66BCBCBC),
-        ),
-    );
-
-    // Drag the scrollbar just outside of the painted thumb with touch input.
-    // The hit test area is padded to meet the minimum interactive size.
-    const double scrollAmount = 10.0;
-    final TestGesture dragScrollbarGesture = await tester.startGesture(const Offset(790.0, 45.0));
-    await tester.pumpAndSettle();
-    await dragScrollbarGesture.moveBy(const Offset(0.0, scrollAmount));
-    await tester.pumpAndSettle();
-
-    // The scrollbar moved by scrollAmount, and the scrollOffset moved forward.
-    expect(scrollController.offset, greaterThan(0.0));
-    expect(
-      find.byType(RawScrollbar),
-      paints
-        ..rect(rect: const Rect.fromLTRB(794.0, 0.0, 800.0, 600.0))
-        ..rect(
-          rect: const Rect.fromLTRB(794.0, 10.0, 800.0, 100.0),
-          color: const Color(0x66BCBCBC),
-        ),
-    );
-
-    // Move back to reset.
-    await dragScrollbarGesture.moveBy(const Offset(0.0, -scrollAmount));
-    await tester.pumpAndSettle();
-    expect(scrollController.offset, 0.0);
-    expect(
-      find.byType(RawScrollbar),
-      paints
-        ..rect(rect: const Rect.fromLTRB(794.0, 0.0, 800.0, 600.0))
-        ..rect(
-          rect: const Rect.fromLTRB(794.0, 0.0, 800.0, 90.0),
-          color: const Color(0x66BCBCBC),
-        ),
-    );
-
-    // The same should not be possible with a mouse since it is more precise,
-    // the padding it not necessary.
-    final TestGesture gesture = await tester.createGesture(kind: ui.PointerDeviceKind.mouse);
-    await gesture.addPointer();
-    addTearDown(gesture.removePointer);
-    await gesture.down(const Offset(790.0, 45.0));
-    await tester.pump();
-    await gesture.moveTo(const Offset(790.0, 55.0));
-    await gesture.up();
-    await tester.pumpAndSettle();
-    // The scrollbar/scrollable should not have moved.
-    expect(scrollController.offset, 0.0);
-    expect(
-      find.byType(RawScrollbar),
-      paints
-        ..rect(rect: const Rect.fromLTRB(794.0, 0.0, 800.0, 600.0))
-        ..rect(
-          rect: const Rect.fromLTRB(794.0, 0.0, 800.0, 90.0),
-          color: const Color(0x66BCBCBC),
-        ),
-    );
->>>>>>> 11c3c83c
   });
 }