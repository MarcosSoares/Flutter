// Copyright 2014 The Flutter Authors. All rights reserved.
// Use of this source code is governed by a BSD-style license that can be
// found in the LICENSE file.

import 'dart:ui' as ui;

import 'package:flutter/src/physics/utils.dart' show nearEqual;
import 'package:flutter/widgets.dart';
import 'package:flutter_test/flutter_test.dart';

import '../rendering/mock_canvas.dart';

const Color _kScrollbarColor = Color(0xFF123456);
const double _kThickness = 2.5;
const double _kMinThumbExtent = 18.0;
const Duration _kScrollbarFadeDuration = Duration(milliseconds: 300);
const Duration _kScrollbarTimeToFade = Duration(milliseconds: 600);

ScrollbarPainter _buildPainter({
  TextDirection textDirection = TextDirection.ltr,
  EdgeInsets padding = EdgeInsets.zero,
  Color color = _kScrollbarColor,
  double thickness = _kThickness,
  double mainAxisMargin = 0.0,
  double crossAxisMargin = 0.0,
  Radius? radius,
  double minLength = _kMinThumbExtent,
  double? minOverscrollLength,
  ScrollbarOrientation? scrollbarOrientation,
  required ScrollMetrics scrollMetrics,
}) {
  return ScrollbarPainter(
    color: color,
    textDirection: textDirection,
    thickness: thickness,
    padding: padding,
    mainAxisMargin: mainAxisMargin,
    crossAxisMargin: crossAxisMargin,
    radius: radius,
    minLength: minLength,
    minOverscrollLength: minOverscrollLength ?? minLength,
    fadeoutOpacityAnimation: kAlwaysCompleteAnimation,
    scrollbarOrientation: scrollbarOrientation,
  )..update(scrollMetrics, scrollMetrics.axisDirection);
}

class _DrawRectOnceCanvas extends Fake implements Canvas {
  List<Rect> rects = <Rect>[];

  @override
  void drawRect(Rect rect, Paint paint) {
    rects.add(rect);
  }

  @override
  void drawLine(Offset p1, Offset p2, Paint paint) {}
}

void main() {
  final _DrawRectOnceCanvas testCanvas = _DrawRectOnceCanvas();
  ScrollbarPainter painter;

  Rect captureRect() => testCanvas.rects.removeLast();

  tearDown(() {
    testCanvas.rects.clear();
  });

  final ScrollMetrics defaultMetrics = FixedScrollMetrics(
    minScrollExtent: 0,
    maxScrollExtent: 0,
    pixels: 0,
    viewportDimension: 100,
    axisDirection: AxisDirection.down,
  );

  test(
    'Scrollbar is not smaller than minLength with large scroll views, '
    'if minLength is small ',
    () {
      const double minLen = 3.5;
      const Size size = Size(600, 10);
      final ScrollMetrics metrics = defaultMetrics.copyWith(
        maxScrollExtent: 100000,
        viewportDimension: size.height,
      );

      // When overscroll.
      painter = _buildPainter(
        minLength: minLen,
        minOverscrollLength: minLen,
        scrollMetrics: metrics,
      );

      painter.paint(testCanvas, size);

      final Rect rect0 = captureRect();
      expect(rect0.top, 0);
      expect(rect0.left, size.width - _kThickness);
      expect(rect0.width, _kThickness);
      expect(rect0.height >= minLen, true);

      // When scroll normally.
      const double newPixels = 1.0;

      painter.update(metrics.copyWith(pixels: newPixels), metrics.axisDirection);

      painter.paint(testCanvas, size);

      final Rect rect1 = captureRect();
      expect(rect1.left, size.width - _kThickness);
      expect(rect1.width, _kThickness);
      expect(rect1.height >= minLen, true);
    },
  );

  test(
    'When scrolling normally (no overscrolling), the size of the scrollbar stays the same, '
    'and it scrolls evenly',
    () {
      const double viewportDimension = 23;
      const double maxExtent = 100;
      final ScrollMetrics startingMetrics = defaultMetrics.copyWith(
        maxScrollExtent: maxExtent,
        viewportDimension: viewportDimension,
      );
      const Size size = Size(600, viewportDimension);
      const double minLen = 0;

      painter = _buildPainter(
        minLength: minLen,
        minOverscrollLength: minLen,
        scrollMetrics: defaultMetrics,
      );

      final List<ScrollMetrics> metricsList = <ScrollMetrics> [
        startingMetrics.copyWith(pixels: 0.01),
        ...List<ScrollMetrics>.generate(
          (maxExtent / viewportDimension).round(),
          (int index) => startingMetrics.copyWith(pixels: (index + 1) * viewportDimension),
        ).where((ScrollMetrics metrics) => !metrics.outOfRange),
        startingMetrics.copyWith(pixels: maxExtent - 0.01),
      ];

      late double lastCoefficient;
      for (final ScrollMetrics metrics in metricsList) {
        painter.update(metrics, metrics.axisDirection);
        painter.paint(testCanvas, size);

        final Rect rect = captureRect();
        final double newCoefficient = metrics.pixels/rect.top;
        lastCoefficient = newCoefficient;

        expect(rect.top >= 0, true);
        expect(rect.bottom <= maxExtent, true);
        expect(rect.left, size.width - _kThickness);
        expect(rect.width, _kThickness);
        expect(nearEqual(rect.height, viewportDimension * viewportDimension / (viewportDimension + maxExtent), 0.001), true);
        expect(nearEqual(lastCoefficient, newCoefficient, 0.001), true);
      }
    },
  );

  test(
    'mainAxisMargin is respected',
    () {
      const double viewportDimension = 23;
      const double maxExtent = 100;
      final ScrollMetrics startingMetrics = defaultMetrics.copyWith(
        maxScrollExtent: maxExtent,
        viewportDimension: viewportDimension,
      );
      const Size size = Size(600, viewportDimension);
      const double minLen = 0;

      const List<double> margins = <double> [-10, 1, viewportDimension/2 - 0.01];
      for (final double margin in margins) {
        painter = _buildPainter(
          mainAxisMargin: margin,
          minLength: minLen,
          scrollMetrics: defaultMetrics,
        );

        // Overscroll to double.negativeInfinity (top).
        painter.update(
          startingMetrics.copyWith(pixels: double.negativeInfinity),
          startingMetrics.axisDirection,
        );

        painter.paint(testCanvas, size);
        expect(captureRect().top, margin);

        // Overscroll to double.infinity (down).
        painter.update(
          startingMetrics.copyWith(pixels: double.infinity),
          startingMetrics.axisDirection,
        );

        painter.paint(testCanvas, size);
        expect(size.height - captureRect().bottom, margin);
      }
    },
  );

  test(
    'crossAxisMargin & text direction are respected',
    () {
      const double viewportDimension = 23;
      const double maxExtent = 100;
      final ScrollMetrics startingMetrics = defaultMetrics.copyWith(
        maxScrollExtent: maxExtent,
        viewportDimension: viewportDimension,
      );
      const Size size = Size(600, viewportDimension);
      const double margin = 4;

      for (final TextDirection textDirection in TextDirection.values) {
        painter = _buildPainter(
          crossAxisMargin: margin,
          scrollMetrics: startingMetrics,
          textDirection: textDirection,
        );

        for (final AxisDirection direction in AxisDirection.values) {
          painter.update(
            startingMetrics.copyWith(axisDirection: direction),
            direction,
          );

          painter.paint(testCanvas, size);
          final Rect rect = captureRect();

          switch (direction) {
            case AxisDirection.up:
            case AxisDirection.down:
              expect(
                margin,
                textDirection == TextDirection.ltr
                  ? size.width - rect.right
                  : rect.left,
              );
              break;
            case AxisDirection.left:
            case AxisDirection.right:
              expect(margin, size.height - rect.bottom);
              break;
          }
        }
      }
    },
  );

  test('scrollbarOrientation are respected', () {
    const double viewportDimension = 23;
    const double maxExtent = 100;
    final ScrollMetrics startingMetrics = defaultMetrics.copyWith(
      maxScrollExtent: maxExtent,
      viewportDimension: viewportDimension,
    );
    const Size size = Size(600, viewportDimension);
    const double margin = 0;

    for (final ScrollbarOrientation scrollbarOrientation in ScrollbarOrientation.values) {
      final AxisDirection axisDirection;
      if (scrollbarOrientation == ScrollbarOrientation.left || scrollbarOrientation == ScrollbarOrientation.right)
        axisDirection = AxisDirection.down;
      else
        axisDirection = AxisDirection.right;

      painter = _buildPainter(
        crossAxisMargin: margin,
        scrollMetrics: startingMetrics,
        scrollbarOrientation: scrollbarOrientation,
      );

      painter.update(
        startingMetrics.copyWith(axisDirection: axisDirection),
        axisDirection
      );

      painter.paint(testCanvas, size);
      final Rect rect = captureRect();

      switch (scrollbarOrientation) {
        case ScrollbarOrientation.left:
          expect(rect.left, 0);
          expect(rect.top, 0);
          expect(rect.right, _kThickness);
          expect(rect.bottom, _kMinThumbExtent);
          break;
        case ScrollbarOrientation.right:
          expect(rect.left, 600 - _kThickness);
          expect(rect.top, 0);
          expect(rect.right, 600);
          expect(rect.bottom, _kMinThumbExtent);
          break;
        case ScrollbarOrientation.top:
          expect(rect.left, 0);
          expect(rect.top, 0);
          expect(rect.right, _kMinThumbExtent);
          expect(rect.bottom, _kThickness);
          break;
        case ScrollbarOrientation.bottom:
          expect(rect.left, 0);
          expect(rect.top, 23 - _kThickness);
          expect(rect.right, _kMinThumbExtent);
          expect(rect.bottom, 23);
          break;
      }
    }
  });

  test('scrollbarOrientation default values are correct', () {
    const double viewportDimension = 23;
    const double maxExtent = 100;
    final ScrollMetrics startingMetrics = defaultMetrics.copyWith(
      maxScrollExtent: maxExtent,
      viewportDimension: viewportDimension,
    );
    const Size size = Size(600, viewportDimension);
    const double margin = 0;
    Rect rect;

    // Vertical scroll with TextDirection.ltr
    painter = _buildPainter(
      crossAxisMargin: margin,
      scrollMetrics: startingMetrics,
      textDirection: TextDirection.ltr,
    );
    painter.update(
      startingMetrics.copyWith(axisDirection: AxisDirection.down),
      AxisDirection.down
    );
    painter.paint(testCanvas, size);
    rect = captureRect();
    expect(rect.left, 600 - _kThickness);
    expect(rect.top, 0);
    expect(rect.right, 600);
    expect(rect.bottom, _kMinThumbExtent);

    // Vertical scroll with TextDirection.rtl
    painter = _buildPainter(
      crossAxisMargin: margin,
      scrollMetrics: startingMetrics,
      textDirection: TextDirection.rtl,
    );
    painter.update(
      startingMetrics.copyWith(axisDirection: AxisDirection.down),
      AxisDirection.down
    );
    painter.paint(testCanvas, size);
    rect = captureRect();
    expect(rect.left, 0);
    expect(rect.top, 0);
    expect(rect.right, _kThickness);
    expect(rect.bottom, _kMinThumbExtent);

    // Horizontal scroll
    painter = _buildPainter(
      crossAxisMargin: margin,
      scrollMetrics: startingMetrics,
    );
    painter.update(
      startingMetrics.copyWith(axisDirection: AxisDirection.right),
      AxisDirection.right,
    );
    painter.paint(testCanvas, size);
    rect = captureRect();
    expect(rect.left, 0);
    expect(rect.top, 23 - _kThickness);
    expect(rect.right, _kMinThumbExtent);
    expect(rect.bottom, 23);
  });

  group('Padding works for all scroll directions', () {
    const EdgeInsets padding = EdgeInsets.fromLTRB(1, 2, 3, 4);
    const Size size = Size(60, 80);
    final ScrollMetrics metrics = defaultMetrics.copyWith(
      minScrollExtent: -100,
      maxScrollExtent: 240,
      axisDirection: AxisDirection.down,
    );

    final ScrollbarPainter p = _buildPainter(
      padding: padding,
      scrollMetrics: metrics,
    );

    testWidgets('down', (WidgetTester tester) async {
      p.update(
        metrics.copyWith(
          viewportDimension: size.height,
          pixels: double.negativeInfinity,
        ),
        AxisDirection.down,
      );

      // Top overscroll.
      p.paint(testCanvas, size);
      final Rect rect0 = captureRect();
      expect(rect0.top, padding.top);
      expect(size.width - rect0.right, padding.right);

      // Bottom overscroll.
      p.update(
        metrics.copyWith(
          viewportDimension: size.height,
          pixels: double.infinity,
        ),
        AxisDirection.down,
      );

      p.paint(testCanvas, size);
      final Rect rect1 = captureRect();
      expect(size.height - rect1.bottom, padding.bottom);
      expect(size.width - rect1.right, padding.right);
    });

    testWidgets('up', (WidgetTester tester) async {
      p.update(
        metrics.copyWith(
          viewportDimension: size.height,
          pixels: double.infinity,
          axisDirection: AxisDirection.up,
        ),
        AxisDirection.up,
      );

      // Top overscroll.
      p.paint(testCanvas, size);
      final Rect rect0 = captureRect();
      expect(rect0.top, padding.top);
      expect(size.width - rect0.right, padding.right);

      // Bottom overscroll.
      p.update(
        metrics.copyWith(
          viewportDimension: size.height,
          pixels: double.negativeInfinity,
          axisDirection: AxisDirection.up,
        ),
        AxisDirection.up,
      );

      p.paint(testCanvas, size);
      final Rect rect1 = captureRect();
      expect(size.height - rect1.bottom, padding.bottom);
      expect(size.width - rect1.right, padding.right);
    });

    testWidgets('left', (WidgetTester tester) async {
      p.update(
        metrics.copyWith(
          viewportDimension: size.width,
          pixels: double.negativeInfinity,
          axisDirection: AxisDirection.left,
        ),
        AxisDirection.left,
      );

      // Right overscroll.
      p.paint(testCanvas, size);
      final Rect rect0 = captureRect();
      expect(size.height - rect0.bottom, padding.bottom);
      expect(size.width - rect0.right, padding.right);

      // Left overscroll.
      p.update(
        metrics.copyWith(
          viewportDimension: size.width,
          pixels: double.infinity,
          axisDirection: AxisDirection.left,
        ),
        AxisDirection.left,
      );

      p.paint(testCanvas, size);
      final Rect rect1 = captureRect();
      expect(size.height - rect1.bottom, padding.bottom);
      expect(rect1.left, padding.left);
    });

    testWidgets('right', (WidgetTester tester) async {
      p.update(
        metrics.copyWith(
          viewportDimension: size.width,
          pixels: double.infinity,
          axisDirection: AxisDirection.right,
        ),
        AxisDirection.right,
      );

      // Right overscroll.
      p.paint(testCanvas, size);
      final Rect rect0 = captureRect();
      expect(size.height - rect0.bottom, padding.bottom);
      expect(size.width - rect0.right, padding.right);

      // Left overscroll.
      p.update(
        metrics.copyWith(
          viewportDimension: size.width,
          pixels: double.negativeInfinity,
          axisDirection: AxisDirection.right,
        ),
        AxisDirection.right,
      );

      p.paint(testCanvas, size);
      final Rect rect1 = captureRect();
      expect(size.height - rect1.bottom, padding.bottom);
      expect(rect1.left, padding.left);
    });
  });

  testWidgets('thumb resizes gradually on overscroll', (WidgetTester tester) async {
    const EdgeInsets padding = EdgeInsets.fromLTRB(1, 2, 3, 4);
    const Size size = Size(60, 300);
    final double scrollExtent = size.height * 10;
    final ScrollMetrics metrics = defaultMetrics.copyWith(
      minScrollExtent: 0,
      maxScrollExtent: scrollExtent,
      axisDirection: AxisDirection.down,
      viewportDimension: size.height,
    );

    const double minOverscrollLength = 8.0;
    final ScrollbarPainter p = _buildPainter(
      padding: padding,
      scrollMetrics: metrics,
      minLength: 36.0,
      minOverscrollLength: 8.0,
    );

    // No overscroll gives a full sized thumb.
    p.update(
      metrics.copyWith(
        pixels: 0.0,
      ),
      AxisDirection.down,
    );
    p.paint(testCanvas, size);
    final double fullThumbExtent = captureRect().height;
    expect(fullThumbExtent, greaterThan(_kMinThumbExtent));

    // Scrolling to the middle also gives a full sized thumb.
    p.update(
      metrics.copyWith(
        pixels: scrollExtent / 2,
      ),
      AxisDirection.down,
    );
    p.paint(testCanvas, size);
    expect(captureRect().height, moreOrLessEquals(fullThumbExtent, epsilon: 1e-6));

    // Scrolling just to the very end also gives a full sized thumb.
    p.update(
      metrics.copyWith(
        pixels: scrollExtent,
      ),
      AxisDirection.down,
    );
    p.paint(testCanvas, size);
    expect(captureRect().height, moreOrLessEquals(fullThumbExtent, epsilon: 1e-6));

    // Scrolling just past the end shrinks the thumb slightly.
    p.update(
      metrics.copyWith(
        pixels: scrollExtent * 1.001,
      ),
      AxisDirection.down,
    );
    p.paint(testCanvas, size);
    expect(captureRect().height, moreOrLessEquals(fullThumbExtent, epsilon: 2.0));

    // Scrolling way past the end shrinks the thumb to minimum.
    p.update(
      metrics.copyWith(
        pixels: double.infinity,
      ),
      AxisDirection.down,
    );
    p.paint(testCanvas, size);
    expect(captureRect().height, minOverscrollLength);
  });

  test('should scroll towards the right direction',
    () {
      const Size size = Size(60, 80);
      const double maxScrollExtent = 240;
      const double minScrollExtent = -100;
      final ScrollMetrics startingMetrics = defaultMetrics.copyWith(
        minScrollExtent: minScrollExtent,
        maxScrollExtent: maxScrollExtent,
        axisDirection: AxisDirection.down,
        viewportDimension: size.height,
      );

      for (final double minLength in <double>[_kMinThumbExtent, double.infinity]) {
        // Disregard `minLength` and `minOverscrollLength` to keep
        // scroll direction correct, if needed
        painter = _buildPainter(
          minLength: minLength,
          minOverscrollLength: minLength,
          scrollMetrics: startingMetrics,
        );

        final Iterable<ScrollMetrics> metricsList = Iterable<ScrollMetrics>.generate(
          9999,
          (int index) => startingMetrics.copyWith(pixels: minScrollExtent + index * size.height / 3),
        )
        .takeWhile((ScrollMetrics metrics) => !metrics.outOfRange);

        Rect? previousRect;

        for (final ScrollMetrics metrics in metricsList) {
          painter.update(metrics, metrics.axisDirection);
          painter.paint(testCanvas, size);
          final Rect rect = captureRect();
          if (previousRect != null) {
            if (rect.height == size.height) {
              // Size of the scrollbar is too large for the view port
              expect(previousRect.top <= rect.top, true);
              expect(previousRect.bottom <= rect.bottom, true);
            } else {
              // The scrollbar can fit in the view port.
              expect(previousRect.top < rect.top, true);
              expect(previousRect.bottom < rect.bottom, true);
            }
          }

          previousRect = rect;
        }
      }
    },
  );

  testWidgets('ScrollbarPainter asserts if no TextDirection has been provided', (WidgetTester tester) async {
    final ScrollbarPainter painter = ScrollbarPainter(
      color: _kScrollbarColor,
      fadeoutOpacityAnimation: kAlwaysCompleteAnimation,
    );
    const Size size = Size(60, 80);
    final ScrollMetrics scrollMetrics = defaultMetrics.copyWith(
      maxScrollExtent: 100000,
      viewportDimension: size.height,
    );
    painter.update(scrollMetrics, scrollMetrics.axisDirection);
    // Try to paint the scrollbar
    try {
      painter.paint(testCanvas, size);
    } on AssertionError catch (error) {
      expect(error.message, 'A TextDirection must be provided before a Scrollbar can be painted.');
    }
  });

  testWidgets('Tapping the track area pages the Scroll View', (WidgetTester tester) async {
    final ScrollController scrollController = ScrollController();
    await tester.pumpWidget(
      Directionality(
        textDirection: TextDirection.ltr,
        child: MediaQuery(
          data: const MediaQueryData(),
          child: RawScrollbar(
            isAlwaysShown: true,
            controller: scrollController,
            child: SingleChildScrollView(
              controller: scrollController,
              child: const SizedBox(width: 1000.0, height: 1000.0),
            ),
          ),
        ),
      ),
    );

    await tester.pumpAndSettle();
    expect(scrollController.offset, 0.0);
    expect(
      find.byType(RawScrollbar),
      paints
        ..rect(rect: const Rect.fromLTRB(794.0, 0.0, 800.0, 600.0))
        ..rect(
          rect: const Rect.fromLTRB(794.0, 0.0, 800.0, 360.0),
          color: const Color(0x66BCBCBC),
        ),
    );

    // Tap on the track area below the thumb.
    await tester.tapAt(const Offset(796.0, 550.0));
    await tester.pumpAndSettle();

    expect(scrollController.offset, 400.0);
    expect(
      find.byType(RawScrollbar),
      paints
        ..rect(rect: const Rect.fromLTRB(794.0, 0.0, 800.0, 600.0))
        ..rect(
          rect: const Rect.fromLTRB(794.0, 240.0, 800.0, 600.0),
          color: const Color(0x66BCBCBC),
      ),
    );

    // Tap on the track area above the thumb.
    await tester.tapAt(const Offset(796.0, 50.0));
    await tester.pumpAndSettle();

    expect(scrollController.offset, 0.0);
    expect(
      find.byType(RawScrollbar),
      paints
        ..rect(rect: const Rect.fromLTRB(794.0, 0.0, 800.0, 600.0))
        ..rect(
          rect: const Rect.fromLTRB(794.0, 0.0, 800.0, 360.0),
          color: const Color(0x66BCBCBC),
      ),
    );
  });

  testWidgets('Scrollbar never goes away until finger lift', (WidgetTester tester) async {
    await tester.pumpWidget(
      const Directionality(
        textDirection: TextDirection.ltr,
        child: MediaQuery(
          data: MediaQueryData(),
          child: RawScrollbar(
            child: SingleChildScrollView(
              child: SizedBox(width: 4000.0, height: 4000.0),
            ),
          ),
        ),
      ),
    );
    final TestGesture gesture = await tester.startGesture(tester.getCenter(find.byType(SingleChildScrollView)));
    await gesture.moveBy(const Offset(0.0, -20.0));
    await tester.pump();
    // Scrollbar fully showing
    await tester.pump(const Duration(milliseconds: 500));
    expect(
      find.byType(RawScrollbar),
      paints
        ..rect(rect: const Rect.fromLTRB(794.0, 0.0, 800.0, 600.0))
        ..rect(
          rect: const Rect.fromLTRB(794.0, 3.0, 800.0, 93.0),
          color: const Color(0x66BCBCBC),
      ),
    );

    await tester.pump(const Duration(seconds: 3));
    await tester.pump(const Duration(seconds: 3));
    // Still there.
    expect(
      find.byType(RawScrollbar),
      paints
        ..rect(rect: const Rect.fromLTRB(794.0, 0.0, 800.0, 600.0))
        ..rect(
          rect: const Rect.fromLTRB(794.0, 3.0, 800.0, 93.0),
          color: const Color(0x66BCBCBC),
      ),
    );

    await gesture.up();
    await tester.pump(_kScrollbarTimeToFade);
    await tester.pump(_kScrollbarFadeDuration * 0.5);

    // Opacity going down now.
    expect(
      find.byType(RawScrollbar),
      paints
        ..rect(rect: const Rect.fromLTRB(794.0, 0.0, 800.0, 600.0))
        ..rect(
          rect: const Rect.fromLTRB(794.0, 3.0, 800.0, 93.0),
          color: const Color(0x4fbcbcbc),
      ),
    );
  });

  testWidgets('Scrollbar does not fade away while hovering', (WidgetTester tester) async {
    await tester.pumpWidget(
      const Directionality(
        textDirection: TextDirection.ltr,
        child: MediaQuery(
          data: MediaQueryData(),
          child: RawScrollbar(
            child: SingleChildScrollView(
              child: SizedBox(width: 4000.0, height: 4000.0),
            ),
          ),
        ),
      ),
    );
    final TestGesture gesture = await tester.startGesture(tester.getCenter(find.byType(SingleChildScrollView)));
    await gesture.moveBy(const Offset(0.0, -20.0));
    await tester.pump();
    // Scrollbar fully showing
    await tester.pump(const Duration(milliseconds: 500));
    expect(
      find.byType(RawScrollbar),
      paints
        ..rect(rect: const Rect.fromLTRB(794.0, 0.0, 800.0, 600.0))
        ..rect(
          rect: const Rect.fromLTRB(794.0, 3.0, 800.0, 93.0),
          color: const Color(0x66BCBCBC),
      ),
    );

    final TestPointer testPointer = TestPointer(1, ui.PointerDeviceKind.mouse);
    // Hover over the thumb to prevent the scrollbar from fading out.
    testPointer.hover(const Offset(790.0, 5.0));
    await gesture.up();
    await tester.pump(const Duration(seconds: 3));

    // Still there.
    expect(
      find.byType(RawScrollbar),
      paints
        ..rect(rect: const Rect.fromLTRB(794.0, 0.0, 800.0, 600.0))
        ..rect(
          rect: const Rect.fromLTRB(794.0, 3.0, 800.0, 93.0),
          color: const Color(0x66BCBCBC),
      ),
    );
  });

  testWidgets('Scrollbar will fade back in when hovering over known track area', (WidgetTester tester) async {
    await tester.pumpWidget(
      const Directionality(
        textDirection: TextDirection.ltr,
        child: MediaQuery(
          data: MediaQueryData(),
          child: RawScrollbar(
            child: SingleChildScrollView(
              child: SizedBox(width: 4000.0, height: 4000.0),
            ),
          ),
        ),
      ),
    );
    final TestGesture gesture = await tester.startGesture(tester.getCenter(find.byType(SingleChildScrollView)));
    await gesture.moveBy(const Offset(0.0, -20.0));
    await tester.pump();
    // Scrollbar fully showing
    await tester.pump(const Duration(milliseconds: 500));
    expect(
      find.byType(RawScrollbar),
      paints
        ..rect(rect: const Rect.fromLTRB(794.0, 0.0, 800.0, 600.0))
        ..rect(
          rect: const Rect.fromLTRB(794.0, 3.0, 800.0, 93.0),
          color: const Color(0x66BCBCBC),
        ),
    );
    await gesture.up();
    await tester.pump(_kScrollbarTimeToFade);
    await tester.pump(_kScrollbarFadeDuration * 0.5);

    // Scrollbar is fading out
    expect(
      find.byType(RawScrollbar),
      paints
        ..rect(rect: const Rect.fromLTRB(794.0, 0.0, 800.0, 600.0))
        ..rect(
          rect: const Rect.fromLTRB(794.0, 3.0, 800.0, 93.0),
          color: const Color(0x4fbcbcbc),
        ),
    );

    // Hover over scrollbar with mouse to bring opacity back up
    final TestGesture mouseGesture = await tester.createGesture(kind: ui.PointerDeviceKind.mouse);
    await mouseGesture.addPointer();
    addTearDown(mouseGesture.removePointer);
    await mouseGesture.moveTo(const Offset(794.0, 5.0));
    await tester.pumpAndSettle();
    // Scrollbar should be visible
    expect(
      find.byType(RawScrollbar),
      paints
        ..rect(rect: const Rect.fromLTRB(794.0, 0.0, 800.0, 600.0))
        ..rect(
          rect: const Rect.fromLTRB(794.0, 3.0, 800.0, 93.0),
          color: const Color(0x66BCBCBC),
        ),
    );
  });

  testWidgets('Scrollbar thumb can be dragged', (WidgetTester tester) async {
    final ScrollController scrollController = ScrollController();
    await tester.pumpWidget(
      Directionality(
        textDirection: TextDirection.ltr,
        child: MediaQuery(
          data: const MediaQueryData(),
          child: PrimaryScrollController(
            controller: scrollController,
            child: RawScrollbar(
              isAlwaysShown: true,
              controller: scrollController,
              child: const SingleChildScrollView(
                child: SizedBox(width: 4000.0, height: 4000.0),
              ),
            ),
          ),
        ),
      ),
    );
    await tester.pumpAndSettle();
    expect(scrollController.offset, 0.0);
    expect(
      find.byType(RawScrollbar),
      paints
        ..rect(rect: const Rect.fromLTRB(794.0, 0.0, 800.0, 600.0))
        ..rect(
          rect: const Rect.fromLTRB(794.0, 0.0, 800.0, 90.0),
          color: const Color(0x66BCBCBC),
      ),
    );

    // Drag the thumb down to scroll down.
    const double scrollAmount = 10.0;
    final TestGesture dragScrollbarGesture = await tester.startGesture(const Offset(797.0, 45.0));
    await tester.pumpAndSettle();
    await dragScrollbarGesture.moveBy(const Offset(0.0, scrollAmount));
    await tester.pumpAndSettle();
    await dragScrollbarGesture.up();
    await tester.pumpAndSettle();

    // The view has scrolled more than it would have by a swipe gesture of the
    // same distance.
    expect(scrollController.offset, greaterThan(scrollAmount * 2));
    expect(
      find.byType(RawScrollbar),
      paints
        ..rect(rect: const Rect.fromLTRB(794.0, 0.0, 800.0, 600.0))
        ..rect(
          rect: const Rect.fromLTRB(794.0, 10.0, 800.0, 100.0),
          color: const Color(0x66BCBCBC),
      ),
    );
  });

  testWidgets('Scrollbar thumb cannot be dragged into overscroll if the physics do not allow', (WidgetTester tester) async {
    final ScrollController scrollController = ScrollController();
    await tester.pumpWidget(
      Directionality(
        textDirection: TextDirection.ltr,
        child: MediaQuery(
          data: const MediaQueryData(),
          child: PrimaryScrollController(
            controller: scrollController,
            child: RawScrollbar(
              isAlwaysShown: true,
              controller: scrollController,
              child: const SingleChildScrollView(
                child: SizedBox(width: 4000.0, height: 4000.0),
              ),
            ),
          ),
        ),
      ),
    );
    await tester.pumpAndSettle();
    expect(scrollController.offset, 0.0);
    expect(
      find.byType(RawScrollbar),
      paints
        ..rect(rect: const Rect.fromLTRB(794.0, 0.0, 800.0, 600.0))
        ..rect(
          rect: const Rect.fromLTRB(794.0, 0.0, 800.0, 90.0),
          color: const Color(0x66BCBCBC),
        ),
    );

    // Try to drag the thumb into overscroll.
    const double scrollAmount = -10.0;
    final TestGesture dragScrollbarGesture = await tester.startGesture(const Offset(797.0, 45.0));
    await tester.pumpAndSettle();
    await dragScrollbarGesture.moveBy(const Offset(0.0, scrollAmount));
    await tester.pumpAndSettle();

    // The physics should not have allowed us to enter overscroll.
    expect(scrollController.offset, 0.0);
    expect(
      find.byType(RawScrollbar),
      paints
        ..rect(rect: const Rect.fromLTRB(794.0, 0.0, 800.0, 600.0))
        ..rect(
          rect: const Rect.fromLTRB(794.0, 0.0, 800.0, 90.0),
          color: const Color(0x66BCBCBC),
        ),
    );
  });

  // Regression test for https://github.com/flutter/flutter/issues/66444
  testWidgets("RawScrollbar doesn't show when scroll the inner scrollable widget", (WidgetTester tester) async {
    final GlobalKey key1 = GlobalKey();
    final GlobalKey key2 = GlobalKey();
    final GlobalKey outerKey = GlobalKey();
    final GlobalKey innerKey = GlobalKey();
    await tester.pumpWidget(
      Directionality(
        textDirection: TextDirection.ltr,
        child: MediaQuery(
          data: const MediaQueryData(),
          child: RawScrollbar(
            key: key2,
            thumbColor: const Color(0x11111111),
            child: SingleChildScrollView(
              key: outerKey,
              child: SizedBox(
                height: 1000.0,
                width: double.infinity,
                child: Column(
                  children: <Widget>[
                    RawScrollbar(
                      key: key1,
                      thumbColor: const Color(0x22222222),
                      child: SizedBox(
                        height: 300.0,
                        width: double.infinity,
                        child: SingleChildScrollView(
                          key: innerKey,
                          child: const SizedBox(
                            key: Key('Inner scrollable'),
                            height: 1000.0,
                            width: double.infinity,
                          ),
                        ),
                      ),
                    ),
                  ],
                ),
              ),
            ),
          ),
        ),
      ),
    );

    // Drag the inner scrollable widget.
    await tester.drag(find.byKey(innerKey), const Offset(0.0, -25.0));
    await tester.pump();
    // Scrollbar fully showing.
    await tester.pump(const Duration(milliseconds: 500));

    expect(
      tester.renderObject(find.byKey(key2)),
      paintsExactlyCountTimes(#drawRect, 2), // Each bar will call [drawRect] twice.
    );

    expect(
      tester.renderObject(find.byKey(key1)),
      paintsExactlyCountTimes(#drawRect, 2),
    );
  });

  testWidgets('Scrollbar hit test area adjusts for PointerDeviceKind', (WidgetTester tester) async {
    final ScrollController scrollController = ScrollController();
    await tester.pumpWidget(
      Directionality(
        textDirection: TextDirection.ltr,
        child: MediaQuery(
          data: const MediaQueryData(),
          child: PrimaryScrollController(
            controller: scrollController,
            child: RawScrollbar(
              isAlwaysShown: true,
              controller: scrollController,
              child: const SingleChildScrollView(
                child: SizedBox(width: 4000.0, height: 4000.0),
              ),
            ),
          ),
        ),
      ),
    );
    await tester.pumpAndSettle();
    expect(scrollController.offset, 0.0);
    expect(
      find.byType(RawScrollbar),
      paints
        ..rect(rect: const Rect.fromLTRB(794.0, 0.0, 800.0, 600.0))
        ..rect(
          rect: const Rect.fromLTRB(794.0, 0.0, 800.0, 90.0),
          color: const Color(0x66BCBCBC),
        ),
    );

    // Drag the scrollbar just outside of the painted thumb with touch input.
    // The hit test area is padded to meet the minimum interactive size.
    const double scrollAmount = 10.0;
    final TestGesture dragScrollbarGesture = await tester.startGesture(const Offset(790.0, 45.0));
    await tester.pumpAndSettle();
    await dragScrollbarGesture.moveBy(const Offset(0.0, scrollAmount));
    await tester.pumpAndSettle();

    // The scrollbar moved by scrollAmount, and the scrollOffset moved forward.
    expect(scrollController.offset, greaterThan(0.0));
    expect(
      find.byType(RawScrollbar),
      paints
        ..rect(rect: const Rect.fromLTRB(794.0, 0.0, 800.0, 600.0))
        ..rect(
          rect: const Rect.fromLTRB(794.0, 10.0, 800.0, 100.0),
          color: const Color(0x66BCBCBC),
        ),
    );

    // Move back to reset.
    await dragScrollbarGesture.moveBy(const Offset(0.0, -scrollAmount));
    await tester.pumpAndSettle();
    await dragScrollbarGesture.up();
    expect(scrollController.offset, 0.0);
    expect(
      find.byType(RawScrollbar),
      paints
        ..rect(rect: const Rect.fromLTRB(794.0, 0.0, 800.0, 600.0))
        ..rect(
          rect: const Rect.fromLTRB(794.0, 0.0, 800.0, 90.0),
          color: const Color(0x66BCBCBC),
        ),
    );

    // The same should not be possible with a mouse since it is more precise,
    // the padding it not necessary.
    final TestGesture gesture = await tester.createGesture(kind: ui.PointerDeviceKind.mouse);
    await gesture.addPointer();
    addTearDown(gesture.removePointer);
    await gesture.down(const Offset(790.0, 45.0));
    await tester.pump();
    await gesture.moveTo(const Offset(790.0, 55.0));
    await gesture.up();
    await tester.pumpAndSettle();
    // The scrollbar/scrollable should not have moved.
    expect(scrollController.offset, 0.0);
    expect(
      find.byType(RawScrollbar),
      paints
        ..rect(rect: const Rect.fromLTRB(794.0, 0.0, 800.0, 600.0))
        ..rect(
          rect: const Rect.fromLTRB(794.0, 0.0, 800.0, 90.0),
          color: const Color(0x66BCBCBC),
        ),
    );
  });

  testWidgets('RawScrollbar.isAlwaysShown asserts that a ScrollPosition is attached', (WidgetTester tester) async {
    await tester.pumpWidget(
      Directionality(
        textDirection: TextDirection.ltr,
        child: MediaQuery(
          data: const MediaQueryData(),
          child: RawScrollbar(
            isAlwaysShown: true,
            controller: ScrollController(),
            thumbColor: const Color(0x11111111),
            child: const SingleChildScrollView(
              child: SizedBox(
                height: 1000.0,
                width: 50.0,
              ),
            ),
          ),
        ),
      ),
    );
    await tester.pumpAndSettle();
    final dynamic exception = tester.takeException();
    expect(exception, isAssertionError);
    expect(
      (exception as AssertionError).message,
      contains("The Scrollbar's ScrollController has no ScrollPosition attached."),
    );
  });

  testWidgets('Simultaneous dragging and pointer scrolling does not cause a crash', (WidgetTester tester) async {
    // Regression test for https://github.com/flutter/flutter/issues/70105
    final ScrollController scrollController = ScrollController();
    await tester.pumpWidget(
      Directionality(
        textDirection: TextDirection.ltr,
        child: MediaQuery(
          data: const MediaQueryData(),
          child: PrimaryScrollController(
            controller: scrollController,
            child: RawScrollbar(
              isAlwaysShown: true,
              controller: scrollController,
              child: const SingleChildScrollView(
                child: SizedBox(width: 4000.0, height: 4000.0),
              ),
            ),
          ),
        ),
      ),
    );
    await tester.pumpAndSettle();
    expect(scrollController.offset, 0.0);
    expect(
      find.byType(RawScrollbar),
      paints
        ..rect(
          rect: const Rect.fromLTRB(794.0, 0.0, 800.0, 600.0),
          color: const Color(0x00000000),
        )
        ..line(
          p1: const Offset(794.0, 0.0),
          p2: const Offset(794.0, 600.0),
          strokeWidth: 1.0,
          color: const Color(0x00000000),
        )
        ..rect(
          rect: const Rect.fromLTRB(794.0, 0.0, 800.0, 90.0),
          color: const Color(0x66bcbcbc),
        ),
    );

    // Drag the thumb down to scroll down.
    const double scrollAmount = 10.0;
    final TestGesture dragScrollbarGesture = await tester.startGesture(const Offset(797.0, 45.0));
    await tester.pumpAndSettle();

    expect(
      find.byType(RawScrollbar),
      paints
        ..rect(
          rect: const Rect.fromLTRB(794.0, 0.0, 800.0, 600.0),
          color: const Color(0x00000000),
        )
        ..line(
          p1: const Offset(794.0, 0.0),
          p2: const Offset(794.0, 600.0),
          strokeWidth: 1.0,
          color: const Color(0x00000000),
        )
        ..rect(
          rect: const Rect.fromLTRB(794.0, 0.0, 800.0, 90.0),
          // Drag color
          color: const Color(0x66bcbcbc),
        ),
    );

    await dragScrollbarGesture.moveBy(const Offset(0.0, scrollAmount));
    await tester.pumpAndSettle();
    expect(scrollController.offset, greaterThan(10.0));
    final double previousOffset = scrollController.offset;
    expect(
      find.byType(RawScrollbar),
      paints
        ..rect(
          rect: const Rect.fromLTRB(794.0, 0.0, 800.0, 600.0),
          color: const Color(0x00000000),
        )
        ..line(
          p1: const Offset(794.0, 0.0),
          p2: const Offset(794.0, 600.0),
          strokeWidth: 1.0,
          color: const Color(0x00000000),
        )
        ..rect(
          rect: const Rect.fromLTRB(794.0, 10.0, 800.0, 100.0),
          color: const Color(0x66bcbcbc),
        ),
    );

    // Execute a pointer scroll while dragging (drag gesture has not come up yet)
    final TestPointer pointer = TestPointer(1, ui.PointerDeviceKind.mouse);
    pointer.hover(const Offset(798.0, 15.0));
    await tester.sendEventToBinding(pointer.scroll(const Offset(0.0, 20.0)));
    await tester.pumpAndSettle();
    // Scrolling while holding the drag on the scrollbar and still hovered over
    // the scrollbar should not have changed the scroll offset.
    expect(pointer.location, const Offset(798.0, 15.0));
    expect(scrollController.offset, previousOffset);
    expect(
      find.byType(RawScrollbar),
      paints
        ..rect(
          rect: const Rect.fromLTRB(794.0, 0.0, 800.0, 600.0),
          color: const Color(0x00000000),
        )
        ..line(
          p1: const Offset(794.0, 0.0),
          p2: const Offset(794.0, 600.0),
          strokeWidth: 1.0,
          color: const Color(0x00000000),
        )
        ..rect(
          rect: const Rect.fromLTRB(794.0, 10.0, 800.0, 100.0),
          color: const Color(0x66bcbcbc),
        ),
    );

    // Drag is still being held, move pointer to be hovering over another area
    // of the scrollable (not over the scrollbar) and execute another pointer scroll
    pointer.hover(tester.getCenter(find.byType(SingleChildScrollView)));
    await tester.sendEventToBinding(pointer.scroll(const Offset(0.0, -70.0)));
    await tester.pumpAndSettle();
    // Scrolling while holding the drag on the scrollbar changed the offset
    expect(pointer.location, const Offset(400.0, 300.0));
    expect(scrollController.offset, 0.0);
    expect(
      find.byType(RawScrollbar),
      paints
        ..rect(
          rect: const Rect.fromLTRB(794.0, 0.0, 800.0, 600.0),
          color: const Color(0x00000000),
        )
        ..line(
          p1: const Offset(794.0, 0.0),
          p2: const Offset(794.0, 600.0),
          strokeWidth: 1.0,
          color: const Color(0x00000000),
        )
        ..rect(
          rect: const Rect.fromLTRB(794.0, 0.0, 800.0, 90.0),
          color: const Color(0x66bcbcbc),
        ),
    );

    await dragScrollbarGesture.up();
    await tester.pumpAndSettle();
    expect(scrollController.offset, 0.0);
    expect(
      find.byType(RawScrollbar),
      paints
        ..rect(
          rect: const Rect.fromLTRB(794.0, 0.0, 800.0, 600.0),
          color: const Color(0x00000000),
        )
        ..line(
          p1: const Offset(794.0, 0.0),
          p2: const Offset(794.0, 600.0),
          strokeWidth: 1.0,
          color: const Color(0x00000000),
        )
        ..rect(
          rect: const Rect.fromLTRB(794.0, 0.0, 800.0, 90.0),
          color: const Color(0x66bcbcbc),
        ),
    );
  });

<<<<<<< HEAD
  testWidgets('Scrollbar thumb can be dragged in reverse', (WidgetTester tester) async {
    final ScrollController scrollController = ScrollController();
    await tester.pumpWidget(
      Directionality(
        textDirection: TextDirection.ltr,
        child: MediaQuery(
          data: const MediaQueryData(),
          child: PrimaryScrollController(
            controller: scrollController,
            child: RawScrollbar(
              isAlwaysShown: true,
              controller: scrollController,
              child: const SingleChildScrollView(
                reverse: true,
                child: SizedBox(width: 4000.0, height: 4000.0),
              ),
            ),
          ),
        ),
      ),
    );
    await tester.pumpAndSettle();
    expect(scrollController.offset, 0.0);
    expect(
      find.byType(RawScrollbar),
      paints
        ..rect(rect: const Rect.fromLTRB(794.0, 0.0, 800.0, 600.0))
        ..rect(
          rect: const Rect.fromLTRB(794.0, 510.0, 800.0, 600.0),
          color: const Color(0x66BCBCBC),
        ),
    );

    // Drag the thumb up to scroll up.
    const double scrollAmount = 10.0;
    final TestGesture dragScrollbarGesture = await tester.startGesture(const Offset(797.0, 550.0));
    await tester.pumpAndSettle();
    await dragScrollbarGesture.moveBy(const Offset(0.0, -scrollAmount));
    await tester.pumpAndSettle();
    await dragScrollbarGesture.up();
    await tester.pumpAndSettle();

    // The view has scrolled more than it would have by a swipe gesture of the
    // same distance.
    expect(scrollController.offset, greaterThan(scrollAmount * 2));
    expect(
      find.byType(RawScrollbar),
      paints
        ..rect(rect: const Rect.fromLTRB(794.0, 0.0, 800.0, 600.0))
        ..rect(
          rect: const Rect.fromLTRB(794.0, 500.0, 800.0, 590.0),
          color: const Color(0x66BCBCBC),
        ),
    );
=======
  testWidgets('ScrollbarPainter asserts if scrollbarOrientation is used with wrong axisDirection', (WidgetTester tester) async {
    final ScrollbarPainter painter = ScrollbarPainter(
      color: _kScrollbarColor,
      fadeoutOpacityAnimation: kAlwaysCompleteAnimation,
      textDirection: TextDirection.ltr,
      scrollbarOrientation: ScrollbarOrientation.left,
    );
    const Size size = Size(60, 80);
    final ScrollMetrics scrollMetrics = defaultMetrics.copyWith(
      maxScrollExtent: 100,
      viewportDimension: size.height,
      axisDirection: AxisDirection.right,
    );
    painter.update(scrollMetrics, scrollMetrics.axisDirection);

    expect(() => painter.paint(testCanvas, size), throwsA(isA<AssertionError>()));
>>>>>>> db528a24
  });
}<|MERGE_RESOLUTION|>--- conflicted
+++ resolved
@@ -1339,7 +1339,6 @@
     );
   });
 
-<<<<<<< HEAD
   testWidgets('Scrollbar thumb can be dragged in reverse', (WidgetTester tester) async {
     final ScrollController scrollController = ScrollController();
     await tester.pumpWidget(
@@ -1394,7 +1393,8 @@
           color: const Color(0x66BCBCBC),
         ),
     );
-=======
+  });
+    
   testWidgets('ScrollbarPainter asserts if scrollbarOrientation is used with wrong axisDirection', (WidgetTester tester) async {
     final ScrollbarPainter painter = ScrollbarPainter(
       color: _kScrollbarColor,
@@ -1411,6 +1411,5 @@
     painter.update(scrollMetrics, scrollMetrics.axisDirection);
 
     expect(() => painter.paint(testCanvas, size), throwsA(isA<AssertionError>()));
->>>>>>> db528a24
   });
 }