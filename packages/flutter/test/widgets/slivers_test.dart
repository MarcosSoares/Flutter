--- conflicted
+++ resolved
@@ -7,10 +7,7 @@
 import 'package:flutter/widgets.dart';
 import 'package:flutter/rendering.dart';
 
-<<<<<<< HEAD
 import '../rendering/mock_canvas.dart';
-=======
->>>>>>> 9f17a43e
 import 'semantics_tester.dart';
 
 Future<void> test(WidgetTester tester, double offset, { double anchor = 0.0 }) {
@@ -426,29 +423,24 @@
     expect(controller.offset, 800.0);
   });
 
-<<<<<<< HEAD
+  Widget _boilerPlate(Widget sliver) {
+    return Localizations(
+      locale: const Locale('en', 'us'),
+      delegates: const <LocalizationsDelegate<dynamic>>[
+        DefaultWidgetsLocalizations.delegate,
+        DefaultMaterialLocalizations.delegate,
+      ],
+      child: Directionality(
+        textDirection: TextDirection.ltr,
+        child: MediaQuery(
+          data: const MediaQueryData(),
+          child: CustomScrollView(slivers: <Widget>[sliver])
+        )
+      )
+    );
+  }
+
   group('SliverOpacity - ', () {
-=======
-  group('SliverIgnorePointer - ', () {
->>>>>>> 9f17a43e
-    Widget _boilerPlate(Widget sliver) {
-      return Localizations(
-        locale: const Locale('en', 'us'),
-        delegates: const <LocalizationsDelegate<dynamic>>[
-          DefaultWidgetsLocalizations.delegate,
-          DefaultMaterialLocalizations.delegate,
-        ],
-        child: Directionality(
-          textDirection: TextDirection.ltr,
-          child: MediaQuery(
-            data: const MediaQueryData(),
-            child: CustomScrollView(slivers: <Widget>[sliver])
-          )
-        )
-      );
-    }
-
-<<<<<<< HEAD
     testWidgets('painting & semantics', (WidgetTester tester) async {
       final SemanticsTester semantics = SemanticsTester(tester);
 
@@ -569,7 +561,9 @@
       expect(find.byType(SliverOpacity), paints..paragraph());
 
       semantics.dispose();
-=======
+    });
+  });
+  group('SliverIgnorePointer - ', () {
     testWidgets('ignores pointer events', (WidgetTester tester) async {
       final SemanticsTester semantics = SemanticsTester(tester);
       final List<String> events = <String>[];
@@ -656,7 +650,6 @@
       expect(semantics.nodesWith(label: 'a'), hasLength(1));
       await tester.tap(find.byType(GestureDetector));
       expect(events, equals(<String>['tap']));
->>>>>>> 9f17a43e
     });
   });
 }
