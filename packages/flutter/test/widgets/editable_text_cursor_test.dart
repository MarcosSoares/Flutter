// Copyright 2018 The Chromium Authors. All rights reserved.
// Use of this source code is governed by a BSD-style license that can be
// found in the LICENSE file.

import 'package:flutter/foundation.dart';
import 'package:flutter/rendering.dart';
import 'package:flutter_test/flutter_test.dart';
import 'package:flutter/material.dart';
import 'package:flutter/widgets.dart';
import 'package:flutter/services.dart';

import '../rendering/mock_canvas.dart';
import 'editable_text_utils.dart';

final TextEditingController controller = TextEditingController();
final FocusNode focusNode = FocusNode();
final FocusScopeNode focusScopeNode = FocusScopeNode();
const TextStyle textStyle = TextStyle();
const Color cursorColor = Color.fromARGB(0xFF, 0xFF, 0x00, 0x00);

void main() {
  testWidgets('cursor has expected width and radius', (WidgetTester tester) async {
    await tester.pumpWidget(
        MediaQuery(data: const MediaQueryData(devicePixelRatio: 1.0),
        child: Directionality(
        textDirection: TextDirection.ltr,
        child: EditableText(
          backgroundCursorColor: Colors.grey,
          controller: controller,
          focusNode: focusNode,
          style: textStyle,
          cursorColor: cursorColor,
          cursorWidth: 10.0,
          cursorRadius: const Radius.circular(2.0),
        ))));

    final EditableText editableText = tester.firstWidget(find.byType(EditableText));
    expect(editableText.cursorWidth, 10.0);
    expect(editableText.cursorRadius.x, 2.0);
  });


  testWidgets('cursor layout has correct width', (WidgetTester tester) async {
    final GlobalKey<EditableTextState> editableTextKey = GlobalKey<EditableTextState>();

    String changedValue;
    final Widget widget = MaterialApp(
      home: RepaintBoundary(
        key: const ValueKey<int>(1),
        child: EditableText(
          backgroundCursorColor: Colors.grey,
          key: editableTextKey,
          controller: TextEditingController(),
          focusNode: FocusNode(),
          style: Typography(platform: TargetPlatform.android).black.subhead,
          cursorColor: Colors.blue,
          selectionControls: materialTextSelectionControls,
          keyboardType: TextInputType.text,
          onChanged: (String value) {
            changedValue = value;
          },
          cursorWidth: 15.0,
        ),
      ),
    );
    await tester.pumpWidget(widget);

    // Populate a fake clipboard.
    const String clipboardContent = ' ';
    SystemChannels.platform.setMockMethodCallHandler((MethodCall methodCall) async {
      if (methodCall.method == 'Clipboard.getData')
        return const <String, dynamic>{'text': clipboardContent};
      return null;
    });

    // Long-press to bring up the text editing controls.
    final Finder textFinder = find.byKey(editableTextKey);
    await tester.longPress(textFinder);
    tester.state<EditableTextState>(textFinder).showToolbar();
    await tester.pump();
    await tester.pump(const Duration(milliseconds: 500));
    await tester.pump(const Duration(milliseconds: 500));

    await tester.tap(find.text('PASTE'));
    await tester.pump();
    await tester.pump(const Duration(milliseconds: 500));
    await tester.pump(const Duration(milliseconds: 500));

    expect(changedValue, clipboardContent);

    await expectLater(
      find.byKey(const ValueKey<int>(1)),
      matchesGoldenFile('editable_text_test.0.3.png'),
    );
<<<<<<< HEAD
  }, skip: identical(0, 0.0) || !Platform.isLinux);
=======
  }, skip: !isLinux);
>>>>>>> 1157e674

  testWidgets('cursor layout has correct radius', (WidgetTester tester) async {
    final GlobalKey<EditableTextState> editableTextKey = GlobalKey<EditableTextState>();

    String changedValue;
    final Widget widget = MaterialApp(
      home: RepaintBoundary(
        key: const ValueKey<int>(1),
        child: EditableText(
          backgroundCursorColor: Colors.grey,
          key: editableTextKey,
          controller: TextEditingController(),
          focusNode: FocusNode(),
          style: Typography(platform: TargetPlatform.android).black.subhead,
          cursorColor: Colors.blue,
          selectionControls: materialTextSelectionControls,
          keyboardType: TextInputType.text,
          onChanged: (String value) {
            changedValue = value;
          },
          cursorWidth: 15.0,
          cursorRadius: const Radius.circular(3.0),
        ),
      ),
    );
    await tester.pumpWidget(widget);

    // Populate a fake clipboard.
    const String clipboardContent = ' ';
    SystemChannels.platform.setMockMethodCallHandler((MethodCall methodCall) async {
      if (methodCall.method == 'Clipboard.getData')
        return const <String, dynamic>{'text': clipboardContent};
      return null;
    });

    // Long-press to bring up the text editing controls.
    final Finder textFinder = find.byKey(editableTextKey);
    await tester.longPress(textFinder);
    tester.state<EditableTextState>(textFinder).showToolbar();
    await tester.pump();

    await tester.tap(find.text('PASTE'));
    await tester.pump();

    expect(changedValue, clipboardContent);

    await expectLater(
      find.byKey(const ValueKey<int>(1)),
      matchesGoldenFile('editable_text_test.1.3.png'),
    );
<<<<<<< HEAD
  }, skip: identical(0, 0.0) || !Platform.isLinux);
=======
  }, skip: !isLinux);
>>>>>>> 1157e674

  testWidgets('Cursor animates on iOS', (WidgetTester tester) async {
    final Widget widget = MaterialApp(
      theme: ThemeData(platform: TargetPlatform.iOS),
      home: const Material(
        child: TextField(
          maxLines: 3,
        ),
      ),
    );
    await tester.pumpWidget(widget);

    await tester.tap(find.byType(TextField));
    await tester.pump();

    final EditableTextState editableTextState = tester.firstState(find.byType(EditableText));
    final RenderEditable renderEditable = editableTextState.renderEditable;

    expect(renderEditable.cursorColor.alpha, 255);

    // Trigger initial timer. When focusing the first time, the cursor shows
    // for slightly longer than the average on time.
    await tester.pump();
    await tester.pump(const Duration(milliseconds: 200));
    // Start timing standard cursor show period.
    expect(renderEditable.cursorColor.alpha, 255);
    expect(renderEditable, paints..rrect(color: const Color(0xff2196f3)));

    await tester.pump(const Duration(milliseconds: 500));
    // Start to animate the cursor away.
    expect(renderEditable.cursorColor.alpha, 255);
    expect(renderEditable, paints..rrect(color: const Color(0xff2196f3)));

    await tester.pump(const Duration(milliseconds: 100));
    expect(renderEditable.cursorColor.alpha, 110);
    expect(renderEditable, paints..rrect(color: const Color(0x6e2196f3)));

    await tester.pump(const Duration(milliseconds: 100));
    expect(renderEditable.cursorColor.alpha, 16);
    expect(renderEditable, paints..rrect(color: const Color(0x102196f3)));

    await tester.pump(const Duration(milliseconds: 100));
    expect(renderEditable.cursorColor.alpha, 0);
    // Don't try to draw the cursor.
    expect(renderEditable, paintsExactlyCountTimes(#drawRRect, 0));

    // Wait some more while the cursor is gone. It'll trigger the cursor to
    // start animating in again.
    await tester.pump(const Duration(milliseconds: 300));
    expect(renderEditable.cursorColor.alpha, 0);
    expect(renderEditable, paintsExactlyCountTimes(#drawRRect, 0));

    await tester.pump(const Duration(milliseconds: 50));
    // Cursor starts coming back.
    expect(renderEditable.cursorColor.alpha, 79);
    expect(renderEditable, paints..rrect(color: const Color(0x4f2196f3)));
  });

  testWidgets('Cursor does not animate on Android', (WidgetTester tester) async {
    const Widget widget = MaterialApp(
      home: Material(
        child: TextField(
          maxLines: 3,
        ),
      ),
    );
    await tester.pumpWidget(widget);

    await tester.tap(find.byType(TextField));
    await tester.pump();

    final EditableTextState editableTextState = tester.firstState(find.byType(EditableText));
    final RenderEditable renderEditable = editableTextState.renderEditable;

    await tester.pump();
    expect(renderEditable.cursorColor.alpha, 255);
    expect(renderEditable, paints..rect(color: const Color(0xff4285f4)));

    // Android cursor goes from exactly on to exactly off on the 500ms dot.
    await tester.pump(const Duration(milliseconds: 499));
    expect(renderEditable.cursorColor.alpha, 255);
    expect(renderEditable, paints..rect(color: const Color(0xff4285f4)));

    await tester.pump(const Duration(milliseconds: 1));
    expect(renderEditable.cursorColor.alpha, 0);
    // Don't try to draw the cursor.
    expect(renderEditable, paintsExactlyCountTimes(#drawRect, 0));

    await tester.pump(const Duration(milliseconds: 500));
    expect(renderEditable.cursorColor.alpha, 255);
    expect(renderEditable, paints..rect(color: const Color(0xff4285f4)));

    await tester.pump(const Duration(milliseconds: 500));
    expect(renderEditable.cursorColor.alpha, 0);
    expect(renderEditable, paintsExactlyCountTimes(#drawRect, 0));
  });

  testWidgets('Cursor does not animates on iOS when debugDeterministicCursor is set', (WidgetTester tester) async {
    EditableText.debugDeterministicCursor = true;
    final Widget widget = MaterialApp(
      theme: ThemeData(platform: TargetPlatform.iOS),
      home: const Material(
        child: TextField(
          maxLines: 3,
        ),
      ),
    );
    await tester.pumpWidget(widget);

    await tester.tap(find.byType(TextField));
    await tester.pump();

    final EditableTextState editableTextState = tester.firstState(find.byType(EditableText));
    final RenderEditable renderEditable = editableTextState.renderEditable;

    expect(renderEditable.cursorColor.alpha, 255);

    await tester.pump();
    await tester.pump(const Duration(milliseconds: 200));
    expect(renderEditable.cursorColor.alpha, 255);
    expect(renderEditable, paints..rrect(color: const Color(0xff2196f3)));

    // Cursor draw never changes.
    await tester.pump(const Duration(milliseconds: 200));
    expect(renderEditable.cursorColor.alpha, 255);
    expect(renderEditable, paints..rrect(color: const Color(0xff2196f3)));

    // No more transient calls.
    await tester.pumpAndSettle();
    expect(renderEditable.cursorColor.alpha, 255);
    expect(renderEditable, paints..rrect(color: const Color(0xff2196f3)));

    EditableText.debugDeterministicCursor = false;
  });

  testWidgets('Cursor does not animate on Android when debugDeterministicCursor is set', (WidgetTester tester) async {
    EditableText.debugDeterministicCursor = true;

    const Widget widget = MaterialApp(
      home: Material(
        child: TextField(
          maxLines: 3,
        ),
      ),
    );
    await tester.pumpWidget(widget);

    await tester.tap(find.byType(TextField));
    await tester.pump();

    final EditableTextState editableTextState = tester.firstState(find.byType(EditableText));
    final RenderEditable renderEditable = editableTextState.renderEditable;

    await tester.pump();
    expect(renderEditable.cursorColor.alpha, 255);
    expect(renderEditable, paints..rect(color: const Color(0xff4285f4)));

    await tester.pump(const Duration(milliseconds: 500));
    expect(renderEditable.cursorColor.alpha, 255);
    expect(renderEditable, paints..rect(color: const Color(0xff4285f4)));

    // Cursor draw never changes.
    await tester.pump(const Duration(milliseconds: 500));
    expect(renderEditable.cursorColor.alpha, 255);
    expect(renderEditable, paints..rect(color: const Color(0xff4285f4)));

    // No more transient calls.
    await tester.pumpAndSettle();
    expect(renderEditable.cursorColor.alpha, 255);
    expect(renderEditable, paints..rect(color: const Color(0xff4285f4)));

    EditableText.debugDeterministicCursor = false;
  });

  testWidgets('Cursor does not show when showCursor set to false', (WidgetTester tester) async {
    const Widget widget = MaterialApp(
      home: Material(
        child: TextField(
          showCursor: false,
          maxLines: 3,
        ),
      ),
    );
    await tester.pumpWidget(widget);

    await tester.tap(find.byType(TextField));
    await tester.pump();

    final EditableTextState editableTextState = tester.firstState(find.byType(EditableText));
    final RenderEditable renderEditable = editableTextState.renderEditable;

    // Make sure it does not paint for a period of time.
    await tester.pump(const Duration(milliseconds: 200));
    expect(renderEditable, paintsExactlyCountTimes(#drawRect, 0));

    await tester.pump(const Duration(milliseconds: 200));
    expect(renderEditable, paintsExactlyCountTimes(#drawRect, 0));

    await tester.pump(const Duration(milliseconds: 200));
    expect(renderEditable, paintsExactlyCountTimes(#drawRect, 0));
  });

  testWidgets('Cursor radius is 2.0 on iOS', (WidgetTester tester) async {
    final Widget widget = MaterialApp(
      theme: ThemeData(platform: TargetPlatform.iOS),
      home: const Material(
        child: TextField(
          maxLines: 3,
        ),
      ),
    );
    await tester.pumpWidget(widget);

    final EditableTextState editableTextState = tester.firstState(find.byType(EditableText));
    final RenderEditable renderEditable = editableTextState.renderEditable;

    expect(renderEditable.cursorRadius, const Radius.circular(2.0));
  });

  testWidgets('Cursor gets placed correctly after going out of bounds', (WidgetTester tester) async {
    const String text = 'hello world this is fun and cool and awesome!';
    controller.text = text;
    final FocusNode focusNode = FocusNode();

    await tester.pumpWidget(
      MediaQuery(
        data: const MediaQueryData(devicePixelRatio: 1),
        child: Directionality(
          textDirection: TextDirection.ltr,
          child: FocusScope(
            node: focusScopeNode,
            autofocus: true,
            child: EditableText(
              backgroundCursorColor: Colors.grey,
              controller: controller,
              focusNode: focusNode,
              style: textStyle,
              cursorColor: cursorColor,
            ),
          ),
        ),
      ),
    );

    await tester.tap(find.byType(EditableText));
    final RenderEditable renderEditable = findRenderEditable(tester);
    renderEditable.selection = const TextSelection(baseOffset: 29, extentOffset: 29);

    expect(controller.selection.baseOffset, 29);

    final EditableTextState editableTextState = tester.firstState(find.byType(EditableText));
    editableTextState.updateFloatingCursor(RawFloatingCursorPoint(state: FloatingCursorDragState.Start));

    expect(controller.selection.baseOffset, 29);

    // Sets the origin.
    editableTextState.updateFloatingCursor(RawFloatingCursorPoint(state: FloatingCursorDragState.Update,
        offset: const Offset(20, 20)));

    expect(controller.selection.baseOffset, 29);

    // Moves the cursor super far right
    editableTextState.updateFloatingCursor(RawFloatingCursorPoint(state: FloatingCursorDragState.Update,
        offset: const Offset(2090, 20)));
    editableTextState.updateFloatingCursor(RawFloatingCursorPoint(state: FloatingCursorDragState.Update,
        offset: const Offset(2100, 20)));
    editableTextState.updateFloatingCursor(RawFloatingCursorPoint(state: FloatingCursorDragState.Update,
        offset: const Offset(2090, 20)));

    // After peaking the cursor, we move in the opposite direction.
    editableTextState.updateFloatingCursor(RawFloatingCursorPoint(state: FloatingCursorDragState.Update,
        offset: const Offset(1400, 20)));

    editableTextState.updateFloatingCursor(RawFloatingCursorPoint(state: FloatingCursorDragState.End));

    await tester.pumpAndSettle();
    // The cursor has been set.
    expect(controller.selection.baseOffset, 8);

    // Go in the other direction.
    editableTextState.updateFloatingCursor(RawFloatingCursorPoint(state: FloatingCursorDragState.Start));
    // Sets the origin.
    editableTextState.updateFloatingCursor(RawFloatingCursorPoint(state: FloatingCursorDragState.Update,
        offset: const Offset(20, 20)));

    editableTextState.updateFloatingCursor(RawFloatingCursorPoint(state: FloatingCursorDragState.Update,
        offset: const Offset(-5000, 20)));
    editableTextState.updateFloatingCursor(RawFloatingCursorPoint(state: FloatingCursorDragState.Update,
        offset: const Offset(-5010, 20)));
    editableTextState.updateFloatingCursor(RawFloatingCursorPoint(state: FloatingCursorDragState.Update,
        offset: const Offset(-5000, 20)));

    // Move back in the opposite direction only a few hundred.
    editableTextState.updateFloatingCursor(RawFloatingCursorPoint(state: FloatingCursorDragState.Update,
        offset: const Offset(-4850, 20)));

    editableTextState.updateFloatingCursor(RawFloatingCursorPoint(state: FloatingCursorDragState.End));

    await tester.pumpAndSettle();

    expect(controller.selection.baseOffset, 10);
  });

  testWidgets('Updating the floating cursor correctly moves the cursor', (WidgetTester tester) async {
    const String text = 'hello world this is fun and cool and awesome!';
    controller.text = text;
    final FocusNode focusNode = FocusNode();

    await tester.pumpWidget(
      MediaQuery(
        data: const MediaQueryData(devicePixelRatio: 1),
        child: Directionality(
          textDirection: TextDirection.ltr,
          child: FocusScope(
            node: focusScopeNode,
            autofocus: true,
            child: EditableText(
              backgroundCursorColor: Colors.grey,
              controller: controller,
              focusNode: focusNode,
              style: textStyle,
              cursorColor: cursorColor,
            ),
          ),
        ),
      ),
    );

    await tester.tap(find.byType(EditableText));
    final RenderEditable renderEditable = findRenderEditable(tester);
    renderEditable.selection = const TextSelection(baseOffset: 29, extentOffset: 29);

    expect(controller.selection.baseOffset, 29);

    final EditableTextState editableTextState = tester.firstState(find.byType(EditableText));
    editableTextState.updateFloatingCursor(RawFloatingCursorPoint(state: FloatingCursorDragState.Start));

    expect(controller.selection.baseOffset, 29);

    // Sets the origin.
    editableTextState.updateFloatingCursor(RawFloatingCursorPoint(state: FloatingCursorDragState.Update,
      offset: const Offset(20, 20)));

    expect(controller.selection.baseOffset, 29);

    // Moves the cursor right a few characters.
    editableTextState.updateFloatingCursor(RawFloatingCursorPoint(state: FloatingCursorDragState.Update,
      offset: const Offset(-250, 20)));

    // But we have not yet set the offset because the user is not done placing the cursor.
    expect(controller.selection.baseOffset, 29);

    editableTextState.updateFloatingCursor(RawFloatingCursorPoint(state: FloatingCursorDragState.End));

    await tester.pumpAndSettle();
    // The cursor has been set.
    expect(controller.selection.baseOffset, 10);
  });

  // Regression test for https://github.com/flutter/flutter/pull/30475.
  testWidgets('Trying to select with the floating cursor does not crash', (WidgetTester tester) async {
    const String text = 'hello world this is fun and cool and awesome!';
    controller.text = text;
    final FocusNode focusNode = FocusNode();

    await tester.pumpWidget(
      MediaQuery(
        data: const MediaQueryData(devicePixelRatio: 1),
        child: Directionality(
          textDirection: TextDirection.ltr,
          child: FocusScope(
            node: focusScopeNode,
            autofocus: true,
            child: EditableText(
              backgroundCursorColor: Colors.grey,
              controller: controller,
              focusNode: focusNode,
              style: textStyle,
              cursorColor: cursorColor,
            ),
          ),
        ),
      ),
    );

    await tester.tap(find.byType(EditableText));
    final RenderEditable renderEditable = findRenderEditable(tester);
    renderEditable.selection = const TextSelection(baseOffset: 29, extentOffset: 29);

    expect(controller.selection.baseOffset, 29);

    final EditableTextState editableTextState = tester.firstState(find.byType(EditableText));
    editableTextState.updateFloatingCursor(RawFloatingCursorPoint(state: FloatingCursorDragState.Start));

    expect(controller.selection.baseOffset, 29);

    // Sets the origin.
    editableTextState.updateFloatingCursor(RawFloatingCursorPoint(state: FloatingCursorDragState.Update,
      offset: const Offset(20, 20)));

    expect(controller.selection.baseOffset, 29);

    // Moves the cursor right a few characters.
    editableTextState.updateFloatingCursor(RawFloatingCursorPoint(state: FloatingCursorDragState.Update,
      offset: const Offset(-250, 20)));

    // But we have not yet set the offset because the user is not done placing the cursor.
    expect(controller.selection.baseOffset, 29);

    editableTextState.updateFloatingCursor(RawFloatingCursorPoint(state: FloatingCursorDragState.End));
    // Immediately start a new floating cursor, in the same way as happens when
    // the user tries to select text in trackpad mode.
    editableTextState.updateFloatingCursor(RawFloatingCursorPoint(state: FloatingCursorDragState.Start));
    await tester.pumpAndSettle();

    // Set and move the second cursor like a selection. Previously, the second
    // Update here caused a crash.
    editableTextState.updateFloatingCursor(RawFloatingCursorPoint(state: FloatingCursorDragState.Update,
      offset: const Offset(20, 20)));
    editableTextState.updateFloatingCursor(RawFloatingCursorPoint(state: FloatingCursorDragState.Update,
      offset: const Offset(-250, 20)));
    editableTextState.updateFloatingCursor(RawFloatingCursorPoint(state: FloatingCursorDragState.End));
    await tester.pumpAndSettle();
  });

  testWidgets('autofocus sets cursor to the end of text', (WidgetTester tester) async {
    const String text = 'hello world';
    final FocusScopeNode focusScopeNode = FocusScopeNode();
    final FocusNode focusNode = FocusNode();

    controller.text = text;
    await tester.pumpWidget(
      MediaQuery(
        data: const MediaQueryData(devicePixelRatio: 1.0),
        child: Directionality(
          textDirection: TextDirection.ltr,
          child: FocusScope(
            node: focusScopeNode,
            autofocus: true,
            child: EditableText(
              backgroundCursorColor: Colors.grey,
              controller: controller,
              focusNode: focusNode,
              autofocus: true,
              style: textStyle,
              cursorColor: cursorColor,
            ),
          ),
        ),
      ),
    );

    expect(focusNode.hasFocus, true);
    expect(controller.selection.isCollapsed, true);
    expect(controller.selection.baseOffset, text.length);
  });

  testWidgets('Floating cursor is painted on iOS', (WidgetTester tester) async {
    debugDefaultTargetPlatformOverride = TargetPlatform.iOS;

    final TextEditingController controller = TextEditingController();
    const TextStyle textStyle = TextStyle();
    const String text = 'hello world this is fun and cool and awesome!';
    controller.text = text;
    final FocusNode focusNode = FocusNode();

    await tester.pumpWidget(
      MaterialApp(
        theme: ThemeData(platform: TargetPlatform.iOS),
        home: Padding(
          padding: const EdgeInsets.only(top: 0.25),
          child: Material(
            child: TextField(
              controller: controller,
              focusNode: focusNode,
              style: textStyle,
              strutStyle: StrutStyle.disabled,
            ),
          ),
        ),
      ),
    );

    await tester.tap(find.byType(EditableText));
    final RenderEditable editable = findRenderEditable(tester);
    editable.selection = const TextSelection(baseOffset: 29, extentOffset: 29);

    final EditableTextState editableTextState = tester.firstState(find.byType(EditableText));
    editableTextState.updateFloatingCursor(
      RawFloatingCursorPoint(state: FloatingCursorDragState.Start),
    );
    editableTextState.updateFloatingCursor(
      RawFloatingCursorPoint(
        state: FloatingCursorDragState.Update,
        offset: const Offset(20, 20),
      ),
    );
    await tester.pump();

    expect(editable, paints
      ..rrect(
        rrect: RRect.fromRectAndRadius(
          const Rect.fromLTRB(463.3333435058594, -0.916666666666668, 465.3333435058594, 17.083333015441895),
          const Radius.circular(2.0),
        ),
        color: const Color(0xff8e8e93),
      )
      ..rrect(
        rrect: RRect.fromRectAndRadius(
          const Rect.fromLTRB(463.8333435058594, -0.916666666666668, 466.8333435058594, 19.083333969116211),
          const Radius.circular(1.0),
        ),
        color: const Color(0xbf2196f3),
      ),
    );

    // Moves the cursor right a few characters.
    editableTextState.updateFloatingCursor(
      RawFloatingCursorPoint(
        state: FloatingCursorDragState.Update,
        offset: const Offset(-250, 20),
      ),
    );

    expect(find.byType(EditableText), paints
      ..rrect(
        rrect: RRect.fromRectAndRadius(
          const Rect.fromLTRB(191.3333282470703, -0.916666666666668, 193.3333282470703, 17.083333015441895),
          const Radius.circular(2.0),
        ),
        color: const Color(0xff8e8e93),
      )
      ..rrect(
        rrect: RRect.fromRectAndRadius(
          const Rect.fromLTRB(193.83334350585938, -0.916666666666668, 196.83334350585938, 19.083333969116211),
          const Radius.circular(1.0)),
        color: const Color(0xbf2196f3),
      ),
    );

    editableTextState.updateFloatingCursor(RawFloatingCursorPoint(state: FloatingCursorDragState.End));
    await tester.pumpAndSettle();
    debugDefaultTargetPlatformOverride = null;
  }, tags: 'web_unimplemented');

  testWidgets('cursor layout iOS', (WidgetTester tester) async {
    final GlobalKey<EditableTextState> editableTextKey = GlobalKey<EditableTextState>();

    debugDefaultTargetPlatformOverride = TargetPlatform.iOS;

    String changedValue;
    final Widget widget = MaterialApp(
      theme: ThemeData(platform: TargetPlatform.iOS),
      home: RepaintBoundary(
        key: const ValueKey<int>(1),
        child: Column(
          children: <Widget>[
            const SizedBox(width: 10, height: 10),
            EditableText(
              backgroundCursorColor: Colors.grey,
              key: editableTextKey,
              controller: TextEditingController(),
              focusNode: FocusNode(),
              style: Typography(platform: TargetPlatform.iOS).black.subhead,
              cursorColor: Colors.blue,
              selectionControls: materialTextSelectionControls,
              keyboardType: TextInputType.text,
              onChanged: (String value) {
                changedValue = value;
              },
              cursorWidth: 15.0,
            ),
          ],
        ),
      ),
    );
    await tester.pumpWidget(widget);

    // Populate a fake clipboard.
    const String clipboardContent = 'Hello world!';
    SystemChannels.platform.setMockMethodCallHandler((MethodCall methodCall) async {
      if (methodCall.method == 'Clipboard.getData')
        return const <String, dynamic>{'text': clipboardContent};
      return null;
    });

    // Long-press to bring up the text editing controls.
    final Finder textFinder = find.byKey(editableTextKey);
    await tester.longPress(textFinder);
    tester.state<EditableTextState>(textFinder).showToolbar();
    await tester.pump();
    await tester.pump(const Duration(milliseconds: 500));
    await tester.pump(const Duration(milliseconds: 500));

    await tester.tap(find.text('PASTE'));
    await tester.pump();
    await tester.pump(const Duration(milliseconds: 500));
    await tester.pump(const Duration(milliseconds: 500));

    expect(changedValue, clipboardContent);

    await expectLater(
      find.byKey(const ValueKey<int>(1)),
      matchesGoldenFile('editable_text_test.2.0.png'),
    );
    debugDefaultTargetPlatformOverride = null;
<<<<<<< HEAD
  }, skip: identical(0, 0.0) || !Platform.isLinux);
=======
  }, skip: !isLinux);
>>>>>>> 1157e674

}<|MERGE_RESOLUTION|>--- conflicted
+++ resolved
@@ -92,11 +92,7 @@
       find.byKey(const ValueKey<int>(1)),
       matchesGoldenFile('editable_text_test.0.3.png'),
     );
-<<<<<<< HEAD
-  }, skip: identical(0, 0.0) || !Platform.isLinux);
-=======
   }, skip: !isLinux);
->>>>>>> 1157e674
 
   testWidgets('cursor layout has correct radius', (WidgetTester tester) async {
     final GlobalKey<EditableTextState> editableTextKey = GlobalKey<EditableTextState>();
@@ -147,11 +143,7 @@
       find.byKey(const ValueKey<int>(1)),
       matchesGoldenFile('editable_text_test.1.3.png'),
     );
-<<<<<<< HEAD
-  }, skip: identical(0, 0.0) || !Platform.isLinux);
-=======
   }, skip: !isLinux);
->>>>>>> 1157e674
 
   testWidgets('Cursor animates on iOS', (WidgetTester tester) async {
     final Widget widget = MaterialApp(
@@ -695,7 +687,7 @@
     editableTextState.updateFloatingCursor(RawFloatingCursorPoint(state: FloatingCursorDragState.End));
     await tester.pumpAndSettle();
     debugDefaultTargetPlatformOverride = null;
-  }, tags: 'web_unimplemented');
+  }, skip: isBrowser);
 
   testWidgets('cursor layout iOS', (WidgetTester tester) async {
     final GlobalKey<EditableTextState> editableTextKey = GlobalKey<EditableTextState>();
@@ -758,10 +750,6 @@
       matchesGoldenFile('editable_text_test.2.0.png'),
     );
     debugDefaultTargetPlatformOverride = null;
-<<<<<<< HEAD
-  }, skip: identical(0, 0.0) || !Platform.isLinux);
-=======
   }, skip: !isLinux);
->>>>>>> 1157e674
 
 }