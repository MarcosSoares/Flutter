--- conflicted
+++ resolved
@@ -1620,7 +1620,6 @@
     expect(states, <String>['deactivate', 'dispose']);
   });
 
-<<<<<<< HEAD
   testWidgets('RenderObjectElement.unmount dispsoes of its renderObject', (WidgetTester tester) async {
     await tester.pumpWidget(const Placeholder());
     final RenderObjectElement element = tester.allElements.whereType<RenderObjectElement>().first;
@@ -1631,7 +1630,8 @@
 
     expect(() => element.renderObject, throwsAssertionError);
     expect(renderObject.debugDisposed, true);
-=======
+  });
+
   testWidgets('Getting the render object of an unmounted element throws', (WidgetTester tester) async {
     await tester.pumpWidget(const _StatefulLeaf());
     final StatefulElement element = tester.element<StatefulElement>(find.byType(_StatefulLeaf));
@@ -1654,7 +1654,6 @@
   StatefulElement#00000(DEFUNCT)'''),
       )),
     );
->>>>>>> bcc8f083
   });
 }
 
