--- conflicted
+++ resolved
@@ -20,11 +20,7 @@
 ///
 /// To enable leak tracking for an individual test file, add the line to the test `main`:
 /// `LeakTesting.settings = LeakTesting.settings.withTrackedAll()`.
-<<<<<<< HEAD
-const bool _kLeakTracking = bool.fromEnvironment('LEAK_TRACKING', defaultValue: true);
-=======
 const bool _kLeakTracking = bool.fromEnvironment('LEAK_TRACKING');
->>>>>>> 7c6ba1f7
 
 /// Test configuration for each test library in this directory.
 ///
@@ -38,22 +34,6 @@
   // receive the event.
   WidgetController.hitTestWarningShouldBeFatal = true;
 
-<<<<<<< HEAD
-  LeakTracking.warnForUnsupportedPlatforms = false;
-
-  LeakTesting.settings = LeakTesting
-    .settings
-    .withTrackedAll()
-    .withIgnored(createdByTestHelpers: true)
-    // TODO(polina-c): clean up leaks and stop ignoring them.
-    // https://github.com/flutter/flutter/issues/137311
-    .withIgnored(
-      allNotGCed: true,
-      notDisposed: <String, int?>{
-        'OverlayEntry': null,
-      },
-    );
-=======
   // Leak tracking is off by default.
   // To enable it, follow doc for [_kLeakTracking].
   if (_kLeakTracking) {
@@ -73,13 +53,6 @@
         },
       );
   }
->>>>>>> 7c6ba1f7
-
-  // Leak tracking is off by default.
-  // To enable it, follow doc for [_kLeakTracking].
-  if (_kLeakTracking) {
-    LeakTesting.enable();
-  }
 
   // Enable golden file testing using Skia Gold.
   return flutter_goldens.testExecutable(testMain);
