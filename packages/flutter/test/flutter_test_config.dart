--- conflicted
+++ resolved
@@ -17,11 +17,7 @@
 ///
 /// By default it is false.
 /// To enable the leak tracking, either pass the compilation flag
-<<<<<<< HEAD
-/// `--dart-define LEAK_TRACKING=true` or set the environment variable `LEAK_TRACKING` to `true`.
-=======
 /// `--dart-define LEAK_TRACKING=true` or invoke `export LEAK_TRACKING=true`.
->>>>>>> 420b15a7
 ///
 /// See documentation for [testWidgets] on how to except individual tests.
 bool isLeakTrackingEnabled() {
@@ -54,15 +50,6 @@
       createdByTestHelpers: true,
       allNotGCed: true,
     );
-<<<<<<< HEAD
-
-    // Print is here in spite of
-    // https://github.com/flutter/flutter/wiki/Style-guide-for-Flutter-repo#only-log-actionable-messages-to-the-console
-    // to provide a way to detect if the env variable is passed as expected on bots, that is not obvious.
-    // TODO(polina-c): remove after fixing https://github.com/flutter/flutter/issues/141299.
-    debugPrint('Leak tracking is enabled.');
-=======
->>>>>>> 420b15a7
   }
 
   // Enable golden file testing using Skia Gold.
