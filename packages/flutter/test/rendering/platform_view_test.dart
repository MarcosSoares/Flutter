// Copyright 2014 The Flutter Authors. All rights reserved.
// Use of this source code is governed by a BSD-style license that can be
// found in the LICENSE file.

import 'dart:async';
import 'dart:ui' as ui;

import 'package:fake_async/fake_async.dart';
import 'package:flutter/foundation.dart';
import 'package:flutter/gestures.dart';
import 'package:flutter/rendering.dart';
import 'package:flutter/services.dart';
import 'package:flutter_test/flutter_test.dart';
import '../services/fake_platform_views.dart';
import 'rendering_tester.dart';

void main() {
  final TestRenderingFlutterBinding binding = TestRenderingFlutterBinding.ensureInitialized();

  group('PlatformViewRenderBox', () {
    late FakePlatformViewController fakePlatformViewController;
    late PlatformViewRenderBox platformViewRenderBox;
    setUp(() {
      fakePlatformViewController = FakePlatformViewController(0);
      platformViewRenderBox = PlatformViewRenderBox(
        controller: fakePlatformViewController,
        hitTestBehavior: PlatformViewHitTestBehavior.opaque,
        gestureRecognizers: <Factory<OneSequenceGestureRecognizer>>{
          Factory<VerticalDragGestureRecognizer>(
            () {
              return VerticalDragGestureRecognizer();
            },
          ),
        },
      );
    });

    test('layout should size to max constraint', () {
      layout(platformViewRenderBox);
      platformViewRenderBox.layout(const BoxConstraints(minWidth: 50, minHeight: 50, maxWidth: 100, maxHeight: 100));
      expect(platformViewRenderBox.size, const Size(100, 100));
    });

    test('send semantics update if id is changed', () {
      final RenderConstrainedBox tree = RenderConstrainedBox(
        additionalConstraints: const BoxConstraints.tightFor(height: 20.0, width: 20.0),
        child: platformViewRenderBox,
      );
      int semanticsUpdateCount = 0;
      final SemanticsHandle semanticsHandle = TestRenderingFlutterBinding.instance.pipelineOwner.ensureSemantics(
          listener: () {
            ++semanticsUpdateCount;
          },
      );
      layout(tree, phase: EnginePhase.flushSemantics);
      // Initial semantics update
      expect(semanticsUpdateCount, 1);

      semanticsUpdateCount = 0;

      // Request semantics update even though nothing changed.
      platformViewRenderBox.markNeedsSemanticsUpdate();
      pumpFrame(phase: EnginePhase.flushSemantics);
      expect(semanticsUpdateCount, 0);

      semanticsUpdateCount = 0;

      final FakePlatformViewController updatedFakePlatformViewController = FakePlatformViewController(10);
      platformViewRenderBox.controller = updatedFakePlatformViewController;
      pumpFrame(phase: EnginePhase.flushSemantics);
      // Update id should update the semantics.
      expect(semanticsUpdateCount, 1);

      semanticsHandle.dispose();
    });

    test('mouse hover events are dispatched via PlatformViewController.dispatchPointerEvent', () {
      layout(platformViewRenderBox);
      pumpFrame(phase: EnginePhase.flushSemantics);

      RendererBinding.instance.platformDispatcher.onPointerDataPacket!(ui.PointerDataPacket(data: <ui.PointerData>[
        _pointerData(ui.PointerChange.add, Offset.zero),
        _pointerData(ui.PointerChange.hover, const Offset(10, 10)),
        _pointerData(ui.PointerChange.remove, const Offset(10, 10)),
      ]));

      expect(fakePlatformViewController.dispatchedPointerEvents, isNotEmpty);
    });

    test('touch hover events are dispatched via PlatformViewController.dispatchPointerEvent', () {
      layout(platformViewRenderBox);
      pumpFrame(phase: EnginePhase.flushSemantics);

      RendererBinding.instance.platformDispatcher.onPointerDataPacket!(ui.PointerDataPacket(data: <ui.PointerData>[
        _pointerData(ui.PointerChange.add, Offset.zero),
        _pointerData(ui.PointerChange.hover, const Offset(10, 10)),
        _pointerData(ui.PointerChange.remove, const Offset(10, 10)),
      ]));

      expect(fakePlatformViewController.dispatchedPointerEvents, isNotEmpty);
    });

  });

  // Regression test for https://github.com/flutter/flutter/issues/69431
  test('multi-finger touch test', () {
    final FakeAndroidPlatformViewsController viewsController = FakeAndroidPlatformViewsController();
    viewsController.registerViewType('webview');
    final AndroidViewController viewController =
      PlatformViewsService.initAndroidView(id: 0, viewType: 'webview', layoutDirection: TextDirection.rtl);
    final PlatformViewRenderBox platformViewRenderBox = PlatformViewRenderBox(
      controller: viewController,
      hitTestBehavior: PlatformViewHitTestBehavior.opaque,
      gestureRecognizers: <Factory<OneSequenceGestureRecognizer>>{
        Factory<VerticalDragGestureRecognizer>(
          () => VerticalDragGestureRecognizer(),
        ),
      },
    );
    layout(platformViewRenderBox);
    pumpFrame(phase: EnginePhase.flushSemantics);

    viewController.pointTransformer = (Offset offset) => platformViewRenderBox.globalToLocal(offset);

    FakeAsync().run((FakeAsync async) {
      // Put one pointer down.
      RendererBinding.instance.platformDispatcher.onPointerDataPacket!(ui.PointerDataPacket(data: <ui.PointerData>[
        _pointerData(ui.PointerChange.add, Offset.zero, pointer: 1, kind: PointerDeviceKind.touch),
        _pointerData(ui.PointerChange.down, const Offset(10, 10), pointer: 1, kind: PointerDeviceKind.touch),
        _pointerData(ui.PointerChange.remove, const Offset(10, 10), pointer: 1, kind: PointerDeviceKind.touch),
      ]));
      async.flushMicrotasks();

      // Put another pointer down and then cancel it.
      RendererBinding.instance.platformDispatcher.onPointerDataPacket!(ui.PointerDataPacket(data: <ui.PointerData>[
        _pointerData(ui.PointerChange.add, Offset.zero, pointer: 2, kind: PointerDeviceKind.touch),
        _pointerData(ui.PointerChange.down, const Offset(20, 10), pointer: 2, kind: PointerDeviceKind.touch),
        _pointerData(ui.PointerChange.cancel, const Offset(20, 10), pointer: 2, kind: PointerDeviceKind.touch),
      ]));
      async.flushMicrotasks();

      // The first pointer can still moving without crashing.
      RendererBinding.instance.platformDispatcher.onPointerDataPacket!(ui.PointerDataPacket(data: <ui.PointerData>[
        _pointerData(ui.PointerChange.add, Offset.zero, pointer: 1, kind: PointerDeviceKind.touch),
        _pointerData(ui.PointerChange.move, const Offset(10, 10), pointer: 1, kind: PointerDeviceKind.touch),
        _pointerData(ui.PointerChange.remove, const Offset(10, 10), pointer: 1, kind: PointerDeviceKind.touch),
      ]));
      async.flushMicrotasks();
    });

    // Passes if no crashes.
  });

  test('created callback is reset when controller is changed', () {
    final FakeAndroidPlatformViewsController viewsController = FakeAndroidPlatformViewsController();
    viewsController.registerViewType('webview');
    final AndroidViewController firstController = PlatformViewsService.initAndroidView(
      id: 0,
      viewType: 'webview',
      layoutDirection: TextDirection.rtl,
    );
    final RenderAndroidView renderBox = RenderAndroidView(
      viewController: firstController,
      hitTestBehavior: PlatformViewHitTestBehavior.opaque,
      gestureRecognizers: <Factory<OneSequenceGestureRecognizer>>{},
    );
    layout(renderBox);
    pumpFrame(phase: EnginePhase.flushSemantics);

    expect(firstController.createdCallbacks, isNotEmpty);
    expect(firstController.createdCallbacks.length, 1);

    final AndroidViewController secondController = PlatformViewsService.initAndroidView(
      id: 0,
      viewType: 'webview',
      layoutDirection: TextDirection.rtl,
    );
    // Reset controller.
    renderBox.controller = secondController;

    expect(firstController.createdCallbacks, isEmpty);
    expect(secondController.createdCallbacks, isNotEmpty);
    expect(secondController.createdCallbacks.length, 1);
  });

  test('render object changed its visual appearance after texture is created', () {
    FakeAsync().run((FakeAsync async) {
      final AndroidViewController viewController =
        PlatformViewsService.initAndroidView(id: 0, viewType: 'webview', layoutDirection: TextDirection.rtl);
      final RenderAndroidView renderBox = RenderAndroidView(
        viewController: viewController,
        hitTestBehavior: PlatformViewHitTestBehavior.opaque,
        gestureRecognizers: <Factory<OneSequenceGestureRecognizer>>{},
      );

      final Completer<void> viewCreation = Completer<void>();
      const MethodChannel channel = MethodChannel('flutter/platform_views');
      binding.defaultBinaryMessenger.setMockMethodCallHandler(channel, (MethodCall methodCall) async {
        assert(methodCall.method == 'create', 'Unexpected method call');
        await viewCreation.future;
        return /*textureId=*/ 0;
      });

      layout(renderBox);
      pumpFrame(phase: EnginePhase.paint);

      expect(renderBox.debugLayer, isNotNull);
      expect(renderBox.debugLayer!.hasChildren, isFalse);
      expect(viewController.isCreated, isFalse);
      expect(renderBox.debugNeedsPaint, isFalse);

      viewCreation.complete();
      async.flushMicrotasks();

      expect(viewController.isCreated, isTrue);
      expect(renderBox.debugNeedsPaint, isTrue);
      expect(renderBox.debugLayer!.hasChildren, isFalse);

      pumpFrame(phase: EnginePhase.paint);
      expect(renderBox.debugLayer!.hasChildren, isTrue);
      expect(renderBox.debugLayer!.firstChild, isA<TextureLayer>());
    });
  });

  test('markNeedsPaint does not get called on a disposed RO', () async {
    FakeAsync().run((FakeAsync async) {
      final AndroidViewController viewController =
        PlatformViewsService.initAndroidView(id: 0, viewType: 'webview', layoutDirection: TextDirection.rtl);
      final RenderAndroidView renderBox = RenderAndroidView(
        viewController: viewController,
        hitTestBehavior: PlatformViewHitTestBehavior.opaque,
        gestureRecognizers: <Factory<OneSequenceGestureRecognizer>>{},
      );

      final Completer<void> viewCreation = Completer<void>();
      const MethodChannel channel = MethodChannel('flutter/platform_views');
      binding.defaultBinaryMessenger.setMockMethodCallHandler(channel, (MethodCall methodCall) async {
        assert(methodCall.method == 'create', 'Unexpected method call');
        await viewCreation.future;
        return /*textureId=*/ 0;
      });

      layout(renderBox);
      pumpFrame(phase: EnginePhase.paint);

      expect(renderBox.debugLayer, isNotNull);
      expect(renderBox.debugLayer!.hasChildren, isFalse);
      expect(viewController.isCreated, isFalse);
      expect(renderBox.debugNeedsPaint, isFalse);

      renderBox.dispose();
      viewCreation.complete();
      async.flushMicrotasks();

      expect(viewController.isCreated, isTrue);
      expect(renderBox.debugNeedsPaint, isFalse);
      expect(renderBox.debugLayer, isNull);

      pumpFrame(phase: EnginePhase.paint);
      expect(renderBox.debugLayer, isNull);
    });
  });
<<<<<<< HEAD
=======

  test('markNeedsPaint does not get called when setting the same viewController', () {
    FakeAsync().run((FakeAsync async) {
      final Completer<void> viewCreation = Completer<void>();
      const MethodChannel channel = MethodChannel('flutter/platform_views');
      binding.defaultBinaryMessenger.setMockMethodCallHandler(channel, (MethodCall methodCall) async {
        assert(methodCall.method == 'create', 'Unexpected method call');
        await viewCreation.future;
        return /*textureId=*/ 0;
      });

      bool futureCallbackRan = false;

      PlatformViewsService.initUiKitView(id: 0, viewType: 'webview', layoutDirection: TextDirection.ltr).then((UiKitViewController viewController) {
        final RenderUiKitView renderBox = RenderUiKitView(
          viewController: viewController,
          hitTestBehavior: PlatformViewHitTestBehavior.opaque,
          gestureRecognizers: <Factory<OneSequenceGestureRecognizer>>{},
        );

        layout(renderBox);
        pumpFrame(phase: EnginePhase.paint);
        expect(renderBox.debugNeedsPaint, isFalse);

        renderBox.viewController = viewController;

        expect(renderBox.debugNeedsPaint, isFalse);

        futureCallbackRan = true;
      });

      viewCreation.complete();
      async.flushMicrotasks();
      expect(futureCallbackRan, true);
    });
  });
>>>>>>> 62bd7952
}

ui.PointerData _pointerData(
  ui.PointerChange change,
  Offset logicalPosition, {
  int device = 0,
  PointerDeviceKind kind = PointerDeviceKind.mouse,
  int pointer = 0,
}) {
  return ui.PointerData(
    pointerIdentifier: pointer,
    embedderId: pointer,
    change: change,
    physicalX: logicalPosition.dx * RendererBinding.instance.window.devicePixelRatio,
    physicalY: logicalPosition.dy * RendererBinding.instance.window.devicePixelRatio,
    kind: kind,
    device: device,
  );
}<|MERGE_RESOLUTION|>--- conflicted
+++ resolved
@@ -15,7 +15,8 @@
 import 'rendering_tester.dart';
 
 void main() {
-  final TestRenderingFlutterBinding binding = TestRenderingFlutterBinding.ensureInitialized();
+  final TestRenderingFlutterBinding binding =
+      TestRenderingFlutterBinding.ensureInitialized();
 
   group('PlatformViewRenderBox', () {
     late FakePlatformViewController fakePlatformViewController;
@@ -37,20 +38,23 @@
 
     test('layout should size to max constraint', () {
       layout(platformViewRenderBox);
-      platformViewRenderBox.layout(const BoxConstraints(minWidth: 50, minHeight: 50, maxWidth: 100, maxHeight: 100));
+      platformViewRenderBox.layout(const BoxConstraints(
+          minWidth: 50, minHeight: 50, maxWidth: 100, maxHeight: 100));
       expect(platformViewRenderBox.size, const Size(100, 100));
     });
 
     test('send semantics update if id is changed', () {
       final RenderConstrainedBox tree = RenderConstrainedBox(
-        additionalConstraints: const BoxConstraints.tightFor(height: 20.0, width: 20.0),
+        additionalConstraints:
+            const BoxConstraints.tightFor(height: 20.0, width: 20.0),
         child: platformViewRenderBox,
       );
       int semanticsUpdateCount = 0;
-      final SemanticsHandle semanticsHandle = TestRenderingFlutterBinding.instance.pipelineOwner.ensureSemantics(
-          listener: () {
-            ++semanticsUpdateCount;
-          },
+      final SemanticsHandle semanticsHandle =
+          TestRenderingFlutterBinding.instance.pipelineOwner.ensureSemantics(
+        listener: () {
+          ++semanticsUpdateCount;
+        },
       );
       layout(tree, phase: EnginePhase.flushSemantics);
       // Initial semantics update
@@ -65,7 +69,8 @@
 
       semanticsUpdateCount = 0;
 
-      final FakePlatformViewController updatedFakePlatformViewController = FakePlatformViewController(10);
+      final FakePlatformViewController updatedFakePlatformViewController =
+          FakePlatformViewController(10);
       platformViewRenderBox.controller = updatedFakePlatformViewController;
       pumpFrame(phase: EnginePhase.flushSemantics);
       // Update id should update the semantics.
@@ -74,11 +79,14 @@
       semanticsHandle.dispose();
     });
 
-    test('mouse hover events are dispatched via PlatformViewController.dispatchPointerEvent', () {
+    test(
+        'mouse hover events are dispatched via PlatformViewController.dispatchPointerEvent',
+        () {
       layout(platformViewRenderBox);
       pumpFrame(phase: EnginePhase.flushSemantics);
 
-      RendererBinding.instance.platformDispatcher.onPointerDataPacket!(ui.PointerDataPacket(data: <ui.PointerData>[
+      RendererBinding.instance.platformDispatcher
+          .onPointerDataPacket!(ui.PointerDataPacket(data: <ui.PointerData>[
         _pointerData(ui.PointerChange.add, Offset.zero),
         _pointerData(ui.PointerChange.hover, const Offset(10, 10)),
         _pointerData(ui.PointerChange.remove, const Offset(10, 10)),
@@ -87,11 +95,14 @@
       expect(fakePlatformViewController.dispatchedPointerEvents, isNotEmpty);
     });
 
-    test('touch hover events are dispatched via PlatformViewController.dispatchPointerEvent', () {
+    test(
+        'touch hover events are dispatched via PlatformViewController.dispatchPointerEvent',
+        () {
       layout(platformViewRenderBox);
       pumpFrame(phase: EnginePhase.flushSemantics);
 
-      RendererBinding.instance.platformDispatcher.onPointerDataPacket!(ui.PointerDataPacket(data: <ui.PointerData>[
+      RendererBinding.instance.platformDispatcher
+          .onPointerDataPacket!(ui.PointerDataPacket(data: <ui.PointerData>[
         _pointerData(ui.PointerChange.add, Offset.zero),
         _pointerData(ui.PointerChange.hover, const Offset(10, 10)),
         _pointerData(ui.PointerChange.remove, const Offset(10, 10)),
@@ -99,15 +110,16 @@
 
       expect(fakePlatformViewController.dispatchedPointerEvents, isNotEmpty);
     });
-
   });
 
   // Regression test for https://github.com/flutter/flutter/issues/69431
   test('multi-finger touch test', () {
-    final FakeAndroidPlatformViewsController viewsController = FakeAndroidPlatformViewsController();
+    final FakeAndroidPlatformViewsController viewsController =
+        FakeAndroidPlatformViewsController();
     viewsController.registerViewType('webview');
     final AndroidViewController viewController =
-      PlatformViewsService.initAndroidView(id: 0, viewType: 'webview', layoutDirection: TextDirection.rtl);
+        PlatformViewsService.initAndroidView(
+            id: 0, viewType: 'webview', layoutDirection: TextDirection.rtl);
     final PlatformViewRenderBox platformViewRenderBox = PlatformViewRenderBox(
       controller: viewController,
       hitTestBehavior: PlatformViewHitTestBehavior.opaque,
@@ -120,30 +132,43 @@
     layout(platformViewRenderBox);
     pumpFrame(phase: EnginePhase.flushSemantics);
 
-    viewController.pointTransformer = (Offset offset) => platformViewRenderBox.globalToLocal(offset);
+    viewController.pointTransformer =
+        (Offset offset) => platformViewRenderBox.globalToLocal(offset);
 
     FakeAsync().run((FakeAsync async) {
       // Put one pointer down.
-      RendererBinding.instance.platformDispatcher.onPointerDataPacket!(ui.PointerDataPacket(data: <ui.PointerData>[
-        _pointerData(ui.PointerChange.add, Offset.zero, pointer: 1, kind: PointerDeviceKind.touch),
-        _pointerData(ui.PointerChange.down, const Offset(10, 10), pointer: 1, kind: PointerDeviceKind.touch),
-        _pointerData(ui.PointerChange.remove, const Offset(10, 10), pointer: 1, kind: PointerDeviceKind.touch),
+      RendererBinding.instance.platformDispatcher
+          .onPointerDataPacket!(ui.PointerDataPacket(data: <ui.PointerData>[
+        _pointerData(ui.PointerChange.add, Offset.zero,
+            pointer: 1, kind: PointerDeviceKind.touch),
+        _pointerData(ui.PointerChange.down, const Offset(10, 10),
+            pointer: 1, kind: PointerDeviceKind.touch),
+        _pointerData(ui.PointerChange.remove, const Offset(10, 10),
+            pointer: 1, kind: PointerDeviceKind.touch),
       ]));
       async.flushMicrotasks();
 
       // Put another pointer down and then cancel it.
-      RendererBinding.instance.platformDispatcher.onPointerDataPacket!(ui.PointerDataPacket(data: <ui.PointerData>[
-        _pointerData(ui.PointerChange.add, Offset.zero, pointer: 2, kind: PointerDeviceKind.touch),
-        _pointerData(ui.PointerChange.down, const Offset(20, 10), pointer: 2, kind: PointerDeviceKind.touch),
-        _pointerData(ui.PointerChange.cancel, const Offset(20, 10), pointer: 2, kind: PointerDeviceKind.touch),
+      RendererBinding.instance.platformDispatcher
+          .onPointerDataPacket!(ui.PointerDataPacket(data: <ui.PointerData>[
+        _pointerData(ui.PointerChange.add, Offset.zero,
+            pointer: 2, kind: PointerDeviceKind.touch),
+        _pointerData(ui.PointerChange.down, const Offset(20, 10),
+            pointer: 2, kind: PointerDeviceKind.touch),
+        _pointerData(ui.PointerChange.cancel, const Offset(20, 10),
+            pointer: 2, kind: PointerDeviceKind.touch),
       ]));
       async.flushMicrotasks();
 
       // The first pointer can still moving without crashing.
-      RendererBinding.instance.platformDispatcher.onPointerDataPacket!(ui.PointerDataPacket(data: <ui.PointerData>[
-        _pointerData(ui.PointerChange.add, Offset.zero, pointer: 1, kind: PointerDeviceKind.touch),
-        _pointerData(ui.PointerChange.move, const Offset(10, 10), pointer: 1, kind: PointerDeviceKind.touch),
-        _pointerData(ui.PointerChange.remove, const Offset(10, 10), pointer: 1, kind: PointerDeviceKind.touch),
+      RendererBinding.instance.platformDispatcher
+          .onPointerDataPacket!(ui.PointerDataPacket(data: <ui.PointerData>[
+        _pointerData(ui.PointerChange.add, Offset.zero,
+            pointer: 1, kind: PointerDeviceKind.touch),
+        _pointerData(ui.PointerChange.move, const Offset(10, 10),
+            pointer: 1, kind: PointerDeviceKind.touch),
+        _pointerData(ui.PointerChange.remove, const Offset(10, 10),
+            pointer: 1, kind: PointerDeviceKind.touch),
       ]));
       async.flushMicrotasks();
     });
@@ -152,9 +177,11 @@
   });
 
   test('created callback is reset when controller is changed', () {
-    final FakeAndroidPlatformViewsController viewsController = FakeAndroidPlatformViewsController();
+    final FakeAndroidPlatformViewsController viewsController =
+        FakeAndroidPlatformViewsController();
     viewsController.registerViewType('webview');
-    final AndroidViewController firstController = PlatformViewsService.initAndroidView(
+    final AndroidViewController firstController =
+        PlatformViewsService.initAndroidView(
       id: 0,
       viewType: 'webview',
       layoutDirection: TextDirection.rtl,
@@ -170,7 +197,8 @@
     expect(firstController.createdCallbacks, isNotEmpty);
     expect(firstController.createdCallbacks.length, 1);
 
-    final AndroidViewController secondController = PlatformViewsService.initAndroidView(
+    final AndroidViewController secondController =
+        PlatformViewsService.initAndroidView(
       id: 0,
       viewType: 'webview',
       layoutDirection: TextDirection.rtl,
@@ -183,10 +211,12 @@
     expect(secondController.createdCallbacks.length, 1);
   });
 
-  test('render object changed its visual appearance after texture is created', () {
+  test('render object changed its visual appearance after texture is created',
+      () {
     FakeAsync().run((FakeAsync async) {
       final AndroidViewController viewController =
-        PlatformViewsService.initAndroidView(id: 0, viewType: 'webview', layoutDirection: TextDirection.rtl);
+          PlatformViewsService.initAndroidView(
+              id: 0, viewType: 'webview', layoutDirection: TextDirection.rtl);
       final RenderAndroidView renderBox = RenderAndroidView(
         viewController: viewController,
         hitTestBehavior: PlatformViewHitTestBehavior.opaque,
@@ -195,7 +225,8 @@
 
       final Completer<void> viewCreation = Completer<void>();
       const MethodChannel channel = MethodChannel('flutter/platform_views');
-      binding.defaultBinaryMessenger.setMockMethodCallHandler(channel, (MethodCall methodCall) async {
+      binding.defaultBinaryMessenger.setMockMethodCallHandler(channel,
+          (MethodCall methodCall) async {
         assert(methodCall.method == 'create', 'Unexpected method call');
         await viewCreation.future;
         return /*textureId=*/ 0;
@@ -225,7 +256,8 @@
   test('markNeedsPaint does not get called on a disposed RO', () async {
     FakeAsync().run((FakeAsync async) {
       final AndroidViewController viewController =
-        PlatformViewsService.initAndroidView(id: 0, viewType: 'webview', layoutDirection: TextDirection.rtl);
+          PlatformViewsService.initAndroidView(
+              id: 0, viewType: 'webview', layoutDirection: TextDirection.rtl);
       final RenderAndroidView renderBox = RenderAndroidView(
         viewController: viewController,
         hitTestBehavior: PlatformViewHitTestBehavior.opaque,
@@ -234,7 +266,8 @@
 
       final Completer<void> viewCreation = Completer<void>();
       const MethodChannel channel = MethodChannel('flutter/platform_views');
-      binding.defaultBinaryMessenger.setMockMethodCallHandler(channel, (MethodCall methodCall) async {
+      binding.defaultBinaryMessenger.setMockMethodCallHandler(channel,
+          (MethodCall methodCall) async {
         assert(methodCall.method == 'create', 'Unexpected method call');
         await viewCreation.future;
         return /*textureId=*/ 0;
@@ -260,14 +293,15 @@
       expect(renderBox.debugLayer, isNull);
     });
   });
-<<<<<<< HEAD
-=======
-
-  test('markNeedsPaint does not get called when setting the same viewController', () {
+
+  test(
+      'markNeedsPaint does not get called when setting the same viewController',
+      () {
     FakeAsync().run((FakeAsync async) {
       final Completer<void> viewCreation = Completer<void>();
       const MethodChannel channel = MethodChannel('flutter/platform_views');
-      binding.defaultBinaryMessenger.setMockMethodCallHandler(channel, (MethodCall methodCall) async {
+      binding.defaultBinaryMessenger.setMockMethodCallHandler(channel,
+          (MethodCall methodCall) async {
         assert(methodCall.method == 'create', 'Unexpected method call');
         await viewCreation.future;
         return /*textureId=*/ 0;
@@ -275,7 +309,9 @@
 
       bool futureCallbackRan = false;
 
-      PlatformViewsService.initUiKitView(id: 0, viewType: 'webview', layoutDirection: TextDirection.ltr).then((UiKitViewController viewController) {
+      PlatformViewsService.initUiKitView(
+              id: 0, viewType: 'webview', layoutDirection: TextDirection.ltr)
+          .then((UiKitViewController viewController) {
         final RenderUiKitView renderBox = RenderUiKitView(
           viewController: viewController,
           hitTestBehavior: PlatformViewHitTestBehavior.opaque,
@@ -298,7 +334,6 @@
       expect(futureCallbackRan, true);
     });
   });
->>>>>>> 62bd7952
 }
 
 ui.PointerData _pointerData(
@@ -312,8 +347,10 @@
     pointerIdentifier: pointer,
     embedderId: pointer,
     change: change,
-    physicalX: logicalPosition.dx * RendererBinding.instance.window.devicePixelRatio,
-    physicalY: logicalPosition.dy * RendererBinding.instance.window.devicePixelRatio,
+    physicalX:
+        logicalPosition.dx * RendererBinding.instance.window.devicePixelRatio,
+    physicalY:
+        logicalPosition.dy * RendererBinding.instance.window.devicePixelRatio,
     kind: kind,
     device: device,
   );
