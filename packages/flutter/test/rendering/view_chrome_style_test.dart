--- conflicted
+++ resolved
@@ -16,15 +16,9 @@
     const double deviceWidth = 480.0;
     const double devicePixelRatio = 2.0;
 
-<<<<<<< HEAD
     void setupTestDevice({ double bottomPadding = navigationBarHeight * devicePixelRatio }) {
-      final TestWidgetsFlutterBinding binding = TestWidgetsFlutterBinding.ensureInitialized() as TestWidgetsFlutterBinding;
+      final TestWidgetsFlutterBinding binding = TestWidgetsFlutterBinding.ensureInitialized();
       final FakeWindowPadding padding = FakeWindowPadding(
-=======
-    void setupTestDevice() {
-      final TestWidgetsFlutterBinding binding = TestWidgetsFlutterBinding.ensureInitialized();
-      const FakeWindowPadding padding = FakeWindowPadding(
->>>>>>> 58407234
         top: statusBarHeight * devicePixelRatio,
         bottom: bottomPadding,
       );
