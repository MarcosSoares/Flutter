// Copyright 2014 The Flutter Authors. All rights reserved.
// Use of this source code is governed by a BSD-style license that can be
// found in the LICENSE file.


import 'dart:convert' show jsonDecode;

import 'package:flutter/foundation.dart';
import 'package:flutter/services.dart';
import 'package:flutter_test/flutter_test.dart';

import 'text_input_utils.dart';

void main() {
  TestWidgetsFlutterBinding.ensureInitialized();

  group('TextSelection', () {
    test('The invalid selection is a singleton', () {
      const TextSelection invalidSelection1 = TextSelection(
        baseOffset: -1,
        extentOffset: 0,
        isDirectional: true,
      );
      const TextSelection invalidSelection2 = TextSelection(baseOffset: 123,
        extentOffset: -1,
        affinity: TextAffinity.upstream,
      );
      expect(invalidSelection1, invalidSelection2);
      expect(invalidSelection1.hashCode, invalidSelection2.hashCode);
    });

    test('TextAffinity does not affect equivalence when the selection is not collapsed', () {
      const TextSelection selection1 = TextSelection(
        baseOffset: 1,
        extentOffset: 2,
      );
      const TextSelection selection2 = TextSelection(
        baseOffset: 1,
        extentOffset: 2,
        affinity: TextAffinity.upstream,
      );
      expect(selection1, selection2);
      expect(selection1.hashCode, selection2.hashCode);
    });
  });

  group('TextEditingValue', () {
    group('replaced', () {
      const String testText = 'From a false proposition, anything follows.';

      test('selection deletion', () {
        const TextSelection selection = TextSelection(baseOffset: 5, extentOffset: 13);
        expect(
          const TextEditingValue(text: testText, selection: selection).replaced(selection, ''),
          const TextEditingValue(text:  'From proposition, anything follows.', selection: TextSelection.collapsed(offset: 5)),
        );
      });

      test('reversed selection deletion', () {
        const TextSelection selection = TextSelection(baseOffset: 13, extentOffset: 5);
        expect(
          const TextEditingValue(text: testText, selection: selection).replaced(selection, ''),
          const TextEditingValue(text:  'From proposition, anything follows.', selection: TextSelection.collapsed(offset: 5)),
        );
      });

      test('insert', () {
        const TextSelection selection = TextSelection.collapsed(offset: 5);
        expect(
          const TextEditingValue(text: testText, selection: selection).replaced(selection, 'AA'),
          const TextEditingValue(
            text:  'From AAa false proposition, anything follows.',
            // The caret moves to the end of the text inserted.
            selection: TextSelection.collapsed(offset: 7),
          ),
        );
      });

      test('replace before selection', () {
        const TextSelection selection = TextSelection(baseOffset: 13, extentOffset: 5);
        expect(
          // From |a false |proposition, anything follows.
          // Replace the first whitespace with "AA".
          const TextEditingValue(text: testText, selection: selection).replaced(const TextRange(start: 4, end: 5), 'AA'),
          const TextEditingValue(text:  'FromAAa false proposition, anything follows.', selection: TextSelection(baseOffset: 14, extentOffset: 6)),
        );
      });

      test('replace after selection', () {
        const TextSelection selection = TextSelection(baseOffset: 13, extentOffset: 5);
        expect(
          // From |a false |proposition, anything follows.
          // replace the first "p" with "AA".
          const TextEditingValue(text: testText, selection: selection).replaced(const TextRange(start: 13, end: 14), 'AA'),
          const TextEditingValue(text:  'From a false AAroposition, anything follows.', selection: selection),
        );
      });

      test('replace inside selection - start boundary', () {
        const TextSelection selection = TextSelection(baseOffset: 13, extentOffset: 5);
        expect(
          // From |a false |proposition, anything follows.
          // replace the first "a" with "AA".
          const TextEditingValue(text: testText, selection: selection).replaced(const TextRange(start: 5, end: 6), 'AA'),
          const TextEditingValue(text:  'From AA false proposition, anything follows.', selection: TextSelection(baseOffset: 14, extentOffset: 5)),
        );
      });

      test('replace inside selection - end boundary', () {
        const TextSelection selection = TextSelection(baseOffset: 13, extentOffset: 5);
        expect(
          // From |a false |proposition, anything follows.
          // replace the second whitespace with "AA".
          const TextEditingValue(text: testText, selection: selection).replaced(const TextRange(start: 12, end: 13), 'AA'),
          const TextEditingValue(text:  'From a falseAAproposition, anything follows.', selection: TextSelection(baseOffset: 14, extentOffset: 5)),
        );
      });

      test('delete after selection', () {
        const TextSelection selection = TextSelection(baseOffset: 13, extentOffset: 5);
        expect(
          // From |a false |proposition, anything follows.
          // Delete the first "p".
          const TextEditingValue(text: testText, selection: selection).replaced(const TextRange(start: 13, end: 14), ''),
          const TextEditingValue(text:  'From a false roposition, anything follows.', selection: selection),
        );
      });

      test('delete inside selection - start boundary', () {
        const TextSelection selection = TextSelection(baseOffset: 13, extentOffset: 5);
        expect(
          // From |a false |proposition, anything follows.
          // Delete the first "a".
          const TextEditingValue(text: testText, selection: selection).replaced(const TextRange(start: 5, end: 6), ''),
          const TextEditingValue(text:  'From  false proposition, anything follows.', selection: TextSelection(baseOffset: 12, extentOffset: 5)),
        );
      });

      test('delete inside selection - end boundary', () {
        const TextSelection selection = TextSelection(baseOffset: 13, extentOffset: 5);
        expect(
          // From |a false |proposition, anything follows.
          // Delete the second whitespace.
          const TextEditingValue(text: testText, selection: selection).replaced(const TextRange(start: 12, end: 13), ''),
          const TextEditingValue(text:  'From a falseproposition, anything follows.', selection: TextSelection(baseOffset: 12, extentOffset: 5)),
        );
      });
    });
  });

  group('TextInput message channels', () {
    late FakeTextChannel fakeTextChannel;

    setUp(() {
      fakeTextChannel = FakeTextChannel((MethodCall call) async {});
      TextInput.setChannel(fakeTextChannel);
    });

    tearDown(() {
      TextInputConnection.debugResetId();
      TextInput.setChannel(SystemChannels.textInput);
    });

    test('text input client handler responds to reattach with setClient', () async {
      final FakeTextInputClient client = FakeTextInputClient(const TextEditingValue(text: 'test1'));
      TextInput.attach(client, client.configuration);
      fakeTextChannel.validateOutgoingMethodCalls(<MethodCall>[
        MethodCall('TextInput.setClient', <dynamic>[1, client.configuration.toJson()]),
      ]);

      fakeTextChannel.incoming!(const MethodCall('TextInputClient.requestExistingInputState'));

      expect(fakeTextChannel.outgoingCalls.length, 3);
      fakeTextChannel.validateOutgoingMethodCalls(<MethodCall>[
        // From original attach
        MethodCall('TextInput.setClient', <dynamic>[1, client.configuration.toJson()]),
        // From requestExistingInputState
        MethodCall('TextInput.setClient', <dynamic>[1, client.configuration.toJson()]),
        MethodCall('TextInput.setEditingState', client.currentTextEditingValue.toJSON()),
      ]);
    });

    test('text input client handler responds to reattach with setClient (null TextEditingValue)', () async {
      final FakeTextInputClient client = FakeTextInputClient(TextEditingValue.empty);
      TextInput.attach(client, client.configuration);
      fakeTextChannel.validateOutgoingMethodCalls(<MethodCall>[
        MethodCall('TextInput.setClient', <dynamic>[1, client.configuration.toJson()]),
      ]);

      fakeTextChannel.incoming!(const MethodCall('TextInputClient.requestExistingInputState'));

      expect(fakeTextChannel.outgoingCalls.length, 3);
      fakeTextChannel.validateOutgoingMethodCalls(<MethodCall>[
        // From original attach
        MethodCall('TextInput.setClient', <dynamic>[1, client.configuration.toJson()]),
        // From original attach
        MethodCall('TextInput.setClient', <dynamic>[1, client.configuration.toJson()]),
        // From requestExistingInputState
        const MethodCall(
          'TextInput.setEditingState',
          <String, dynamic>{
            'text': '',
            'selectionBase': -1,
            'selectionExtent': -1,
            'selectionAffinity': 'TextAffinity.downstream',
            'selectionIsDirectional': false,
            'composingBase': -1,
            'composingExtent': -1,
          },
        ),
      ]);
    });

    test('Invalid TextRange fails loudly when being converted to JSON', () async {
      final List<FlutterErrorDetails> record = <FlutterErrorDetails>[];
      FlutterError.onError = (FlutterErrorDetails details) {
        record.add(details);
      };

      final FakeTextInputClient client = FakeTextInputClient(const TextEditingValue(text: 'test3'));
      const TextInputConfiguration configuration = TextInputConfiguration();
      TextInput.attach(client, configuration);

      final ByteData? messageBytes = const JSONMessageCodec().encodeMessage(<String, dynamic>{
        'method': 'TextInputClient.updateEditingState',
        'args': <dynamic>[-1, <String, dynamic>{
          'text': '1',
          'selectionBase': 2,
          'selectionExtent': 3,
        }],
      });

      await ServicesBinding.instance.defaultBinaryMessenger.handlePlatformMessage(
        'flutter/textinput',
        messageBytes,
        (ByteData? _) {},
      );
      expect(record.length, 1);
      // Verify the error message in parts because Web formats the message
      // differently from others.
      expect(record[0].exception.toString(), matches(RegExp(r'\brange.start >= 0 && range.start <= text.length\b')));
      expect(record[0].exception.toString(), matches(RegExp(r'\bRange start 2 is out of text of length 1\b')));
    });

    test('FloatingCursor coordinates type-casting', () async {
      // Regression test for https://github.com/flutter/flutter/issues/109632.
      final List<FlutterErrorDetails> errors = <FlutterErrorDetails>[];
      FlutterError.onError = errors.add;

      final FakeTextInputClient client = FakeTextInputClient(const TextEditingValue(text: 'test3'));
      const TextInputConfiguration configuration = TextInputConfiguration();
      TextInput.attach(client, configuration);

      final ByteData? messageBytes = const JSONMessageCodec().encodeMessage(<String, dynamic>{
        'method': 'TextInputClient.updateFloatingCursor',
        'args': <dynamic>[
          -1,
          'FloatingCursorDragState.update',
          <String, dynamic>{ 'X': 2, 'Y': 3 },
        ],
      });

      await ServicesBinding.instance.defaultBinaryMessenger.handlePlatformMessage(
        'flutter/textinput',
        messageBytes,
        (ByteData? _) {},
      );

      expect(errors, isEmpty);
    });
  });

  group('TextInputConfiguration', () {
    tearDown(() {
      TextInputConnection.debugResetId();
    });

    test('sets expected defaults', () {
      const TextInputConfiguration configuration = TextInputConfiguration();
      expect(configuration.inputType, TextInputType.text);
      expect(configuration.readOnly, false);
      expect(configuration.obscureText, false);
      expect(configuration.enableDeltaModel, false);
      expect(configuration.autocorrect, true);
      expect(configuration.actionLabel, null);
      expect(configuration.textCapitalization, TextCapitalization.none);
      expect(configuration.keyboardAppearance, Brightness.light);
    });

    test('text serializes to JSON', () async {
      const TextInputConfiguration configuration = TextInputConfiguration(
        readOnly: true,
        obscureText: true,
        autocorrect: false,
        actionLabel: 'xyzzy',
      );
      final Map<String, dynamic> json = configuration.toJson();
      expect(json['inputType'], <String, dynamic>{
        'name': 'TextInputType.text',
        'signed': null,
        'decimal': null,
      });
      expect(json['readOnly'], true);
      expect(json['obscureText'], true);
      expect(json['autocorrect'], false);
      expect(json['actionLabel'], 'xyzzy');
    });

    test('number serializes to JSON', () async {
      const TextInputConfiguration configuration = TextInputConfiguration(
        inputType: TextInputType.numberWithOptions(decimal: true),
        obscureText: true,
        autocorrect: false,
        actionLabel: 'xyzzy',
      );
      final Map<String, dynamic> json = configuration.toJson();
      expect(json['inputType'], <String, dynamic>{
        'name': 'TextInputType.number',
        'signed': false,
        'decimal': true,
      });
      expect(json['readOnly'], false);
      expect(json['obscureText'], true);
      expect(json['autocorrect'], false);
      expect(json['actionLabel'], 'xyzzy');
    });

    test('basic structure', () async {
      const TextInputType text = TextInputType.text;
      const TextInputType number = TextInputType.number;
      const TextInputType number2 = TextInputType.number;
      const TextInputType signed = TextInputType.numberWithOptions(signed: true);
      const TextInputType signed2 = TextInputType.numberWithOptions(signed: true);
      const TextInputType decimal = TextInputType.numberWithOptions(decimal: true);
      const TextInputType signedDecimal =
        TextInputType.numberWithOptions(signed: true, decimal: true);

      expect(text.toString(), 'TextInputType(name: TextInputType.text, signed: null, decimal: null)');
      expect(number.toString(), 'TextInputType(name: TextInputType.number, signed: false, decimal: false)');
      expect(signed.toString(), 'TextInputType(name: TextInputType.number, signed: true, decimal: false)');
      expect(decimal.toString(), 'TextInputType(name: TextInputType.number, signed: false, decimal: true)');
      expect(signedDecimal.toString(), 'TextInputType(name: TextInputType.number, signed: true, decimal: true)');
      expect(TextInputType.multiline.toString(), 'TextInputType(name: TextInputType.multiline, signed: null, decimal: null)');
      expect(TextInputType.phone.toString(), 'TextInputType(name: TextInputType.phone, signed: null, decimal: null)');
      expect(TextInputType.datetime.toString(), 'TextInputType(name: TextInputType.datetime, signed: null, decimal: null)');
      expect(TextInputType.emailAddress.toString(), 'TextInputType(name: TextInputType.emailAddress, signed: null, decimal: null)');
      expect(TextInputType.url.toString(), 'TextInputType(name: TextInputType.url, signed: null, decimal: null)');
      expect(TextInputType.visiblePassword.toString(), 'TextInputType(name: TextInputType.visiblePassword, signed: null, decimal: null)');
      expect(TextInputType.name.toString(), 'TextInputType(name: TextInputType.name, signed: null, decimal: null)');
      expect(TextInputType.streetAddress.toString(), 'TextInputType(name: TextInputType.address, signed: null, decimal: null)');
      expect(TextInputType.none.toString(), 'TextInputType(name: TextInputType.none, signed: null, decimal: null)');

      expect(text == number, false);
      expect(number == number2, true);
      expect(number == signed, false);
      expect(signed == signed2, true);
      expect(signed == decimal, false);
      expect(signed == signedDecimal, false);
      expect(decimal == signedDecimal, false);

      expect(text.hashCode == number.hashCode, false);
      expect(number.hashCode == number2.hashCode, true);
      expect(number.hashCode == signed.hashCode, false);
      expect(signed.hashCode == signed2.hashCode, true);
      expect(signed.hashCode == decimal.hashCode, false);
      expect(signed.hashCode == signedDecimal.hashCode, false);
      expect(decimal.hashCode == signedDecimal.hashCode, false);

      expect(TextInputType.text.index, 0);
      expect(TextInputType.multiline.index, 1);
      expect(TextInputType.number.index, 2);
      expect(TextInputType.phone.index, 3);
      expect(TextInputType.datetime.index, 4);
      expect(TextInputType.emailAddress.index, 5);
      expect(TextInputType.url.index, 6);
      expect(TextInputType.visiblePassword.index, 7);
      expect(TextInputType.name.index, 8);
      expect(TextInputType.streetAddress.index, 9);
      expect(TextInputType.none.index, 10);

      expect(TextEditingValue.empty.toString(),
          'TextEditingValue(text: \u2524\u251C, selection: ${const TextSelection.collapsed(offset: -1)}, composing: ${TextRange.empty})');
      expect(const TextEditingValue(text: 'Sample Text').toString(),
          'TextEditingValue(text: \u2524Sample Text\u251C, selection: ${const TextSelection.collapsed(offset: -1)}, composing: ${TextRange.empty})');
    });

    test('TextInputClient onConnectionClosed method is called', () async {
      // Assemble a TextInputConnection so we can verify its change in state.
      final FakeTextInputClient client = FakeTextInputClient(const TextEditingValue(text: 'test3'));
      const TextInputConfiguration configuration = TextInputConfiguration();
      TextInput.attach(client, configuration);

      expect(client.latestMethodCall, isEmpty);

      // Send onConnectionClosed message.
      final ByteData? messageBytes = const JSONMessageCodec().encodeMessage(<String, dynamic>{
        'args': <dynamic>[1],
        'method': 'TextInputClient.onConnectionClosed',
      });
      await ServicesBinding.instance.defaultBinaryMessenger.handlePlatformMessage(
        'flutter/textinput',
        messageBytes,
        (ByteData? _) {},
      );

      expect(client.latestMethodCall, 'connectionClosed');
    });

    test('TextInputClient performSelectors method is called', () async {
      final FakeTextInputClient client = FakeTextInputClient(TextEditingValue.empty);
      const TextInputConfiguration configuration = TextInputConfiguration();
      TextInput.attach(client, configuration);

      expect(client.performedSelectors, isEmpty);
      expect(client.latestMethodCall, isEmpty);

      // Send performSelectors message.
      final ByteData? messageBytes = const JSONMessageCodec().encodeMessage(<String, dynamic>{
        'args': <dynamic>[
          1,
          <dynamic>[
            'selector1',
            'selector2',
          ]
        ],
        'method': 'TextInputClient.performSelectors',
      });
      await ServicesBinding.instance.defaultBinaryMessenger.handlePlatformMessage(
        'flutter/textinput',
        messageBytes,
        (ByteData? _) {},
      );

      expect(client.latestMethodCall, 'performSelector');
      expect(client.performedSelectors, <String>['selector1', 'selector2']);
    });

    test('TextInputClient performPrivateCommand method is called', () async {
      // Assemble a TextInputConnection so we can verify its change in state.
      final FakeTextInputClient client = FakeTextInputClient(TextEditingValue.empty);
      const TextInputConfiguration configuration = TextInputConfiguration();
      TextInput.attach(client, configuration);

      expect(client.latestMethodCall, isEmpty);

      // Send performPrivateCommand message.
      final ByteData? messageBytes = const JSONMessageCodec().encodeMessage(<String, dynamic>{
        'args': <dynamic>[
          1,
          jsonDecode('{"action": "actionCommand", "data": {"input_context" : "abcdefg"}}'),
        ],
        'method': 'TextInputClient.performPrivateCommand',
      });
      await ServicesBinding.instance.defaultBinaryMessenger.handlePlatformMessage(
        'flutter/textinput',
        messageBytes,
        (ByteData? _) {},
      );

      expect(client.latestMethodCall, 'performPrivateCommand');
    });

    test('TextInputClient performPrivateCommand method is called with float', () async {
      // Assemble a TextInputConnection so we can verify its change in state.
      final FakeTextInputClient client = FakeTextInputClient(TextEditingValue.empty);
      const TextInputConfiguration configuration = TextInputConfiguration();
      TextInput.attach(client, configuration);

      expect(client.latestMethodCall, isEmpty);

      // Send performPrivateCommand message.
      final ByteData? messageBytes = const JSONMessageCodec().encodeMessage(<String, dynamic>{
        'args': <dynamic>[
          1,
          jsonDecode('{"action": "actionCommand", "data": {"input_context" : 0.5}}'),
        ],
        'method': 'TextInputClient.performPrivateCommand',
      });
      await ServicesBinding.instance.defaultBinaryMessenger.handlePlatformMessage(
        'flutter/textinput',
        messageBytes,
        (ByteData? _) {},
      );

      expect(client.latestMethodCall, 'performPrivateCommand');
    });

    test('TextInputClient performPrivateCommand method is called with CharSequence array', () async {
      // Assemble a TextInputConnection so we can verify its change in state.
      final FakeTextInputClient client = FakeTextInputClient(TextEditingValue.empty);
      const TextInputConfiguration configuration = TextInputConfiguration();
      TextInput.attach(client, configuration);

      expect(client.latestMethodCall, isEmpty);

      // Send performPrivateCommand message.
      final ByteData? messageBytes = const JSONMessageCodec().encodeMessage(<String, dynamic>{
        'args': <dynamic>[
          1,
          jsonDecode('{"action": "actionCommand", "data": {"input_context" : ["abc", "efg"]}}'),
        ],
        'method': 'TextInputClient.performPrivateCommand',
      });
      await ServicesBinding.instance.defaultBinaryMessenger.handlePlatformMessage(
        'flutter/textinput',
        messageBytes,
        (ByteData? _) {},
      );

      expect(client.latestMethodCall, 'performPrivateCommand');
    });

    test('TextInputClient performPrivateCommand method is called with CharSequence', () async {
      // Assemble a TextInputConnection so we can verify its change in state.
      final FakeTextInputClient client = FakeTextInputClient(TextEditingValue.empty);
      const TextInputConfiguration configuration = TextInputConfiguration();
      TextInput.attach(client, configuration);

      expect(client.latestMethodCall, isEmpty);

      // Send performPrivateCommand message.
      final ByteData? messageBytes =
          const JSONMessageCodec().encodeMessage(<String, dynamic>{
        'args': <dynamic>[
          1,
          jsonDecode('{"action": "actionCommand", "data": {"input_context" : "abc"}}'),
        ],
        'method': 'TextInputClient.performPrivateCommand',
      });
      await ServicesBinding.instance.defaultBinaryMessenger.handlePlatformMessage(
        'flutter/textinput',
        messageBytes,
        (ByteData? _) {},
      );

      expect(client.latestMethodCall, 'performPrivateCommand');
    });

    test('TextInputClient performPrivateCommand method is called with float array', () async {
      // Assemble a TextInputConnection so we can verify its change in state.
      final FakeTextInputClient client = FakeTextInputClient(TextEditingValue.empty);
      const TextInputConfiguration configuration = TextInputConfiguration();
      TextInput.attach(client, configuration);

      expect(client.latestMethodCall, isEmpty);

      // Send performPrivateCommand message.
      final ByteData? messageBytes =
          const JSONMessageCodec().encodeMessage(<String, dynamic>{
        'args': <dynamic>[
          1,
          jsonDecode('{"action": "actionCommand", "data": {"input_context" : [0.5, 0.8]}}'),
        ],
        'method': 'TextInputClient.performPrivateCommand',
      });
      await ServicesBinding.instance.defaultBinaryMessenger.handlePlatformMessage(
        'flutter/textinput',
        messageBytes,
        (ByteData? _) {},
      );

      expect(client.latestMethodCall, 'performPrivateCommand');
    });

    test('TextInputClient performPrivateCommand method is called with no data at all', () async {
      // Assemble a TextInputConnection so we can verify its change in state.
      final FakeTextInputClient client = FakeTextInputClient(TextEditingValue.empty);
      const TextInputConfiguration configuration = TextInputConfiguration();
      TextInput.attach(client, configuration);

      expect(client.latestMethodCall, isEmpty);

      // Send performPrivateCommand message.
      final ByteData? messageBytes = const JSONMessageCodec().encodeMessage(<String, dynamic>{
        'args': <dynamic>[
          1,
          jsonDecode('{"action": "actionCommand"}'), // No `data` parameter.
        ],
        'method': 'TextInputClient.performPrivateCommand',
      });
      await ServicesBinding.instance.defaultBinaryMessenger.handlePlatformMessage(
        'flutter/textinput',
        messageBytes,
        (ByteData? _) {},
      );

      expect(client.latestMethodCall, 'performPrivateCommand');
      expect(client.latestPrivateCommandData, <String, dynamic>{});
    });

    test('TextInputClient showAutocorrectionPromptRect method is called', () async {
      // Assemble a TextInputConnection so we can verify its change in state.
      final FakeTextInputClient client = FakeTextInputClient(TextEditingValue.empty);
      const TextInputConfiguration configuration = TextInputConfiguration();
      TextInput.attach(client, configuration);

      expect(client.latestMethodCall, isEmpty);

      // Send onConnectionClosed message.
      final ByteData? messageBytes =
          const JSONMessageCodec().encodeMessage(<String, dynamic>{
        'args': <dynamic>[1, 0, 1],
        'method': 'TextInputClient.showAutocorrectionPromptRect',
      });
      await ServicesBinding.instance.defaultBinaryMessenger.handlePlatformMessage(
        'flutter/textinput',
        messageBytes,
        (ByteData? _) {},
      );

      expect(client.latestMethodCall, 'showAutocorrectionPromptRect');
    });

    test('TextInputClient showToolbar method is called', () async {
      // Assemble a TextInputConnection so we can verify its change in state.
      final FakeTextInputClient client = FakeTextInputClient(TextEditingValue.empty);
      const TextInputConfiguration configuration = TextInputConfiguration();
      TextInput.attach(client, configuration);

      expect(client.latestMethodCall, isEmpty);

      // Send showToolbar message.
      final ByteData? messageBytes =
          const JSONMessageCodec().encodeMessage(<String, dynamic>{
        'args': <dynamic>[1, 0, 1],
        'method': 'TextInputClient.showToolbar',
      });
      await ServicesBinding.instance.defaultBinaryMessenger.handlePlatformMessage(
        'flutter/textinput',
        messageBytes,
        (ByteData? _) {},
      );

      expect(client.latestMethodCall, 'showToolbar');
    });
  });

  group('Scribble interactions', () {
    tearDown(() {
      TextInputConnection.debugResetId();
    });

    test('TextInputClient scribbleInteractionBegan and scribbleInteractionFinished', () async {
      // Assemble a TextInputConnection so we can verify its change in state.
      final FakeTextInputClient client = FakeTextInputClient(TextEditingValue.empty);
      const TextInputConfiguration configuration = TextInputConfiguration();
      final TextInputConnection connection = TextInput.attach(client, configuration);

      expect(connection.scribbleInProgress, false);

      // Send scribbleInteractionBegan message.
      ByteData? messageBytes =
          const JSONMessageCodec().encodeMessage(<String, dynamic>{
        'args': <dynamic>[1, 0, 1],
        'method': 'TextInputClient.scribbleInteractionBegan',
      });
      await ServicesBinding.instance.defaultBinaryMessenger.handlePlatformMessage(
        'flutter/textinput',
        messageBytes,
        (ByteData? _) {},
      );

      expect(connection.scribbleInProgress, true);

      // Send scribbleInteractionFinished message.
      messageBytes =
          const JSONMessageCodec().encodeMessage(<String, dynamic>{
        'args': <dynamic>[1, 0, 1],
        'method': 'TextInputClient.scribbleInteractionFinished',
      });
      await ServicesBinding.instance.defaultBinaryMessenger.handlePlatformMessage(
        'flutter/textinput',
        messageBytes,
        (ByteData? _) {},
      );

      expect(connection.scribbleInProgress, false);
    });

    test('TextInputClient focusElement', () async {
      // Assemble a TextInputConnection so we can verify its change in state.
      final FakeTextInputClient client = FakeTextInputClient(TextEditingValue.empty);
      const TextInputConfiguration configuration = TextInputConfiguration();
      TextInput.attach(client, configuration);

      final FakeScribbleElement targetElement = FakeScribbleElement(elementIdentifier: 'target');
      TextInput.registerScribbleElement(targetElement.elementIdentifier, targetElement);
      final FakeScribbleElement otherElement = FakeScribbleElement(elementIdentifier: 'other');
      TextInput.registerScribbleElement(otherElement.elementIdentifier, otherElement);

      expect(targetElement.latestMethodCall, isEmpty);
      expect(otherElement.latestMethodCall, isEmpty);

      // Send focusElement message.
      final ByteData? messageBytes =
          const JSONMessageCodec().encodeMessage(<String, dynamic>{
        'args': <dynamic>[targetElement.elementIdentifier, 0.0, 0.0],
        'method': 'TextInputClient.focusElement',
      });
      await ServicesBinding.instance.defaultBinaryMessenger.handlePlatformMessage(
        'flutter/textinput',
        messageBytes,
        (ByteData? _) {},
      );

      TextInput.unregisterScribbleElement(targetElement.elementIdentifier);
      TextInput.unregisterScribbleElement(otherElement.elementIdentifier);

      expect(targetElement.latestMethodCall, 'onScribbleFocus');
      expect(otherElement.latestMethodCall, isEmpty);
    });

    test('TextInputClient requestElementsInRect', () async {
      // Assemble a TextInputConnection so we can verify its change in state.
      final FakeTextInputClient client = FakeTextInputClient(TextEditingValue.empty);
      const TextInputConfiguration configuration = TextInputConfiguration();
      TextInput.attach(client, configuration);

      final List<FakeScribbleElement> targetElements = <FakeScribbleElement>[
        FakeScribbleElement(elementIdentifier: 'target1', bounds: const Rect.fromLTWH(0.0, 0.0, 100.0, 100.0)),
        FakeScribbleElement(elementIdentifier: 'target2', bounds: const Rect.fromLTWH(0.0, 100.0, 100.0, 100.0)),
      ];
      final List<FakeScribbleElement> otherElements = <FakeScribbleElement>[
        FakeScribbleElement(elementIdentifier: 'other1', bounds: const Rect.fromLTWH(100.0, 0.0, 100.0, 100.0)),
        FakeScribbleElement(elementIdentifier: 'other2', bounds: const Rect.fromLTWH(100.0, 100.0, 100.0, 100.0)),
      ];

      void registerElements(FakeScribbleElement element) => TextInput.registerScribbleElement(element.elementIdentifier, element);
      void unregisterElements(FakeScribbleElement element) => TextInput.unregisterScribbleElement(element.elementIdentifier);

      <FakeScribbleElement>[...targetElements, ...otherElements].forEach(registerElements);

      // Send requestElementsInRect message.
      final ByteData? messageBytes =
          const JSONMessageCodec().encodeMessage(<String, dynamic>{
        'args': <dynamic>[0.0, 50.0, 50.0, 100.0],
        'method': 'TextInputClient.requestElementsInRect',
      });
      ByteData? responseBytes;
      await ServicesBinding.instance.defaultBinaryMessenger.handlePlatformMessage(
        'flutter/textinput',
        messageBytes,
        (ByteData? response) {
          responseBytes = response;
        },
      );

      <FakeScribbleElement>[...targetElements, ...otherElements].forEach(unregisterElements);

      final List<List<dynamic>> responses = (const JSONMessageCodec().decodeMessage(responseBytes) as List<dynamic>).cast<List<dynamic>>();
      expect(responses.first.length, 2);
      expect(responses.first.first, containsAllInOrder(<dynamic>[targetElements.first.elementIdentifier, 0.0, 0.0, 100.0, 100.0]));
      expect(responses.first.last, containsAllInOrder(<dynamic>[targetElements.last.elementIdentifier, 0.0, 100.0, 100.0, 100.0]));
    });
  });

  test('TextEditingValue.isComposingRangeValid', () async {
    // The composing range is empty.
    expect(TextEditingValue.empty.isComposingRangeValid, isFalse);

    expect(
      const TextEditingValue(text: 'test', composing: TextRange(start: 1, end: 0)).isComposingRangeValid,
      isFalse,
    );

    // The composing range is out of range for the text.
    expect(
      const TextEditingValue(text: 'test', composing: TextRange(start: 1, end: 5)).isComposingRangeValid,
      isFalse,
    );

    // The composing range is out of range for the text.
    expect(
      const TextEditingValue(text: 'test', composing: TextRange(start: -1, end: 4)).isComposingRangeValid,
      isFalse,
    );

    expect(
      const TextEditingValue(text: 'test', composing: TextRange(start: 1, end: 4)).isComposingRangeValid,
      isTrue,
    );
  });

  group('TextInputControl', () {
    late FakeTextChannel fakeTextChannel;

    setUp(() {
      fakeTextChannel = FakeTextChannel((MethodCall call) async {});
      TextInput.setChannel(fakeTextChannel);
    });

    tearDown(() {
      TextInput.restorePlatformInputControl();
      TextInputConnection.debugResetId();
      TextInput.setChannel(SystemChannels.textInput);
    });

    test('gets attached and detached', () {
      final FakeTextInputControl control = FakeTextInputControl();
      TextInput.setInputControl(control);

      final FakeTextInputClient client = FakeTextInputClient(TextEditingValue.empty);
      final TextInputConnection connection = TextInput.attach(client, const TextInputConfiguration());

      final List<String> expectedMethodCalls = <String>['attach'];
      expect(control.methodCalls, expectedMethodCalls);

      connection.close();
      expectedMethodCalls.add('detach');
      expect(control.methodCalls, expectedMethodCalls);
    });

    test('receives text input state changes', () {
      final FakeTextInputControl control = FakeTextInputControl();
      TextInput.setInputControl(control);

      final FakeTextInputClient client = FakeTextInputClient(TextEditingValue.empty);
      final TextInputConnection connection = TextInput.attach(client, const TextInputConfiguration());
      control.methodCalls.clear();

      final List<String> expectedMethodCalls = <String>[];

      connection.updateConfig(const TextInputConfiguration());
      expectedMethodCalls.add('updateConfig');
      expect(control.methodCalls, expectedMethodCalls);

      connection.setEditingState(TextEditingValue.empty);
      expectedMethodCalls.add('setEditingState');
      expect(control.methodCalls, expectedMethodCalls);

      connection.close();
      expectedMethodCalls.add('detach');
      expect(control.methodCalls, expectedMethodCalls);
    });

    test('does not interfere with platform text input', () {
      final FakeTextInputControl control = FakeTextInputControl();
      TextInput.setInputControl(control);

      final FakeTextInputClient client = FakeTextInputClient(TextEditingValue.empty);
      TextInput.attach(client, const TextInputConfiguration());

      fakeTextChannel.outgoingCalls.clear();

      fakeTextChannel.incoming!(MethodCall('TextInputClient.updateEditingState', <dynamic>[1, TextEditingValue.empty.toJSON()]));

      expect(client.latestMethodCall, 'updateEditingValue');
      expect(control.methodCalls, <String>['attach', 'setEditingState']);
      expect(fakeTextChannel.outgoingCalls, isEmpty);
    });

    test('both input controls receive requests', () async {
      final FakeTextInputControl control = FakeTextInputControl();
      TextInput.setInputControl(control);

      const TextInputConfiguration textConfig = TextInputConfiguration();
      const TextInputConfiguration numberConfig = TextInputConfiguration(inputType: TextInputType.number);
      const TextInputConfiguration noneConfig = TextInputConfiguration(inputType: TextInputType.none);

      final FakeTextInputClient client = FakeTextInputClient(TextEditingValue.empty);
      final TextInputConnection connection = TextInput.attach(client, textConfig);

      final List<String> expectedMethodCalls = <String>['attach'];
      expect(control.methodCalls, expectedMethodCalls);
      expect(control.inputType, TextInputType.text);
      fakeTextChannel.validateOutgoingMethodCalls(<MethodCall>[
        // When there's a custom text input control installed, the platform text
        // input control receives TextInputType.none
        MethodCall('TextInput.setClient', <dynamic>[1, noneConfig.toJson()]),
      ]);

      connection.show();
      expectedMethodCalls.add('show');
      expect(control.methodCalls, expectedMethodCalls);
      expect(fakeTextChannel.outgoingCalls.length, 2);
      expect(fakeTextChannel.outgoingCalls.last.method, 'TextInput.show');

      connection.updateConfig(numberConfig);
      expectedMethodCalls.add('updateConfig');
      expect(control.methodCalls, expectedMethodCalls);
      expect(control.inputType, TextInputType.number);
      expect(fakeTextChannel.outgoingCalls.length, 3);
      fakeTextChannel.validateOutgoingMethodCalls(<MethodCall>[
        // When there's a custom text input control installed, the platform text
        // input control receives TextInputType.none
        MethodCall('TextInput.setClient', <dynamic>[1, noneConfig.toJson()]),
        const MethodCall('TextInput.show'),
        MethodCall('TextInput.updateConfig', noneConfig.toJson()),
      ]);

      connection.setComposingRect(Rect.zero);
      expectedMethodCalls.add('setComposingRect');
      expect(control.methodCalls, expectedMethodCalls);
      expect(fakeTextChannel.outgoingCalls.length, 4);
      expect(fakeTextChannel.outgoingCalls.last.method, 'TextInput.setMarkedTextRect');

      connection.setCaretRect(Rect.zero);
      expectedMethodCalls.add('setCaretRect');
      expect(control.methodCalls, expectedMethodCalls);
      expect(fakeTextChannel.outgoingCalls.length, 5);
      expect(fakeTextChannel.outgoingCalls.last.method, 'TextInput.setCaretRect');

      connection.setEditableSizeAndTransform(Size.zero, Matrix4.identity());
      expectedMethodCalls.add('setEditableSizeAndTransform');
      expect(control.methodCalls, expectedMethodCalls);
      expect(fakeTextChannel.outgoingCalls.length, 6);
      expect(fakeTextChannel.outgoingCalls.last.method, 'TextInput.setEditableSizeAndTransform');

      connection.setSelectionRects(const <SelectionRect>[SelectionRect(position: 0, bounds: Rect.zero)]);
      expectedMethodCalls.add('setSelectionRects');
      expect(control.methodCalls, expectedMethodCalls);
      expect(fakeTextChannel.outgoingCalls.length, 7);
      expect(fakeTextChannel.outgoingCalls.last.method, 'TextInput.setSelectionRects');

      connection.setStyle(
        fontFamily: null,
        fontSize: null,
        fontWeight: null,
        textDirection: TextDirection.ltr,
        textAlign: TextAlign.left,
      );
      expectedMethodCalls.add('setStyle');
      expect(control.methodCalls, expectedMethodCalls);
      expect(fakeTextChannel.outgoingCalls.length, 8);
      expect(fakeTextChannel.outgoingCalls.last.method, 'TextInput.setStyle');

      connection.close();
      expectedMethodCalls.add('detach');
      expect(control.methodCalls, expectedMethodCalls);
      expect(fakeTextChannel.outgoingCalls.length, 9);
      expect(fakeTextChannel.outgoingCalls.last.method, 'TextInput.clearClient');

      expectedMethodCalls.add('hide');
      final TestWidgetsFlutterBinding binding = TestWidgetsFlutterBinding.ensureInitialized();
      await binding.runAsync(() async {});
      await expectLater(control.methodCalls, expectedMethodCalls);
      expect(fakeTextChannel.outgoingCalls.length, 10);
      expect(fakeTextChannel.outgoingCalls.last.method, 'TextInput.hide');
    });

    test('notifies changes to the attached client', () async {
      final FakeTextInputControl control = FakeTextInputControl();
      TextInput.setInputControl(control);

      final FakeTextInputClient client = FakeTextInputClient(TextEditingValue.empty);
      final TextInputConnection connection = TextInput.attach(client, const TextInputConfiguration());

      TextInput.setInputControl(null);
      expect(client.latestMethodCall, 'didChangeInputControl');

      connection.show();
      expect(client.latestMethodCall, 'didChangeInputControl');
    });
  });
}

class FakeTextInputClient with TextInputClient {
  FakeTextInputClient(this.currentTextEditingValue);

  String latestMethodCall = '';
<<<<<<< HEAD
=======
  final List<String> performedSelectors = <String>[];
>>>>>>> 62bd7952
  late Map<String, dynamic>? latestPrivateCommandData;

  @override
  TextEditingValue currentTextEditingValue;

  @override
  AutofillScope? get currentAutofillScope => null;

  @override
  void performAction(TextInputAction action) {
    latestMethodCall = 'performAction';
  }

  @override
  void performPrivateCommand(String action, Map<String, dynamic>? data) {
    latestMethodCall = 'performPrivateCommand';
    latestPrivateCommandData = data;
  }

  @override
  void updateEditingValue(TextEditingValue value) {
    latestMethodCall = 'updateEditingValue';
  }

  @override
  void updateFloatingCursor(RawFloatingCursorPoint point) {
    latestMethodCall = 'updateFloatingCursor';
  }

  @override
  void connectionClosed() {
    latestMethodCall = 'connectionClosed';
  }

  @override
  void showAutocorrectionPromptRect(int start, int end) {
    latestMethodCall = 'showAutocorrectionPromptRect';
  }

  @override
  void showToolbar() {
    latestMethodCall = 'showToolbar';
  }

  TextInputConfiguration get configuration => const TextInputConfiguration();

  @override
  void didChangeInputControl(TextInputControl? oldControl, TextInputControl? newControl) {
    latestMethodCall = 'didChangeInputControl';
  }

  @override
  void insertTextPlaceholder(Size size) {
    latestMethodCall = 'insertTextPlaceholder';
  }

  @override
  void removeTextPlaceholder() {
    latestMethodCall = 'removeTextPlaceholder';
  }

  @override
  void performSelector(String selectorName) {
    latestMethodCall = 'performSelector';
    performedSelectors.add(selectorName);
  }
}

class FakeTextInputControl with TextInputControl {
  final List<String> methodCalls = <String>[];
  late TextInputType inputType;

  @override
  void attach(TextInputClient client, TextInputConfiguration configuration) {
    methodCalls.add('attach');
    inputType = configuration.inputType;
  }

  @override
  void detach(TextInputClient client) {
    methodCalls.add('detach');
  }

  @override
  void setEditingState(TextEditingValue value) {
    methodCalls.add('setEditingState');
  }

  @override
  void updateConfig(TextInputConfiguration configuration) {
    methodCalls.add('updateConfig');
    inputType = configuration.inputType;
  }

  @override
  void show() {
    methodCalls.add('show');
  }

  @override
  void hide() {
    methodCalls.add('hide');
  }

  @override
  void setComposingRect(Rect rect) {
    methodCalls.add('setComposingRect');
  }

  @override
  void setCaretRect(Rect rect) {
    methodCalls.add('setCaretRect');
  }

  @override
  void setEditableSizeAndTransform(Size editableBoxSize, Matrix4 transform) {
    methodCalls.add('setEditableSizeAndTransform');
  }

  @override
  void setSelectionRects(List<SelectionRect> selectionRects) {
    methodCalls.add('setSelectionRects');
  }

  @override
  void setStyle({
    required String? fontFamily,
    required double? fontSize,
    required FontWeight? fontWeight,
    required TextDirection textDirection,
    required TextAlign textAlign,
  }) {
    methodCalls.add('setStyle');
  }

  @override
  void finishAutofillContext({bool shouldSave = true}) {
    methodCalls.add('finishAutofillContext');
  }

  @override
  void requestAutofill() {
    methodCalls.add('requestAutofill');
  }
}<|MERGE_RESOLUTION|>--- conflicted
+++ resolved
@@ -1,7 +1,6 @@
 // Copyright 2014 The Flutter Authors. All rights reserved.
 // Use of this source code is governed by a BSD-style license that can be
 // found in the LICENSE file.
-
 
 import 'dart:convert' show jsonDecode;
 
@@ -21,7 +20,8 @@
         extentOffset: 0,
         isDirectional: true,
       );
-      const TextSelection invalidSelection2 = TextSelection(baseOffset: 123,
+      const TextSelection invalidSelection2 = TextSelection(
+        baseOffset: 123,
         extentOffset: -1,
         affinity: TextAffinity.upstream,
       );
@@ -29,7 +29,9 @@
       expect(invalidSelection1.hashCode, invalidSelection2.hashCode);
     });
 
-    test('TextAffinity does not affect equivalence when the selection is not collapsed', () {
+    test(
+        'TextAffinity does not affect equivalence when the selection is not collapsed',
+        () {
       const TextSelection selection1 = TextSelection(
         baseOffset: 1,
         extentOffset: 2,
@@ -49,27 +51,36 @@
       const String testText = 'From a false proposition, anything follows.';
 
       test('selection deletion', () {
-        const TextSelection selection = TextSelection(baseOffset: 5, extentOffset: 13);
+        const TextSelection selection =
+            TextSelection(baseOffset: 5, extentOffset: 13);
         expect(
-          const TextEditingValue(text: testText, selection: selection).replaced(selection, ''),
-          const TextEditingValue(text:  'From proposition, anything follows.', selection: TextSelection.collapsed(offset: 5)),
+          const TextEditingValue(text: testText, selection: selection)
+              .replaced(selection, ''),
+          const TextEditingValue(
+              text: 'From proposition, anything follows.',
+              selection: TextSelection.collapsed(offset: 5)),
         );
       });
 
       test('reversed selection deletion', () {
-        const TextSelection selection = TextSelection(baseOffset: 13, extentOffset: 5);
+        const TextSelection selection =
+            TextSelection(baseOffset: 13, extentOffset: 5);
         expect(
-          const TextEditingValue(text: testText, selection: selection).replaced(selection, ''),
-          const TextEditingValue(text:  'From proposition, anything follows.', selection: TextSelection.collapsed(offset: 5)),
+          const TextEditingValue(text: testText, selection: selection)
+              .replaced(selection, ''),
+          const TextEditingValue(
+              text: 'From proposition, anything follows.',
+              selection: TextSelection.collapsed(offset: 5)),
         );
       });
 
       test('insert', () {
         const TextSelection selection = TextSelection.collapsed(offset: 5);
         expect(
-          const TextEditingValue(text: testText, selection: selection).replaced(selection, 'AA'),
+          const TextEditingValue(text: testText, selection: selection)
+              .replaced(selection, 'AA'),
           const TextEditingValue(
-            text:  'From AAa false proposition, anything follows.',
+            text: 'From AAa false proposition, anything follows.',
             // The caret moves to the end of the text inserted.
             selection: TextSelection.collapsed(offset: 7),
           ),
@@ -77,72 +88,100 @@
       });
 
       test('replace before selection', () {
-        const TextSelection selection = TextSelection(baseOffset: 13, extentOffset: 5);
+        const TextSelection selection =
+            TextSelection(baseOffset: 13, extentOffset: 5);
         expect(
           // From |a false |proposition, anything follows.
           // Replace the first whitespace with "AA".
-          const TextEditingValue(text: testText, selection: selection).replaced(const TextRange(start: 4, end: 5), 'AA'),
-          const TextEditingValue(text:  'FromAAa false proposition, anything follows.', selection: TextSelection(baseOffset: 14, extentOffset: 6)),
+          const TextEditingValue(text: testText, selection: selection)
+              .replaced(const TextRange(start: 4, end: 5), 'AA'),
+          const TextEditingValue(
+              text: 'FromAAa false proposition, anything follows.',
+              selection: TextSelection(baseOffset: 14, extentOffset: 6)),
         );
       });
 
       test('replace after selection', () {
-        const TextSelection selection = TextSelection(baseOffset: 13, extentOffset: 5);
+        const TextSelection selection =
+            TextSelection(baseOffset: 13, extentOffset: 5);
         expect(
           // From |a false |proposition, anything follows.
           // replace the first "p" with "AA".
-          const TextEditingValue(text: testText, selection: selection).replaced(const TextRange(start: 13, end: 14), 'AA'),
-          const TextEditingValue(text:  'From a false AAroposition, anything follows.', selection: selection),
+          const TextEditingValue(text: testText, selection: selection)
+              .replaced(const TextRange(start: 13, end: 14), 'AA'),
+          const TextEditingValue(
+              text: 'From a false AAroposition, anything follows.',
+              selection: selection),
         );
       });
 
       test('replace inside selection - start boundary', () {
-        const TextSelection selection = TextSelection(baseOffset: 13, extentOffset: 5);
+        const TextSelection selection =
+            TextSelection(baseOffset: 13, extentOffset: 5);
         expect(
           // From |a false |proposition, anything follows.
           // replace the first "a" with "AA".
-          const TextEditingValue(text: testText, selection: selection).replaced(const TextRange(start: 5, end: 6), 'AA'),
-          const TextEditingValue(text:  'From AA false proposition, anything follows.', selection: TextSelection(baseOffset: 14, extentOffset: 5)),
+          const TextEditingValue(text: testText, selection: selection)
+              .replaced(const TextRange(start: 5, end: 6), 'AA'),
+          const TextEditingValue(
+              text: 'From AA false proposition, anything follows.',
+              selection: TextSelection(baseOffset: 14, extentOffset: 5)),
         );
       });
 
       test('replace inside selection - end boundary', () {
-        const TextSelection selection = TextSelection(baseOffset: 13, extentOffset: 5);
+        const TextSelection selection =
+            TextSelection(baseOffset: 13, extentOffset: 5);
         expect(
           // From |a false |proposition, anything follows.
           // replace the second whitespace with "AA".
-          const TextEditingValue(text: testText, selection: selection).replaced(const TextRange(start: 12, end: 13), 'AA'),
-          const TextEditingValue(text:  'From a falseAAproposition, anything follows.', selection: TextSelection(baseOffset: 14, extentOffset: 5)),
+          const TextEditingValue(text: testText, selection: selection)
+              .replaced(const TextRange(start: 12, end: 13), 'AA'),
+          const TextEditingValue(
+              text: 'From a falseAAproposition, anything follows.',
+              selection: TextSelection(baseOffset: 14, extentOffset: 5)),
         );
       });
 
       test('delete after selection', () {
-        const TextSelection selection = TextSelection(baseOffset: 13, extentOffset: 5);
+        const TextSelection selection =
+            TextSelection(baseOffset: 13, extentOffset: 5);
         expect(
           // From |a false |proposition, anything follows.
           // Delete the first "p".
-          const TextEditingValue(text: testText, selection: selection).replaced(const TextRange(start: 13, end: 14), ''),
-          const TextEditingValue(text:  'From a false roposition, anything follows.', selection: selection),
+          const TextEditingValue(text: testText, selection: selection)
+              .replaced(const TextRange(start: 13, end: 14), ''),
+          const TextEditingValue(
+              text: 'From a false roposition, anything follows.',
+              selection: selection),
         );
       });
 
       test('delete inside selection - start boundary', () {
-        const TextSelection selection = TextSelection(baseOffset: 13, extentOffset: 5);
+        const TextSelection selection =
+            TextSelection(baseOffset: 13, extentOffset: 5);
         expect(
           // From |a false |proposition, anything follows.
           // Delete the first "a".
-          const TextEditingValue(text: testText, selection: selection).replaced(const TextRange(start: 5, end: 6), ''),
-          const TextEditingValue(text:  'From  false proposition, anything follows.', selection: TextSelection(baseOffset: 12, extentOffset: 5)),
+          const TextEditingValue(text: testText, selection: selection)
+              .replaced(const TextRange(start: 5, end: 6), ''),
+          const TextEditingValue(
+              text: 'From  false proposition, anything follows.',
+              selection: TextSelection(baseOffset: 12, extentOffset: 5)),
         );
       });
 
       test('delete inside selection - end boundary', () {
-        const TextSelection selection = TextSelection(baseOffset: 13, extentOffset: 5);
+        const TextSelection selection =
+            TextSelection(baseOffset: 13, extentOffset: 5);
         expect(
           // From |a false |proposition, anything follows.
           // Delete the second whitespace.
-          const TextEditingValue(text: testText, selection: selection).replaced(const TextRange(start: 12, end: 13), ''),
-          const TextEditingValue(text:  'From a falseproposition, anything follows.', selection: TextSelection(baseOffset: 12, extentOffset: 5)),
+          const TextEditingValue(text: testText, selection: selection)
+              .replaced(const TextRange(start: 12, end: 13), ''),
+          const TextEditingValue(
+              text: 'From a falseproposition, anything follows.',
+              selection: TextSelection(baseOffset: 12, extentOffset: 5)),
         );
       });
     });
@@ -161,40 +200,54 @@
       TextInput.setChannel(SystemChannels.textInput);
     });
 
-    test('text input client handler responds to reattach with setClient', () async {
-      final FakeTextInputClient client = FakeTextInputClient(const TextEditingValue(text: 'test1'));
+    test('text input client handler responds to reattach with setClient',
+        () async {
+      final FakeTextInputClient client =
+          FakeTextInputClient(const TextEditingValue(text: 'test1'));
       TextInput.attach(client, client.configuration);
       fakeTextChannel.validateOutgoingMethodCalls(<MethodCall>[
-        MethodCall('TextInput.setClient', <dynamic>[1, client.configuration.toJson()]),
+        MethodCall(
+            'TextInput.setClient', <dynamic>[1, client.configuration.toJson()]),
       ]);
 
-      fakeTextChannel.incoming!(const MethodCall('TextInputClient.requestExistingInputState'));
+      fakeTextChannel.incoming!(
+          const MethodCall('TextInputClient.requestExistingInputState'));
 
       expect(fakeTextChannel.outgoingCalls.length, 3);
       fakeTextChannel.validateOutgoingMethodCalls(<MethodCall>[
         // From original attach
-        MethodCall('TextInput.setClient', <dynamic>[1, client.configuration.toJson()]),
+        MethodCall(
+            'TextInput.setClient', <dynamic>[1, client.configuration.toJson()]),
         // From requestExistingInputState
-        MethodCall('TextInput.setClient', <dynamic>[1, client.configuration.toJson()]),
-        MethodCall('TextInput.setEditingState', client.currentTextEditingValue.toJSON()),
+        MethodCall(
+            'TextInput.setClient', <dynamic>[1, client.configuration.toJson()]),
+        MethodCall('TextInput.setEditingState',
+            client.currentTextEditingValue.toJSON()),
       ]);
     });
 
-    test('text input client handler responds to reattach with setClient (null TextEditingValue)', () async {
-      final FakeTextInputClient client = FakeTextInputClient(TextEditingValue.empty);
+    test(
+        'text input client handler responds to reattach with setClient (null TextEditingValue)',
+        () async {
+      final FakeTextInputClient client =
+          FakeTextInputClient(TextEditingValue.empty);
       TextInput.attach(client, client.configuration);
       fakeTextChannel.validateOutgoingMethodCalls(<MethodCall>[
-        MethodCall('TextInput.setClient', <dynamic>[1, client.configuration.toJson()]),
+        MethodCall(
+            'TextInput.setClient', <dynamic>[1, client.configuration.toJson()]),
       ]);
 
-      fakeTextChannel.incoming!(const MethodCall('TextInputClient.requestExistingInputState'));
+      fakeTextChannel.incoming!(
+          const MethodCall('TextInputClient.requestExistingInputState'));
 
       expect(fakeTextChannel.outgoingCalls.length, 3);
       fakeTextChannel.validateOutgoingMethodCalls(<MethodCall>[
         // From original attach
-        MethodCall('TextInput.setClient', <dynamic>[1, client.configuration.toJson()]),
+        MethodCall(
+            'TextInput.setClient', <dynamic>[1, client.configuration.toJson()]),
         // From original attach
-        MethodCall('TextInput.setClient', <dynamic>[1, client.configuration.toJson()]),
+        MethodCall(
+            'TextInput.setClient', <dynamic>[1, client.configuration.toJson()]),
         // From requestExistingInputState
         const MethodCall(
           'TextInput.setEditingState',
@@ -211,26 +264,33 @@
       ]);
     });
 
-    test('Invalid TextRange fails loudly when being converted to JSON', () async {
+    test('Invalid TextRange fails loudly when being converted to JSON',
+        () async {
       final List<FlutterErrorDetails> record = <FlutterErrorDetails>[];
       FlutterError.onError = (FlutterErrorDetails details) {
         record.add(details);
       };
 
-      final FakeTextInputClient client = FakeTextInputClient(const TextEditingValue(text: 'test3'));
+      final FakeTextInputClient client =
+          FakeTextInputClient(const TextEditingValue(text: 'test3'));
       const TextInputConfiguration configuration = TextInputConfiguration();
       TextInput.attach(client, configuration);
 
-      final ByteData? messageBytes = const JSONMessageCodec().encodeMessage(<String, dynamic>{
+      final ByteData? messageBytes =
+          const JSONMessageCodec().encodeMessage(<String, dynamic>{
         'method': 'TextInputClient.updateEditingState',
-        'args': <dynamic>[-1, <String, dynamic>{
-          'text': '1',
-          'selectionBase': 2,
-          'selectionExtent': 3,
-        }],
-      });
-
-      await ServicesBinding.instance.defaultBinaryMessenger.handlePlatformMessage(
+        'args': <dynamic>[
+          -1,
+          <String, dynamic>{
+            'text': '1',
+            'selectionBase': 2,
+            'selectionExtent': 3,
+          }
+        ],
+      });
+
+      await ServicesBinding.instance.defaultBinaryMessenger
+          .handlePlatformMessage(
         'flutter/textinput',
         messageBytes,
         (ByteData? _) {},
@@ -238,8 +298,12 @@
       expect(record.length, 1);
       // Verify the error message in parts because Web formats the message
       // differently from others.
-      expect(record[0].exception.toString(), matches(RegExp(r'\brange.start >= 0 && range.start <= text.length\b')));
-      expect(record[0].exception.toString(), matches(RegExp(r'\bRange start 2 is out of text of length 1\b')));
+      expect(
+          record[0].exception.toString(),
+          matches(
+              RegExp(r'\brange.start >= 0 && range.start <= text.length\b')));
+      expect(record[0].exception.toString(),
+          matches(RegExp(r'\bRange start 2 is out of text of length 1\b')));
     });
 
     test('FloatingCursor coordinates type-casting', () async {
@@ -247,20 +311,23 @@
       final List<FlutterErrorDetails> errors = <FlutterErrorDetails>[];
       FlutterError.onError = errors.add;
 
-      final FakeTextInputClient client = FakeTextInputClient(const TextEditingValue(text: 'test3'));
+      final FakeTextInputClient client =
+          FakeTextInputClient(const TextEditingValue(text: 'test3'));
       const TextInputConfiguration configuration = TextInputConfiguration();
       TextInput.attach(client, configuration);
 
-      final ByteData? messageBytes = const JSONMessageCodec().encodeMessage(<String, dynamic>{
+      final ByteData? messageBytes =
+          const JSONMessageCodec().encodeMessage(<String, dynamic>{
         'method': 'TextInputClient.updateFloatingCursor',
         'args': <dynamic>[
           -1,
           'FloatingCursorDragState.update',
-          <String, dynamic>{ 'X': 2, 'Y': 3 },
+          <String, dynamic>{'X': 2, 'Y': 3},
         ],
       });
 
-      await ServicesBinding.instance.defaultBinaryMessenger.handlePlatformMessage(
+      await ServicesBinding.instance.defaultBinaryMessenger
+          .handlePlatformMessage(
         'flutter/textinput',
         messageBytes,
         (ByteData? _) {},
@@ -329,26 +396,43 @@
       const TextInputType text = TextInputType.text;
       const TextInputType number = TextInputType.number;
       const TextInputType number2 = TextInputType.number;
-      const TextInputType signed = TextInputType.numberWithOptions(signed: true);
-      const TextInputType signed2 = TextInputType.numberWithOptions(signed: true);
-      const TextInputType decimal = TextInputType.numberWithOptions(decimal: true);
+      const TextInputType signed =
+          TextInputType.numberWithOptions(signed: true);
+      const TextInputType signed2 =
+          TextInputType.numberWithOptions(signed: true);
+      const TextInputType decimal =
+          TextInputType.numberWithOptions(decimal: true);
       const TextInputType signedDecimal =
-        TextInputType.numberWithOptions(signed: true, decimal: true);
-
-      expect(text.toString(), 'TextInputType(name: TextInputType.text, signed: null, decimal: null)');
-      expect(number.toString(), 'TextInputType(name: TextInputType.number, signed: false, decimal: false)');
-      expect(signed.toString(), 'TextInputType(name: TextInputType.number, signed: true, decimal: false)');
-      expect(decimal.toString(), 'TextInputType(name: TextInputType.number, signed: false, decimal: true)');
-      expect(signedDecimal.toString(), 'TextInputType(name: TextInputType.number, signed: true, decimal: true)');
-      expect(TextInputType.multiline.toString(), 'TextInputType(name: TextInputType.multiline, signed: null, decimal: null)');
-      expect(TextInputType.phone.toString(), 'TextInputType(name: TextInputType.phone, signed: null, decimal: null)');
-      expect(TextInputType.datetime.toString(), 'TextInputType(name: TextInputType.datetime, signed: null, decimal: null)');
-      expect(TextInputType.emailAddress.toString(), 'TextInputType(name: TextInputType.emailAddress, signed: null, decimal: null)');
-      expect(TextInputType.url.toString(), 'TextInputType(name: TextInputType.url, signed: null, decimal: null)');
-      expect(TextInputType.visiblePassword.toString(), 'TextInputType(name: TextInputType.visiblePassword, signed: null, decimal: null)');
-      expect(TextInputType.name.toString(), 'TextInputType(name: TextInputType.name, signed: null, decimal: null)');
-      expect(TextInputType.streetAddress.toString(), 'TextInputType(name: TextInputType.address, signed: null, decimal: null)');
-      expect(TextInputType.none.toString(), 'TextInputType(name: TextInputType.none, signed: null, decimal: null)');
+          TextInputType.numberWithOptions(signed: true, decimal: true);
+
+      expect(text.toString(),
+          'TextInputType(name: TextInputType.text, signed: null, decimal: null)');
+      expect(number.toString(),
+          'TextInputType(name: TextInputType.number, signed: false, decimal: false)');
+      expect(signed.toString(),
+          'TextInputType(name: TextInputType.number, signed: true, decimal: false)');
+      expect(decimal.toString(),
+          'TextInputType(name: TextInputType.number, signed: false, decimal: true)');
+      expect(signedDecimal.toString(),
+          'TextInputType(name: TextInputType.number, signed: true, decimal: true)');
+      expect(TextInputType.multiline.toString(),
+          'TextInputType(name: TextInputType.multiline, signed: null, decimal: null)');
+      expect(TextInputType.phone.toString(),
+          'TextInputType(name: TextInputType.phone, signed: null, decimal: null)');
+      expect(TextInputType.datetime.toString(),
+          'TextInputType(name: TextInputType.datetime, signed: null, decimal: null)');
+      expect(TextInputType.emailAddress.toString(),
+          'TextInputType(name: TextInputType.emailAddress, signed: null, decimal: null)');
+      expect(TextInputType.url.toString(),
+          'TextInputType(name: TextInputType.url, signed: null, decimal: null)');
+      expect(TextInputType.visiblePassword.toString(),
+          'TextInputType(name: TextInputType.visiblePassword, signed: null, decimal: null)');
+      expect(TextInputType.name.toString(),
+          'TextInputType(name: TextInputType.name, signed: null, decimal: null)');
+      expect(TextInputType.streetAddress.toString(),
+          'TextInputType(name: TextInputType.address, signed: null, decimal: null)');
+      expect(TextInputType.none.toString(),
+          'TextInputType(name: TextInputType.none, signed: null, decimal: null)');
 
       expect(text == number, false);
       expect(number == number2, true);
@@ -386,18 +470,21 @@
 
     test('TextInputClient onConnectionClosed method is called', () async {
       // Assemble a TextInputConnection so we can verify its change in state.
-      final FakeTextInputClient client = FakeTextInputClient(const TextEditingValue(text: 'test3'));
+      final FakeTextInputClient client =
+          FakeTextInputClient(const TextEditingValue(text: 'test3'));
       const TextInputConfiguration configuration = TextInputConfiguration();
       TextInput.attach(client, configuration);
 
       expect(client.latestMethodCall, isEmpty);
 
       // Send onConnectionClosed message.
-      final ByteData? messageBytes = const JSONMessageCodec().encodeMessage(<String, dynamic>{
+      final ByteData? messageBytes =
+          const JSONMessageCodec().encodeMessage(<String, dynamic>{
         'args': <dynamic>[1],
         'method': 'TextInputClient.onConnectionClosed',
       });
-      await ServicesBinding.instance.defaultBinaryMessenger.handlePlatformMessage(
+      await ServicesBinding.instance.defaultBinaryMessenger
+          .handlePlatformMessage(
         'flutter/textinput',
         messageBytes,
         (ByteData? _) {},
@@ -407,7 +494,8 @@
     });
 
     test('TextInputClient performSelectors method is called', () async {
-      final FakeTextInputClient client = FakeTextInputClient(TextEditingValue.empty);
+      final FakeTextInputClient client =
+          FakeTextInputClient(TextEditingValue.empty);
       const TextInputConfiguration configuration = TextInputConfiguration();
       TextInput.attach(client, configuration);
 
@@ -415,7 +503,8 @@
       expect(client.latestMethodCall, isEmpty);
 
       // Send performSelectors message.
-      final ByteData? messageBytes = const JSONMessageCodec().encodeMessage(<String, dynamic>{
+      final ByteData? messageBytes =
+          const JSONMessageCodec().encodeMessage(<String, dynamic>{
         'args': <dynamic>[
           1,
           <dynamic>[
@@ -425,7 +514,8 @@
         ],
         'method': 'TextInputClient.performSelectors',
       });
-      await ServicesBinding.instance.defaultBinaryMessenger.handlePlatformMessage(
+      await ServicesBinding.instance.defaultBinaryMessenger
+          .handlePlatformMessage(
         'flutter/textinput',
         messageBytes,
         (ByteData? _) {},
@@ -437,21 +527,25 @@
 
     test('TextInputClient performPrivateCommand method is called', () async {
       // Assemble a TextInputConnection so we can verify its change in state.
-      final FakeTextInputClient client = FakeTextInputClient(TextEditingValue.empty);
+      final FakeTextInputClient client =
+          FakeTextInputClient(TextEditingValue.empty);
       const TextInputConfiguration configuration = TextInputConfiguration();
       TextInput.attach(client, configuration);
 
       expect(client.latestMethodCall, isEmpty);
 
       // Send performPrivateCommand message.
-      final ByteData? messageBytes = const JSONMessageCodec().encodeMessage(<String, dynamic>{
+      final ByteData? messageBytes =
+          const JSONMessageCodec().encodeMessage(<String, dynamic>{
         'args': <dynamic>[
           1,
-          jsonDecode('{"action": "actionCommand", "data": {"input_context" : "abcdefg"}}'),
+          jsonDecode(
+              '{"action": "actionCommand", "data": {"input_context" : "abcdefg"}}'),
         ],
         'method': 'TextInputClient.performPrivateCommand',
       });
-      await ServicesBinding.instance.defaultBinaryMessenger.handlePlatformMessage(
+      await ServicesBinding.instance.defaultBinaryMessenger
+          .handlePlatformMessage(
         'flutter/textinput',
         messageBytes,
         (ByteData? _) {},
@@ -460,23 +554,28 @@
       expect(client.latestMethodCall, 'performPrivateCommand');
     });
 
-    test('TextInputClient performPrivateCommand method is called with float', () async {
+    test('TextInputClient performPrivateCommand method is called with float',
+        () async {
       // Assemble a TextInputConnection so we can verify its change in state.
-      final FakeTextInputClient client = FakeTextInputClient(TextEditingValue.empty);
+      final FakeTextInputClient client =
+          FakeTextInputClient(TextEditingValue.empty);
       const TextInputConfiguration configuration = TextInputConfiguration();
       TextInput.attach(client, configuration);
 
       expect(client.latestMethodCall, isEmpty);
 
       // Send performPrivateCommand message.
-      final ByteData? messageBytes = const JSONMessageCodec().encodeMessage(<String, dynamic>{
+      final ByteData? messageBytes =
+          const JSONMessageCodec().encodeMessage(<String, dynamic>{
         'args': <dynamic>[
           1,
-          jsonDecode('{"action": "actionCommand", "data": {"input_context" : 0.5}}'),
+          jsonDecode(
+              '{"action": "actionCommand", "data": {"input_context" : 0.5}}'),
         ],
         'method': 'TextInputClient.performPrivateCommand',
       });
-      await ServicesBinding.instance.defaultBinaryMessenger.handlePlatformMessage(
+      await ServicesBinding.instance.defaultBinaryMessenger
+          .handlePlatformMessage(
         'flutter/textinput',
         messageBytes,
         (ByteData? _) {},
@@ -485,23 +584,29 @@
       expect(client.latestMethodCall, 'performPrivateCommand');
     });
 
-    test('TextInputClient performPrivateCommand method is called with CharSequence array', () async {
+    test(
+        'TextInputClient performPrivateCommand method is called with CharSequence array',
+        () async {
       // Assemble a TextInputConnection so we can verify its change in state.
-      final FakeTextInputClient client = FakeTextInputClient(TextEditingValue.empty);
+      final FakeTextInputClient client =
+          FakeTextInputClient(TextEditingValue.empty);
       const TextInputConfiguration configuration = TextInputConfiguration();
       TextInput.attach(client, configuration);
 
       expect(client.latestMethodCall, isEmpty);
 
       // Send performPrivateCommand message.
-      final ByteData? messageBytes = const JSONMessageCodec().encodeMessage(<String, dynamic>{
+      final ByteData? messageBytes =
+          const JSONMessageCodec().encodeMessage(<String, dynamic>{
         'args': <dynamic>[
           1,
-          jsonDecode('{"action": "actionCommand", "data": {"input_context" : ["abc", "efg"]}}'),
+          jsonDecode(
+              '{"action": "actionCommand", "data": {"input_context" : ["abc", "efg"]}}'),
         ],
         'method': 'TextInputClient.performPrivateCommand',
       });
-      await ServicesBinding.instance.defaultBinaryMessenger.handlePlatformMessage(
+      await ServicesBinding.instance.defaultBinaryMessenger
+          .handlePlatformMessage(
         'flutter/textinput',
         messageBytes,
         (ByteData? _) {},
@@ -510,9 +615,12 @@
       expect(client.latestMethodCall, 'performPrivateCommand');
     });
 
-    test('TextInputClient performPrivateCommand method is called with CharSequence', () async {
+    test(
+        'TextInputClient performPrivateCommand method is called with CharSequence',
+        () async {
       // Assemble a TextInputConnection so we can verify its change in state.
-      final FakeTextInputClient client = FakeTextInputClient(TextEditingValue.empty);
+      final FakeTextInputClient client =
+          FakeTextInputClient(TextEditingValue.empty);
       const TextInputConfiguration configuration = TextInputConfiguration();
       TextInput.attach(client, configuration);
 
@@ -523,11 +631,13 @@
           const JSONMessageCodec().encodeMessage(<String, dynamic>{
         'args': <dynamic>[
           1,
-          jsonDecode('{"action": "actionCommand", "data": {"input_context" : "abc"}}'),
+          jsonDecode(
+              '{"action": "actionCommand", "data": {"input_context" : "abc"}}'),
         ],
         'method': 'TextInputClient.performPrivateCommand',
       });
-      await ServicesBinding.instance.defaultBinaryMessenger.handlePlatformMessage(
+      await ServicesBinding.instance.defaultBinaryMessenger
+          .handlePlatformMessage(
         'flutter/textinput',
         messageBytes,
         (ByteData? _) {},
@@ -536,9 +646,12 @@
       expect(client.latestMethodCall, 'performPrivateCommand');
     });
 
-    test('TextInputClient performPrivateCommand method is called with float array', () async {
+    test(
+        'TextInputClient performPrivateCommand method is called with float array',
+        () async {
       // Assemble a TextInputConnection so we can verify its change in state.
-      final FakeTextInputClient client = FakeTextInputClient(TextEditingValue.empty);
+      final FakeTextInputClient client =
+          FakeTextInputClient(TextEditingValue.empty);
       const TextInputConfiguration configuration = TextInputConfiguration();
       TextInput.attach(client, configuration);
 
@@ -549,11 +662,13 @@
           const JSONMessageCodec().encodeMessage(<String, dynamic>{
         'args': <dynamic>[
           1,
-          jsonDecode('{"action": "actionCommand", "data": {"input_context" : [0.5, 0.8]}}'),
+          jsonDecode(
+              '{"action": "actionCommand", "data": {"input_context" : [0.5, 0.8]}}'),
         ],
         'method': 'TextInputClient.performPrivateCommand',
       });
-      await ServicesBinding.instance.defaultBinaryMessenger.handlePlatformMessage(
+      await ServicesBinding.instance.defaultBinaryMessenger
+          .handlePlatformMessage(
         'flutter/textinput',
         messageBytes,
         (ByteData? _) {},
@@ -562,23 +677,28 @@
       expect(client.latestMethodCall, 'performPrivateCommand');
     });
 
-    test('TextInputClient performPrivateCommand method is called with no data at all', () async {
+    test(
+        'TextInputClient performPrivateCommand method is called with no data at all',
+        () async {
       // Assemble a TextInputConnection so we can verify its change in state.
-      final FakeTextInputClient client = FakeTextInputClient(TextEditingValue.empty);
+      final FakeTextInputClient client =
+          FakeTextInputClient(TextEditingValue.empty);
       const TextInputConfiguration configuration = TextInputConfiguration();
       TextInput.attach(client, configuration);
 
       expect(client.latestMethodCall, isEmpty);
 
       // Send performPrivateCommand message.
-      final ByteData? messageBytes = const JSONMessageCodec().encodeMessage(<String, dynamic>{
+      final ByteData? messageBytes =
+          const JSONMessageCodec().encodeMessage(<String, dynamic>{
         'args': <dynamic>[
           1,
           jsonDecode('{"action": "actionCommand"}'), // No `data` parameter.
         ],
         'method': 'TextInputClient.performPrivateCommand',
       });
-      await ServicesBinding.instance.defaultBinaryMessenger.handlePlatformMessage(
+      await ServicesBinding.instance.defaultBinaryMessenger
+          .handlePlatformMessage(
         'flutter/textinput',
         messageBytes,
         (ByteData? _) {},
@@ -588,9 +708,11 @@
       expect(client.latestPrivateCommandData, <String, dynamic>{});
     });
 
-    test('TextInputClient showAutocorrectionPromptRect method is called', () async {
+    test('TextInputClient showAutocorrectionPromptRect method is called',
+        () async {
       // Assemble a TextInputConnection so we can verify its change in state.
-      final FakeTextInputClient client = FakeTextInputClient(TextEditingValue.empty);
+      final FakeTextInputClient client =
+          FakeTextInputClient(TextEditingValue.empty);
       const TextInputConfiguration configuration = TextInputConfiguration();
       TextInput.attach(client, configuration);
 
@@ -602,7 +724,8 @@
         'args': <dynamic>[1, 0, 1],
         'method': 'TextInputClient.showAutocorrectionPromptRect',
       });
-      await ServicesBinding.instance.defaultBinaryMessenger.handlePlatformMessage(
+      await ServicesBinding.instance.defaultBinaryMessenger
+          .handlePlatformMessage(
         'flutter/textinput',
         messageBytes,
         (ByteData? _) {},
@@ -613,7 +736,8 @@
 
     test('TextInputClient showToolbar method is called', () async {
       // Assemble a TextInputConnection so we can verify its change in state.
-      final FakeTextInputClient client = FakeTextInputClient(TextEditingValue.empty);
+      final FakeTextInputClient client =
+          FakeTextInputClient(TextEditingValue.empty);
       const TextInputConfiguration configuration = TextInputConfiguration();
       TextInput.attach(client, configuration);
 
@@ -625,7 +749,8 @@
         'args': <dynamic>[1, 0, 1],
         'method': 'TextInputClient.showToolbar',
       });
-      await ServicesBinding.instance.defaultBinaryMessenger.handlePlatformMessage(
+      await ServicesBinding.instance.defaultBinaryMessenger
+          .handlePlatformMessage(
         'flutter/textinput',
         messageBytes,
         (ByteData? _) {},
@@ -640,11 +765,15 @@
       TextInputConnection.debugResetId();
     });
 
-    test('TextInputClient scribbleInteractionBegan and scribbleInteractionFinished', () async {
+    test(
+        'TextInputClient scribbleInteractionBegan and scribbleInteractionFinished',
+        () async {
       // Assemble a TextInputConnection so we can verify its change in state.
-      final FakeTextInputClient client = FakeTextInputClient(TextEditingValue.empty);
-      const TextInputConfiguration configuration = TextInputConfiguration();
-      final TextInputConnection connection = TextInput.attach(client, configuration);
+      final FakeTextInputClient client =
+          FakeTextInputClient(TextEditingValue.empty);
+      const TextInputConfiguration configuration = TextInputConfiguration();
+      final TextInputConnection connection =
+          TextInput.attach(client, configuration);
 
       expect(connection.scribbleInProgress, false);
 
@@ -654,7 +783,8 @@
         'args': <dynamic>[1, 0, 1],
         'method': 'TextInputClient.scribbleInteractionBegan',
       });
-      await ServicesBinding.instance.defaultBinaryMessenger.handlePlatformMessage(
+      await ServicesBinding.instance.defaultBinaryMessenger
+          .handlePlatformMessage(
         'flutter/textinput',
         messageBytes,
         (ByteData? _) {},
@@ -663,12 +793,12 @@
       expect(connection.scribbleInProgress, true);
 
       // Send scribbleInteractionFinished message.
-      messageBytes =
-          const JSONMessageCodec().encodeMessage(<String, dynamic>{
+      messageBytes = const JSONMessageCodec().encodeMessage(<String, dynamic>{
         'args': <dynamic>[1, 0, 1],
         'method': 'TextInputClient.scribbleInteractionFinished',
       });
-      await ServicesBinding.instance.defaultBinaryMessenger.handlePlatformMessage(
+      await ServicesBinding.instance.defaultBinaryMessenger
+          .handlePlatformMessage(
         'flutter/textinput',
         messageBytes,
         (ByteData? _) {},
@@ -679,14 +809,19 @@
 
     test('TextInputClient focusElement', () async {
       // Assemble a TextInputConnection so we can verify its change in state.
-      final FakeTextInputClient client = FakeTextInputClient(TextEditingValue.empty);
+      final FakeTextInputClient client =
+          FakeTextInputClient(TextEditingValue.empty);
       const TextInputConfiguration configuration = TextInputConfiguration();
       TextInput.attach(client, configuration);
 
-      final FakeScribbleElement targetElement = FakeScribbleElement(elementIdentifier: 'target');
-      TextInput.registerScribbleElement(targetElement.elementIdentifier, targetElement);
-      final FakeScribbleElement otherElement = FakeScribbleElement(elementIdentifier: 'other');
-      TextInput.registerScribbleElement(otherElement.elementIdentifier, otherElement);
+      final FakeScribbleElement targetElement =
+          FakeScribbleElement(elementIdentifier: 'target');
+      TextInput.registerScribbleElement(
+          targetElement.elementIdentifier, targetElement);
+      final FakeScribbleElement otherElement =
+          FakeScribbleElement(elementIdentifier: 'other');
+      TextInput.registerScribbleElement(
+          otherElement.elementIdentifier, otherElement);
 
       expect(targetElement.latestMethodCall, isEmpty);
       expect(otherElement.latestMethodCall, isEmpty);
@@ -697,7 +832,8 @@
         'args': <dynamic>[targetElement.elementIdentifier, 0.0, 0.0],
         'method': 'TextInputClient.focusElement',
       });
-      await ServicesBinding.instance.defaultBinaryMessenger.handlePlatformMessage(
+      await ServicesBinding.instance.defaultBinaryMessenger
+          .handlePlatformMessage(
         'flutter/textinput',
         messageBytes,
         (ByteData? _) {},
@@ -712,23 +848,35 @@
 
     test('TextInputClient requestElementsInRect', () async {
       // Assemble a TextInputConnection so we can verify its change in state.
-      final FakeTextInputClient client = FakeTextInputClient(TextEditingValue.empty);
+      final FakeTextInputClient client =
+          FakeTextInputClient(TextEditingValue.empty);
       const TextInputConfiguration configuration = TextInputConfiguration();
       TextInput.attach(client, configuration);
 
       final List<FakeScribbleElement> targetElements = <FakeScribbleElement>[
-        FakeScribbleElement(elementIdentifier: 'target1', bounds: const Rect.fromLTWH(0.0, 0.0, 100.0, 100.0)),
-        FakeScribbleElement(elementIdentifier: 'target2', bounds: const Rect.fromLTWH(0.0, 100.0, 100.0, 100.0)),
+        FakeScribbleElement(
+            elementIdentifier: 'target1',
+            bounds: const Rect.fromLTWH(0.0, 0.0, 100.0, 100.0)),
+        FakeScribbleElement(
+            elementIdentifier: 'target2',
+            bounds: const Rect.fromLTWH(0.0, 100.0, 100.0, 100.0)),
       ];
       final List<FakeScribbleElement> otherElements = <FakeScribbleElement>[
-        FakeScribbleElement(elementIdentifier: 'other1', bounds: const Rect.fromLTWH(100.0, 0.0, 100.0, 100.0)),
-        FakeScribbleElement(elementIdentifier: 'other2', bounds: const Rect.fromLTWH(100.0, 100.0, 100.0, 100.0)),
+        FakeScribbleElement(
+            elementIdentifier: 'other1',
+            bounds: const Rect.fromLTWH(100.0, 0.0, 100.0, 100.0)),
+        FakeScribbleElement(
+            elementIdentifier: 'other2',
+            bounds: const Rect.fromLTWH(100.0, 100.0, 100.0, 100.0)),
       ];
 
-      void registerElements(FakeScribbleElement element) => TextInput.registerScribbleElement(element.elementIdentifier, element);
-      void unregisterElements(FakeScribbleElement element) => TextInput.unregisterScribbleElement(element.elementIdentifier);
-
-      <FakeScribbleElement>[...targetElements, ...otherElements].forEach(registerElements);
+      void registerElements(FakeScribbleElement element) =>
+          TextInput.registerScribbleElement(element.elementIdentifier, element);
+      void unregisterElements(FakeScribbleElement element) =>
+          TextInput.unregisterScribbleElement(element.elementIdentifier);
+
+      <FakeScribbleElement>[...targetElements, ...otherElements]
+          .forEach(registerElements);
 
       // Send requestElementsInRect message.
       final ByteData? messageBytes =
@@ -737,7 +885,8 @@
         'method': 'TextInputClient.requestElementsInRect',
       });
       ByteData? responseBytes;
-      await ServicesBinding.instance.defaultBinaryMessenger.handlePlatformMessage(
+      await ServicesBinding.instance.defaultBinaryMessenger
+          .handlePlatformMessage(
         'flutter/textinput',
         messageBytes,
         (ByteData? response) {
@@ -745,12 +894,31 @@
         },
       );
 
-      <FakeScribbleElement>[...targetElements, ...otherElements].forEach(unregisterElements);
-
-      final List<List<dynamic>> responses = (const JSONMessageCodec().decodeMessage(responseBytes) as List<dynamic>).cast<List<dynamic>>();
+      <FakeScribbleElement>[...targetElements, ...otherElements]
+          .forEach(unregisterElements);
+
+      final List<List<dynamic>> responses = (const JSONMessageCodec()
+              .decodeMessage(responseBytes) as List<dynamic>)
+          .cast<List<dynamic>>();
       expect(responses.first.length, 2);
-      expect(responses.first.first, containsAllInOrder(<dynamic>[targetElements.first.elementIdentifier, 0.0, 0.0, 100.0, 100.0]));
-      expect(responses.first.last, containsAllInOrder(<dynamic>[targetElements.last.elementIdentifier, 0.0, 100.0, 100.0, 100.0]));
+      expect(
+          responses.first.first,
+          containsAllInOrder(<dynamic>[
+            targetElements.first.elementIdentifier,
+            0.0,
+            0.0,
+            100.0,
+            100.0
+          ]));
+      expect(
+          responses.first.last,
+          containsAllInOrder(<dynamic>[
+            targetElements.last.elementIdentifier,
+            0.0,
+            100.0,
+            100.0,
+            100.0
+          ]));
     });
   });
 
@@ -759,24 +927,32 @@
     expect(TextEditingValue.empty.isComposingRangeValid, isFalse);
 
     expect(
-      const TextEditingValue(text: 'test', composing: TextRange(start: 1, end: 0)).isComposingRangeValid,
+      const TextEditingValue(
+              text: 'test', composing: TextRange(start: 1, end: 0))
+          .isComposingRangeValid,
       isFalse,
     );
 
     // The composing range is out of range for the text.
     expect(
-      const TextEditingValue(text: 'test', composing: TextRange(start: 1, end: 5)).isComposingRangeValid,
+      const TextEditingValue(
+              text: 'test', composing: TextRange(start: 1, end: 5))
+          .isComposingRangeValid,
       isFalse,
     );
 
     // The composing range is out of range for the text.
     expect(
-      const TextEditingValue(text: 'test', composing: TextRange(start: -1, end: 4)).isComposingRangeValid,
+      const TextEditingValue(
+              text: 'test', composing: TextRange(start: -1, end: 4))
+          .isComposingRangeValid,
       isFalse,
     );
 
     expect(
-      const TextEditingValue(text: 'test', composing: TextRange(start: 1, end: 4)).isComposingRangeValid,
+      const TextEditingValue(
+              text: 'test', composing: TextRange(start: 1, end: 4))
+          .isComposingRangeValid,
       isTrue,
     );
   });
@@ -799,8 +975,10 @@
       final FakeTextInputControl control = FakeTextInputControl();
       TextInput.setInputControl(control);
 
-      final FakeTextInputClient client = FakeTextInputClient(TextEditingValue.empty);
-      final TextInputConnection connection = TextInput.attach(client, const TextInputConfiguration());
+      final FakeTextInputClient client =
+          FakeTextInputClient(TextEditingValue.empty);
+      final TextInputConnection connection =
+          TextInput.attach(client, const TextInputConfiguration());
 
       final List<String> expectedMethodCalls = <String>['attach'];
       expect(control.methodCalls, expectedMethodCalls);
@@ -814,8 +992,10 @@
       final FakeTextInputControl control = FakeTextInputControl();
       TextInput.setInputControl(control);
 
-      final FakeTextInputClient client = FakeTextInputClient(TextEditingValue.empty);
-      final TextInputConnection connection = TextInput.attach(client, const TextInputConfiguration());
+      final FakeTextInputClient client =
+          FakeTextInputClient(TextEditingValue.empty);
+      final TextInputConnection connection =
+          TextInput.attach(client, const TextInputConfiguration());
       control.methodCalls.clear();
 
       final List<String> expectedMethodCalls = <String>[];
@@ -837,12 +1017,14 @@
       final FakeTextInputControl control = FakeTextInputControl();
       TextInput.setInputControl(control);
 
-      final FakeTextInputClient client = FakeTextInputClient(TextEditingValue.empty);
+      final FakeTextInputClient client =
+          FakeTextInputClient(TextEditingValue.empty);
       TextInput.attach(client, const TextInputConfiguration());
 
       fakeTextChannel.outgoingCalls.clear();
 
-      fakeTextChannel.incoming!(MethodCall('TextInputClient.updateEditingState', <dynamic>[1, TextEditingValue.empty.toJSON()]));
+      fakeTextChannel.incoming!(MethodCall('TextInputClient.updateEditingState',
+          <dynamic>[1, TextEditingValue.empty.toJSON()]));
 
       expect(client.latestMethodCall, 'updateEditingValue');
       expect(control.methodCalls, <String>['attach', 'setEditingState']);
@@ -854,11 +1036,15 @@
       TextInput.setInputControl(control);
 
       const TextInputConfiguration textConfig = TextInputConfiguration();
-      const TextInputConfiguration numberConfig = TextInputConfiguration(inputType: TextInputType.number);
-      const TextInputConfiguration noneConfig = TextInputConfiguration(inputType: TextInputType.none);
-
-      final FakeTextInputClient client = FakeTextInputClient(TextEditingValue.empty);
-      final TextInputConnection connection = TextInput.attach(client, textConfig);
+      const TextInputConfiguration numberConfig =
+          TextInputConfiguration(inputType: TextInputType.number);
+      const TextInputConfiguration noneConfig =
+          TextInputConfiguration(inputType: TextInputType.none);
+
+      final FakeTextInputClient client =
+          FakeTextInputClient(TextEditingValue.empty);
+      final TextInputConnection connection =
+          TextInput.attach(client, textConfig);
 
       final List<String> expectedMethodCalls = <String>['attach'];
       expect(control.methodCalls, expectedMethodCalls);
@@ -892,25 +1078,30 @@
       expectedMethodCalls.add('setComposingRect');
       expect(control.methodCalls, expectedMethodCalls);
       expect(fakeTextChannel.outgoingCalls.length, 4);
-      expect(fakeTextChannel.outgoingCalls.last.method, 'TextInput.setMarkedTextRect');
+      expect(fakeTextChannel.outgoingCalls.last.method,
+          'TextInput.setMarkedTextRect');
 
       connection.setCaretRect(Rect.zero);
       expectedMethodCalls.add('setCaretRect');
       expect(control.methodCalls, expectedMethodCalls);
       expect(fakeTextChannel.outgoingCalls.length, 5);
-      expect(fakeTextChannel.outgoingCalls.last.method, 'TextInput.setCaretRect');
+      expect(
+          fakeTextChannel.outgoingCalls.last.method, 'TextInput.setCaretRect');
 
       connection.setEditableSizeAndTransform(Size.zero, Matrix4.identity());
       expectedMethodCalls.add('setEditableSizeAndTransform');
       expect(control.methodCalls, expectedMethodCalls);
       expect(fakeTextChannel.outgoingCalls.length, 6);
-      expect(fakeTextChannel.outgoingCalls.last.method, 'TextInput.setEditableSizeAndTransform');
-
-      connection.setSelectionRects(const <SelectionRect>[SelectionRect(position: 0, bounds: Rect.zero)]);
+      expect(fakeTextChannel.outgoingCalls.last.method,
+          'TextInput.setEditableSizeAndTransform');
+
+      connection.setSelectionRects(
+          const <SelectionRect>[SelectionRect(position: 0, bounds: Rect.zero)]);
       expectedMethodCalls.add('setSelectionRects');
       expect(control.methodCalls, expectedMethodCalls);
       expect(fakeTextChannel.outgoingCalls.length, 7);
-      expect(fakeTextChannel.outgoingCalls.last.method, 'TextInput.setSelectionRects');
+      expect(fakeTextChannel.outgoingCalls.last.method,
+          'TextInput.setSelectionRects');
 
       connection.setStyle(
         fontFamily: null,
@@ -928,10 +1119,12 @@
       expectedMethodCalls.add('detach');
       expect(control.methodCalls, expectedMethodCalls);
       expect(fakeTextChannel.outgoingCalls.length, 9);
-      expect(fakeTextChannel.outgoingCalls.last.method, 'TextInput.clearClient');
+      expect(
+          fakeTextChannel.outgoingCalls.last.method, 'TextInput.clearClient');
 
       expectedMethodCalls.add('hide');
-      final TestWidgetsFlutterBinding binding = TestWidgetsFlutterBinding.ensureInitialized();
+      final TestWidgetsFlutterBinding binding =
+          TestWidgetsFlutterBinding.ensureInitialized();
       await binding.runAsync(() async {});
       await expectLater(control.methodCalls, expectedMethodCalls);
       expect(fakeTextChannel.outgoingCalls.length, 10);
@@ -942,8 +1135,10 @@
       final FakeTextInputControl control = FakeTextInputControl();
       TextInput.setInputControl(control);
 
-      final FakeTextInputClient client = FakeTextInputClient(TextEditingValue.empty);
-      final TextInputConnection connection = TextInput.attach(client, const TextInputConfiguration());
+      final FakeTextInputClient client =
+          FakeTextInputClient(TextEditingValue.empty);
+      final TextInputConnection connection =
+          TextInput.attach(client, const TextInputConfiguration());
 
       TextInput.setInputControl(null);
       expect(client.latestMethodCall, 'didChangeInputControl');
@@ -958,10 +1153,7 @@
   FakeTextInputClient(this.currentTextEditingValue);
 
   String latestMethodCall = '';
-<<<<<<< HEAD
-=======
   final List<String> performedSelectors = <String>[];
->>>>>>> 62bd7952
   late Map<String, dynamic>? latestPrivateCommandData;
 
   @override
@@ -1009,7 +1201,8 @@
   TextInputConfiguration get configuration => const TextInputConfiguration();
 
   @override
-  void didChangeInputControl(TextInputControl? oldControl, TextInputControl? newControl) {
+  void didChangeInputControl(
+      TextInputControl? oldControl, TextInputControl? newControl) {
     latestMethodCall = 'didChangeInputControl';
   }
 
