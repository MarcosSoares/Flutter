// Copyright 2014 The Flutter Authors. All rights reserved.
// Use of this source code is governed by a BSD-style license that can be
// found in the LICENSE file.

import 'dart:async';

import 'package:flutter/foundation.dart';
import 'package:flutter/services.dart';
import 'package:flutter/widgets.dart';
import 'package:flutter_test/flutter_test.dart';

/// Used in internal testing.
class FakePlatformViewController extends PlatformViewController {
  FakePlatformViewController(this.viewId);

  bool disposed = false;
  bool focusCleared = false;

  /// Events that are dispatched.
  List<PointerEvent> dispatchedPointerEvents = <PointerEvent>[];

  @override
  final int viewId;

  @override
  Future<void> dispatchPointerEvent(PointerEvent event) async {
    dispatchedPointerEvents.add(event);
  }

  void clearTestingVariables() {
    dispatchedPointerEvents.clear();
    disposed = false;
    focusCleared = false;
  }

  @override
  Future<void> dispose() async {
    disposed = true;
  }

  @override
  Future<void> clearFocus() async {
    focusCleared = true;
  }
}

class FakeAndroidViewController implements AndroidViewController {
<<<<<<< HEAD
  FakeAndroidViewController(this.viewId, {this.requiresSize = false});
=======
  FakeAndroidViewController(
    this.viewId, {
    this.requiresSize = false,
    this.requiresViewComposition = false,
  });
>>>>>>> 62bd7952

  bool disposed = false;
  bool focusCleared = false;
  bool created = false;
  // If true, [create] won't be considered to have been called successfully
  // unless it includes a size.
  bool requiresSize;

  bool _createCalledSuccessfully = false;
<<<<<<< HEAD
=======

  Offset? createPosition;

  final List<PlatformViewCreatedCallback> _createdCallbacks = <PlatformViewCreatedCallback>[];
>>>>>>> 62bd7952

  /// Events that are dispatched.
  List<PointerEvent> dispatchedPointerEvents = <PointerEvent>[];

  @override
  final int viewId;

  @override
  late PointTransformer pointTransformer;

  @override
  Future<void> dispatchPointerEvent(PointerEvent event) async {
    dispatchedPointerEvents.add(event);
  }

  void clearTestingVariables() {
    dispatchedPointerEvents.clear();
    disposed = false;
    focusCleared = false;
  }

  @override
  Future<void> dispose() async {
    disposed = true;
  }

  @override
  Future<void> clearFocus() async {
    focusCleared = true;
  }

  @override
  Future<Size> setSize(Size size) {
    return Future<Size>.value(size);
  }

  @override
  Future<void> setOffset(Offset off) async {}

  @override
  int get textureId => 0;

  @override
  bool get awaitingCreation => !_createCalledSuccessfully;

  @override
  bool get isCreated => created;

  @override
  void addOnPlatformViewCreatedListener(PlatformViewCreatedCallback listener) {
    created = true;
    createdCallbacks.add(listener);
  }

  @override
<<<<<<< HEAD
  void removeOnPlatformViewCreatedListener(PlatformViewCreatedCallback listener) {}
=======
  void removeOnPlatformViewCreatedListener(PlatformViewCreatedCallback listener) {
    createdCallbacks.remove(listener);
  }
>>>>>>> 62bd7952

  @override
  Future<void> sendMotionEvent(AndroidMotionEvent event) {
    throw UnimplementedError();
  }

  @override
  Future<void> setLayoutDirection(TextDirection layoutDirection) {
    throw UnimplementedError();
  }

  @override
<<<<<<< HEAD
  Future<void> create({Size? size}) async {
=======
  Future<void> create({Size? size, Offset? position}) async {
>>>>>>> 62bd7952
    assert(!_createCalledSuccessfully);
    if (requiresSize && size != null) {
      assert(!size.isEmpty);
    }
<<<<<<< HEAD
    _createCalledSuccessfully = size != null || !requiresSize;
  }
=======
    _createCalledSuccessfully = size != null && position != null || !requiresSize;
    createPosition = position;
  }

  @override
  List<PlatformViewCreatedCallback> get createdCallbacks => _createdCallbacks;
>>>>>>> 62bd7952

  @override
  bool requiresViewComposition;
}

class FakeAndroidPlatformViewsController {
  FakeAndroidPlatformViewsController() {
    TestDefaultBinaryMessengerBinding.instance!.defaultBinaryMessenger.setMockMethodCallHandler(SystemChannels.platform_views, _onMethodCall);
  }

  Iterable<FakeAndroidPlatformView> get views => _views.values;
  final Map<int, FakeAndroidPlatformView> _views = <int, FakeAndroidPlatformView>{};

  final Map<int, List<FakeAndroidMotionEvent>> motionEvents = <int, List<FakeAndroidMotionEvent>>{};

  final Set<String> _registeredViewTypes = <String>{};

  int _textureCounter = 0;

  Completer<void>? resizeCompleter;

  Completer<void>? createCompleter;

  int? lastClearedFocusViewId;

  Map<int, Offset> offsets = <int, Offset>{};

  /// True if Texture Layer Hybrid Composition mode should be enabled.
  ///
  /// When false, `create` will simulate the engine's fallback mode.
  bool allowTextureLayerMode = true;

  void registerViewType(String viewType) {
    _registeredViewTypes.add(viewType);
  }

  void invokeViewFocused(int viewId) {
    final MethodCodec codec = SystemChannels.platform_views.codec;
    final ByteData data = codec.encodeMethodCall(MethodCall('viewFocused', viewId));
    ServicesBinding.instance.defaultBinaryMessenger
        .handlePlatformMessage(SystemChannels.platform_views.name, data, (ByteData? data) {});
  }

  Future<dynamic> _onMethodCall(MethodCall call) {
    switch(call.method) {
      case 'create':
        return _create(call);
      case 'dispose':
        return _dispose(call);
      case 'resize':
        return _resize(call);
      case 'touch':
        return _touch(call);
      case 'setDirection':
        return _setDirection(call);
      case 'clearFocus':
        return _clearFocus(call);
      case 'offset':
        return _offset(call);
    }
    return Future<dynamic>.sync(() => null);
  }

  Future<dynamic> _create(MethodCall call) async {
    final Map<dynamic, dynamic> args = call.arguments as Map<dynamic, dynamic>;
    final int id = args['id'] as int;
    final String viewType = args['viewType'] as String;
    final double? width = args['width'] as double?;
    final double? height = args['height'] as double?;
    final int layoutDirection = args['direction'] as int;
    final bool? hybrid = args['hybrid'] as bool?;
    final bool? hybridFallback = args['hybridFallback'] as bool?;
    final Uint8List? creationParams = args['params'] as Uint8List?;
    final double? top = args['top'] as double?;
    final double? left = args['left'] as double?;

    if (_views.containsKey(id)) {
      throw PlatformException(
        code: 'error',
        message: 'Trying to create an already created platform view, view id: $id',
      );
    }

    if (!_registeredViewTypes.contains(viewType)) {
      throw PlatformException(
        code: 'error',
        message: 'Trying to create a platform view of unregistered type: $viewType',
      );
    }

    if (createCompleter != null) {
      await createCompleter!.future;
    }

    _views[id] = FakeAndroidPlatformView(id, viewType,
        width != null && height != null ? Size(width, height) : null,
        layoutDirection,
        hybrid: hybrid,
        hybridFallback: hybridFallback,
        creationParams: creationParams,
        position: left != null && top != null ? Offset(left, top) : null,
    );
    // Return a hybrid result (null rather than a texture ID) if:
    final bool hybridResult =
      // hybrid was explicitly requested, or
      (hybrid ?? false) ||
      // hybrid fallback was requested and simulated.
      (!allowTextureLayerMode && (hybridFallback ?? false));
    if (hybridResult) {
      return Future<void>.value();
    }
    final int textureId = _textureCounter++;
    return Future<int>.value(textureId);
  }

  Future<dynamic> _dispose(MethodCall call) {
    assert(call.arguments is Map);
    final Map<Object?, Object?> arguments = call.arguments as Map<Object?, Object?>;

    final int id = arguments['id']! as int;
    final bool hybrid = arguments['hybrid']! as bool;

    if (hybrid && !_views[id]!.hybrid!) {
      throw ArgumentError('An $AndroidViewController using hybrid composition must pass `hybrid: true`');
    } else if (!hybrid && (_views[id]!.hybrid ?? false)) {
      throw ArgumentError('An $AndroidViewController not using hybrid composition must pass `hybrid: false`');
    }

    if (!_views.containsKey(id)) {
      throw PlatformException(
        code: 'error',
        message: 'Trying to dispose a platform view with unknown id: $id',
      );
    }

    _views.remove(id);
    return Future<dynamic>.sync(() => null);
  }

  Future<dynamic> _resize(MethodCall call) async {
    final Map<dynamic, dynamic> args = call.arguments as Map<dynamic, dynamic>;
    final int id = args['id'] as int;
    final double width = args['width'] as double;
    final double height = args['height'] as double;

    if (!_views.containsKey(id)) {
      throw PlatformException(
        code: 'error',
        message: 'Trying to resize a platform view with unknown id: $id',
      );
    }

    if (resizeCompleter != null) {
      await resizeCompleter!.future;
    }
    _views[id] = _views[id]!.copyWith(size: Size(width, height));

    return Future<Map<dynamic, dynamic>>.sync(() => <dynamic, dynamic>{'width': width, 'height': height});
  }

  Future<dynamic> _offset(MethodCall call) async {
    final Map<dynamic, dynamic> args = call.arguments as Map<dynamic, dynamic>;
    final int id = args['id'] as int;
    final double top = args['top'] as double;
    final double left = args['left'] as double;
    offsets[id] = Offset(left, top);
    return Future<dynamic>.sync(() => null);
  }

  Future<dynamic> _touch(MethodCall call) {
    final List<dynamic> args = call.arguments as List<dynamic>;
    final int id = args[0] as int;
    final int action = args[3] as int;
    final List<List<dynamic>> pointerProperties = (args[5] as List<dynamic>).cast<List<dynamic>>();
    final List<List<dynamic>> pointerCoords = (args[6] as List<dynamic>).cast<List<dynamic>>();
    final List<Offset> pointerOffsets = <Offset> [];
    final List<int> pointerIds = <int> [];
    for (int i = 0; i < pointerCoords.length; i++) {
      pointerIds.add(pointerProperties[i][0] as int);
      final double x = pointerCoords[i][7] as double;
      final double y = pointerCoords[i][8] as double;
      pointerOffsets.add(Offset(x, y));
    }

    if (!motionEvents.containsKey(id)) {
      motionEvents[id] = <FakeAndroidMotionEvent> [];
    }

    motionEvents[id]!.add(FakeAndroidMotionEvent(action, pointerIds, pointerOffsets));
    return Future<dynamic>.sync(() => null);
  }

  Future<dynamic> _setDirection(MethodCall call) async {
    final Map<dynamic, dynamic> args = call.arguments as Map<dynamic, dynamic>;
    final int id = args['id'] as int;
    final int layoutDirection = args['direction'] as int;

    if (!_views.containsKey(id)) {
      throw PlatformException(
        code: 'error',
        message: 'Trying to resize a platform view with unknown id: $id',
      );
    }

    _views[id] = _views[id]!.copyWith(layoutDirection: layoutDirection);

    return Future<dynamic>.sync(() => null);
  }

  Future<dynamic> _clearFocus(MethodCall call) {
    final int id = call.arguments as int;

    if (!_views.containsKey(id)) {
      throw PlatformException(
        code: 'error',
        message: 'Trying to clear the focus on a platform view with unknown id: $id',
      );
    }

    lastClearedFocusViewId = id;
    return Future<dynamic>.sync(() => null);
  }
}

class FakeIosPlatformViewsController {
  FakeIosPlatformViewsController() {
    TestDefaultBinaryMessengerBinding.instance!.defaultBinaryMessenger.setMockMethodCallHandler(SystemChannels.platform_views, _onMethodCall);
  }

  Iterable<FakeUiKitView> get views => _views.values;
  final Map<int, FakeUiKitView> _views = <int, FakeUiKitView>{};

  final Set<String> _registeredViewTypes = <String>{};

  // When this completer is non null, the 'create' method channel call will be
  // delayed until it completes.
  Completer<void>? creationDelay;

  // Maps a view id to the number of gestures it accepted so far.
  final Map<int, int> gesturesAccepted = <int, int>{};

  // Maps a view id to the number of gestures it rejected so far.
  final Map<int, int> gesturesRejected = <int, int>{};

  void registerViewType(String viewType) {
    _registeredViewTypes.add(viewType);
  }

  void invokeViewFocused(int viewId) {
    final MethodCodec codec = SystemChannels.platform_views.codec;
    final ByteData data = codec.encodeMethodCall(MethodCall('viewFocused', viewId));
    ServicesBinding.instance.defaultBinaryMessenger
        .handlePlatformMessage(SystemChannels.platform_views.name, data, (ByteData? data) {});
  }

  Future<dynamic> _onMethodCall(MethodCall call) {
    switch(call.method) {
      case 'create':
        return _create(call);
      case 'dispose':
        return _dispose(call);
      case 'acceptGesture':
        return _acceptGesture(call);
      case 'rejectGesture':
        return _rejectGesture(call);
    }
    return Future<dynamic>.sync(() => null);
  }

  Future<dynamic> _create(MethodCall call) async {
    if (creationDelay != null) {
      await creationDelay!.future;
    }
    final Map<dynamic, dynamic> args = call.arguments as Map<dynamic, dynamic>;
    final int id = args['id'] as int;
    final String viewType = args['viewType'] as String;
    final Uint8List? creationParams = args['params'] as Uint8List?;

    if (_views.containsKey(id)) {
      throw PlatformException(
        code: 'error',
        message: 'Trying to create an already created platform view, view id: $id',
      );
    }

    if (!_registeredViewTypes.contains(viewType)) {
      throw PlatformException(
        code: 'error',
        message: 'Trying to create a platform view of unregistered type: $viewType',
      );
    }

    _views[id] = FakeUiKitView(id, viewType, creationParams);
    gesturesAccepted[id] = 0;
    gesturesRejected[id] = 0;
    return Future<int?>.sync(() => null);
  }

  Future<dynamic> _acceptGesture(MethodCall call) async {
    final Map<dynamic, dynamic> args = call.arguments as Map<dynamic, dynamic>;
    final int id = args['id'] as int;
    gesturesAccepted[id] = gesturesAccepted[id]! + 1;
    return Future<int?>.sync(() => null);
  }

  Future<dynamic> _rejectGesture(MethodCall call) async {
    final Map<dynamic, dynamic> args = call.arguments as Map<dynamic, dynamic>;
    final int id = args['id'] as int;
    gesturesRejected[id] = gesturesRejected[id]! + 1;
    return Future<int?>.sync(() => null);
  }

  Future<dynamic> _dispose(MethodCall call) {
    final int id = call.arguments as int;

    if (!_views.containsKey(id)) {
      throw PlatformException(
        code: 'error',
        message: 'Trying to dispose a platform view with unknown id: $id',
      );
    }

    _views.remove(id);
    return Future<dynamic>.sync(() => null);
  }
}

class FakeHtmlPlatformViewsController {
  FakeHtmlPlatformViewsController() {
    TestDefaultBinaryMessengerBinding.instance!.defaultBinaryMessenger.setMockMethodCallHandler(SystemChannels.platform_views, _onMethodCall);
  }

  Iterable<FakeHtmlPlatformView> get views => _views.values;
  final Map<int, FakeHtmlPlatformView> _views = <int, FakeHtmlPlatformView>{};

  final Set<String> _registeredViewTypes = <String>{};

  late Completer<void> resizeCompleter;

  Completer<void>? createCompleter;

  void registerViewType(String viewType) {
    _registeredViewTypes.add(viewType);
  }

  Future<dynamic> _onMethodCall(MethodCall call) {
    switch(call.method) {
      case 'create':
        return _create(call);
      case 'dispose':
        return _dispose(call);
    }
    return Future<dynamic>.sync(() => null);
  }

  Future<dynamic> _create(MethodCall call) async {
    final Map<dynamic, dynamic> args = call.arguments as Map<dynamic, dynamic>;
    final int id = args['id'] as int;
    final String viewType = args['viewType'] as String;

    if (_views.containsKey(id)) {
      throw PlatformException(
        code: 'error',
        message: 'Trying to create an already created platform view, view id: $id',
      );
    }

    if (!_registeredViewTypes.contains(viewType)) {
      throw PlatformException(
        code: 'error',
        message: 'Trying to create a platform view of unregistered type: $viewType',
      );
    }

    if (createCompleter != null) {
      await createCompleter!.future;
    }

    _views[id] = FakeHtmlPlatformView(id, viewType);
    return Future<int?>.sync(() => null);
  }

  Future<dynamic> _dispose(MethodCall call) {
    final int id = call.arguments as int;

    if (!_views.containsKey(id)) {
      throw PlatformException(
        code: 'error',
        message: 'Trying to dispose a platform view with unknown id: $id',
      );
    }

    _views.remove(id);
    return Future<dynamic>.sync(() => null);
  }
}

@immutable
class FakeAndroidPlatformView {
  const FakeAndroidPlatformView(this.id, this.type, this.size, this.layoutDirection,
    {this.hybrid, this.hybridFallback, this.creationParams, this.position});

  final int id;
  final String type;
  final Uint8List? creationParams;
  final Size? size;
  final int layoutDirection;
  final bool? hybrid;
  final bool? hybridFallback;
  final Offset? position;

  FakeAndroidPlatformView copyWith({Size? size, int? layoutDirection}) => FakeAndroidPlatformView(
    id,
    type,
    size ?? this.size,
    layoutDirection ?? this.layoutDirection,
    hybrid: hybrid,
    hybridFallback: hybridFallback,
    creationParams: creationParams,
    position: position,
  );

  @override
  bool operator ==(Object other) {
    if (other.runtimeType != runtimeType) {
      return false;
    }
    return other is FakeAndroidPlatformView
        && other.id == id
        && other.type == type
        && listEquals<int>(other.creationParams, creationParams)
        && other.size == size
        && other.hybrid == hybrid
        && other.hybridFallback == hybridFallback
        && other.layoutDirection == layoutDirection
        && other.position == position;
  }

  @override
  int get hashCode => Object.hash(
    id,
    type,
    creationParams == null ? null : Object.hashAll(creationParams!),
    size,
    layoutDirection,
    hybrid,
    hybridFallback,
    position,
  );

  @override
  String toString() {
    return 'FakeAndroidPlatformView(id: $id, type: $type, size: $size, '
      'layoutDirection: $layoutDirection, hybrid: $hybrid, '
      'hybridFallback: $hybridFallback, creationParams: $creationParams, position: $position)';
  }
}

@immutable
class FakeAndroidMotionEvent {
  const FakeAndroidMotionEvent(this.action, this.pointerIds, this.pointers);

  final int action;
  final List<Offset> pointers;
  final List<int> pointerIds;


  @override
  bool operator ==(Object other) {
    return other is FakeAndroidMotionEvent
        && listEquals<int>(other.pointerIds, pointerIds)
        && other.action == action
        && listEquals<Offset>(other.pointers, pointers);
  }

  @override
  int get hashCode => Object.hash(action, Object.hashAll(pointers), Object.hashAll(pointerIds));

  @override
  String toString() {
    return 'FakeAndroidMotionEvent(action: $action, pointerIds: $pointerIds, pointers: $pointers)';
  }
}

@immutable
class FakeUiKitView {
  const FakeUiKitView(this.id, this.type, [this.creationParams]);

  final int id;
  final String type;
  final Uint8List? creationParams;

  @override
  bool operator ==(Object other) {
    if (other.runtimeType != runtimeType) {
      return false;
    }
    return other is FakeUiKitView
        && other.id == id
        && other.type == type
        && other.creationParams == creationParams;
  }

  @override
  int get hashCode => Object.hash(id, type);

  @override
  String toString() {
    return 'FakeUiKitView(id: $id, type: $type, creationParams: $creationParams)';
  }
}

@immutable
class FakeHtmlPlatformView {
  const FakeHtmlPlatformView(this.id, this.type);

  final int id;
  final String type;

  @override
  bool operator ==(Object other) {
    if (other.runtimeType != runtimeType) {
      return false;
    }
    return other is FakeHtmlPlatformView
        && other.id == id
        && other.type == type;
  }

  @override
  int get hashCode => Object.hash(id, type);

  @override
  String toString() {
    return 'FakeHtmlPlatformView(id: $id, type: $type)';
  }
}<|MERGE_RESOLUTION|>--- conflicted
+++ resolved
@@ -45,15 +45,11 @@
 }
 
 class FakeAndroidViewController implements AndroidViewController {
-<<<<<<< HEAD
-  FakeAndroidViewController(this.viewId, {this.requiresSize = false});
-=======
   FakeAndroidViewController(
     this.viewId, {
     this.requiresSize = false,
     this.requiresViewComposition = false,
   });
->>>>>>> 62bd7952
 
   bool disposed = false;
   bool focusCleared = false;
@@ -63,13 +59,11 @@
   bool requiresSize;
 
   bool _createCalledSuccessfully = false;
-<<<<<<< HEAD
-=======
 
   Offset? createPosition;
 
-  final List<PlatformViewCreatedCallback> _createdCallbacks = <PlatformViewCreatedCallback>[];
->>>>>>> 62bd7952
+  final List<PlatformViewCreatedCallback> _createdCallbacks =
+      <PlatformViewCreatedCallback>[];
 
   /// Events that are dispatched.
   List<PointerEvent> dispatchedPointerEvents = <PointerEvent>[];
@@ -125,13 +119,10 @@
   }
 
   @override
-<<<<<<< HEAD
-  void removeOnPlatformViewCreatedListener(PlatformViewCreatedCallback listener) {}
-=======
-  void removeOnPlatformViewCreatedListener(PlatformViewCreatedCallback listener) {
+  void removeOnPlatformViewCreatedListener(
+      PlatformViewCreatedCallback listener) {
     createdCallbacks.remove(listener);
   }
->>>>>>> 62bd7952
 
   @override
   Future<void> sendMotionEvent(AndroidMotionEvent event) {
@@ -144,26 +135,18 @@
   }
 
   @override
-<<<<<<< HEAD
-  Future<void> create({Size? size}) async {
-=======
   Future<void> create({Size? size, Offset? position}) async {
->>>>>>> 62bd7952
     assert(!_createCalledSuccessfully);
     if (requiresSize && size != null) {
       assert(!size.isEmpty);
     }
-<<<<<<< HEAD
-    _createCalledSuccessfully = size != null || !requiresSize;
-  }
-=======
-    _createCalledSuccessfully = size != null && position != null || !requiresSize;
+    _createCalledSuccessfully =
+        size != null && position != null || !requiresSize;
     createPosition = position;
   }
 
   @override
   List<PlatformViewCreatedCallback> get createdCallbacks => _createdCallbacks;
->>>>>>> 62bd7952
 
   @override
   bool requiresViewComposition;
@@ -171,13 +154,16 @@
 
 class FakeAndroidPlatformViewsController {
   FakeAndroidPlatformViewsController() {
-    TestDefaultBinaryMessengerBinding.instance!.defaultBinaryMessenger.setMockMethodCallHandler(SystemChannels.platform_views, _onMethodCall);
+    TestDefaultBinaryMessengerBinding.instance!.defaultBinaryMessenger
+        .setMockMethodCallHandler(SystemChannels.platform_views, _onMethodCall);
   }
 
   Iterable<FakeAndroidPlatformView> get views => _views.values;
-  final Map<int, FakeAndroidPlatformView> _views = <int, FakeAndroidPlatformView>{};
-
-  final Map<int, List<FakeAndroidMotionEvent>> motionEvents = <int, List<FakeAndroidMotionEvent>>{};
+  final Map<int, FakeAndroidPlatformView> _views =
+      <int, FakeAndroidPlatformView>{};
+
+  final Map<int, List<FakeAndroidMotionEvent>> motionEvents =
+      <int, List<FakeAndroidMotionEvent>>{};
 
   final Set<String> _registeredViewTypes = <String>{};
 
@@ -202,13 +188,14 @@
 
   void invokeViewFocused(int viewId) {
     final MethodCodec codec = SystemChannels.platform_views.codec;
-    final ByteData data = codec.encodeMethodCall(MethodCall('viewFocused', viewId));
-    ServicesBinding.instance.defaultBinaryMessenger
-        .handlePlatformMessage(SystemChannels.platform_views.name, data, (ByteData? data) {});
+    final ByteData data =
+        codec.encodeMethodCall(MethodCall('viewFocused', viewId));
+    ServicesBinding.instance.defaultBinaryMessenger.handlePlatformMessage(
+        SystemChannels.platform_views.name, data, (ByteData? data) {});
   }
 
   Future<dynamic> _onMethodCall(MethodCall call) {
-    switch(call.method) {
+    switch (call.method) {
       case 'create':
         return _create(call);
       case 'dispose':
@@ -243,14 +230,16 @@
     if (_views.containsKey(id)) {
       throw PlatformException(
         code: 'error',
-        message: 'Trying to create an already created platform view, view id: $id',
+        message:
+            'Trying to create an already created platform view, view id: $id',
       );
     }
 
     if (!_registeredViewTypes.contains(viewType)) {
       throw PlatformException(
         code: 'error',
-        message: 'Trying to create a platform view of unregistered type: $viewType',
+        message:
+            'Trying to create a platform view of unregistered type: $viewType',
       );
     }
 
@@ -258,20 +247,22 @@
       await createCompleter!.future;
     }
 
-    _views[id] = FakeAndroidPlatformView(id, viewType,
-        width != null && height != null ? Size(width, height) : null,
-        layoutDirection,
-        hybrid: hybrid,
-        hybridFallback: hybridFallback,
-        creationParams: creationParams,
-        position: left != null && top != null ? Offset(left, top) : null,
+    _views[id] = FakeAndroidPlatformView(
+      id,
+      viewType,
+      width != null && height != null ? Size(width, height) : null,
+      layoutDirection,
+      hybrid: hybrid,
+      hybridFallback: hybridFallback,
+      creationParams: creationParams,
+      position: left != null && top != null ? Offset(left, top) : null,
     );
     // Return a hybrid result (null rather than a texture ID) if:
     final bool hybridResult =
-      // hybrid was explicitly requested, or
-      (hybrid ?? false) ||
-      // hybrid fallback was requested and simulated.
-      (!allowTextureLayerMode && (hybridFallback ?? false));
+        // hybrid was explicitly requested, or
+        (hybrid ?? false) ||
+            // hybrid fallback was requested and simulated.
+            (!allowTextureLayerMode && (hybridFallback ?? false));
     if (hybridResult) {
       return Future<void>.value();
     }
@@ -281,15 +272,18 @@
 
   Future<dynamic> _dispose(MethodCall call) {
     assert(call.arguments is Map);
-    final Map<Object?, Object?> arguments = call.arguments as Map<Object?, Object?>;
+    final Map<Object?, Object?> arguments =
+        call.arguments as Map<Object?, Object?>;
 
     final int id = arguments['id']! as int;
     final bool hybrid = arguments['hybrid']! as bool;
 
     if (hybrid && !_views[id]!.hybrid!) {
-      throw ArgumentError('An $AndroidViewController using hybrid composition must pass `hybrid: true`');
+      throw ArgumentError(
+          'An $AndroidViewController using hybrid composition must pass `hybrid: true`');
     } else if (!hybrid && (_views[id]!.hybrid ?? false)) {
-      throw ArgumentError('An $AndroidViewController not using hybrid composition must pass `hybrid: false`');
+      throw ArgumentError(
+          'An $AndroidViewController not using hybrid composition must pass `hybrid: false`');
     }
 
     if (!_views.containsKey(id)) {
@@ -321,7 +315,8 @@
     }
     _views[id] = _views[id]!.copyWith(size: Size(width, height));
 
-    return Future<Map<dynamic, dynamic>>.sync(() => <dynamic, dynamic>{'width': width, 'height': height});
+    return Future<Map<dynamic, dynamic>>.sync(
+        () => <dynamic, dynamic>{'width': width, 'height': height});
   }
 
   Future<dynamic> _offset(MethodCall call) async {
@@ -337,10 +332,12 @@
     final List<dynamic> args = call.arguments as List<dynamic>;
     final int id = args[0] as int;
     final int action = args[3] as int;
-    final List<List<dynamic>> pointerProperties = (args[5] as List<dynamic>).cast<List<dynamic>>();
-    final List<List<dynamic>> pointerCoords = (args[6] as List<dynamic>).cast<List<dynamic>>();
-    final List<Offset> pointerOffsets = <Offset> [];
-    final List<int> pointerIds = <int> [];
+    final List<List<dynamic>> pointerProperties =
+        (args[5] as List<dynamic>).cast<List<dynamic>>();
+    final List<List<dynamic>> pointerCoords =
+        (args[6] as List<dynamic>).cast<List<dynamic>>();
+    final List<Offset> pointerOffsets = <Offset>[];
+    final List<int> pointerIds = <int>[];
     for (int i = 0; i < pointerCoords.length; i++) {
       pointerIds.add(pointerProperties[i][0] as int);
       final double x = pointerCoords[i][7] as double;
@@ -349,10 +346,11 @@
     }
 
     if (!motionEvents.containsKey(id)) {
-      motionEvents[id] = <FakeAndroidMotionEvent> [];
-    }
-
-    motionEvents[id]!.add(FakeAndroidMotionEvent(action, pointerIds, pointerOffsets));
+      motionEvents[id] = <FakeAndroidMotionEvent>[];
+    }
+
+    motionEvents[id]!
+        .add(FakeAndroidMotionEvent(action, pointerIds, pointerOffsets));
     return Future<dynamic>.sync(() => null);
   }
 
@@ -379,7 +377,8 @@
     if (!_views.containsKey(id)) {
       throw PlatformException(
         code: 'error',
-        message: 'Trying to clear the focus on a platform view with unknown id: $id',
+        message:
+            'Trying to clear the focus on a platform view with unknown id: $id',
       );
     }
 
@@ -390,7 +389,8 @@
 
 class FakeIosPlatformViewsController {
   FakeIosPlatformViewsController() {
-    TestDefaultBinaryMessengerBinding.instance!.defaultBinaryMessenger.setMockMethodCallHandler(SystemChannels.platform_views, _onMethodCall);
+    TestDefaultBinaryMessengerBinding.instance!.defaultBinaryMessenger
+        .setMockMethodCallHandler(SystemChannels.platform_views, _onMethodCall);
   }
 
   Iterable<FakeUiKitView> get views => _views.values;
@@ -414,13 +414,14 @@
 
   void invokeViewFocused(int viewId) {
     final MethodCodec codec = SystemChannels.platform_views.codec;
-    final ByteData data = codec.encodeMethodCall(MethodCall('viewFocused', viewId));
-    ServicesBinding.instance.defaultBinaryMessenger
-        .handlePlatformMessage(SystemChannels.platform_views.name, data, (ByteData? data) {});
+    final ByteData data =
+        codec.encodeMethodCall(MethodCall('viewFocused', viewId));
+    ServicesBinding.instance.defaultBinaryMessenger.handlePlatformMessage(
+        SystemChannels.platform_views.name, data, (ByteData? data) {});
   }
 
   Future<dynamic> _onMethodCall(MethodCall call) {
-    switch(call.method) {
+    switch (call.method) {
       case 'create':
         return _create(call);
       case 'dispose':
@@ -445,14 +446,16 @@
     if (_views.containsKey(id)) {
       throw PlatformException(
         code: 'error',
-        message: 'Trying to create an already created platform view, view id: $id',
+        message:
+            'Trying to create an already created platform view, view id: $id',
       );
     }
 
     if (!_registeredViewTypes.contains(viewType)) {
       throw PlatformException(
         code: 'error',
-        message: 'Trying to create a platform view of unregistered type: $viewType',
+        message:
+            'Trying to create a platform view of unregistered type: $viewType',
       );
     }
 
@@ -493,7 +496,8 @@
 
 class FakeHtmlPlatformViewsController {
   FakeHtmlPlatformViewsController() {
-    TestDefaultBinaryMessengerBinding.instance!.defaultBinaryMessenger.setMockMethodCallHandler(SystemChannels.platform_views, _onMethodCall);
+    TestDefaultBinaryMessengerBinding.instance!.defaultBinaryMessenger
+        .setMockMethodCallHandler(SystemChannels.platform_views, _onMethodCall);
   }
 
   Iterable<FakeHtmlPlatformView> get views => _views.values;
@@ -510,7 +514,7 @@
   }
 
   Future<dynamic> _onMethodCall(MethodCall call) {
-    switch(call.method) {
+    switch (call.method) {
       case 'create':
         return _create(call);
       case 'dispose':
@@ -527,14 +531,16 @@
     if (_views.containsKey(id)) {
       throw PlatformException(
         code: 'error',
-        message: 'Trying to create an already created platform view, view id: $id',
+        message:
+            'Trying to create an already created platform view, view id: $id',
       );
     }
 
     if (!_registeredViewTypes.contains(viewType)) {
       throw PlatformException(
         code: 'error',
-        message: 'Trying to create a platform view of unregistered type: $viewType',
+        message:
+            'Trying to create a platform view of unregistered type: $viewType',
       );
     }
 
@@ -563,8 +569,9 @@
 
 @immutable
 class FakeAndroidPlatformView {
-  const FakeAndroidPlatformView(this.id, this.type, this.size, this.layoutDirection,
-    {this.hybrid, this.hybridFallback, this.creationParams, this.position});
+  const FakeAndroidPlatformView(
+      this.id, this.type, this.size, this.layoutDirection,
+      {this.hybrid, this.hybridFallback, this.creationParams, this.position});
 
   final int id;
   final String type;
@@ -575,50 +582,51 @@
   final bool? hybridFallback;
   final Offset? position;
 
-  FakeAndroidPlatformView copyWith({Size? size, int? layoutDirection}) => FakeAndroidPlatformView(
-    id,
-    type,
-    size ?? this.size,
-    layoutDirection ?? this.layoutDirection,
-    hybrid: hybrid,
-    hybridFallback: hybridFallback,
-    creationParams: creationParams,
-    position: position,
-  );
+  FakeAndroidPlatformView copyWith({Size? size, int? layoutDirection}) =>
+      FakeAndroidPlatformView(
+        id,
+        type,
+        size ?? this.size,
+        layoutDirection ?? this.layoutDirection,
+        hybrid: hybrid,
+        hybridFallback: hybridFallback,
+        creationParams: creationParams,
+        position: position,
+      );
 
   @override
   bool operator ==(Object other) {
     if (other.runtimeType != runtimeType) {
       return false;
     }
-    return other is FakeAndroidPlatformView
-        && other.id == id
-        && other.type == type
-        && listEquals<int>(other.creationParams, creationParams)
-        && other.size == size
-        && other.hybrid == hybrid
-        && other.hybridFallback == hybridFallback
-        && other.layoutDirection == layoutDirection
-        && other.position == position;
+    return other is FakeAndroidPlatformView &&
+        other.id == id &&
+        other.type == type &&
+        listEquals<int>(other.creationParams, creationParams) &&
+        other.size == size &&
+        other.hybrid == hybrid &&
+        other.hybridFallback == hybridFallback &&
+        other.layoutDirection == layoutDirection &&
+        other.position == position;
   }
 
   @override
   int get hashCode => Object.hash(
-    id,
-    type,
-    creationParams == null ? null : Object.hashAll(creationParams!),
-    size,
-    layoutDirection,
-    hybrid,
-    hybridFallback,
-    position,
-  );
+        id,
+        type,
+        creationParams == null ? null : Object.hashAll(creationParams!),
+        size,
+        layoutDirection,
+        hybrid,
+        hybridFallback,
+        position,
+      );
 
   @override
   String toString() {
     return 'FakeAndroidPlatformView(id: $id, type: $type, size: $size, '
-      'layoutDirection: $layoutDirection, hybrid: $hybrid, '
-      'hybridFallback: $hybridFallback, creationParams: $creationParams, position: $position)';
+        'layoutDirection: $layoutDirection, hybrid: $hybrid, '
+        'hybridFallback: $hybridFallback, creationParams: $creationParams, position: $position)';
   }
 }
 
@@ -630,17 +638,17 @@
   final List<Offset> pointers;
   final List<int> pointerIds;
 
-
   @override
   bool operator ==(Object other) {
-    return other is FakeAndroidMotionEvent
-        && listEquals<int>(other.pointerIds, pointerIds)
-        && other.action == action
-        && listEquals<Offset>(other.pointers, pointers);
-  }
-
-  @override
-  int get hashCode => Object.hash(action, Object.hashAll(pointers), Object.hashAll(pointerIds));
+    return other is FakeAndroidMotionEvent &&
+        listEquals<int>(other.pointerIds, pointerIds) &&
+        other.action == action &&
+        listEquals<Offset>(other.pointers, pointers);
+  }
+
+  @override
+  int get hashCode =>
+      Object.hash(action, Object.hashAll(pointers), Object.hashAll(pointerIds));
 
   @override
   String toString() {
@@ -661,10 +669,10 @@
     if (other.runtimeType != runtimeType) {
       return false;
     }
-    return other is FakeUiKitView
-        && other.id == id
-        && other.type == type
-        && other.creationParams == creationParams;
+    return other is FakeUiKitView &&
+        other.id == id &&
+        other.type == type &&
+        other.creationParams == creationParams;
   }
 
   @override
@@ -688,9 +696,9 @@
     if (other.runtimeType != runtimeType) {
       return false;
     }
-    return other is FakeHtmlPlatformView
-        && other.id == id
-        && other.type == type;
+    return other is FakeHtmlPlatformView &&
+        other.id == id &&
+        other.type == type;
   }
 
   @override
