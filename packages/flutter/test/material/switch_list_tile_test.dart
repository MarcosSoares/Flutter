--- conflicted
+++ resolved
@@ -341,7 +341,25 @@
     expect(listTile.trailing.runtimeType, Switch);
   });
 
-<<<<<<< HEAD
+  testWidgets('SwitchListTile respects shape', (WidgetTester tester) async {
+    const ShapeBorder shapeBorder = RoundedRectangleBorder(
+      borderRadius: BorderRadius.horizontal(right: Radius.circular(100))
+    );
+
+    await tester.pumpWidget(const MaterialApp(
+      home: Material(
+        child: SwitchListTile(
+          value: true,
+          onChanged: null,
+          title: Text('Title'),
+          shape: shapeBorder,
+        ),
+      ),
+    ));
+
+    expect(tester.widget<InkWell>(find.byType(InkWell)).customBorder, shapeBorder);
+  });
+
   testWidgets('SwitchListTile.tileColor is passed into the inner ListTile', (WidgetTester tester) async {
     const Color tileColor = Colors.red;
 
@@ -361,24 +379,5 @@
     final Finder coloredBoxFinder = find.byType(ColoredBox);
     final ColoredBox coloredBox = tester.firstWidget(coloredBoxFinder);
     expect(coloredBox.color, equals(tileColor));
-=======
-  testWidgets('SwitchListTile respects shape', (WidgetTester tester) async {
-    const ShapeBorder shapeBorder = RoundedRectangleBorder(
-      borderRadius: BorderRadius.horizontal(right: Radius.circular(100))
-    );
-
-    await tester.pumpWidget(const MaterialApp(
-      home: Material(
-        child: SwitchListTile(
-          value: true,
-          onChanged: null,
-          title: Text('Title'),
-          shape: shapeBorder,
-        ),
-      ),
-    ));
-
-    expect(tester.widget<InkWell>(find.byType(InkWell)).customBorder, shapeBorder);
->>>>>>> 793678d5
   });
 }