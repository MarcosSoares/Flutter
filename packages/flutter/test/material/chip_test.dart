--- conflicted
+++ resolved
@@ -5713,18 +5713,6 @@
     );
   });
 
-<<<<<<< HEAD
-  testWidgets('Chip label only does layout once', (WidgetTester tester) async {
-    final RenderLayoutCount renderLayoutCount = RenderLayoutCount();
-    final Widget layoutCounter = Center(
-      key: GlobalKey(),
-      child: WidgetToRenderBoxAdapter(renderBox: renderLayoutCount),
-    );
-
-    await tester.pumpWidget(wrapForChip(child: RawChip(label: layoutCounter)));
-
-    expect(renderLayoutCount.layoutCount, 1);
-=======
   testWidgets('ChipThemeData.iconTheme updates avatar and delete icons', (WidgetTester tester) async {
     const Color iconColor = Color(0xffff00ff);
     const double iconSize = 28.0;
@@ -5792,7 +5780,18 @@
 
     // Test rendered icon color.
     expect(getIconStyle(tester, deleteIcon)?.color, deleteIconColor);
->>>>>>> 9b2cf3d1
+  });
+
+  testWidgets('Chip label only does layout once', (WidgetTester tester) async {
+    final RenderLayoutCount renderLayoutCount = RenderLayoutCount();
+    final Widget layoutCounter = Center(
+      key: GlobalKey(),
+      child: WidgetToRenderBoxAdapter(renderBox: renderLayoutCount),
+    );
+
+    await tester.pumpWidget(wrapForChip(child: RawChip(label: layoutCounter)));
+
+    expect(renderLayoutCount.layoutCount, 1);
   });
 }
 
