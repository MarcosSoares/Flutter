// Copyright 2015 The Chromium Authors. All rights reserved.
// Use of this source code is governed by a BSD-style license that can be
// found in the LICENSE file.

@TestOn('!chrome') // This whole test suite needs triage.
import 'dart:async';
import 'dart:math' as math;
import 'dart:ui' as ui show window;

import 'package:flutter/cupertino.dart';
import 'package:flutter/material.dart';
import 'package:flutter_test/flutter_test.dart';
import 'package:flutter/rendering.dart';
import 'package:flutter/services.dart';
import 'package:flutter/foundation.dart';
import 'package:flutter/gestures.dart' show DragStartBehavior, PointerDeviceKind;

import '../widgets/semantics_tester.dart';
import 'feedback_tester.dart';

class MockClipboard {
  Object _clipboardData = <String, dynamic>{
    'text': null,
  };

  Future<dynamic> handleMethodCall(MethodCall methodCall) async {
    switch (methodCall.method) {
      case 'Clipboard.getData':
        return _clipboardData;
      case 'Clipboard.setData':
        _clipboardData = methodCall.arguments;
        break;
    }
  }
}

class MaterialLocalizationsDelegate extends LocalizationsDelegate<MaterialLocalizations> {
  @override
  bool isSupported(Locale locale) => true;

  @override
  Future<MaterialLocalizations> load(Locale locale) => DefaultMaterialLocalizations.load(locale);

  @override
  bool shouldReload(MaterialLocalizationsDelegate old) => false;
}

class WidgetsLocalizationsDelegate extends LocalizationsDelegate<WidgetsLocalizations> {
  @override
  bool isSupported(Locale locale) => true;

  @override
  Future<WidgetsLocalizations> load(Locale locale) => DefaultWidgetsLocalizations.load(locale);

  @override
  bool shouldReload(WidgetsLocalizationsDelegate old) => false;
}

Widget overlay({ Widget child }) {
  final OverlayEntry entry = OverlayEntry(
    builder: (BuildContext context) {
      return Center(
        child: Material(
          child: child,
        ),
      );
    },
  );
  return overlayWithEntry(entry);
}

Widget overlayWithEntry(OverlayEntry entry) {
  return Localizations(
    locale: const Locale('en', 'US'),
    delegates: <LocalizationsDelegate<dynamic>>[
      WidgetsLocalizationsDelegate(),
      MaterialLocalizationsDelegate(),
    ],
    child: Directionality(
      textDirection: TextDirection.ltr,
      child: MediaQuery(
        data: const MediaQueryData(size: Size(800.0, 600.0)),
        child: Overlay(
          initialEntries: <OverlayEntry>[
            entry
          ],
        ),
      ),
    ),
  );
}

Widget boilerplate({ Widget child }) {
  return Localizations(
    locale: const Locale('en', 'US'),
    delegates: <LocalizationsDelegate<dynamic>>[
      WidgetsLocalizationsDelegate(),
      MaterialLocalizationsDelegate(),
    ],
    child: Directionality(
      textDirection: TextDirection.ltr,
      child: MediaQuery(
        data: const MediaQueryData(size: Size(800.0, 600.0)),
        child: Center(
          child: Material(
            child: child,
          ),
        ),
      ),
    ),
  );
}

Future<void> skipPastScrollingAnimation(WidgetTester tester) async {
  await tester.pump();
  await tester.pump(const Duration(milliseconds: 200));
}

double getOpacity(WidgetTester tester, Finder finder) {
  return tester.widget<FadeTransition>(
    find.ancestor(
      of: finder,
      matching: find.byType(FadeTransition),
    )
  ).opacity.value;
}

void main() {
  final MockClipboard mockClipboard = MockClipboard();
  SystemChannels.platform.setMockMethodCallHandler(mockClipboard.handleMethodCall);

  const String kThreeLines =
    'First line of text is\n'
    'Second line goes until\n'
    'Third line of stuff';
  const String kMoreThanFourLines =
    kThreeLines +
    '\nFourth line won\'t display and ends at';

  // Returns the first RenderEditable.
  RenderEditable findRenderEditable(WidgetTester tester) {
    final RenderObject root = tester.renderObject(find.byType(EditableText));
    expect(root, isNotNull);

    RenderEditable renderEditable;
    void recursiveFinder(RenderObject child) {
      if (child is RenderEditable) {
        renderEditable = child;
        return;
      }
      child.visitChildren(recursiveFinder);
    }
    root.visitChildren(recursiveFinder);
    expect(renderEditable, isNotNull);
    return renderEditable;
  }

  List<TextSelectionPoint> globalize(Iterable<TextSelectionPoint> points, RenderBox box) {
    return points.map<TextSelectionPoint>((TextSelectionPoint point) {
      return TextSelectionPoint(
        box.localToGlobal(point.point),
        point.direction,
      );
    }).toList();
  }

  Offset textOffsetToPosition(WidgetTester tester, int offset) {
    final RenderEditable renderEditable = findRenderEditable(tester);
    final List<TextSelectionPoint> endpoints = globalize(
      renderEditable.getEndpointsForSelection(
        TextSelection.collapsed(offset: offset),
      ),
      renderEditable,
    );
    expect(endpoints.length, 1);
    return endpoints[0].point + const Offset(0.0, -2.0);
  }

  setUp(() {
    debugResetSemanticsIdCounter();
  });

  final Key textFieldKey = UniqueKey();
  Widget textFieldBuilder({
    int maxLines = 1,
    int minLines,
  }) {
    return boilerplate(
      child: TextField(
        key: textFieldKey,
        style: const TextStyle(color: Colors.black, fontSize: 34.0),
        maxLines: maxLines,
        minLines: minLines,
        decoration: const InputDecoration(
          hintText: 'Placeholder',
        ),
      ),
    );
  }

  testWidgets('TextField passes onEditingComplete to EditableText', (WidgetTester tester) async {
    final VoidCallback onEditingComplete = () { };

    await tester.pumpWidget(
      MaterialApp(
        home: Material(
          child: TextField(
            onEditingComplete: onEditingComplete,
          ),
        ),
      ),
    );

    final Finder editableTextFinder = find.byType(EditableText);
    expect(editableTextFinder, findsOneWidget);

    final EditableText editableTextWidget = tester.widget(editableTextFinder);
    expect(editableTextWidget.onEditingComplete, onEditingComplete);
  });

  testWidgets('TextField has consistent size', (WidgetTester tester) async {
    final Key textFieldKey = UniqueKey();
    String textFieldValue;

    await tester.pumpWidget(
      overlay(
        child: TextField(
          key: textFieldKey,
          decoration: const InputDecoration(
            hintText: 'Placeholder',
          ),
          onChanged: (String value) {
            textFieldValue = value;
          },
        ),
      )
    );

    RenderBox findTextFieldBox() => tester.renderObject(find.byKey(textFieldKey));

    final RenderBox inputBox = findTextFieldBox();
    final Size emptyInputSize = inputBox.size;

    Future<void> checkText(String testValue) async {
      return TestAsyncUtils.guard(() async {
        await tester.enterText(find.byType(TextField), testValue);
        // Check that the onChanged event handler fired.
        expect(textFieldValue, equals(testValue));
        await skipPastScrollingAnimation(tester);
      });
    }

    await checkText(' ');

    expect(findTextFieldBox(), equals(inputBox));
    expect(inputBox.size, equals(emptyInputSize));

    await checkText('Test');
    expect(findTextFieldBox(), equals(inputBox));
    expect(inputBox.size, equals(emptyInputSize));
  });

  testWidgets('Cursor blinks', (WidgetTester tester) async {
    await tester.pumpWidget(
      overlay(
        child: const TextField(
          decoration: InputDecoration(
            hintText: 'Placeholder',
          ),
        ),
      ),
    );
    await tester.showKeyboard(find.byType(TextField));

    final EditableTextState editableText = tester.state(find.byType(EditableText));

    // Check that the cursor visibility toggles after each blink interval.
    Future<void> checkCursorToggle() async {
      final bool initialShowCursor = editableText.cursorCurrentlyVisible;
      await tester.pump(editableText.cursorBlinkInterval);
      expect(editableText.cursorCurrentlyVisible, equals(!initialShowCursor));
      await tester.pump(editableText.cursorBlinkInterval);
      expect(editableText.cursorCurrentlyVisible, equals(initialShowCursor));
      await tester.pump(editableText.cursorBlinkInterval ~/ 10);
      expect(editableText.cursorCurrentlyVisible, equals(initialShowCursor));
      await tester.pump(editableText.cursorBlinkInterval);
      expect(editableText.cursorCurrentlyVisible, equals(!initialShowCursor));
      await tester.pump(editableText.cursorBlinkInterval);
      expect(editableText.cursorCurrentlyVisible, equals(initialShowCursor));
    }

    await checkCursorToggle();
    await tester.showKeyboard(find.byType(TextField));

    // Try the test again with a nonempty EditableText.
    tester.testTextInput.updateEditingValue(const TextEditingValue(
      text: 'X',
      selection: TextSelection.collapsed(offset: 1),
    ));
    await checkCursorToggle();
  });

  testWidgets('Cursor animates on iOS', (WidgetTester tester) async {
    debugDefaultTargetPlatformOverride = TargetPlatform.iOS;

    await tester.pumpWidget(
      const MaterialApp(
        home: Material(
          child: TextField(),
        ),
      ),
    );

    final Finder textFinder = find.byType(TextField);
    await tester.tap(textFinder);
    await tester.pump();

    final EditableTextState editableTextState = tester.firstState(find.byType(EditableText));
    final RenderEditable renderEditable = editableTextState.renderEditable;

    expect(renderEditable.cursorColor.alpha, 255);

    await tester.pump(const Duration(milliseconds: 100));
    await tester.pump(const Duration(milliseconds: 400));

    expect(renderEditable.cursorColor.alpha, 255);

    await tester.pump(const Duration(milliseconds: 200));
    await tester.pump(const Duration(milliseconds: 100));

    expect(renderEditable.cursorColor.alpha, 110);

    await tester.pump(const Duration(milliseconds: 100));

    expect(renderEditable.cursorColor.alpha, 16);
    await tester.pump(const Duration(milliseconds: 50));

    expect(renderEditable.cursorColor.alpha, 0);

    debugDefaultTargetPlatformOverride = null;
  });

  testWidgets('Cursor radius is 2.0 on iOS', (WidgetTester tester) async {
    debugDefaultTargetPlatformOverride = TargetPlatform.iOS;

    await tester.pumpWidget(
      const MaterialApp(
        home: Material(
          child: TextField(),
        ),
      ),
    );

    final EditableTextState editableTextState = tester.firstState(find.byType(EditableText));
    final RenderEditable renderEditable = editableTextState.renderEditable;

    expect(renderEditable.cursorRadius, const Radius.circular(2.0));

    debugDefaultTargetPlatformOverride = null;
  });

  testWidgets('cursor has expected defaults', (WidgetTester tester) async {
    await tester.pumpWidget(
        overlay(
          child: const TextField(
          ),
        )
    );

    final TextField textField = tester.firstWidget(find.byType(TextField));
    expect(textField.cursorWidth, 2.0);
    expect(textField.cursorRadius, null);
  });

  testWidgets('cursor has expected radius value', (WidgetTester tester) async {
    await tester.pumpWidget(
        overlay(
          child: const TextField(
            cursorRadius: Radius.circular(3.0),
          ),
        )
    );

    final TextField textField = tester.firstWidget(find.byType(TextField));
    expect(textField.cursorWidth, 2.0);
    expect(textField.cursorRadius, const Radius.circular(3.0));
  });

  testWidgets('Material cursor android golden', (WidgetTester tester) async {
    final Widget widget = overlay(
      child: const RepaintBoundary(
        key: ValueKey<int>(1),
        child: TextField(
          cursorColor: Colors.blue,
          cursorWidth: 15,
          cursorRadius: Radius.circular(3.0),
        ),
      ),
    );
    await tester.pumpWidget(widget);

    const String testValue = 'A short phrase';
    await tester.enterText(find.byType(TextField), testValue);
    await skipPastScrollingAnimation(tester);

    await tester.tapAt(textOffsetToPosition(tester, testValue.length));
    await tester.pump();

    await expectLater(
      find.byKey(const ValueKey<int>(1)),
      matchesGoldenFile('text_field_cursor_test.material.0.0.png'),
    );
<<<<<<< HEAD
  });
=======
  }, skip: !isLinux);
>>>>>>> 8f75d537

  testWidgets('Material cursor iOS golden', (WidgetTester tester) async {
    debugDefaultTargetPlatformOverride = TargetPlatform.iOS;

    final Widget widget = overlay(
      child: const RepaintBoundary(
        key: ValueKey<int>(1),
        child: TextField(
          cursorColor: Colors.blue,
          cursorWidth: 15,
          cursorRadius: Radius.circular(3.0),
        ),
      ),
    );
    await tester.pumpWidget(widget);

    const String testValue = 'A short phrase';
    await tester.enterText(find.byType(TextField), testValue);
    await skipPastScrollingAnimation(tester);

    await tester.tapAt(textOffsetToPosition(tester, testValue.length));
    await tester.pump();

    debugDefaultTargetPlatformOverride = null;
    await expectLater(
      find.byKey(const ValueKey<int>(1)),
      matchesGoldenFile('text_field_cursor_test.material.1.0.png'),
    );
<<<<<<< HEAD
  });
=======
  }, skip: !isLinux);
>>>>>>> 8f75d537

  testWidgets('text field selection toolbar renders correctly inside opacity', (WidgetTester tester) async {
    await tester.pumpWidget(
      MaterialApp(
        home: Scaffold(
          body: Center(
            child: Container(
              width: 100,
              height: 100,
              child: const Opacity(
                opacity: 0.5,
                child: TextField(
                  decoration: InputDecoration(hintText: 'Placeholder'),
                ),
              ),
            ),
          ),
        ),
      ),
    );

    await tester.showKeyboard(find.byType(TextField));

    const String testValue = 'A B C';
    tester.testTextInput.updateEditingValue(
        const TextEditingValue(
          text: testValue
        )
    );
    await tester.pump();

    // The selectWordsInRange with SelectionChangedCause.tap seems to be needed to show the toolbar.
    // (This is true even if we provide selection parameter to the TextEditingValue above.)
    final EditableTextState state = tester.state<EditableTextState>(find.byType(EditableText));
    state.renderEditable.selectWordsInRange(from: const Offset(0, 0), cause: SelectionChangedCause.tap);

    expect(state.showToolbar(), true);

    // This is needed for the AnimatedOpacity to turn from 0 to 1 so the toolbar is visible.
    await tester.pumpAndSettle();
    await tester.pump(const Duration(seconds: 1));

    // Sanity check that the toolbar widget exists.
    expect(find.text('PASTE'), findsOneWidget);

    await expectLater(
      // The toolbar exists in the Overlay above the MaterialApp.
      find.byType(Overlay),
      matchesGoldenFile('text_field_opacity_test.0.2.png'),
<<<<<<< HEAD
=======
      skip: !isLinux,
>>>>>>> 8f75d537
    );
  }, skip: isBrowser);

  // TODO(hansmuller): restore these tests after the fix for #24876 has landed.
  /*
  testWidgets('cursor layout has correct width', (WidgetTester tester) async {
    EditableText.debugDeterministicCursor = true;
    await tester.pumpWidget(
        overlay(
          child: const RepaintBoundary(
            child: TextField(
              cursorWidth: 15.0,
            ),
          ),
        )
    );
    await tester.enterText(find.byType(TextField), ' ');
    await skipPastScrollingAnimation(tester);

    await expectLater(
      find.byType(TextField),
      matchesGoldenFile('text_field_test.0.0.png'),
    );
    EditableText.debugDeterministicCursor = false;
  }, skip: !Platform.isLinux);

  testWidgets('cursor layout has correct radius', (WidgetTester tester) async {
    EditableText.debugDeterministicCursor = true;
    await tester.pumpWidget(
        overlay(
          child: const RepaintBoundary(
            child: TextField(
              cursorWidth: 15.0,
              cursorRadius: Radius.circular(3.0),
            ),
          ),
        )
    );
    await tester.enterText(find.byType(TextField), ' ');
    await skipPastScrollingAnimation(tester);

    await expectLater(
      find.byType(TextField),
      matchesGoldenFile('text_field_test.1.0.png'),
    );
    EditableText.debugDeterministicCursor = false;
  }, skip: !Platform.isLinux);
  */

  testWidgets('Overflowing a line with spaces stops the cursor at the end', (WidgetTester tester) async {
    final TextEditingController controller = TextEditingController();

    await tester.pumpWidget(
      overlay(
        child: TextField(
          key: textFieldKey,
          controller: controller,
          maxLines: null,
        ),
      )
    );
    expect(controller.selection.baseOffset, -1);
    expect(controller.selection.extentOffset, -1);

    const String testValueOneLine = 'enough text to be exactly at the end of the line.';
    await tester.enterText(find.byType(TextField), testValueOneLine);
    await skipPastScrollingAnimation(tester);

    RenderBox findInputBox() => tester.renderObject(find.byKey(textFieldKey));

    RenderBox inputBox = findInputBox();
    final Size oneLineInputSize = inputBox.size;

    await tester.tapAt(textOffsetToPosition(tester, testValueOneLine.length));
    await tester.pump();

    const String testValueTwoLines = 'enough text to overflow the first line and go to the second';
    await tester.enterText(find.byType(TextField), testValueTwoLines);
    await skipPastScrollingAnimation(tester);

    expect(inputBox, findInputBox());
    inputBox = findInputBox();
    expect(inputBox.size.height, greaterThan(oneLineInputSize.height));
    final Size twoLineInputSize = inputBox.size;

    // Enter a string with the same number of characters as testValueTwoLines,
    // but where the overflowing part is all spaces. Assert that it only renders
    // on one line.
    const String testValueSpaces = testValueOneLine + '          ';
    expect(testValueSpaces.length, testValueTwoLines.length);
    await tester.enterText(find.byType(TextField), testValueSpaces);
    await skipPastScrollingAnimation(tester);

    expect(inputBox, findInputBox());
    inputBox = findInputBox();
    expect(inputBox.size.height, oneLineInputSize.height);

    // Swapping the final space for a letter causes it to wrap to 2 lines.
    const String testValueSpacesOverflow = testValueOneLine + '         a';
    expect(testValueSpacesOverflow.length, testValueTwoLines.length);
    await tester.enterText(find.byType(TextField), testValueSpacesOverflow);
    await skipPastScrollingAnimation(tester);

    expect(inputBox, findInputBox());
    inputBox = findInputBox();
    expect(inputBox.size.height, twoLineInputSize.height);

    // Positioning the cursor at the end of a line overflowing with spaces puts
    // it inside the input still.
    await tester.enterText(find.byType(TextField), testValueSpaces);
    await skipPastScrollingAnimation(tester);
    await tester.tapAt(textOffsetToPosition(tester, testValueSpaces.length));
    await tester.pump();

    final double inputWidth = findRenderEditable(tester).size.width;
    final Offset cursorOffsetSpaces = findRenderEditable(tester).getLocalRectForCaret(
      const TextPosition(offset: testValueSpaces.length),
    ).bottomRight;

    // Gap between caret and edge of input, defined in editable.dart.
    const int _kCaretGap = 1;

    expect(cursorOffsetSpaces.dx, inputWidth - _kCaretGap);
  });

  testWidgets('obscureText control test', (WidgetTester tester) async {
    await tester.pumpWidget(
      overlay(
        child: const TextField(
          obscureText: true,
          decoration: InputDecoration(
            hintText: 'Placeholder',
          ),
        ),
      ),
    );
    await tester.showKeyboard(find.byType(TextField));

    const String testValue = 'ABC';
    tester.testTextInput.updateEditingValue(const TextEditingValue(
      text: testValue,
      selection: TextSelection.collapsed(offset: testValue.length),
    ));

    await tester.pump();

    // Enter a character into the obscured field and verify that the character
    // is temporarily shown to the user and then changed to a bullet.
    const String newChar = 'X';
    tester.testTextInput.updateEditingValue(const TextEditingValue(
      text: testValue + newChar,
      selection: TextSelection.collapsed(offset: testValue.length + 1),
    ));

    await tester.pump();

    String editText = findRenderEditable(tester).text.text;
    expect(editText.substring(editText.length - 1), newChar);

    await tester.pump(const Duration(seconds: 2));

    editText = findRenderEditable(tester).text.text;
    expect(editText.substring(editText.length - 1), '\u2022');
  });

  testWidgets('Caret position is updated on tap', (WidgetTester tester) async {
    final TextEditingController controller = TextEditingController();

    await tester.pumpWidget(
      overlay(
        child: TextField(
          controller: controller,
        ),
      )
    );
    expect(controller.selection.baseOffset, -1);
    expect(controller.selection.extentOffset, -1);

    const String testValue = 'abc def ghi';
    await tester.enterText(find.byType(TextField), testValue);
    await skipPastScrollingAnimation(tester);

    // Tap to reposition the caret.
    final int tapIndex = testValue.indexOf('e');
    final Offset ePos = textOffsetToPosition(tester, tapIndex);
    await tester.tapAt(ePos);
    await tester.pump();

    expect(controller.selection.baseOffset, tapIndex);
    expect(controller.selection.extentOffset, tapIndex);
  });

  testWidgets('enableInteractiveSelection = false, tap', (WidgetTester tester) async {
    final TextEditingController controller = TextEditingController();

    await tester.pumpWidget(
      overlay(
        child: TextField(
          controller: controller,
          enableInteractiveSelection: false,
        ),
      )
    );
    expect(controller.selection.baseOffset, -1);
    expect(controller.selection.extentOffset, -1);

    const String testValue = 'abc def ghi';
    await tester.enterText(find.byType(TextField), testValue);
    await skipPastScrollingAnimation(tester);

    // Tap would ordinarily reposition the caret.
    final int tapIndex = testValue.indexOf('e');
    final Offset ePos = textOffsetToPosition(tester, tapIndex);
    await tester.tapAt(ePos);
    await tester.pump();

    expect(controller.selection.baseOffset, -1);
    expect(controller.selection.extentOffset, -1);
  });

  testWidgets('Can long press to select', (WidgetTester tester) async {
    final TextEditingController controller = TextEditingController();

    await tester.pumpWidget(
      overlay(
        child: TextField(
          controller: controller,
        ),
      )
    );

    const String testValue = 'abc def ghi';
    await tester.enterText(find.byType(TextField), testValue);
    expect(controller.value.text, testValue);
    await skipPastScrollingAnimation(tester);

    expect(controller.selection.isCollapsed, true);

    // Long press the 'e' to select 'def'.
    final Offset ePos = textOffsetToPosition(tester, testValue.indexOf('e'));
    final TestGesture gesture = await tester.startGesture(ePos, pointer: 7);
    await tester.pump(const Duration(seconds: 2));
    await gesture.up();
    await tester.pump();

    // 'def' is selected.
    expect(controller.selection.baseOffset, testValue.indexOf('d'));
    expect(controller.selection.extentOffset, testValue.indexOf('f')+1);

    // Tapping elsewhere immediately collapses and moves the cursor.
    await tester.tapAt(textOffsetToPosition(tester, testValue.indexOf('h')));
    await tester.pump();

    expect(controller.selection.isCollapsed, true);
    expect(controller.selection.baseOffset, testValue.indexOf('h'));
  });

  testWidgets('Slight movements in longpress don\'t hide/show handles', (WidgetTester tester) async {
    final TextEditingController controller = TextEditingController();

    await tester.pumpWidget(
      overlay(
        child: TextField(
          controller: controller,
        ),
      )
    );

    const String testValue = 'abc def ghi';
    await tester.enterText(find.byType(TextField), testValue);
    expect(controller.value.text, testValue);
    await skipPastScrollingAnimation(tester);

    expect(controller.selection.isCollapsed, true);

    // Long press the 'e' to select 'def', but don't release the gesture.
    final Offset ePos = textOffsetToPosition(tester, testValue.indexOf('e'));
    final TestGesture gesture = await tester.startGesture(ePos, pointer: 7);
    await tester.pump(const Duration(seconds: 2));
    await tester.pumpAndSettle();

    // Handles are shown
    final Finder fadeFinder = find.byType(FadeTransition);
    expect(fadeFinder, findsNWidgets(2)); // 2 handles, 1 toolbar
    FadeTransition handle = tester.widget(fadeFinder.at(0));
    expect(handle.opacity.value, equals(1.0));

    // Move the gesture very slightly
    await gesture.moveBy(const Offset(1.0, 1.0));
    await tester.pump(TextSelectionOverlay.fadeDuration * 0.5);
    handle = tester.widget(fadeFinder.at(0));

    // The handle should still be fully opaque.
    expect(handle.opacity.value, equals(1.0));
  });

  testWidgets('Mouse long press is just like a tap', (WidgetTester tester) async {
    final TextEditingController controller = TextEditingController();

    await tester.pumpWidget(
      overlay(
        child: TextField(
          controller: controller,
        ),
      )
    );

    const String testValue = 'abc def ghi';
    await tester.enterText(find.byType(TextField), testValue);
    expect(controller.value.text, testValue);
    await skipPastScrollingAnimation(tester);

    expect(controller.selection.isCollapsed, true);

    // Long press the 'e' using a mouse device.
    final int eIndex = testValue.indexOf('e');
    final Offset ePos = textOffsetToPosition(tester, eIndex);
    final TestGesture gesture = await tester.startGesture(ePos, kind: PointerDeviceKind.mouse);
    await tester.pump(const Duration(seconds: 2));
    await gesture.up();
    await tester.pump();

    // The cursor is placed just like a regular tap.
    expect(controller.selection.baseOffset, eIndex);
    expect(controller.selection.extentOffset, eIndex);

    await gesture.removePointer();
  });

  testWidgets('Read only text field basic', (WidgetTester tester) async {
    final TextEditingController controller = TextEditingController(text: 'readonly');

    await tester.pumpWidget(
        overlay(
          child: TextField(
            controller: controller,
            readOnly: true,
          ),
        )
    );
    // Read only text field cannot open keyboard.
    await tester.showKeyboard(find.byType(TextField));
    expect(tester.testTextInput.hasAnyClients, false);
    await skipPastScrollingAnimation(tester);

    expect(controller.selection.isCollapsed, true);

    await tester.tap(find.byType(TextField));
    await tester.pump();
    expect(tester.testTextInput.hasAnyClients, false);
    final EditableTextState editableText = tester.state(find.byType(EditableText));
    // Collapse selection should not paint.
    expect(editableText.selectionOverlay.handlesAreVisible, isFalse);
    // Long press on the 'd' character of text 'readOnly' to show context menu.
    const int dIndex = 3;
    final Offset dPos = textOffsetToPosition(tester, dIndex);
    await tester.longPressAt(dPos);
    await tester.pump();

    // Context menu should not have paste and cut.
    expect(find.text('COPY'), findsOneWidget);
    expect(find.text('PASTE'), findsNothing);
    expect(find.text('CUT'), findsNothing);
  });

  testWidgets('text field build empty tool bar when no options available ios', (WidgetTester tester) async {
    await tester.pumpWidget(
        MaterialApp(
          theme: ThemeData(platform: TargetPlatform.iOS),
          home: const Material(
            child: TextField(
              readOnly: true,
            ),
          ),
        )
    );

    await tester.tap(find.byType(TextField));
    await tester.pump(const Duration(milliseconds: 50));

    await tester.tap(find.byType(TextField));
    // Wait for context menu to be built.
    await tester.pumpAndSettle();
    final RenderBox container = tester.renderObject(find.descendant(
      of: find.byType(FadeTransition),
      matching: find.byType(Container),
    ));
    expect(container.size, Size.zero);
  });

  testWidgets('text field build empty tool bar when no options available android', (WidgetTester tester) async {
    await tester.pumpWidget(
        const MaterialApp(
          home: Material(
            child: TextField(
              readOnly: true,
            ),
          ),
        )
    );

    await tester.tap(find.byType(TextField));
    await tester.pump(const Duration(milliseconds: 50));

    await tester.tap(find.byType(TextField));
    // Wait for context menu to be built.
    await tester.pumpAndSettle();
    final RenderBox container = tester.renderObject(find.descendant(
      of: find.byType(FadeTransition),
      matching: find.byType(Container),
    ));
    expect(container.size, Size.zero);
  });

  testWidgets('Sawping controllers should update selection', (WidgetTester tester) async {
    TextEditingController controller = TextEditingController(text: 'readonly');
    final OverlayEntry entry = OverlayEntry(
      builder: (BuildContext context) {
        return Center(
          child: Material(
            child: TextField(
              controller: controller,
              readOnly: true,
            ),
          ),
        );
      },
    );
    await tester.pumpWidget(overlayWithEntry(entry));
    const int dIndex = 3;
    final Offset dPos = textOffsetToPosition(tester, dIndex);
    await tester.longPressAt(dPos);
    await tester.pumpAndSettle();
    final EditableTextState state = tester.state(find.byType(EditableText));
    TextSelection currentOverlaySelection =
        state.selectionOverlay.value.selection;
    expect(currentOverlaySelection.baseOffset, 0);
    expect(currentOverlaySelection.extentOffset, 8);

    // Update selection from [0 to 8] to [1 to 7].
    controller = TextEditingController.fromValue(
      controller.value.copyWith(selection: const TextSelection(
          baseOffset: 1, extentOffset: 7
      ))
    );

    // Mark entry to be dirty in order to trigger overlay update.
    entry.markNeedsBuild();

    await tester.pump();
    currentOverlaySelection = state.selectionOverlay.value.selection;
    expect(currentOverlaySelection.baseOffset, 1);
    expect(currentOverlaySelection.extentOffset, 7);
  });

  testWidgets('Read only text should not compose', (WidgetTester tester) async {
    final TextEditingController controller = TextEditingController.fromValue(
        const TextEditingValue(
            text: 'readonly',
            composing: TextRange(start: 0, end: 8) // Simulate text composing.
        )
    );

    await tester.pumpWidget(
        overlay(
          child: TextField(
            controller: controller,
            readOnly: true,
          ),
        )
    );

    final RenderEditable renderEditable = findRenderEditable(tester);
    // There should be no composing.
    expect(renderEditable.isComposingText, false);
  });

  testWidgets('Dynamically switching between read only and not read only should hide or show collapse cursor', (WidgetTester tester) async {
    final TextEditingController controller = TextEditingController(text: 'readonly');
    bool readOnly = true;
    final OverlayEntry entry = OverlayEntry(
      builder: (BuildContext context) {
        return Center(
          child: Material(
            child: TextField(
              controller: controller,
              readOnly: readOnly,
            ),
          ),
        );
      },
    );
    await tester.pumpWidget(overlayWithEntry(entry));
    await tester.tap(find.byType(TextField));
    await tester.pump();

    final EditableTextState editableText = tester.state(find.byType(EditableText));
    // Collapse selection should not paint.
    expect(editableText.selectionOverlay.handlesAreVisible, isFalse);

    readOnly = false;
    // Mark entry to be dirty in order to trigger overlay update.
    entry.markNeedsBuild();
    await tester.pumpAndSettle();
    expect(editableText.selectionOverlay.handlesAreVisible, isTrue);

    readOnly = true;
    entry.markNeedsBuild();
    await tester.pumpAndSettle();
    expect(editableText.selectionOverlay.handlesAreVisible, isFalse);
  });

  testWidgets('Dynamically switching to read only should close input connection', (WidgetTester tester) async {
    final TextEditingController controller = TextEditingController(text: 'readonly');
    bool readOnly = false;
    final OverlayEntry entry = OverlayEntry(
      builder: (BuildContext context) {
        return Center(
          child: Material(
            child: TextField(
              controller: controller,
              readOnly: readOnly,
            ),
          ),
        );
      },
    );
    await tester.pumpWidget(overlayWithEntry(entry));
    await tester.tap(find.byType(TextField));
    await tester.pump();
    expect(tester.testTextInput.hasAnyClients, true);

    readOnly = true;
    // Mark entry to be dirty in order to trigger overlay update.
    entry.markNeedsBuild();
    await tester.pump();
    expect(tester.testTextInput.hasAnyClients, false);
  });

  testWidgets('Dynamically switching to non read only should open input connection', (WidgetTester tester) async {
    final TextEditingController controller = TextEditingController(text: 'readonly');
    bool readOnly = true;
    final OverlayEntry entry = OverlayEntry(
      builder: (BuildContext context) {
        return Center(
          child: Material(
            child: TextField(
              controller: controller,
              readOnly: readOnly,
            ),
          ),
        );
      },
    );
    await tester.pumpWidget(overlayWithEntry(entry));
    await tester.tap(find.byType(TextField));
    await tester.pump();
    expect(tester.testTextInput.hasAnyClients, false);

    readOnly = false;
    // Mark entry to be dirty in order to trigger overlay update.
    entry.markNeedsBuild();
    await tester.pump();
    expect(tester.testTextInput.hasAnyClients, true);
  });

  testWidgets('enableInteractiveSelection = false, long-press', (WidgetTester tester) async {
    final TextEditingController controller = TextEditingController();

    await tester.pumpWidget(
      overlay(
        child: TextField(
          controller: controller,
          enableInteractiveSelection: false,
        ),
      )
    );

    const String testValue = 'abc def ghi';
    await tester.enterText(find.byType(TextField), testValue);
    expect(controller.value.text, testValue);
    await skipPastScrollingAnimation(tester);

    expect(controller.selection.isCollapsed, true);

    // Long press the 'e' to select 'def'.
    final Offset ePos = textOffsetToPosition(tester, testValue.indexOf('e'));
    final TestGesture gesture = await tester.startGesture(ePos, pointer: 7);
    await tester.pump(const Duration(seconds: 2));
    await gesture.up();
    await tester.pump();

    expect(controller.selection.isCollapsed, true);
    expect(controller.selection.baseOffset, -1);
    expect(controller.selection.extentOffset, -1);
  });

  testWidgets('Can select text by dragging with a mouse', (WidgetTester tester) async {
    final TextEditingController controller = TextEditingController();

    await tester.pumpWidget(
      MaterialApp(
        home: Material(
          child: TextField(
            dragStartBehavior: DragStartBehavior.down,
            controller: controller,
          ),
        ),
      ),
    );

    const String testValue = 'abc def ghi';
    await tester.enterText(find.byType(TextField), testValue);
    await skipPastScrollingAnimation(tester);

    final Offset ePos = textOffsetToPosition(tester, testValue.indexOf('e'));
    final Offset gPos = textOffsetToPosition(tester, testValue.indexOf('g'));

    final TestGesture gesture = await tester.startGesture(ePos, kind: PointerDeviceKind.mouse);
    await tester.pump();
    await gesture.moveTo(gPos);
    await tester.pump();
    await gesture.up();
    await tester.pumpAndSettle();

    expect(controller.selection.baseOffset, testValue.indexOf('e'));
    expect(controller.selection.extentOffset, testValue.indexOf('g'));

    await gesture.removePointer();
  });

  testWidgets('Continuous dragging does not cause flickering', (WidgetTester tester) async {
    int selectionChangedCount = 0;
    const String testValue = 'abc def ghi';
    final TextEditingController controller = TextEditingController(text: testValue);

    controller.addListener(() {
      selectionChangedCount++;
    });

    await tester.pumpWidget(
      MaterialApp(
        home: Material(
          child: TextField(
            dragStartBehavior: DragStartBehavior.down,
            controller: controller,
            style: const TextStyle(fontFamily: 'Ahem', fontSize: 10.0),
          ),
        ),
      ),
    );

    final Offset cPos = textOffsetToPosition(tester, 2); // Index of 'c'.
    final Offset gPos = textOffsetToPosition(tester, 8); // Index of 'g'.
    final Offset hPos = textOffsetToPosition(tester, 9); // Index of 'h'.

    // Drag from 'c' to 'g'.
    final TestGesture gesture = await tester.startGesture(cPos, kind: PointerDeviceKind.mouse);
    await tester.pump();
    await gesture.moveTo(gPos);
    await tester.pumpAndSettle();

    expect(selectionChangedCount, isNonZero);
    selectionChangedCount = 0;
    expect(controller.selection.baseOffset, 2);
    expect(controller.selection.extentOffset, 8);

    // Tiny movement shouldn't cause text selection to change.
    await gesture.moveTo(gPos + const Offset(4.0, 0.0));
    await tester.pumpAndSettle();
    expect(selectionChangedCount, 0);

    // Now a text selection change will occur after a significant movement.
    await gesture.moveTo(hPos);
    await tester.pump();
    await gesture.up();
    await tester.pumpAndSettle();

    expect(selectionChangedCount, 1);
    expect(controller.selection.baseOffset, 2);
    expect(controller.selection.extentOffset, 9);

    await gesture.removePointer();
  });

  testWidgets('Dragging in opposite direction also works', (WidgetTester tester) async {
    final TextEditingController controller = TextEditingController();

    await tester.pumpWidget(
      MaterialApp(
        home: Material(
          child: TextField(
            dragStartBehavior: DragStartBehavior.down,
            controller: controller,
          ),
        ),
      ),
    );

    const String testValue = 'abc def ghi';
    await tester.enterText(find.byType(TextField), testValue);
    await skipPastScrollingAnimation(tester);

    final Offset ePos = textOffsetToPosition(tester, testValue.indexOf('e'));
    final Offset gPos = textOffsetToPosition(tester, testValue.indexOf('g'));

    final TestGesture gesture = await tester.startGesture(gPos, kind: PointerDeviceKind.mouse);
    await tester.pump();
    await gesture.moveTo(ePos);
    await tester.pump();
    await gesture.up();
    await tester.pumpAndSettle();

    expect(controller.selection.baseOffset, testValue.indexOf('e'));
    expect(controller.selection.extentOffset, testValue.indexOf('g'));

    await gesture.removePointer();
  });

  testWidgets('Slow mouse dragging also selects text', (WidgetTester tester) async {
    final TextEditingController controller = TextEditingController();

    await tester.pumpWidget(
      MaterialApp(
        home: Material(
          child: TextField(
            dragStartBehavior: DragStartBehavior.down,
            controller: controller,
          ),
        ),
      ),
    );

    const String testValue = 'abc def ghi';
    await tester.enterText(find.byType(TextField), testValue);
    await skipPastScrollingAnimation(tester);

    final Offset ePos = textOffsetToPosition(tester, testValue.indexOf('e'));
    final Offset gPos = textOffsetToPosition(tester, testValue.indexOf('g'));

    final TestGesture gesture = await tester.startGesture(ePos, kind: PointerDeviceKind.mouse);
    await tester.pump(const Duration(seconds: 2));
    await gesture.moveTo(gPos);
    await tester.pump();
    await gesture.up();

    expect(controller.selection.baseOffset, testValue.indexOf('e'));
    expect(controller.selection.extentOffset, testValue.indexOf('g'));

    await gesture.removePointer();
  });

  testWidgets('Can drag handles to change selection', (WidgetTester tester) async {
    final TextEditingController controller = TextEditingController();

    await tester.pumpWidget(
      overlay(
        child: TextField(
          dragStartBehavior: DragStartBehavior.down,
          controller: controller,
        ),
      ),
    );

    const String testValue = 'abc def ghi';
    await tester.enterText(find.byType(TextField), testValue);
    await skipPastScrollingAnimation(tester);

    // Long press the 'e' to select 'def'.
    final Offset ePos = textOffsetToPosition(tester, testValue.indexOf('e'));
    TestGesture gesture = await tester.startGesture(ePos, pointer: 7);
    await tester.pump(const Duration(seconds: 2));
    await gesture.up();
    await tester.pump();
    await tester.pump(const Duration(milliseconds: 200)); // skip past the frame where the opacity is zero

    final TextSelection selection = controller.selection;
    expect(selection.baseOffset, 4);
    expect(selection.extentOffset, 7);

    final RenderEditable renderEditable = findRenderEditable(tester);
    final List<TextSelectionPoint> endpoints = globalize(
      renderEditable.getEndpointsForSelection(selection),
      renderEditable,
    );
    expect(endpoints.length, 2);

    // Drag the right handle 2 letters to the right.
    // We use a small offset because the endpoint is on the very corner
    // of the handle.
    Offset handlePos = endpoints[1].point + const Offset(1.0, 1.0);
    Offset newHandlePos = textOffsetToPosition(tester, testValue.length);
    gesture = await tester.startGesture(handlePos, pointer: 7);
    await tester.pump();
    await gesture.moveTo(newHandlePos);
    await tester.pump();
    await gesture.up();
    await tester.pump();

    expect(controller.selection.baseOffset, 4);
    expect(controller.selection.extentOffset, 11);

    // Drag the left handle 2 letters to the left.
    handlePos = endpoints[0].point + const Offset(-1.0, 1.0);
    newHandlePos = textOffsetToPosition(tester, 0);
    gesture = await tester.startGesture(handlePos, pointer: 7);
    await tester.pump();
    await gesture.moveTo(newHandlePos);
    await tester.pump();
    await gesture.up();
    await tester.pump();

    expect(controller.selection.baseOffset, 0);
    expect(controller.selection.extentOffset, 11);
  });

  testWidgets('Cannot drag one handle past the other', (WidgetTester tester) async {
    final TextEditingController controller = TextEditingController();

    await tester.pumpWidget(
      overlay(
        child: TextField(
          dragStartBehavior: DragStartBehavior.down,
          controller: controller,
        ),
      ),
    );

    const String testValue = 'abc def ghi';
    await tester.enterText(find.byType(TextField), testValue);
    await skipPastScrollingAnimation(tester);

    // Long press the 'e' to select 'def'.
    final Offset ePos = textOffsetToPosition(tester, 5); // Position before 'e'.
    TestGesture gesture = await tester.startGesture(ePos, pointer: 7);
    await tester.pump(const Duration(seconds: 2));
    await gesture.up();
    await tester.pump();
    await tester.pump(const Duration(milliseconds: 200)); // skip past the frame where the opacity is zero

    final TextSelection selection = controller.selection;
    expect(selection.baseOffset, 4);
    expect(selection.extentOffset, 7);

    final RenderEditable renderEditable = findRenderEditable(tester);
    final List<TextSelectionPoint> endpoints = globalize(
      renderEditable.getEndpointsForSelection(selection),
      renderEditable,
    );
    expect(endpoints.length, 2);

    // Drag the right handle until there's only 1 char selected.
    // We use a small offset because the endpoint is on the very corner
    // of the handle.
    final Offset handlePos = endpoints[1].point + const Offset(4.0, 0.0);
    Offset newHandlePos = textOffsetToPosition(tester, 5); // Position before 'e'.
    gesture = await tester.startGesture(handlePos, pointer: 7);
    await tester.pump();
    await gesture.moveTo(newHandlePos);
    await tester.pump();

    expect(controller.selection.baseOffset, 4);
    expect(controller.selection.extentOffset, 5);

    newHandlePos = textOffsetToPosition(tester, 2); // Position before 'c'.
    await gesture.moveTo(newHandlePos);
    await tester.pump();
    await gesture.up();
    await tester.pump();

    expect(controller.selection.baseOffset, 4);
    // The selection doesn't move beyond the left handle. There's always at
    // least 1 char selected.
    expect(controller.selection.extentOffset, 5);
  });

  testWidgets('Can use selection toolbar', (WidgetTester tester) async {
    final TextEditingController controller = TextEditingController();

    await tester.pumpWidget(
      overlay(
        child: TextField(
          controller: controller,
        ),
      ),
    );

    const String testValue = 'abc def ghi';
    await tester.enterText(find.byType(TextField), testValue);
    await skipPastScrollingAnimation(tester);

    // Tap the selection handle to bring up the "paste / select all" menu.
    await tester.tapAt(textOffsetToPosition(tester, testValue.indexOf('e')));
    await tester.pump();
    await tester.pump(const Duration(milliseconds: 200)); // skip past the frame where the opacity is zero
    RenderEditable renderEditable = findRenderEditable(tester);
    List<TextSelectionPoint> endpoints = globalize(
      renderEditable.getEndpointsForSelection(controller.selection),
      renderEditable,
    );
    // Tapping on the part of the handle's GestureDetector where it overlaps
    // with the text itself does not show the menu, so add a small vertical
    // offset to tap below the text.
    await tester.tapAt(endpoints[0].point + const Offset(1.0, 13.0));
    await tester.pump();
    await tester.pump(const Duration(milliseconds: 200)); // skip past the frame where the opacity is zero

    // SELECT ALL should select all the text.
    await tester.tap(find.text('SELECT ALL'));
    await tester.pump();
    expect(controller.selection.baseOffset, 0);
    expect(controller.selection.extentOffset, testValue.length);

    // COPY should reset the selection.
    await tester.tap(find.text('COPY'));
    await skipPastScrollingAnimation(tester);
    expect(controller.selection.isCollapsed, true);

    // Tap again to bring back the menu.
    await tester.tapAt(textOffsetToPosition(tester, testValue.indexOf('e')));
    await tester.pump();
    // Allow time for handle to appear and double tap to time out.
    await tester.pump(const Duration(milliseconds: 300));
    expect(controller.selection.isCollapsed, true);
    expect(controller.selection.baseOffset, testValue.indexOf('e'));
    expect(controller.selection.extentOffset, testValue.indexOf('e'));
    renderEditable = findRenderEditable(tester);
    endpoints = globalize(
      renderEditable.getEndpointsForSelection(controller.selection),
      renderEditable,
    );
    await tester.tapAt(endpoints[0].point + const Offset(1.0, 1.0));
    await tester.pump();
    await tester.pump(const Duration(milliseconds: 200)); // skip past the frame where the opacity is zero
    expect(controller.selection.isCollapsed, true);
    expect(controller.selection.baseOffset, testValue.indexOf('e'));
    expect(controller.selection.extentOffset, testValue.indexOf('e'));

    // PASTE right before the 'e'.
    await tester.tap(find.text('PASTE'));
    await tester.pump();
    expect(controller.text, 'abc d${testValue}ef ghi');
  });

  testWidgets(
    'Check the toolbar appears below the TextField when there is not enough space above the TextField to show it',
    (WidgetTester tester) async {
      // This is a regression test for
      // https://github.com/flutter/flutter/issues/29808
      final TextEditingController controller = TextEditingController();

      await tester.pumpWidget(MaterialApp(
        home: Scaffold(
          body: Padding(
            padding: const EdgeInsets.all(30.0),
            child: TextField(
              controller: controller,
              ),
            ),
          ),
        ),
      );

      const String testValue = 'abc def ghi';
      await tester.enterText(find.byType(TextField), testValue);
      await skipPastScrollingAnimation(tester);

      // Tap the selection handle to bring up the "paste / select all" menu.
      await tester.tapAt(textOffsetToPosition(tester, testValue.indexOf('e')));
      await tester.pump();
      await tester.pump(const Duration(milliseconds: 200)); // skip past the frame where the opacity is zero
      RenderEditable renderEditable = findRenderEditable(tester);
      List<TextSelectionPoint> endpoints = globalize(
        renderEditable.getEndpointsForSelection(controller.selection),
        renderEditable,
      );
      // Tapping on the part of the handle's GestureDetector where it overlaps
      // with the text itself does not show the menu, so add a small vertical
      // offset to tap below the text.
      await tester.tapAt(endpoints[0].point + const Offset(1.0, 13.0));
      await tester.pump();
      await tester.pump(const Duration(milliseconds: 200)); // skip past the frame where the opacity is zero

      // Verify the selection toolbar position
      Offset toolbarTopLeft = tester.getTopLeft(find.text('SELECT ALL'));
      Offset textFieldTopLeft = tester.getTopLeft(find.byType(TextField));
      expect(textFieldTopLeft.dy, lessThan(toolbarTopLeft.dy));

      await tester.pumpWidget(MaterialApp(
        home: Scaffold(
          body: Padding(
            padding: const EdgeInsets.all(150.0),
            child: TextField(
              controller: controller,
              ),
            ),
          ),
        ),
      );

      await tester.enterText(find.byType(TextField), testValue);
      await skipPastScrollingAnimation(tester);

      // Tap the selection handle to bring up the "paste / select all" menu.
      await tester.tapAt(textOffsetToPosition(tester, testValue.indexOf('e')));
      await tester.pump();
      await tester.pump(const Duration(milliseconds: 200)); // skip past the frame where the opacity is zero
      renderEditable = findRenderEditable(tester);
      endpoints = globalize(
        renderEditable.getEndpointsForSelection(controller.selection),
        renderEditable,
      );
      // Tapping on the part of the handle's GestureDetector where it overlaps
      // with the text itself does not show the menu, so add a small vertical
      // offset to tap below the text.
      await tester.tapAt(endpoints[0].point + const Offset(1.0, 13.0));
      await tester.pump();
      await tester.pump(const Duration(milliseconds: 200)); // skip past the frame where the opacity is zero

      // Verify the selection toolbar position
      toolbarTopLeft = tester.getTopLeft(find.text('SELECT ALL'));
      textFieldTopLeft = tester.getTopLeft(find.byType(TextField));
      expect(toolbarTopLeft.dy, lessThan(textFieldTopLeft.dy));
    }
  );

  testWidgets('Selection toolbar fades in', (WidgetTester tester) async {
    final TextEditingController controller = TextEditingController();

    await tester.pumpWidget(
      overlay(
        child: TextField(
          controller: controller,
        ),
      ),
    );

    const String testValue = 'abc def ghi';
    await tester.enterText(find.byType(TextField), testValue);
    await skipPastScrollingAnimation(tester);

    // Tap the selection handle to bring up the "paste / select all" menu.
    await tester.tapAt(textOffsetToPosition(tester, testValue.indexOf('e')));
    await tester.pump();
    // Allow time for the handle to appear and for a double tap to time out.
    await tester.pump(const Duration(milliseconds: 600));
    final RenderEditable renderEditable = findRenderEditable(tester);
    final List<TextSelectionPoint> endpoints = globalize(
      renderEditable.getEndpointsForSelection(controller.selection),
      renderEditable,
    );
    await tester.tapAt(endpoints[0].point + const Offset(1.0, 1.0));
    await tester.pump();

    // Toolbar should fade in. Starting at 0% opacity.
    final Element target = tester.element(find.text('SELECT ALL'));
    final FadeTransition opacity = target.ancestorWidgetOfExactType(FadeTransition);
    expect(opacity, isNotNull);
    expect(opacity.opacity.value, equals(0.0));

    // Still fading in.
    await tester.pump(const Duration(milliseconds: 50));
    final FadeTransition opacity2 = target.ancestorWidgetOfExactType(FadeTransition);
    expect(opacity, same(opacity2));
    expect(opacity.opacity.value, greaterThan(0.0));
    expect(opacity.opacity.value, lessThan(1.0));

    // End the test here to ensure the animation is properly disposed of.
  });

  testWidgets('An obscured TextField is not selectable by default', (WidgetTester tester) async {
    // This is a regression test for
    // https://github.com/flutter/flutter/issues/24100

    final TextEditingController controller = TextEditingController();
    Widget buildFrame(bool obscureText, bool enableInteractiveSelection) {
      return overlay(
        child: TextField(
          controller: controller,
          obscureText: obscureText,
          enableInteractiveSelection: enableInteractiveSelection,
        ),
      );
    }

    // Obscure text and don't enable or disable selection
    await tester.pumpWidget(buildFrame(true, null));
    await tester.enterText(find.byType(TextField), 'abcdefghi');
    await skipPastScrollingAnimation(tester);
    expect(controller.selection.isCollapsed, true);

    // Long press doesn't select anything
    final Offset ePos = textOffsetToPosition(tester, 1);
    final TestGesture gesture = await tester.startGesture(ePos, pointer: 7);
    await tester.pump(const Duration(seconds: 2));
    await gesture.up();
    await tester.pump();
    expect(controller.selection.isCollapsed, true);
  });

  testWidgets('An obscured TextField is selectable when enabled', (WidgetTester tester) async {
    // This is a regression test for
    // https://github.com/flutter/flutter/issues/24100

    final TextEditingController controller = TextEditingController();
    Widget buildFrame(bool obscureText, bool enableInteractiveSelection) {
      return overlay(
        child: TextField(
          controller: controller,
          obscureText: obscureText,
          enableInteractiveSelection: enableInteractiveSelection,
        ),
      );
    }

    // Explicitly allow selection on obscured text
    await tester.pumpWidget(buildFrame(true, true));
    await tester.enterText(find.byType(TextField), 'abcdefghi');
    await skipPastScrollingAnimation(tester);
    expect(controller.selection.isCollapsed, true);

    // Long press does select text
    final Offset ePos2 = textOffsetToPosition(tester, 1);
    final TestGesture gesture2 = await tester.startGesture(ePos2, pointer: 7);
    await tester.pump(const Duration(seconds: 2));
    await gesture2.up();
    await tester.pump();
    expect(controller.selection.isCollapsed, false);
  });

  testWidgets('TextField height with minLines unset', (WidgetTester tester) async {
    await tester.pumpWidget(textFieldBuilder());

    RenderBox findInputBox() => tester.renderObject(find.byKey(textFieldKey));

    final RenderBox inputBox = findInputBox();
    final Size emptyInputSize = inputBox.size;

    await tester.enterText(find.byType(TextField), 'No wrapping here.');
    await tester.pumpWidget(textFieldBuilder());
    expect(findInputBox(), equals(inputBox));
    expect(inputBox.size, equals(emptyInputSize));

    // Even when entering multiline text, TextField doesn't grow. It's a single
    // line input.
    await tester.enterText(find.byType(TextField), kThreeLines);
    await tester.pumpWidget(textFieldBuilder());
    expect(findInputBox(), equals(inputBox));
    expect(inputBox.size, equals(emptyInputSize));

    // maxLines: 3 makes the TextField 3 lines tall
    await tester.enterText(find.byType(TextField), '');
    await tester.pumpWidget(textFieldBuilder(maxLines: 3));
    expect(findInputBox(), equals(inputBox));
    expect(inputBox.size.height, greaterThan(emptyInputSize.height));
    expect(inputBox.size.width, emptyInputSize.width);

    final Size threeLineInputSize = inputBox.size;

    // Filling with 3 lines of text stays the same size
    await tester.enterText(find.byType(TextField), kThreeLines);
    await tester.pumpWidget(textFieldBuilder(maxLines: 3));
    expect(findInputBox(), equals(inputBox));
    expect(inputBox.size, threeLineInputSize);

    // An extra line won't increase the size because we max at 3.
    await tester.enterText(find.byType(TextField), kMoreThanFourLines);
    await tester.pumpWidget(textFieldBuilder(maxLines: 3));
    expect(findInputBox(), equals(inputBox));
    expect(inputBox.size, threeLineInputSize);

    // But now it will... but it will max at four
    await tester.enterText(find.byType(TextField), kMoreThanFourLines);
    await tester.pumpWidget(textFieldBuilder(maxLines: 4));
    expect(findInputBox(), equals(inputBox));
    expect(inputBox.size.height, greaterThan(threeLineInputSize.height));
    expect(inputBox.size.width, threeLineInputSize.width);

    final Size fourLineInputSize = inputBox.size;

    // Now it won't max out until the end
    await tester.enterText(find.byType(TextField), '');
    await tester.pumpWidget(textFieldBuilder(maxLines: null));
    expect(findInputBox(), equals(inputBox));
    expect(inputBox.size, equals(emptyInputSize));
    await tester.enterText(find.byType(TextField), kThreeLines);
    await tester.pump();
    expect(inputBox.size, equals(threeLineInputSize));
    await tester.enterText(find.byType(TextField), kMoreThanFourLines);
    await tester.pump();
    expect(inputBox.size.height, greaterThan(fourLineInputSize.height));
    expect(inputBox.size.width, fourLineInputSize.width);
  });

  testWidgets('TextField height with minLines and maxLines', (WidgetTester tester) async {
    await tester.pumpWidget(textFieldBuilder());

    RenderBox findInputBox() => tester.renderObject(find.byKey(textFieldKey));

    final RenderBox inputBox = findInputBox();
    final Size emptyInputSize = inputBox.size;

    await tester.enterText(find.byType(TextField), 'No wrapping here.');
    await tester.pumpWidget(textFieldBuilder());
    expect(findInputBox(), equals(inputBox));
    expect(inputBox.size, equals(emptyInputSize));

    // min and max set to same value locks height to value.
    await tester.pumpWidget(textFieldBuilder(minLines: 3, maxLines: 3));
    expect(findInputBox(), equals(inputBox));
    expect(inputBox.size.height, greaterThan(emptyInputSize.height));
    expect(inputBox.size.width, emptyInputSize.width);

    final Size threeLineInputSize = inputBox.size;

    // maxLines: null with minLines set grows beyond minLines
    await tester.pumpWidget(textFieldBuilder(minLines: 3, maxLines: null));
    expect(findInputBox(), equals(inputBox));
    expect(inputBox.size, threeLineInputSize);
    await tester.enterText(find.byType(TextField), kMoreThanFourLines);
    await tester.pump();
    expect(inputBox.size.height, greaterThan(threeLineInputSize.height));
    expect(inputBox.size.width, threeLineInputSize.width);

    // With minLines and maxLines set, input will expand through the range
    await tester.enterText(find.byType(TextField), '');
    await tester.pumpWidget(textFieldBuilder(minLines: 3, maxLines: 4));
    expect(findInputBox(), equals(inputBox));
    expect(inputBox.size, equals(threeLineInputSize));
    await tester.enterText(find.byType(TextField), kMoreThanFourLines);
    await tester.pump();
    expect(inputBox.size.height, greaterThan(threeLineInputSize.height));
    expect(inputBox.size.width, threeLineInputSize.width);

    // minLines can't be greater than maxLines.
    expect(() async {
      await tester.pumpWidget(textFieldBuilder(minLines: 3, maxLines: 2));
    }, throwsAssertionError);
    expect(() async {
      await tester.pumpWidget(textFieldBuilder(minLines: 3));
    }, throwsAssertionError);

    // maxLines defaults to 1 and can't be less than minLines
    expect(() async {
      await tester.pumpWidget(textFieldBuilder(minLines: 3));
    }, throwsAssertionError);
  });

  testWidgets('Multiline text when wrapped in Expanded', (WidgetTester tester) async {
    Widget expandedTextFieldBuilder({
      int maxLines = 1,
      int minLines,
      bool expands = false,
    }) {
      return boilerplate(
        child: Column(
          mainAxisAlignment: MainAxisAlignment.center,
          children: <Widget>[
            Expanded(
              child: TextField(
                key: textFieldKey,
                style: const TextStyle(color: Colors.black, fontSize: 34.0),
                maxLines: maxLines,
                minLines: minLines,
                expands: expands,
                decoration: const InputDecoration(
                  hintText: 'Placeholder',
                ),
              ),
            ),
          ],
        ),
      );
    }

    await tester.pumpWidget(expandedTextFieldBuilder());

    RenderBox findBorder() {
      return tester.renderObject(find.descendant(
        of: find.byType(InputDecorator),
        matching: find.byWidgetPredicate((Widget w) => '${w.runtimeType}' == '_BorderContainer'),
      ));
    }
    final RenderBox border = findBorder();

    // Without expanded: true and maxLines: null, the TextField does not expand
    // to fill its parent when wrapped in an Expanded widget.
    final Size unexpandedInputSize = border.size;

    // It does expand to fill its parent when expands: true, maxLines: null, and
    // it's wrapped in an Expanded widget.
    await tester.pumpWidget(expandedTextFieldBuilder(expands: true, maxLines: null));
    expect(border.size.height, greaterThan(unexpandedInputSize.height));
    expect(border.size.width, unexpandedInputSize.width);

    // min/maxLines that is not null and expands: true contradict each other.
    expect(() async {
      await tester.pumpWidget(expandedTextFieldBuilder(expands: true, maxLines: 4));
    }, throwsAssertionError);
    expect(() async {
      await tester.pumpWidget(expandedTextFieldBuilder(expands: true, minLines: 1, maxLines: null));
    }, throwsAssertionError);
  });

  // Regression test for https://github.com/flutter/flutter/pull/29093
  testWidgets('Multiline text when wrapped in IntrinsicHeight', (WidgetTester tester) async {
    final Key intrinsicHeightKey = UniqueKey();
    Widget intrinsicTextFieldBuilder(bool wrapInIntrinsic) {
      final TextFormField textField = TextFormField(
        key: textFieldKey,
        style: const TextStyle(color: Colors.black, fontSize: 34.0),
        maxLines: null,
        decoration: const InputDecoration(
          counterText: 'I am counter',
        ),
      );
      final Widget widget = wrapInIntrinsic
        ? IntrinsicHeight(key: intrinsicHeightKey, child: textField)
        : textField;
      return boilerplate(
        child: Column(
          mainAxisAlignment: MainAxisAlignment.center,
          children: <Widget>[widget],
        ),
      );
    }

    await tester.pumpWidget(intrinsicTextFieldBuilder(false));
    expect(find.byKey(intrinsicHeightKey), findsNothing);

    RenderBox findEditableText() => tester.renderObject(find.byType(EditableText));
    RenderBox editableText = findEditableText();
    final Size unwrappedEditableTextSize = editableText.size;

    // Wrapping in IntrinsicHeight should not affect the height of the input
    await tester.pumpWidget(intrinsicTextFieldBuilder(true));
    editableText = findEditableText();
    expect(editableText.size.height, unwrappedEditableTextSize.height);
    expect(editableText.size.width, unwrappedEditableTextSize.width);
  });

  // Regression test for https://github.com/flutter/flutter/pull/29093
  testWidgets('errorText empty string', (WidgetTester tester) async {
    Widget textFormFieldBuilder(String errorText) {
      return boilerplate(
        child: Column(
          mainAxisAlignment: MainAxisAlignment.center,
          children: <Widget>[
            TextFormField(
              key: textFieldKey,
              maxLength: 3,
              maxLengthEnforced: false,
              decoration: InputDecoration(
                counterText: '',
                errorText: errorText,
              ),
            ),
          ],
        ),
      );
    }

    await tester.pumpWidget(textFormFieldBuilder(null));

    RenderBox findInputBox() => tester.renderObject(find.byKey(textFieldKey));
    final RenderBox inputBox = findInputBox();
    final Size errorNullInputSize = inputBox.size;

    // Setting errorText causes the input's height to increase to accommodate it
    await tester.pumpWidget(textFormFieldBuilder('im errorText'));
    expect(inputBox, findInputBox());
    expect(inputBox.size.height, greaterThan(errorNullInputSize.height));
    expect(inputBox.size.width, errorNullInputSize.width);
    final Size errorInputSize = inputBox.size;

    // Setting errorText to an empty string causes the input's height to
    // increase to accommodate it, even though it's not displayed.
    // This may or may not be ideal behavior, but it is legacy behavior and
    // there are visual tests that rely on it (see Github issue referenced at
    // the top of this test). A counterText of empty string does not affect
    // input height, however.
    await tester.pumpWidget(textFormFieldBuilder(''));
    expect(inputBox, findInputBox());
    expect(inputBox.size.height, errorInputSize.height);
    expect(inputBox.size.width, errorNullInputSize.width);
  });

  testWidgets('Growable TextField when content height exceeds parent', (WidgetTester tester) async {
    const double height = 200.0;
    const double padding = 24.0;

    Widget containedTextFieldBuilder({
      Widget counter,
      String helperText,
      String labelText,
      Widget prefix,
    }) {
      return boilerplate(
        child: Container(
          height: height,
          child: TextField(
            key: textFieldKey,
            maxLines: null,
            decoration: InputDecoration(
              counter: counter,
              helperText: helperText,
              labelText: labelText,
              prefix: prefix,
            ),
          ),
        ),
      );
    }

    await tester.pumpWidget(containedTextFieldBuilder());
    RenderBox findEditableText() => tester.renderObject(find.byType(EditableText));

    final RenderBox inputBox = findEditableText();

    // With no decoration and when overflowing with content, the EditableText
    // takes up the full height minus the padding, so the input fits perfectly
    // inside the parent.
    await tester.enterText(find.byType(TextField), 'a\n' * 11);
    await tester.pump();
    expect(findEditableText(), equals(inputBox));
    expect(inputBox.size.height, height - padding);

    // Adding a counter causes the EditableText to shrink to fit the counter
    // inside the parent as well.
    const double counterHeight = 40.0;
    const double subtextGap = 8.0;
    const double counterSpace = counterHeight + subtextGap;
    await tester.pumpWidget(containedTextFieldBuilder(
      counter: Container(height: counterHeight),
    ));
    expect(findEditableText(), equals(inputBox));
    expect(inputBox.size.height, height - padding - counterSpace);

    // Including helperText causes the EditableText to shrink to fit the text
    // inside the parent as well.
    await tester.pumpWidget(containedTextFieldBuilder(
      helperText: 'I am helperText',
    ));
    expect(findEditableText(), equals(inputBox));
    const double helperTextSpace = 12.0;
    expect(inputBox.size.height, height - padding - helperTextSpace - subtextGap);

    // When both helperText and counter are present, EditableText shrinks by the
    // height of the taller of the two in order to fit both within the parent.
    await tester.pumpWidget(containedTextFieldBuilder(
      counter: Container(height: counterHeight),
      helperText: 'I am helperText',
    ));
    expect(findEditableText(), equals(inputBox));
    expect(inputBox.size.height, height - padding - counterSpace);

    // When a label is present, EditableText shrinks to fit it at the top so
    // that the bottom of the input still lines up perfectly with the parent.
    await tester.pumpWidget(containedTextFieldBuilder(
      labelText: 'I am labelText',
    ));
    const double labelSpace = 16.0;
    expect(findEditableText(), equals(inputBox));
    expect(inputBox.size.height, height - padding - labelSpace);

    // When decoration is present on the top and bottom, EditableText shrinks to
    // fit both inside the parent independently.
    await tester.pumpWidget(containedTextFieldBuilder(
      counter: Container(height: counterHeight),
      labelText: 'I am labelText',
    ));
    expect(findEditableText(), equals(inputBox));
    expect(inputBox.size.height, height - padding - counterSpace - labelSpace);

    // When a prefix or suffix is present in an input that's full of content,
    // it is ignored and allowed to expand beyond the top of the input. Other
    // top and bottom decoration is still respected.
    await tester.pumpWidget(containedTextFieldBuilder(
      counter: Container(height: counterHeight),
      labelText: 'I am labelText',
      prefix: Container(
        width: 10,
        height: 60,
      ),
    ));
    expect(findEditableText(), equals(inputBox));
    expect(
      inputBox.size.height,
      height
      - padding
      - labelSpace
      - counterSpace,
    );
  });

  testWidgets('Multiline hint text will wrap up to maxLines', (WidgetTester tester) async {
    final Key textFieldKey = UniqueKey();

    Widget builder(int maxLines, final String hintMsg) {
      return boilerplate(
        child: TextField(
          key: textFieldKey,
          style: const TextStyle(color: Colors.black, fontSize: 34.0),
          maxLines: maxLines,
          decoration: InputDecoration(
            hintText: hintMsg,
          ),
        ),
      );
    }

    const String hintPlaceholder = 'Placeholder';
    const String multipleLineText = 'Here\'s a text, which is more than one line, to demostrate the multiple line hint text';
    await tester.pumpWidget(builder(null, hintPlaceholder));

    RenderBox findHintText(String hint) => tester.renderObject(find.text(hint));

    final RenderBox hintTextBox = findHintText(hintPlaceholder);
    final Size oneLineHintSize = hintTextBox.size;

    await tester.pumpWidget(builder(null, hintPlaceholder));
    expect(findHintText(hintPlaceholder), equals(hintTextBox));
    expect(hintTextBox.size, equals(oneLineHintSize));

    const int maxLines = 3;
    await tester.pumpWidget(builder(maxLines, multipleLineText));
    final Text hintTextWidget = tester.widget(find.text(multipleLineText));
    expect(hintTextWidget.maxLines, equals(maxLines));
    expect(findHintText(multipleLineText).size.width, greaterThanOrEqualTo(oneLineHintSize.width));
    expect(findHintText(multipleLineText).size.height, greaterThanOrEqualTo(oneLineHintSize.height));
  });

  testWidgets('Can drag handles to change selection in multiline', (WidgetTester tester) async {
    final TextEditingController controller = TextEditingController();

    await tester.pumpWidget(
      overlay(
        child: TextField(
          dragStartBehavior: DragStartBehavior.down,
          controller: controller,
          style: const TextStyle(color: Colors.black, fontSize: 34.0),
          maxLines: 3,
          strutStyle: StrutStyle.disabled,
        ),
      ),
    );

    const String testValue = kThreeLines;
    const String cutValue = 'First line of stuff';
    await tester.enterText(find.byType(TextField), testValue);
    await skipPastScrollingAnimation(tester);

    // Check that the text spans multiple lines.
    final Offset firstPos = textOffsetToPosition(tester, testValue.indexOf('First'));
    final Offset secondPos = textOffsetToPosition(tester, testValue.indexOf('Second'));
    final Offset thirdPos = textOffsetToPosition(tester, testValue.indexOf('Third'));
    final Offset middleStringPos = textOffsetToPosition(tester, testValue.indexOf('irst'));
    expect(firstPos.dx, 0);
    expect(secondPos.dx, 0);
    expect(thirdPos.dx, 0);
    expect(middleStringPos.dx, 34);
    expect(firstPos.dx, secondPos.dx);
    expect(firstPos.dx, thirdPos.dx);
    expect(firstPos.dy, lessThan(secondPos.dy));
    expect(secondPos.dy, lessThan(thirdPos.dy));

    // Long press the 'n' in 'until' to select the word.
    final Offset untilPos = textOffsetToPosition(tester, testValue.indexOf('until')+1);
    TestGesture gesture = await tester.startGesture(untilPos, pointer: 7);
    await tester.pump(const Duration(seconds: 2));
    await gesture.up();
    await tester.pump();
    await tester.pump(const Duration(milliseconds: 200)); // skip past the frame where the opacity is zero

    expect(controller.selection.baseOffset, 39);
    expect(controller.selection.extentOffset, 44);

    final RenderEditable renderEditable = findRenderEditable(tester);
    final List<TextSelectionPoint> endpoints = globalize(
      renderEditable.getEndpointsForSelection(controller.selection),
      renderEditable,
    );
    expect(endpoints.length, 2);

    // Drag the right handle to the third line, just after 'Third'.
    Offset handlePos = endpoints[1].point + const Offset(1.0, 1.0);
    Offset newHandlePos = textOffsetToPosition(tester, testValue.indexOf('Third') + 5);
    gesture = await tester.startGesture(handlePos, pointer: 7);
    await tester.pump();
    await gesture.moveTo(newHandlePos);
    await tester.pump();
    await gesture.up();
    await tester.pump();

    expect(controller.selection.baseOffset, 39);
    expect(controller.selection.extentOffset, 50);

    // Drag the left handle to the first line, just after 'First'.
    handlePos = endpoints[0].point + const Offset(-1.0, 1.0);
    newHandlePos = textOffsetToPosition(tester, testValue.indexOf('First') + 5);
    gesture = await tester.startGesture(handlePos, pointer: 7);
    await tester.pump();
    await gesture.moveTo(newHandlePos);
    await tester.pump();
    await gesture.up();
    await tester.pump();

    expect(controller.selection.baseOffset, 5);
    expect(controller.selection.extentOffset, 50);

    await tester.tap(find.text('CUT'));
    await tester.pump();
    expect(controller.selection.isCollapsed, true);
    expect(controller.text, cutValue);
  });

  testWidgets('Can scroll multiline input', (WidgetTester tester) async {
    final Key textFieldKey = UniqueKey();
    final TextEditingController controller = TextEditingController(
      text: kMoreThanFourLines,
    );

    await tester.pumpWidget(
      overlay(
        child: TextField(
          dragStartBehavior: DragStartBehavior.down,
          key: textFieldKey,
          controller: controller,
          style: const TextStyle(color: Colors.black, fontSize: 34.0),
          maxLines: 2,
        ),
      ),
    );

    RenderBox findInputBox() => tester.renderObject(find.byKey(textFieldKey));
    final RenderBox inputBox = findInputBox();

    // Check that the last line of text is not displayed.
    final Offset firstPos = textOffsetToPosition(tester, kMoreThanFourLines.indexOf('First'));
    final Offset fourthPos = textOffsetToPosition(tester, kMoreThanFourLines.indexOf('Fourth'));
    expect(firstPos.dx, 0);
    expect(fourthPos.dx, 0);
    expect(firstPos.dx, fourthPos.dx);
    expect(firstPos.dy, lessThan(fourthPos.dy));
    expect(inputBox.hitTest(BoxHitTestResult(), position: inputBox.globalToLocal(firstPos)), isTrue);
    expect(inputBox.hitTest(BoxHitTestResult(), position: inputBox.globalToLocal(fourthPos)), isFalse);

    TestGesture gesture = await tester.startGesture(firstPos, pointer: 7);
    await tester.pump();
    await gesture.moveBy(const Offset(0.0, -1000.0));
    await tester.pump(const Duration(seconds: 1));
    // Wait and drag again to trigger https://github.com/flutter/flutter/issues/6329
    // (No idea why this is necessary, but the bug wouldn't repro without it.)
    await gesture.moveBy(const Offset(0.0, -1000.0));
    await tester.pump(const Duration(seconds: 1));
    await gesture.up();
    await tester.pump();
    await tester.pump(const Duration(seconds: 1));

    // Now the first line is scrolled up, and the fourth line is visible.
    Offset newFirstPos = textOffsetToPosition(tester, kMoreThanFourLines.indexOf('First'));
    Offset newFourthPos = textOffsetToPosition(tester, kMoreThanFourLines.indexOf('Fourth'));

    expect(newFirstPos.dy, lessThan(firstPos.dy));
    expect(inputBox.hitTest(BoxHitTestResult(), position: inputBox.globalToLocal(newFirstPos)), isFalse);
    expect(inputBox.hitTest(BoxHitTestResult(), position: inputBox.globalToLocal(newFourthPos)), isTrue);

    // Now try scrolling by dragging the selection handle.
    // Long press the middle of the word "won't" in the fourth line.
    final Offset selectedWordPos = textOffsetToPosition(
      tester,
      kMoreThanFourLines.indexOf('Fourth line') + 14,
    );

    gesture = await tester.startGesture(selectedWordPos, pointer: 7);
    await tester.pump(const Duration(seconds: 1));
    await gesture.up();
    await tester.pump();
    await tester.pump(const Duration(seconds: 1));

    expect(controller.selection.base.offset, 77);
    expect(controller.selection.extent.offset, 82);
    // Sanity check for the word selected is the intended one.
    expect(
      controller.text.substring(controller.selection.baseOffset, controller.selection.extentOffset),
      "won't",
    );

    final RenderEditable renderEditable = findRenderEditable(tester);
    final List<TextSelectionPoint> endpoints = globalize(
      renderEditable.getEndpointsForSelection(controller.selection),
      renderEditable,
    );
    expect(endpoints.length, 2);

    // Drag the left handle to the first line, just after 'First'.
    final Offset handlePos = endpoints[0].point + const Offset(-1, 1);
    final Offset newHandlePos = textOffsetToPosition(tester, kMoreThanFourLines.indexOf('First') + 5);
    gesture = await tester.startGesture(handlePos, pointer: 7);
    await tester.pump(const Duration(seconds: 1));
    await gesture.moveTo(newHandlePos + const Offset(0.0, -10.0));
    await tester.pump(const Duration(seconds: 1));
    await gesture.up();
    await tester.pump(const Duration(seconds: 1));

    // The text should have scrolled up with the handle to keep the active
    // cursor visible, back to its original position.
    newFirstPos = textOffsetToPosition(tester, kMoreThanFourLines.indexOf('First'));
    newFourthPos = textOffsetToPosition(tester, kMoreThanFourLines.indexOf('Fourth'));
    expect(newFirstPos.dy, firstPos.dy);
    expect(inputBox.hitTest(BoxHitTestResult(), position: inputBox.globalToLocal(newFirstPos)), isTrue);
    expect(inputBox.hitTest(BoxHitTestResult(), position: inputBox.globalToLocal(newFourthPos)), isFalse);
  });

  testWidgets('TextField smoke test', (WidgetTester tester) async {
    String textFieldValue;

    await tester.pumpWidget(
      overlay(
        child: TextField(
          decoration: null,
          onChanged: (String value) {
            textFieldValue = value;
          },
        ),
      ),
    );

    Future<void> checkText(String testValue) {
      return TestAsyncUtils.guard(() async {
        await tester.enterText(find.byType(TextField), testValue);

        // Check that the onChanged event handler fired.
        expect(textFieldValue, equals(testValue));

        await tester.pump();
      });
    }

    await checkText('Hello World');
  });

  testWidgets('TextField with global key', (WidgetTester tester) async {
    final GlobalKey textFieldKey = GlobalKey(debugLabel: 'textFieldKey');
    String textFieldValue;

    await tester.pumpWidget(
      overlay(
        child: TextField(
          key: textFieldKey,
          decoration: const InputDecoration(
            hintText: 'Placeholder',
          ),
          onChanged: (String value) { textFieldValue = value; },
        ),
      ),
    );

    Future<void> checkText(String testValue) async {
      return TestAsyncUtils.guard(() async {
        await tester.enterText(find.byType(TextField), testValue);

        // Check that the onChanged event handler fired.
        expect(textFieldValue, equals(testValue));

        await tester.pump();
      });
    }

    await checkText('Hello World');
  });

  testWidgets('TextField errorText trumps helperText', (WidgetTester tester) async {
    await tester.pumpWidget(
      overlay(
        child: const TextField(
          decoration: InputDecoration(
            errorText: 'error text',
            helperText: 'helper text',
          ),
        ),
      ),
    );
    expect(find.text('helper text'), findsNothing);
    expect(find.text('error text'), findsOneWidget);
  });

  testWidgets('TextField with default helperStyle', (WidgetTester tester) async {
    final ThemeData themeData = ThemeData(hintColor: Colors.blue[500]);
    await tester.pumpWidget(
      overlay(
        child: Theme(
          data: themeData,
          child: const TextField(
            decoration: InputDecoration(
              helperText: 'helper text',
            ),
          ),
        ),
      ),
    );
    final Text helperText = tester.widget(find.text('helper text'));
    expect(helperText.style.color, themeData.hintColor);
    expect(helperText.style.fontSize, Typography.englishLike2014.caption.fontSize);
  });

  testWidgets('TextField with specified helperStyle', (WidgetTester tester) async {
    final TextStyle style = TextStyle(
      inherit: false,
      color: Colors.pink[500],
      fontSize: 10.0,
    );

    await tester.pumpWidget(
      overlay(
        child: TextField(
          decoration: InputDecoration(
            helperText: 'helper text',
            helperStyle: style,
          ),
        ),
      ),
    );
    final Text helperText = tester.widget(find.text('helper text'));
    expect(helperText.style, style);
  });

  testWidgets('TextField with default hintStyle', (WidgetTester tester) async {
    final TextStyle style = TextStyle(
      color: Colors.pink[500],
      fontSize: 10.0,
    );
    final ThemeData themeData = ThemeData(
      hintColor: Colors.blue[500],
    );

    await tester.pumpWidget(
      overlay(
        child: Theme(
          data: themeData,
          child: TextField(
            decoration: const InputDecoration(
              hintText: 'Placeholder',
            ),
            style: style,
          ),
        ),
      ),
    );

    final Text hintText = tester.widget(find.text('Placeholder'));
    expect(hintText.style.color, themeData.hintColor);
    expect(hintText.style.fontSize, style.fontSize);
  });

  testWidgets('TextField with specified hintStyle', (WidgetTester tester) async {
    final TextStyle hintStyle = TextStyle(
      inherit: false,
      color: Colors.pink[500],
      fontSize: 10.0,
    );

    await tester.pumpWidget(
      overlay(
        child: TextField(
          decoration: InputDecoration(
            hintText: 'Placeholder',
            hintStyle: hintStyle,
          ),
        ),
      ),
    );

    final Text hintText = tester.widget(find.text('Placeholder'));
    expect(hintText.style, hintStyle);
  });

  testWidgets('TextField with specified prefixStyle', (WidgetTester tester) async {
    final TextStyle prefixStyle = TextStyle(
      inherit: false,
      color: Colors.pink[500],
      fontSize: 10.0,
    );

    await tester.pumpWidget(
      overlay(
        child: TextField(
          decoration: InputDecoration(
            prefixText: 'Prefix:',
            prefixStyle: prefixStyle,
          ),
        ),
      ),
    );

    final Text prefixText = tester.widget(find.text('Prefix:'));
    expect(prefixText.style, prefixStyle);
  });

  testWidgets('TextField with specified suffixStyle', (WidgetTester tester) async {
    final TextStyle suffixStyle = TextStyle(
      color: Colors.pink[500],
      fontSize: 10.0,
    );

    await tester.pumpWidget(
      overlay(
        child: TextField(
          decoration: InputDecoration(
            suffixText: '.com',
            suffixStyle: suffixStyle,
          ),
        ),
      ),
    );

    final Text suffixText = tester.widget(find.text('.com'));
    expect(suffixText.style, suffixStyle);
  });

  testWidgets('TextField prefix and suffix appear correctly with no hint or label', (WidgetTester tester) async {
    final Key secondKey = UniqueKey();

    await tester.pumpWidget(
      overlay(
        child: Column(
          children: <Widget>[
            const TextField(
              decoration: InputDecoration(
                labelText: 'First',
              ),
            ),
            TextField(
              key: secondKey,
              decoration: const InputDecoration(
                prefixText: 'Prefix',
                suffixText: 'Suffix',
              ),
            ),
          ],
        ),
      ),
    );

    expect(find.text('Prefix'), findsOneWidget);
    expect(find.text('Suffix'), findsOneWidget);

    // Focus the Input. The prefix should still display.
    await tester.tap(find.byKey(secondKey));
    await tester.pump();

    expect(find.text('Prefix'), findsOneWidget);
    expect(find.text('Suffix'), findsOneWidget);

    // Enter some text, and the prefix should still display.
    await tester.enterText(find.byKey(secondKey), 'Hi');
    await tester.pump();
    await tester.pump(const Duration(seconds: 1));

    expect(find.text('Prefix'), findsOneWidget);
    expect(find.text('Suffix'), findsOneWidget);
  });

  testWidgets('TextField prefix and suffix appear correctly with hint text', (WidgetTester tester) async {
    final TextStyle hintStyle = TextStyle(
      inherit: false,
      color: Colors.pink[500],
      fontSize: 10.0,
    );
    final Key secondKey = UniqueKey();

    await tester.pumpWidget(
      overlay(
        child: Column(
          children: <Widget>[
            const TextField(
              decoration: InputDecoration(
                labelText: 'First',
              ),
            ),
            TextField(
              key: secondKey,
              decoration: InputDecoration(
                hintText: 'Hint',
                hintStyle: hintStyle,
                prefixText: 'Prefix',
                suffixText: 'Suffix',
              ),
            ),
          ],
        ),
      ),
    );

    // Neither the prefix or the suffix should initially be visible, only the hint.
    expect(getOpacity(tester, find.text('Prefix')), 0.0);
    expect(getOpacity(tester, find.text('Suffix')), 0.0);
    expect(getOpacity(tester, find.text('Hint')), 1.0);

    await tester.tap(find.byKey(secondKey));
    await tester.pumpAndSettle();

    // Focus the Input. The hint, prefix, and suffix should appear
    expect(getOpacity(tester, find.text('Prefix')), 1.0);
    expect(getOpacity(tester, find.text('Suffix')), 1.0);
    expect(getOpacity(tester, find.text('Hint')), 1.0);

    // Enter some text, and the hint should disappear and the prefix and suffix
    // should continue to be visible
    await tester.enterText(find.byKey(secondKey), 'Hi');
    await tester.pumpAndSettle();

    expect(getOpacity(tester, find.text('Prefix')), 1.0);
    expect(getOpacity(tester, find.text('Suffix')), 1.0);
    expect(getOpacity(tester, find.text('Hint')), 0.0);

    // Check and make sure that the right styles were applied.
    final Text prefixText = tester.widget(find.text('Prefix'));
    expect(prefixText.style, hintStyle);
    final Text suffixText = tester.widget(find.text('Suffix'));
    expect(suffixText.style, hintStyle);
  });

  testWidgets('TextField prefix and suffix appear correctly with label text', (WidgetTester tester) async {
    final TextStyle prefixStyle = TextStyle(
      color: Colors.pink[500],
      fontSize: 10.0,
    );
    final TextStyle suffixStyle = TextStyle(
      color: Colors.green[500],
      fontSize: 12.0,
    );
    final Key secondKey = UniqueKey();

    await tester.pumpWidget(
      overlay(
        child: Column(
          children: <Widget>[
            const TextField(
              decoration: InputDecoration(
                labelText: 'First',
              ),
            ),
            TextField(
              key: secondKey,
              decoration: InputDecoration(
                labelText: 'Label',
                prefixText: 'Prefix',
                prefixStyle: prefixStyle,
                suffixText: 'Suffix',
                suffixStyle: suffixStyle,
              ),
            ),
          ],
        ),
      ),
    );

    // Not focused. The prefix and suffix should not appear, but the label should.
    expect(getOpacity(tester, find.text('Prefix')), 0.0);
    expect(getOpacity(tester, find.text('Suffix')), 0.0);
    expect(find.text('Label'), findsOneWidget);

    // Focus the input. The label, prefix, and suffix should appear.
    await tester.tap(find.byKey(secondKey));
    await tester.pumpAndSettle();

    expect(getOpacity(tester, find.text('Prefix')), 1.0);
    expect(getOpacity(tester, find.text('Suffix')), 1.0);
    expect(find.text('Label'), findsOneWidget);

    // Enter some text. The label, prefix, and suffix should remain visible.
    await tester.enterText(find.byKey(secondKey), 'Hi');
    await tester.pumpAndSettle();

    expect(getOpacity(tester, find.text('Prefix')), 1.0);
    expect(getOpacity(tester, find.text('Suffix')), 1.0);
    expect(find.text('Label'), findsOneWidget);

    // Check and make sure that the right styles were applied.
    final Text prefixText = tester.widget(find.text('Prefix'));
    expect(prefixText.style, prefixStyle);
    final Text suffixText = tester.widget(find.text('Suffix'));
    expect(suffixText.style, suffixStyle);
  });

  testWidgets('TextField label text animates', (WidgetTester tester) async {
    final Key secondKey = UniqueKey();

    await tester.pumpWidget(
      overlay(
        child: Column(
          children: <Widget>[
            const TextField(
              decoration: InputDecoration(
                labelText: 'First',
              ),
            ),
            TextField(
              key: secondKey,
              decoration: const InputDecoration(
                labelText: 'Second',
              ),
            ),
          ],
        ),
      ),
    );

    Offset pos = tester.getTopLeft(find.text('Second'));

    // Focus the Input. The label should start animating upwards.
    await tester.tap(find.byKey(secondKey));
    await tester.idle();
    await tester.pump();
    await tester.pump(const Duration(milliseconds: 50));

    Offset newPos = tester.getTopLeft(find.text('Second'));
    expect(newPos.dy, lessThan(pos.dy));

    // Label should still be sliding upward.
    await tester.pump(const Duration(milliseconds: 50));
    pos = newPos;
    newPos = tester.getTopLeft(find.text('Second'));
    expect(newPos.dy, lessThan(pos.dy));
  });

  testWidgets('Icon is separated from input/label by 16+12', (WidgetTester tester) async {
    await tester.pumpWidget(
      overlay(
        child: const TextField(
          decoration: InputDecoration(
            icon: Icon(Icons.phone),
            labelText: 'label',
            filled: true,
          ),
        ),
      ),
    );
    final double iconRight = tester.getTopRight(find.byType(Icon)).dx;
    // Per https://material.io/go/design-text-fields#text-fields-layout
    // There's a 16 dps gap between the right edge of the icon and the text field's
    // container, and the 12dps more padding between the left edge of the container
    // and the left edge of the input and label.
    expect(iconRight + 28.0, equals(tester.getTopLeft(find.text('label')).dx));
    expect(iconRight + 28.0, equals(tester.getTopLeft(find.byType(EditableText)).dx));
  }, skip: isBrowser);

  testWidgets('Collapsed hint text placement', (WidgetTester tester) async {
    await tester.pumpWidget(
      overlay(
        child: const TextField(
          decoration: InputDecoration.collapsed(
            hintText: 'hint',
          ),
          strutStyle: StrutStyle.disabled,
        ),
      ),
    );

    expect(tester.getTopLeft(find.text('hint')), equals(tester.getTopLeft(find.byType(TextField))));
  });

  testWidgets('Can align to center', (WidgetTester tester) async {
    await tester.pumpWidget(
      overlay(
        child: Container(
          width: 300.0,
          child: const TextField(
            textAlign: TextAlign.center,
            decoration: null,
          ),
        ),
      ),
    );

    final RenderEditable editable = findRenderEditable(tester);
    Offset topLeft = editable.localToGlobal(
      editable.getLocalRectForCaret(const TextPosition(offset: 0)).topLeft,
    );

    // The overlay() function centers its child within a 800x600 window.
    // Default cursorWidth is 2.0, test windowWidth is 800
    // Centered cursor topLeft.dx: 399 == windowWidth/2 - cursorWidth/2
    expect(topLeft.dx, equals(399.0));

    await tester.enterText(find.byType(TextField), 'abcd');
    await tester.pump();

    topLeft = editable.localToGlobal(
      editable.getLocalRectForCaret(const TextPosition(offset: 2)).topLeft,
    );

    // TextPosition(offset: 2) - center of 'abcd'
    expect(topLeft.dx, equals(399.0));
  });

  testWidgets('Can align to center within center', (WidgetTester tester) async {
    await tester.pumpWidget(
      overlay(
        child: Container(
          width: 300.0,
          child: const Center(
            child: TextField(
              textAlign: TextAlign.center,
              decoration: null,
            ),
          ),
        ),
      ),
    );

    final RenderEditable editable = findRenderEditable(tester);
    Offset topLeft = editable.localToGlobal(
      editable.getLocalRectForCaret(const TextPosition(offset: 0)).topLeft,
    );

    // The overlay() function centers its child within a 800x600 window.
    // Default cursorWidth is 2.0, test windowWidth is 800
    // Centered cursor topLeft.dx: 399 == windowWidth/2 - cursorWidth/2
    expect(topLeft.dx, equals(399.0));

    await tester.enterText(find.byType(TextField), 'abcd');
    await tester.pump();

    topLeft = editable.localToGlobal(
      editable.getLocalRectForCaret(const TextPosition(offset: 2)).topLeft,
    );

    // TextPosition(offset: 2) - center of 'abcd'
    expect(topLeft.dx, equals(399.0));
  });

  testWidgets('Controller can update server', (WidgetTester tester) async {
    final TextEditingController controller1 = TextEditingController(
      text: 'Initial Text',
    );
    final TextEditingController controller2 = TextEditingController(
      text: 'More Text',
    );

    TextEditingController currentController;
    StateSetter setState;

    await tester.pumpWidget(
      overlay(
        child: StatefulBuilder(
          builder: (BuildContext context, StateSetter setter) {
            setState = setter;
            return TextField(controller: currentController);
          }
        ),
      ),
    );
    expect(tester.testTextInput.editingState['text'], isEmpty);

    // Initial state with null controller.
    await tester.tap(find.byType(TextField));
    await tester.pump();
    expect(tester.testTextInput.editingState['text'], isEmpty);

    // Update the controller from null to controller1.
    setState(() {
      currentController = controller1;
    });
    await tester.pump();
    expect(tester.testTextInput.editingState['text'], equals('Initial Text'));

    // Verify that updates to controller1 are handled.
    controller1.text = 'Updated Text';
    await tester.idle();
    expect(tester.testTextInput.editingState['text'], equals('Updated Text'));

    // Verify that switching from controller1 to controller2 is handled.
    setState(() {
      currentController = controller2;
    });
    await tester.pump();
    expect(tester.testTextInput.editingState['text'], equals('More Text'));

    // Verify that updates to controller1 are ignored.
    controller1.text = 'Ignored Text';
    await tester.idle();
    expect(tester.testTextInput.editingState['text'], equals('More Text'));

    // Verify that updates to controller text are handled.
    controller2.text = 'Additional Text';
    await tester.idle();
    expect(tester.testTextInput.editingState['text'], equals('Additional Text'));

    // Verify that updates to controller selection are handled.
    controller2.selection = const TextSelection(baseOffset: 0, extentOffset: 5);
    await tester.idle();
    expect(tester.testTextInput.editingState['selectionBase'], equals(0));
    expect(tester.testTextInput.editingState['selectionExtent'], equals(5));

    // Verify that calling clear() clears the text.
    controller2.clear();
    await tester.idle();
    expect(tester.testTextInput.editingState['text'], equals(''));

    // Verify that switching from controller2 to null preserves current text.
    controller2.text = 'The Final Cut';
    await tester.idle();
    expect(tester.testTextInput.editingState['text'], equals('The Final Cut'));
    setState(() {
      currentController = null;
    });
    await tester.pump();
    expect(tester.testTextInput.editingState['text'], equals('The Final Cut'));

    // Verify that changes to controller2 are ignored.
    controller2.text = 'Goodbye Cruel World';
    expect(tester.testTextInput.editingState['text'], equals('The Final Cut'));
  });

  testWidgets('Cannot enter new lines onto single line TextField', (WidgetTester tester) async {
    final TextEditingController textController = TextEditingController();

    await tester.pumpWidget(boilerplate(
      child: TextField(controller: textController, decoration: null),
    ));

    await tester.enterText(find.byType(TextField), 'abc\ndef');

    expect(textController.text, 'abcdef');
  });

  testWidgets('Injected formatters are chained', (WidgetTester tester) async {
    final TextEditingController textController = TextEditingController();

    await tester.pumpWidget(boilerplate(
      child: TextField(
        controller: textController,
        decoration: null,
        inputFormatters: <TextInputFormatter> [
          BlacklistingTextInputFormatter(
            RegExp(r'[a-z]'),
            replacementString: '#',
          ),
        ],
      ),
    ));

    await tester.enterText(find.byType(TextField), 'a一b二c三\nd四e五f六');
    // The default single line formatter replaces \n with empty string.
    expect(textController.text, '#一#二#三#四#五#六');
  });

  testWidgets('Chained formatters are in sequence', (WidgetTester tester) async {
    final TextEditingController textController = TextEditingController();

    await tester.pumpWidget(boilerplate(
      child: TextField(
        controller: textController,
        decoration: null,
        maxLines: 2,
        inputFormatters: <TextInputFormatter> [
          BlacklistingTextInputFormatter(
            RegExp(r'[a-z]'),
            replacementString: '12\n',
          ),
          WhitelistingTextInputFormatter(RegExp(r'\n[0-9]')),
        ],
      ),
    ));

    await tester.enterText(find.byType(TextField), 'a1b2c3');
    // The first formatter turns it into
    // 12\n112\n212\n3
    // The second formatter turns it into
    // \n1\n2\n3
    // Multiline is allowed since maxLine != 1.
    expect(textController.text, '\n1\n2\n3');
  });

  testWidgets('Pasted values are formatted', (WidgetTester tester) async {
    final TextEditingController textController = TextEditingController();

    await tester.pumpWidget(
      overlay(
        child: TextField(
          controller: textController,
          decoration: null,
          inputFormatters: <TextInputFormatter> [
            WhitelistingTextInputFormatter.digitsOnly,
          ],
        ),
      ),
    );

    await tester.enterText(find.byType(TextField), 'a1b\n2c3');
    expect(textController.text, '123');
    await skipPastScrollingAnimation(tester);

    await tester.tapAt(textOffsetToPosition(tester, '123'.indexOf('2')));
    await tester.pump();
    await tester.pump(const Duration(milliseconds: 200)); // skip past the frame where the opacity is zero
    final RenderEditable renderEditable = findRenderEditable(tester);
    final List<TextSelectionPoint> endpoints = globalize(
      renderEditable.getEndpointsForSelection(textController.selection),
      renderEditable,
    );
    await tester.tapAt(endpoints[0].point + const Offset(1.0, 1.0));
    await tester.pump();
    await tester.pump(const Duration(milliseconds: 200)); // skip past the frame where the opacity is zero

    Clipboard.setData(const ClipboardData(text: '一4二\n5三6'));
    await tester.tap(find.text('PASTE'));
    await tester.pump();
    // Puts 456 before the 2 in 123.
    expect(textController.text, '145623');
  });

  testWidgets('Text field scrolls the caret into view', (WidgetTester tester) async {
    final TextEditingController controller = TextEditingController();

    await tester.pumpWidget(
      overlay(
        child: Container(
          width: 100.0,
          child: TextField(
            controller: controller,
          ),
        ),
      ),
    );

    final String longText = 'a' * 20;
    await tester.enterText(find.byType(TextField), longText);
    await skipPastScrollingAnimation(tester);

    ScrollableState scrollableState = tester.firstState(find.byType(Scrollable));
    expect(scrollableState.position.pixels, equals(0.0));

    // Move the caret to the end of the text and check that the text field
    // scrolls to make the caret visible.
    controller.selection = TextSelection.collapsed(offset: longText.length);
    await tester.pump(); // TODO(ianh): Figure out why this extra pump is needed.
    await skipPastScrollingAnimation(tester);

    scrollableState = tester.firstState(find.byType(Scrollable));
    // For a horizontal input, scrolls to the exact position of the caret.
    expect(scrollableState.position.pixels, equals(222.0));
  });

  testWidgets('Multiline text field scrolls the caret into view', (WidgetTester tester) async {
    final TextEditingController controller = TextEditingController();

    await tester.pumpWidget(
      overlay(
        child: Container(
          child: TextField(
            controller: controller,
            maxLines: 6,
          ),
        ),
      ),
    );

    const String tallText = 'a\nb\nc\nd\ne\nf\ng'; // One line over max
    await tester.enterText(find.byType(TextField), tallText);
    await skipPastScrollingAnimation(tester);

    ScrollableState scrollableState = tester.firstState(find.byType(Scrollable));
    expect(scrollableState.position.pixels, equals(0.0));

    // Move the caret to the end of the text and check that the text field
    // scrolls to make the caret visible.
    controller.selection = const TextSelection.collapsed(offset: tallText.length);
    await tester.pump();
    await skipPastScrollingAnimation(tester);

    // Should have scrolled down exactly one line height (7 lines of text in 6
    // line text field).
    final double lineHeight = findRenderEditable(tester).preferredLineHeight;
    scrollableState = tester.firstState(find.byType(Scrollable));
    expect(scrollableState.position.pixels, closeTo(lineHeight, 0.1));
  });

  testWidgets('haptic feedback', (WidgetTester tester) async {
    final FeedbackTester feedback = FeedbackTester();
    final TextEditingController controller = TextEditingController();

    await tester.pumpWidget(
      overlay(
        child: Container(
          width: 100.0,
          child: TextField(
            controller: controller,
          ),
        ),
      ),
    );

    await tester.tap(find.byType(TextField));
    await tester.pumpAndSettle(const Duration(seconds: 1));
    expect(feedback.clickSoundCount, 0);
    expect(feedback.hapticCount, 0);

    await tester.longPress(find.byType(TextField));
    await tester.pumpAndSettle(const Duration(seconds: 1));
    expect(feedback.clickSoundCount, 0);
    expect(feedback.hapticCount, 1);

    feedback.dispose();
  });

  testWidgets('Text field drops selection when losing focus', (WidgetTester tester) async {
    final Key key1 = UniqueKey();
    final TextEditingController controller1 = TextEditingController();
    final Key key2 = UniqueKey();

    await tester.pumpWidget(
      overlay(
        child: Column(
          children: <Widget>[
            TextField(
              key: key1,
              controller: controller1,
            ),
            TextField(key: key2),
          ],
        ),
      ),
    );

    await tester.tap(find.byKey(key1));
    await tester.enterText(find.byKey(key1), 'abcd');
    await tester.pump();
    controller1.selection = const TextSelection(baseOffset: 0, extentOffset: 3);
    await tester.pump();
    expect(controller1.selection, isNot(equals(TextRange.empty)));

    await tester.tap(find.byKey(key2));
    await tester.pump();
    expect(controller1.selection, equals(TextRange.empty));
  });

  testWidgets('Selection is consistent with text length', (WidgetTester tester) async {
    final TextEditingController controller = TextEditingController();

    controller.text = 'abcde';
    controller.selection = const TextSelection.collapsed(offset: 5);

    controller.text = '';
    expect(controller.selection.start, lessThanOrEqualTo(0));
    expect(controller.selection.end, lessThanOrEqualTo(0));

    expect(() {
      controller.selection = const TextSelection.collapsed(offset: 10);
    }, throwsFlutterError);
  });

  testWidgets('maxLength limits input.', (WidgetTester tester) async {
    final TextEditingController textController = TextEditingController();

    await tester.pumpWidget(boilerplate(
      child: TextField(
        controller: textController,
        maxLength: 10,
      ),
    ));

    await tester.enterText(find.byType(TextField), '0123456789101112');
    expect(textController.text, '0123456789');
  });

  testWidgets('maxLength limits input length even if decoration is null.', (WidgetTester tester) async {
    final TextEditingController textController = TextEditingController();

    await tester.pumpWidget(boilerplate(
      child: TextField(
        controller: textController,
        decoration: null,
        maxLength: 10,
      ),
    ));

    await tester.enterText(find.byType(TextField), '0123456789101112');
    expect(textController.text, '0123456789');
  });

  testWidgets('maxLength still works with other formatters.', (WidgetTester tester) async {
    final TextEditingController textController = TextEditingController();

    await tester.pumpWidget(boilerplate(
      child: TextField(
        controller: textController,
        maxLength: 10,
        inputFormatters: <TextInputFormatter> [
          BlacklistingTextInputFormatter(
            RegExp(r'[a-z]'),
            replacementString: '#',
          ),
        ],
      ),
    ));

    await tester.enterText(find.byType(TextField), 'a一b二c三\nd四e五f六');
    // The default single line formatter replaces \n with empty string.
    expect(textController.text, '#一#二#三#四#五');
  });

  testWidgets("maxLength isn't enforced when maxLengthEnforced is false.", (WidgetTester tester) async {
    final TextEditingController textController = TextEditingController();

    await tester.pumpWidget(boilerplate(
      child: TextField(
        controller: textController,
        maxLength: 10,
        maxLengthEnforced: false,
      ),
    ));

    await tester.enterText(find.byType(TextField), '0123456789101112');
    expect(textController.text, '0123456789101112');
  });

  testWidgets('maxLength shows warning when maxLengthEnforced is false.', (WidgetTester tester) async {
    final TextEditingController textController = TextEditingController();
    const TextStyle testStyle = TextStyle(color: Colors.deepPurpleAccent);

    await tester.pumpWidget(boilerplate(
      child: TextField(
        decoration: const InputDecoration(errorStyle: testStyle),
        controller: textController,
        maxLength: 10,
        maxLengthEnforced: false,
      ),
    ));

    await tester.enterText(find.byType(TextField), '0123456789101112');
    await tester.pump();

    expect(textController.text, '0123456789101112');
    expect(find.text('16/10'), findsOneWidget);
    Text counterTextWidget = tester.widget(find.text('16/10'));
    expect(counterTextWidget.style.color, equals(Colors.deepPurpleAccent));

    await tester.enterText(find.byType(TextField), '0123456789');
    await tester.pump();

    expect(textController.text, '0123456789');
    expect(find.text('10/10'), findsOneWidget);
    counterTextWidget = tester.widget(find.text('10/10'));
    expect(counterTextWidget.style.color, isNot(equals(Colors.deepPurpleAccent)));
  });

  testWidgets('setting maxLength shows counter', (WidgetTester tester) async {
    await tester.pumpWidget(const MaterialApp(
      home: Material(
        child: Center(
            child: TextField(
              maxLength: 10,
            ),
          ),
        ),
      ),
    );

    expect(find.text('0/10'), findsOneWidget);

    await tester.enterText(find.byType(TextField), '01234');
    await tester.pump();

    expect(find.text('5/10'), findsOneWidget);
  });

  testWidgets('setting maxLength to TextField.noMaxLength shows only entered length', (WidgetTester tester) async {
    await tester.pumpWidget(const MaterialApp(
      home: Material(
        child: Center(
            child: TextField(
              maxLength: TextField.noMaxLength,
            ),
          ),
        ),
      ),
    );

    expect(find.text('0'), findsOneWidget);

    await tester.enterText(find.byType(TextField), '01234');
    await tester.pump();

    expect(find.text('5'), findsOneWidget);
  });

  testWidgets('passing a buildCounter shows returned widget', (WidgetTester tester) async {
    await tester.pumpWidget(MaterialApp(
      home: Material(
        child: Center(
            child: TextField(
              buildCounter: (BuildContext context, { int currentLength, int maxLength, bool isFocused }) {
                return Text('${currentLength.toString()} of ${maxLength.toString()}');
              },
              maxLength: 10,
            ),
          ),
        ),
      ),
    );

    expect(find.text('0 of 10'), findsOneWidget);

    await tester.enterText(find.byType(TextField), '01234');
    await tester.pump();

    expect(find.text('5 of 10'), findsOneWidget);
  });

  testWidgets('TextField identifies as text field in semantics', (WidgetTester tester) async {
    final SemanticsTester semantics = SemanticsTester(tester);

    await tester.pumpWidget(
      const MaterialApp(
        home: Material(
          child: Center(
              child: TextField(
                maxLength: 10,
              ),
            ),
          ),
        ),
    );

    expect(semantics, includesNodeWith(flags: <SemanticsFlag>[SemanticsFlag.isTextField]));

    semantics.dispose();
  });

  void sendFakeKeyEvent(Map<String, dynamic> data) {
    defaultBinaryMessenger.handlePlatformMessage(
      SystemChannels.keyEvent.name,
      SystemChannels.keyEvent.codec.encodeMessage(data),
          (ByteData data) { },
    );
  }

  void sendKeyEventWithCode(int code, bool down, bool shiftDown, bool ctrlDown) {

    int metaState = shiftDown ? 1 : 0;
    if (ctrlDown)
      metaState |= 1 << 12;

    sendFakeKeyEvent(<String, dynamic>{
      'type': down ? 'keydown' : 'keyup',
      'keymap': 'android',
      'keyCode': code,
      'hidUsage': 0x04,
      'codePoint': 0x64,
      'metaState': metaState,
    });
  }

  group('Keyboard Tests', () {
    TextEditingController controller;

    setUp( () {
      controller = TextEditingController();
    });

    Future<void> setupWidget(WidgetTester tester) async {
      final FocusNode focusNode = FocusNode();
      controller = TextEditingController();

      await tester.pumpWidget(
        MaterialApp(
          home: Material(
            child: RawKeyboardListener(
              focusNode: focusNode,
              onKey: null,
              child: TextField(
                controller: controller,
                maxLines: 3,
                strutStyle: StrutStyle.disabled,
              ),
            ),
          ),
        ),
      );
      await tester.pump();
    }

    testWidgets('Shift test 1', (WidgetTester tester) async {
      await setupWidget(tester);
      const String testValue = 'a big house';
      await tester.enterText(find.byType(TextField), testValue);

      await tester.idle();
      // Need to wait for selection to catch up.
      await tester.pump();
      await tester.tap(find.byType(TextField));
      await tester.pumpAndSettle();

      sendKeyEventWithCode(21, true, true, false);     // LEFT_ARROW keydown, SHIFT_ON
      expect(controller.selection.extentOffset - controller.selection.baseOffset, 1);
    });

    testWidgets('Shift test 2', (WidgetTester tester) async {
      await setupWidget(tester);

      const String testValue = 'abcdefghi';
      await tester.showKeyboard(find.byType(TextField));
      tester.testTextInput.updateEditingValue(const TextEditingValue(
        text: testValue,
        selection: TextSelection.collapsed(offset: 3),
        composing: TextRange(start: 0, end: testValue.length)
      ));
      await tester.pump();

      sendKeyEventWithCode(22, true, true, false);
      await tester.pumpAndSettle();
      expect(controller.selection.extentOffset - controller.selection.baseOffset, 1);
    });

    testWidgets('Control Shift test', (WidgetTester tester) async {
      await setupWidget(tester);
      const String testValue = 'their big house';
      await tester.enterText(find.byType(TextField), testValue);

      await tester.idle();
      await tester.tap(find.byType(TextField));
      await tester.pumpAndSettle();
      await tester.pumpAndSettle();
      sendKeyEventWithCode(22, true, true, true);         // RIGHT_ARROW keydown SHIFT_ON, CONTROL_ON

      await tester.pumpAndSettle();

      expect(controller.selection.extentOffset - controller.selection.baseOffset, 5);
    });

    testWidgets('Down and up test', (WidgetTester tester) async {
      await setupWidget(tester);
      const String testValue = 'a big house';
      await tester.enterText(find.byType(TextField), testValue);

      await tester.idle();
      // Need to wait for selection to catch up.
      await tester.pump();
      await tester.tap(find.byType(TextField));
      await tester.pumpAndSettle();

      sendKeyEventWithCode(19, true, true, false);         // UP_ARROW keydown
      await tester.pumpAndSettle();

      expect(controller.selection.extentOffset - controller.selection.baseOffset, 11);

      sendKeyEventWithCode(19, false, true, false);          // UP_ARROW keyup
      await tester.pumpAndSettle();
      sendKeyEventWithCode(20, true, true, false);           // DOWN_ARROW keydown
      await tester.pumpAndSettle();

      expect(controller.selection.extentOffset - controller.selection.baseOffset, 0);
    });

    testWidgets('Down and up test 2', (WidgetTester tester) async {
      await setupWidget(tester);
      const String testValue = 'a big house\njumped over a mouse\nOne more line yay'; // 11 \n 19
      await tester.enterText(find.byType(TextField), testValue);

      await tester.idle();
      await tester.tap(find.byType(TextField));
      await tester.pumpAndSettle();

      for (int i = 0; i < 5; i += 1) {
        sendKeyEventWithCode(22, true, false, false);             // RIGHT_ARROW keydown
        await tester.pumpAndSettle();
        sendKeyEventWithCode(22, false, false, false);            // RIGHT_ARROW keyup
        await tester.pumpAndSettle();
      }
      sendKeyEventWithCode(20, true, true, false);               // DOWN_ARROW keydown
      await tester.pumpAndSettle();
      sendKeyEventWithCode(20, false, true, false);              // DOWN_ARROW keyup
      await tester.pumpAndSettle();

      expect(controller.selection.extentOffset - controller.selection.baseOffset, 12);

      sendKeyEventWithCode(20, true, true, false);                 // DOWN_ARROW keydown
      await tester.pumpAndSettle();
      sendKeyEventWithCode(20, false, true, false);                // DOWN_ARROW keyup
      await tester.pumpAndSettle();

      expect(controller.selection.extentOffset - controller.selection.baseOffset, 32);

      sendKeyEventWithCode(19, true, true, false);               // UP_ARROW keydown
      await tester.pumpAndSettle();
      sendKeyEventWithCode(19, false, true, false);              // UP_ARROW keyup
      await tester.pumpAndSettle();

      expect(controller.selection.extentOffset - controller.selection.baseOffset, 12);

      sendKeyEventWithCode(19, true, true, false);               // UP_ARROW keydown
      await tester.pumpAndSettle();
      sendKeyEventWithCode(19, false, true, false);              // UP_ARROW keyup
      await tester.pumpAndSettle();

      expect(controller.selection.extentOffset - controller.selection.baseOffset, 0);

      sendKeyEventWithCode(19, true, true, false);               // UP_ARROW keydown
      await tester.pumpAndSettle();
      sendKeyEventWithCode(19, false, true, false);              // UP_ARROW keyup
      await tester.pumpAndSettle();

      expect(controller.selection.extentOffset - controller.selection.baseOffset, 5);
    });

    testWidgets('Read only keyboard selection test', (WidgetTester tester) async {
      final TextEditingController controller = TextEditingController(text: 'readonly');
      await tester.pumpWidget(
          overlay(
            child: TextField(
              controller: controller,
              readOnly: true,
            ),
          )
      );

      await tester.idle();
      await tester.tap(find.byType(TextField));
      await tester.pumpAndSettle();

      sendKeyEventWithCode(21, true, true, false);     // LEFT_ARROW keydown, SHIFT_ON
      expect(controller.selection.extentOffset - controller.selection.baseOffset, 1);
    });
  });

  const int _kXKeyCode = 52;
  const int _kCKeyCode = 31;
  const int _kVKeyCode = 50;
  const int _kAKeyCode = 29;
  const int _kDelKeyCode = 112;

  testWidgets('Copy paste test', (WidgetTester tester) async {
    final FocusNode focusNode = FocusNode();
    final TextEditingController controller = TextEditingController();
    final TextField textField =
      TextField(
        controller: controller,
        maxLines: 3,
      );

    String clipboardContent = '';
    SystemChannels.platform
      .setMockMethodCallHandler((MethodCall methodCall) async {
        if (methodCall.method == 'Clipboard.setData')
          clipboardContent = methodCall.arguments['text'];
        else if (methodCall.method == 'Clipboard.getData')
          return <String, dynamic>{'text': clipboardContent};
        return null;
      });

    await tester.pumpWidget(
      MaterialApp(
        home: Material(
          child: RawKeyboardListener(
            focusNode: focusNode,
            onKey: null,
            child: textField,
          ),
        ),
      ),
    );
    focusNode.requestFocus();
    await tester.pump();

    const String testValue = 'a big house\njumped over a mouse'; // 11 \n 19
    await tester.enterText(find.byType(TextField), testValue);

    await tester.idle();
    await tester.tap(find.byType(TextField));
    await tester.pumpAndSettle();

    // Select the first 5 characters
    for (int i = 0; i < 5; i += 1) {
      sendKeyEventWithCode(22, true, true, false);             // RIGHT_ARROW keydown shift
      await tester.pumpAndSettle();
      sendKeyEventWithCode(22, false, false, false);           // RIGHT_ARROW keyup
      await tester.pumpAndSettle();
    }

    // Copy them
    sendKeyEventWithCode(_kCKeyCode, true, false, true);    // keydown control
    await tester.pumpAndSettle();
    sendKeyEventWithCode(_kCKeyCode, false, false, false);  // keyup control
    await tester.pumpAndSettle();

    expect(clipboardContent, 'a big');

    sendKeyEventWithCode(22, true, false, false);              // RIGHT_ARROW keydown
    await tester.pumpAndSettle();
    sendKeyEventWithCode(22, false, false, false);             // RIGHT_ARROW keyup
    await tester.pumpAndSettle();

    // Paste them
    sendKeyEventWithCode(_kVKeyCode, true, false, true);     // Control V keydown
    await tester.pumpAndSettle();
    await tester.pump(const Duration(milliseconds: 200));

    sendKeyEventWithCode(_kVKeyCode, false, false, false);   // Control V keyup
    await tester.pumpAndSettle();

    const String expected = 'a biga big house\njumped over a mouse';
    expect(find.text(expected), findsOneWidget);
  });

  testWidgets('Cut test', (WidgetTester tester) async {
    final FocusNode focusNode = FocusNode();
    final TextEditingController controller = TextEditingController();
    final TextField textField =
      TextField(
        controller: controller,
        maxLines: 3,
      );
    String clipboardContent = '';
    SystemChannels.platform
      .setMockMethodCallHandler((MethodCall methodCall) async {
        if (methodCall.method == 'Clipboard.setData')
          clipboardContent = methodCall.arguments['text'];
        else if (methodCall.method == 'Clipboard.getData')
          return <String, dynamic>{'text': clipboardContent};
        return null;
      });

    await tester.pumpWidget(
      MaterialApp(
        home: Material(
          child: RawKeyboardListener(
            focusNode: focusNode,
            onKey: null,
            child: textField,
          ),
        ),
      ),
    );
    focusNode.requestFocus();
    await tester.pump();

    const String testValue = 'a big house\njumped over a mouse'; // 11 \n 19
    await tester.enterText(find.byType(TextField), testValue);

    await tester.idle();
    await tester.tap(find.byType(TextField));
    await tester.pumpAndSettle();

    // Select the first 5 characters
    for (int i = 0; i < 5; i += 1) {
      sendKeyEventWithCode(22, true, true, false);             // RIGHT_ARROW keydown shift
      await tester.pumpAndSettle();
      sendKeyEventWithCode(22, false, false, false);           // RIGHT_ARROW keyup
      await tester.pumpAndSettle();
    }

    // Cut them
    sendKeyEventWithCode(_kXKeyCode, true, false, true);    // keydown control X
    await tester.pumpAndSettle();
    sendKeyEventWithCode(_kXKeyCode, false, false, false);  // keyup control X
    await tester.pumpAndSettle();

    expect(clipboardContent, 'a big');

    for (int i = 0; i < 5; i += 1) {
      sendKeyEventWithCode(22, true, false, false);  // RIGHT_ARROW keydown
      await tester.pumpAndSettle();
      sendKeyEventWithCode(22, false, false, false); // RIGHT_ARROW keyup
      await tester.pumpAndSettle();
    }

    // Paste them
    sendKeyEventWithCode(_kVKeyCode, true, false, true);     // Control V keydown
    await tester.pumpAndSettle();
    await tester.pump(const Duration(milliseconds: 200));

    sendKeyEventWithCode(_kVKeyCode, false, false, false);    // Control V keyup
    await tester.pumpAndSettle();

    const String expected = ' housa bige\njumped over a mouse';
    expect(find.text(expected), findsOneWidget);
  });

  testWidgets('Select all test', (WidgetTester tester) async {
    final FocusNode focusNode = FocusNode();
    final TextEditingController controller = TextEditingController();
    final TextField textField =
      TextField(
        controller: controller,
        maxLines: 3,
      );

    await tester.pumpWidget(
      MaterialApp(
        home: Material(
          child: RawKeyboardListener(
            focusNode: focusNode,
            onKey: null,
            child: textField,
          ),
        ),
      ),
    );
    focusNode.requestFocus();
    await tester.pump();

    const String testValue = 'a big house\njumped over a mouse'; // 11 \n 19
    await tester.enterText(find.byType(TextField), testValue);

    await tester.idle();
    await tester.tap(find.byType(TextField));
    await tester.pumpAndSettle();

    // Select All
    sendKeyEventWithCode(_kAKeyCode, true, false, true);    // keydown control A
    await tester.pumpAndSettle();
    sendKeyEventWithCode(_kAKeyCode, false, false, true);   // keyup control A
    await tester.pumpAndSettle();

    // Delete them
    sendKeyEventWithCode(_kDelKeyCode, true, false, false);     // DEL keydown
    await tester.pumpAndSettle();
    await tester.pump(const Duration(milliseconds: 200));

    sendKeyEventWithCode(_kDelKeyCode, false, false, false);     // DEL keyup
    await tester.pumpAndSettle();

    const String expected = '';
    expect(find.text(expected), findsOneWidget);
  });

  testWidgets('Delete test', (WidgetTester tester) async {
    final FocusNode focusNode = FocusNode();
    final TextEditingController controller = TextEditingController();
    final TextField textField =
      TextField(
        controller: controller,
        maxLines: 3,
      );

    await tester.pumpWidget(
      MaterialApp(
        home: Material(
          child: RawKeyboardListener(
            focusNode: focusNode,
            onKey: null,
            child: textField,
          ),
        ),
      ),
    );
    focusNode.requestFocus();
    await tester.pump();

    const String testValue = 'a big house\njumped over a mouse'; // 11 \n 19
    await tester.enterText(find.byType(TextField), testValue);

    await tester.idle();
    await tester.tap(find.byType(TextField));
    await tester.pumpAndSettle();

    // Delete
    for (int i = 0; i < 6; i += 1) {
      sendKeyEventWithCode(_kDelKeyCode, true, false, false); // keydown DEL
      await tester.pumpAndSettle();
      sendKeyEventWithCode(_kDelKeyCode, false, false, false); // keyup DEL
      await tester.pumpAndSettle();
    }

    const String expected = 'house\njumped over a mouse';
    expect(find.text(expected), findsOneWidget);

    sendKeyEventWithCode(_kAKeyCode, true, false, true);    // keydown control A
    await tester.pumpAndSettle();
    sendKeyEventWithCode(_kAKeyCode, false, false, true);   // keyup control A
    await tester.pumpAndSettle();


    sendKeyEventWithCode(_kDelKeyCode, true, false, false); // keydown DEL
    await tester.pumpAndSettle();
    sendKeyEventWithCode(_kDelKeyCode, false, false, false); // keyup DEL
    await tester.pumpAndSettle();

    const String expected2 = '';
    expect(find.text(expected2), findsOneWidget);
  });

  testWidgets('Changing positions of text fields', (WidgetTester tester) async {

    final FocusNode focusNode = FocusNode();
    final List<RawKeyEvent> events = <RawKeyEvent>[];

    final TextEditingController c1 = TextEditingController();
    final TextEditingController c2 = TextEditingController();
    final Key key1 = UniqueKey();
    final Key key2 = UniqueKey();

    await tester.pumpWidget(
      MaterialApp(
        home:
        Material(
          child: RawKeyboardListener(
            focusNode: focusNode,
            onKey: events.add,
            child: Column(
              crossAxisAlignment: CrossAxisAlignment.stretch,
              children: <Widget>[
                TextField(
                  key: key1,
                  controller: c1,
                  maxLines: 3,
                ),
                TextField(
                  key: key2,
                  controller: c2,
                  maxLines: 3,
                ),
              ],
            ),
          ),
        ),
      ),
    );

    const String testValue = 'a big house';
    await tester.enterText(find.byType(TextField).first, testValue);

    await tester.idle();
    // Need to wait for selection to catch up.
    await tester.pump();
    await tester.tap(find.byType(TextField).first);
    await tester.pumpAndSettle();

    for (int i = 0; i < 5; i += 1) {
      sendKeyEventWithCode(21, true, true, false); // LEFT_ARROW keydown
      await tester.pumpAndSettle();
    }

    expect(c1.selection.extentOffset - c1.selection.baseOffset, 5);

    await tester.pumpWidget(
      MaterialApp(
        home:
        Material(
          child: RawKeyboardListener(
            focusNode: focusNode,
            onKey: events.add,
            child: Column(
              crossAxisAlignment: CrossAxisAlignment.stretch,
              children: <Widget>[
                TextField(
                  key: key2,
                  controller: c2,
                  maxLines: 3,
                ),
                TextField(
                  key: key1,
                  controller: c1,
                  maxLines: 3,
                ),
              ],
            ),
          ),
        ),
      ),
    );

    for (int i = 0; i < 5; i += 1) {
      sendKeyEventWithCode(21, true, true, false); // LEFT_ARROW keydown
      await tester.pumpAndSettle();
    }

    expect(c1.selection.extentOffset - c1.selection.baseOffset, 10);
  });


  testWidgets('Changing focus test', (WidgetTester tester) async {
    final FocusNode focusNode = FocusNode();
    final List<RawKeyEvent> events = <RawKeyEvent>[];

    final TextEditingController c1 = TextEditingController();
    final TextEditingController c2 = TextEditingController();
    final Key key1 = UniqueKey();
    final Key key2 = UniqueKey();

    await tester.pumpWidget(
      MaterialApp(
        home:
        Material(
          child: RawKeyboardListener(
            focusNode: focusNode,
            onKey: events.add,
            child: Column(
              crossAxisAlignment: CrossAxisAlignment.stretch,
              children: <Widget>[
                TextField(
                  key: key1,
                  controller: c1,
                  maxLines: 3,
                ),
                TextField(
                  key: key2,
                  controller: c2,
                  maxLines: 3,
                ),
              ],
            ),
          ),
        ),
      ),
    );


    const String testValue = 'a big house';
    await tester.enterText(find.byType(TextField).first, testValue);
    await tester.idle();
    await tester.pump();

    await tester.idle();
    await tester.tap(find.byType(TextField).first);
    await tester.pumpAndSettle();

    for (int i = 0; i < 5; i += 1) {
      sendKeyEventWithCode(21, true, true, false); // LEFT_ARROW keydown
      await tester.pumpAndSettle();
    }

    expect(c1.selection.extentOffset - c1.selection.baseOffset, 5);
    expect(c2.selection.extentOffset - c2.selection.baseOffset, 0);

    await tester.enterText(find.byType(TextField).last, testValue);
    await tester.idle();
    await tester.pump();

    await tester.idle();
    await tester.tap(find.byType(TextField).last);
    await tester.pumpAndSettle();

    for (int i = 0; i < 5; i += 1) {
      sendKeyEventWithCode(21, true, true, false); // LEFT_ARROW keydown
      await tester.pumpAndSettle();
    }

    expect(c1.selection.extentOffset - c1.selection.baseOffset, 0);
    expect(c2.selection.extentOffset - c2.selection.baseOffset, 5);
  });

  testWidgets('Caret works when maxLines is null', (WidgetTester tester) async {
    final TextEditingController controller = TextEditingController();

    await tester.pumpWidget(
      overlay(
        child: TextField(
          controller: controller,
          maxLines: null,
        ),
      )
    );

    const String testValue = 'x';
    await tester.enterText(find.byType(TextField), testValue);
    await skipPastScrollingAnimation(tester);
    expect(controller.selection.baseOffset, -1);

    // Tap the selection handle to bring up the "paste / select all" menu.
    await tester.tapAt(textOffsetToPosition(tester, 0));
    await tester.pump();
    await tester.pump(const Duration(milliseconds: 200)); // skip past the frame where the opacity is

    // Confirm that the selection was updated.
    expect(controller.selection.baseOffset, 0);
  });

  testWidgets('TextField baseline alignment no-strut', (WidgetTester tester) async {
    final TextEditingController controllerA = TextEditingController(text: 'A');
    final TextEditingController controllerB = TextEditingController(text: 'B');
    final Key keyA = UniqueKey();
    final Key keyB = UniqueKey();

    await tester.pumpWidget(
      overlay(
        child: Row(
          crossAxisAlignment: CrossAxisAlignment.baseline,
          textBaseline: TextBaseline.alphabetic,
          children: <Widget>[
            Expanded(
              child: TextField(
                key: keyA,
                decoration: null,
                controller: controllerA,
                style: const TextStyle(fontSize: 10.0),
                strutStyle: StrutStyle.disabled,
              ),
            ),
            const Text(
              'abc',
              style: TextStyle(fontSize: 20.0),
            ),
            Expanded(
              child: TextField(
                key: keyB,
                decoration: null,
                controller: controllerB,
                style: const TextStyle(fontSize: 30.0),
                strutStyle: StrutStyle.disabled,
              ),
            ),
          ],
        ),
      ),
    );

    // The Ahem font extends 0.2 * fontSize below the baseline.
    // So the three row elements line up like this:
    //
    //  A  abc  B
    //  ---------   baseline
    //  2  4    6   space below the baseline = 0.2 * fontSize
    //  ---------   rowBottomY

    final double rowBottomY = tester.getBottomLeft(find.byType(Row)).dy;
    expect(tester.getBottomLeft(find.byKey(keyA)).dy, closeTo(rowBottomY - 4.0, 0.001));
    expect(tester.getBottomLeft(find.text('abc')).dy, closeTo(rowBottomY - 2.0, 0.001));
    expect(tester.getBottomLeft(find.byKey(keyB)).dy, rowBottomY);
  });

  testWidgets('TextField baseline alignment', (WidgetTester tester) async {
    final TextEditingController controllerA = TextEditingController(text: 'A');
    final TextEditingController controllerB = TextEditingController(text: 'B');
    final Key keyA = UniqueKey();
    final Key keyB = UniqueKey();

    await tester.pumpWidget(
      overlay(
        child: Row(
          crossAxisAlignment: CrossAxisAlignment.baseline,
          textBaseline: TextBaseline.alphabetic,
          children: <Widget>[
            Expanded(
              child: TextField(
                key: keyA,
                decoration: null,
                controller: controllerA,
                style: const TextStyle(fontSize: 10.0),
              ),
            ),
            const Text(
              'abc',
              style: TextStyle(fontSize: 20.0),
            ),
            Expanded(
              child: TextField(
                key: keyB,
                decoration: null,
                controller: controllerB,
                style: const TextStyle(fontSize: 30.0),
              ),
            ),
          ],
        ),
      ),
    );

    // The Ahem font extends 0.2 * fontSize below the baseline.
    // So the three row elements line up like this:
    //
    //  A  abc  B
    //  ---------   baseline
    //  2  4    6   space below the baseline = 0.2 * fontSize
    //  ---------   rowBottomY

    final double rowBottomY = tester.getBottomLeft(find.byType(Row)).dy;
    // The values here should match the version with strut disabled ('TextField baseline alignment no-strut')
    expect(tester.getBottomLeft(find.byKey(keyA)).dy, closeTo(rowBottomY - 4.0, 0.001));
    expect(tester.getBottomLeft(find.text('abc')).dy, closeTo(rowBottomY - 2.0, 0.001));
    expect(tester.getBottomLeft(find.byKey(keyB)).dy, rowBottomY);
  });

  testWidgets('TextField semantics', (WidgetTester tester) async {
    final SemanticsTester semantics = SemanticsTester(tester);
    final TextEditingController controller = TextEditingController();
    final Key key = UniqueKey();

    await tester.pumpWidget(
      overlay(
        child: TextField(
          key: key,
          controller: controller,
        ),
      ),
    );

    expect(semantics, hasSemantics(TestSemantics.root(
      children: <TestSemantics>[
        TestSemantics.rootChild(
          id: 1,
          textDirection: TextDirection.ltr,
          actions: <SemanticsAction>[
            SemanticsAction.tap,
          ],
          flags: <SemanticsFlag>[
            SemanticsFlag.isTextField,
          ],
        ),
      ],
    ), ignoreTransform: true, ignoreRect: true));

    controller.text = 'Guten Tag';
    await tester.pump();

    expect(semantics, hasSemantics(TestSemantics.root(
      children: <TestSemantics>[
        TestSemantics.rootChild(
          id: 1,
          textDirection: TextDirection.ltr,
          value: 'Guten Tag',
          actions: <SemanticsAction>[
            SemanticsAction.tap,
          ],
          flags: <SemanticsFlag>[
            SemanticsFlag.isTextField,
          ],
        ),
      ],
    ), ignoreTransform: true, ignoreRect: true));

    await tester.tap(find.byKey(key));
    await tester.pump();

    expect(semantics, hasSemantics(TestSemantics.root(
      children: <TestSemantics>[
        TestSemantics.rootChild(
          id: 1,
          textDirection: TextDirection.ltr,
          value: 'Guten Tag',
          textSelection: const TextSelection.collapsed(offset: 9),
          actions: <SemanticsAction>[
            SemanticsAction.tap,
            SemanticsAction.moveCursorBackwardByCharacter,
            SemanticsAction.moveCursorBackwardByWord,
            SemanticsAction.setSelection,
            SemanticsAction.paste,
          ],
          flags: <SemanticsFlag>[
            SemanticsFlag.isTextField,
            SemanticsFlag.isFocused,
          ],
        ),
      ],
    ), ignoreTransform: true, ignoreRect: true));

    controller.selection = const TextSelection.collapsed(offset: 4);
    await tester.pump();

    expect(semantics, hasSemantics(TestSemantics.root(
      children: <TestSemantics>[
        TestSemantics.rootChild(
          id: 1,
          textDirection: TextDirection.ltr,
          textSelection: const TextSelection.collapsed(offset: 4),
          value: 'Guten Tag',
          actions: <SemanticsAction>[
            SemanticsAction.tap,
            SemanticsAction.moveCursorBackwardByCharacter,
            SemanticsAction.moveCursorForwardByCharacter,
            SemanticsAction.moveCursorBackwardByWord,
            SemanticsAction.moveCursorForwardByWord,
            SemanticsAction.setSelection,
            SemanticsAction.paste,
          ],
          flags: <SemanticsFlag>[
            SemanticsFlag.isTextField,
            SemanticsFlag.isFocused,
          ],
        ),
      ],
    ), ignoreTransform: true, ignoreRect: true));

    controller.text = 'Schönen Feierabend';
    controller.selection = const TextSelection.collapsed(offset: 0);
    await tester.pump();

    expect(semantics, hasSemantics(TestSemantics.root(
      children: <TestSemantics>[
        TestSemantics.rootChild(
          id: 1,
          textDirection: TextDirection.ltr,
          textSelection: const TextSelection.collapsed(offset: 0),
          value: 'Schönen Feierabend',
          actions: <SemanticsAction>[
            SemanticsAction.tap,
            SemanticsAction.moveCursorForwardByCharacter,
            SemanticsAction.moveCursorForwardByWord,
            SemanticsAction.setSelection,
            SemanticsAction.paste,
          ],
          flags: <SemanticsFlag>[
            SemanticsFlag.isTextField,
            SemanticsFlag.isFocused,
          ],
        ),
      ],
    ), ignoreTransform: true, ignoreRect: true));

    semantics.dispose();
  });

  testWidgets('TextField semantics, enableInteractiveSelection = false', (WidgetTester tester) async {
    final SemanticsTester semantics = SemanticsTester(tester);
    final TextEditingController controller = TextEditingController();
    final Key key = UniqueKey();

    await tester.pumpWidget(
      overlay(
        child: TextField(
          key: key,
          controller: controller,
          enableInteractiveSelection: false,
        ),
      ),
    );

    await tester.tap(find.byKey(key));
    await tester.pump();

    expect(semantics, hasSemantics(TestSemantics.root(
      children: <TestSemantics>[
        TestSemantics.rootChild(
          id: 1,
          textDirection: TextDirection.ltr,
          actions: <SemanticsAction>[
            SemanticsAction.tap,
            // Absent the following because enableInteractiveSelection: false
            // SemanticsAction.moveCursorBackwardByCharacter,
            // SemanticsAction.moveCursorBackwardByWord,
            // SemanticsAction.setSelection,
            // SemanticsAction.paste,
          ],
          flags: <SemanticsFlag>[
            SemanticsFlag.isTextField,
            SemanticsFlag.isFocused,
          ],
        ),
      ],
    ), ignoreTransform: true, ignoreRect: true));

    semantics.dispose();
  });

  testWidgets('TextField semantics for selections', (WidgetTester tester) async {
    final SemanticsTester semantics = SemanticsTester(tester);
    final TextEditingController controller = TextEditingController()
      ..text = 'Hello';
    final Key key = UniqueKey();

    await tester.pumpWidget(
      overlay(
        child: TextField(
          key: key,
          controller: controller,
        ),
      ),
    );

    expect(semantics, hasSemantics(TestSemantics.root(
      children: <TestSemantics>[
        TestSemantics.rootChild(
          id: 1,
          value: 'Hello',
          textDirection: TextDirection.ltr,
          actions: <SemanticsAction>[
            SemanticsAction.tap,
          ],
          flags: <SemanticsFlag>[
            SemanticsFlag.isTextField,
          ],
        ),
      ],
    ), ignoreTransform: true, ignoreRect: true));

    // Focus the text field
    await tester.tap(find.byKey(key));
    await tester.pump();

    expect(semantics, hasSemantics(TestSemantics.root(
      children: <TestSemantics>[
        TestSemantics.rootChild(
          id: 1,
          value: 'Hello',
          textSelection: const TextSelection.collapsed(offset: 5),
          textDirection: TextDirection.ltr,
          actions: <SemanticsAction>[
            SemanticsAction.tap,
            SemanticsAction.moveCursorBackwardByCharacter,
            SemanticsAction.moveCursorBackwardByWord,
            SemanticsAction.setSelection,
            SemanticsAction.paste,
          ],
          flags: <SemanticsFlag>[
            SemanticsFlag.isTextField,
            SemanticsFlag.isFocused,
          ],
        ),
      ],
    ), ignoreTransform: true, ignoreRect: true));

    controller.selection = const TextSelection(baseOffset: 5, extentOffset: 3);
    await tester.pump();

    expect(semantics, hasSemantics(TestSemantics.root(
      children: <TestSemantics>[
        TestSemantics.rootChild(
          id: 1,
          value: 'Hello',
          textSelection: const TextSelection(baseOffset: 5, extentOffset: 3),
          textDirection: TextDirection.ltr,
          actions: <SemanticsAction>[
            SemanticsAction.tap,
            SemanticsAction.moveCursorBackwardByCharacter,
            SemanticsAction.moveCursorForwardByCharacter,
            SemanticsAction.moveCursorBackwardByWord,
            SemanticsAction.moveCursorForwardByWord,
            SemanticsAction.setSelection,
            SemanticsAction.paste,
            SemanticsAction.cut,
            SemanticsAction.copy,
          ],
          flags: <SemanticsFlag>[
            SemanticsFlag.isTextField,
            SemanticsFlag.isFocused,
          ],
        ),
      ],
    ), ignoreTransform: true, ignoreRect: true));

    semantics.dispose();
  });

  testWidgets('TextField change selection with semantics', (WidgetTester tester) async {
    final SemanticsTester semantics = SemanticsTester(tester);
    final SemanticsOwner semanticsOwner = tester.binding.pipelineOwner.semanticsOwner;
    final TextEditingController controller = TextEditingController()
      ..text = 'Hello';
    final Key key = UniqueKey();

    await tester.pumpWidget(
      overlay(
        child: TextField(
          key: key,
          controller: controller,
        ),
      ),
    );

    // Focus the text field
    await tester.tap(find.byKey(key));
    await tester.pump();

    const int inputFieldId = 1;

    expect(controller.selection, const TextSelection.collapsed(offset: 5, affinity: TextAffinity.upstream));
    expect(semantics, hasSemantics(TestSemantics.root(
      children: <TestSemantics>[
        TestSemantics.rootChild(
          id: inputFieldId,
          value: 'Hello',
          textSelection: const TextSelection.collapsed(offset: 5),
          textDirection: TextDirection.ltr,
          actions: <SemanticsAction>[
            SemanticsAction.tap,
            SemanticsAction.moveCursorBackwardByCharacter,
            SemanticsAction.moveCursorBackwardByWord,
            SemanticsAction.setSelection,
            SemanticsAction.paste,
          ],
          flags: <SemanticsFlag>[
            SemanticsFlag.isTextField,
            SemanticsFlag.isFocused,
          ],
        ),
      ],
    ), ignoreTransform: true, ignoreRect: true));

    // move cursor back once
    semanticsOwner.performAction(inputFieldId, SemanticsAction.setSelection, <dynamic, dynamic>{
      'base': 4,
      'extent': 4,
    });
    await tester.pump();
    expect(controller.selection, const TextSelection.collapsed(offset: 4));

    // move cursor to front
    semanticsOwner.performAction(inputFieldId, SemanticsAction.setSelection, <dynamic, dynamic>{
      'base': 0,
      'extent': 0,
    });
    await tester.pump();
    expect(controller.selection, const TextSelection.collapsed(offset: 0));

    // select all
    semanticsOwner.performAction(inputFieldId, SemanticsAction.setSelection, <dynamic, dynamic>{
      'base': 0,
      'extent': 5,
    });
    await tester.pump();
    expect(controller.selection, const TextSelection(baseOffset: 0, extentOffset: 5));
    expect(semantics, hasSemantics(TestSemantics.root(
      children: <TestSemantics>[
        TestSemantics.rootChild(
          id: inputFieldId,
          value: 'Hello',
          textSelection: const TextSelection(baseOffset: 0, extentOffset: 5),
          textDirection: TextDirection.ltr,
          actions: <SemanticsAction>[
            SemanticsAction.tap,
            SemanticsAction.moveCursorBackwardByCharacter,
            SemanticsAction.moveCursorBackwardByWord,
            SemanticsAction.setSelection,
            SemanticsAction.paste,
            SemanticsAction.cut,
            SemanticsAction.copy,
          ],
          flags: <SemanticsFlag>[
            SemanticsFlag.isTextField,
            SemanticsFlag.isFocused,
          ],
        ),
      ],
    ), ignoreTransform: true, ignoreRect: true));

    semantics.dispose();
  });

  testWidgets('Can activate TextField with explicit controller via semantics ', (WidgetTester tester) async {
    // Regression test for https://github.com/flutter/flutter/issues/17801

    const String textInTextField = 'Hello';

    final SemanticsTester semantics = SemanticsTester(tester);
    final SemanticsOwner semanticsOwner = tester.binding.pipelineOwner.semanticsOwner;
    final TextEditingController controller = TextEditingController()
      ..text = textInTextField;
    final Key key = UniqueKey();

    await tester.pumpWidget(
      overlay(
        child: TextField(
          key: key,
          controller: controller,
        ),
      ),
    );

    const int inputFieldId = 1;

    expect(semantics, hasSemantics(
      TestSemantics.root(
        children: <TestSemantics>[
          TestSemantics(
            id: inputFieldId,
            flags: <SemanticsFlag>[SemanticsFlag.isTextField],
            actions: <SemanticsAction>[SemanticsAction.tap],
            value: textInTextField,
            textDirection: TextDirection.ltr,
          ),
        ],
      ),
      ignoreRect: true, ignoreTransform: true,
    ));

    semanticsOwner.performAction(inputFieldId, SemanticsAction.tap);
    await tester.pump();

    expect(semantics, hasSemantics(
      TestSemantics.root(
        children: <TestSemantics>[
          TestSemantics(
            id: inputFieldId,
            flags: <SemanticsFlag>[
              SemanticsFlag.isTextField,
              SemanticsFlag.isFocused,
            ],
            actions: <SemanticsAction>[
              SemanticsAction.tap,
              SemanticsAction.moveCursorBackwardByCharacter,
              SemanticsAction.moveCursorBackwardByWord,
              SemanticsAction.setSelection,
              SemanticsAction.paste,
            ],
            value: textInTextField,
            textDirection: TextDirection.ltr,
            textSelection: const TextSelection(
              baseOffset: textInTextField.length,
              extentOffset: textInTextField.length,
            ),
          ),
        ],
      ),
      ignoreRect: true, ignoreTransform: true,
    ));

    semantics.dispose();
  });

  testWidgets('TextField throws when not descended from a Material widget', (WidgetTester tester) async {
    const Widget textField = TextField();
    await tester.pumpWidget(textField);
    final dynamic exception = tester.takeException();
    expect(exception, isFlutterError);
    expect(exception.toString(), startsWith('No Material widget found.'));
    expect(exception.toString(), endsWith(':\n  $textField\nThe ancestors of this widget were:\n  [root]'));
  });

  testWidgets('TextField loses focus when disabled', (WidgetTester tester) async {
    final FocusNode focusNode = FocusNode(debugLabel: 'TextField Focus Node');

    await tester.pumpWidget(
      boilerplate(
        child: TextField(
          focusNode: focusNode,
          autofocus: true,
          enabled: true,
        ),
      ),
    );
    expect(focusNode.hasFocus, isTrue);

    await tester.pumpWidget(
      boilerplate(
        child: TextField(
          focusNode: focusNode,
          autofocus: true,
          enabled: false,
        ),
      ),
    );
    expect(focusNode.hasFocus, isFalse);
  });

  testWidgets('TextField displays text with text direction', (WidgetTester tester) async {
    await tester.pumpWidget(
      const MaterialApp(
        home: Material(
          child: TextField(
            textDirection: TextDirection.rtl,
          ),
        ),
      ),
    );

    RenderEditable editable = findRenderEditable(tester);

    await tester.enterText(find.byType(TextField), '0123456789101112');
    await tester.pumpAndSettle();
    Offset topLeft = editable.localToGlobal(
      editable.getLocalRectForCaret(const TextPosition(offset: 10)).topLeft,
    );

    expect(topLeft.dx, equals(701));

    await tester.pumpWidget(
      const MaterialApp(
        home: Material(
          child: TextField(
            textDirection: TextDirection.ltr,
          ),
        ),
      ),
    );

    editable = findRenderEditable(tester);

    await tester.enterText(find.byType(TextField), '0123456789101112');
    await tester.pumpAndSettle();
    topLeft = editable.localToGlobal(
      editable.getLocalRectForCaret(const TextPosition(offset: 10)).topLeft,
    );

    expect(topLeft.dx, equals(160.0));
  });

  testWidgets('TextField semantics', (WidgetTester tester) async {
    final SemanticsTester semantics = SemanticsTester(tester);
    final TextEditingController controller = TextEditingController();
    final Key key = UniqueKey();

    await tester.pumpWidget(
      overlay(
        child: TextField(
          key: key,
          controller: controller,
          maxLength: 10,
          decoration: const InputDecoration(
            labelText: 'label',
            hintText: 'hint',
            helperText: 'helper',
          ),
        ),
      ),
    );

    expect(semantics, hasSemantics(TestSemantics.root(
      children: <TestSemantics>[
        TestSemantics.rootChild(
          label: 'label',
          id: 1,
          textDirection: TextDirection.ltr,
          actions: <SemanticsAction>[
            SemanticsAction.tap,
          ],
          flags: <SemanticsFlag>[
            SemanticsFlag.isTextField,
          ],
          children: <TestSemantics>[
            TestSemantics(
              id: 2,
              label: 'helper',
              textDirection: TextDirection.ltr,
            ),
            TestSemantics(
              id: 3,
              label: '10 characters remaining',
              textDirection: TextDirection.ltr,
            ),
          ],
        ),
      ],
    ), ignoreTransform: true, ignoreRect: true));

    await tester.tap(find.byType(TextField));
    await tester.pump();

    expect(semantics, hasSemantics(TestSemantics.root(
      children: <TestSemantics>[
        TestSemantics.rootChild(
          label: 'hint',
          id: 1,
          textDirection: TextDirection.ltr,
          textSelection: const TextSelection(baseOffset: 0, extentOffset: 0),
          actions: <SemanticsAction>[
            SemanticsAction.tap,
            SemanticsAction.setSelection,
            SemanticsAction.paste,
          ],
          flags: <SemanticsFlag>[
            SemanticsFlag.isTextField,
            SemanticsFlag.isFocused,
          ],
          children: <TestSemantics>[
            TestSemantics(
              id: 2,
              label: 'helper',
              textDirection: TextDirection.ltr,
            ),
            TestSemantics(
              id: 3,
              label: '10 characters remaining',
              flags: <SemanticsFlag>[
                SemanticsFlag.isLiveRegion,
              ],
              textDirection: TextDirection.ltr,
            ),
          ],
        ),
      ],
    ), ignoreTransform: true, ignoreRect: true));

    controller.text = 'hello';
    await tester.pump();
    semantics.dispose();
  });

  testWidgets('InputDecoration counterText can have a semanticCounterText', (WidgetTester tester) async {
    final SemanticsTester semantics = SemanticsTester(tester);
    final TextEditingController controller = TextEditingController();
    final Key key = UniqueKey();

    await tester.pumpWidget(
      overlay(
        child: TextField(
          key: key,
          controller: controller,
          decoration: const InputDecoration(
            labelText: 'label',
            hintText: 'hint',
            helperText: 'helper',
            counterText: '0/10',
            semanticCounterText: '0 out of 10',
          ),
        ),
      ),
    );

    expect(semantics, hasSemantics(TestSemantics.root(
      children: <TestSemantics>[
        TestSemantics.rootChild(
          label: 'label',
          textDirection: TextDirection.ltr,
          actions: <SemanticsAction>[
            SemanticsAction.tap,
          ],
          flags: <SemanticsFlag>[
            SemanticsFlag.isTextField,
          ],
          children: <TestSemantics>[
            TestSemantics(
              label: 'helper',
              textDirection: TextDirection.ltr,
            ),
            TestSemantics(
              label: '0 out of 10',
              textDirection: TextDirection.ltr,
            ),
          ],
        ),
      ],
    ), ignoreTransform: true, ignoreRect: true, ignoreId: true));

    semantics.dispose();
  });

  testWidgets('InputDecoration errorText semantics', (WidgetTester tester) async {
    final SemanticsTester semantics = SemanticsTester(tester);
    final TextEditingController controller = TextEditingController();
    final Key key = UniqueKey();

    await tester.pumpWidget(
      overlay(
        child: TextField(
          key: key,
          controller: controller,
          decoration: const InputDecoration(
            labelText: 'label',
            hintText: 'hint',
            errorText: 'oh no!',
          ),
        ),
      ),
    );

    expect(semantics, hasSemantics(TestSemantics.root(
      children: <TestSemantics>[
        TestSemantics.rootChild(
          label: 'label',
          textDirection: TextDirection.ltr,
          actions: <SemanticsAction>[
            SemanticsAction.tap,
          ],
          flags: <SemanticsFlag>[
            SemanticsFlag.isTextField,
          ],
          children: <TestSemantics>[
            TestSemantics(
              label: 'oh no!',
              flags: <SemanticsFlag>[
                SemanticsFlag.isLiveRegion,
              ],
              textDirection: TextDirection.ltr,
            ),
          ],
        ),
      ],
    ), ignoreTransform: true, ignoreRect: true, ignoreId: true));

    semantics.dispose();
  });

  testWidgets('floating label does not overlap with value at large textScaleFactors', (WidgetTester tester) async {
    final TextEditingController controller = TextEditingController(text: 'Just some text');
    await tester.pumpWidget(
      MaterialApp(
        home: Scaffold(
          body: MediaQuery(
              data: MediaQueryData.fromWindow(ui.window).copyWith(textScaleFactor: 4.0),
              child: Center(
                child: TextField(
                  decoration: const InputDecoration(labelText: 'Label', border: UnderlineInputBorder()),
                  controller: controller,
                ),
              ),
            ),
          ),
        ),
    );

    await tester.tap(find.byType(TextField));
    final Rect labelRect = tester.getRect(find.text('Label'));
    final Rect fieldRect = tester.getRect(find.text('Just some text'));
    expect(labelRect.bottom, lessThanOrEqualTo(fieldRect.top));
  });

  testWidgets('TextField scrolls into view but does not bounce (SingleChildScrollView)', (WidgetTester tester) async {
    // This is a regression test for https://github.com/flutter/flutter/issues/20485

    final Key textField1 = UniqueKey();
    final Key textField2 = UniqueKey();
    final ScrollController scrollController = ScrollController();

    double minOffset;
    double maxOffset;

    scrollController.addListener(() {
      final double offset = scrollController.offset;
      minOffset = math.min(minOffset ?? offset, offset);
      maxOffset = math.max(maxOffset ?? offset, offset);
    });

    Widget buildFrame(Axis scrollDirection) {
      return MaterialApp(
        home: Scaffold(
          body: SafeArea(
            child: SingleChildScrollView(
              physics: const BouncingScrollPhysics(),
              controller: scrollController,
              child: Column(
                children: <Widget>[
                  SizedBox( // visible when scrollOffset is 0.0
                    height: 100.0,
                    width: 100.0,
                    child: TextField(key: textField1, scrollPadding: const EdgeInsets.all(200.0)),
                  ),
                  const SizedBox(
                    height: 600.0, // Same size as the frame. Initially
                    width: 800.0,  // textField2 is not visible
                  ),
                  SizedBox( // visible when scrollOffset is 200.0
                    height: 100.0,
                    width: 100.0,
                    child: TextField(key: textField2, scrollPadding: const EdgeInsets.all(200.0)),
                  ),
                ],
              ),
            ),
          ),
        ),
      );
    }

    await tester.pumpWidget(buildFrame(Axis.vertical));
    await tester.enterText(find.byKey(textField1), '1');
    await tester.pumpAndSettle();
    await tester.enterText(find.byKey(textField2), '2'); //scroll textField2 into view
    await tester.pumpAndSettle();
    await tester.enterText(find.byKey(textField1), '3'); //scroll textField1 back into view
    await tester.pumpAndSettle();

    expect(minOffset, 0.0);
    expect(maxOffset, 200.0);

    minOffset = null;
    maxOffset = null;

    await tester.pumpWidget(buildFrame(Axis.horizontal));
    await tester.enterText(find.byKey(textField1), '1');
    await tester.pumpAndSettle();
    await tester.enterText(find.byKey(textField2), '2'); //scroll textField2 into view
    await tester.pumpAndSettle();
    await tester.enterText(find.byKey(textField1), '3'); //scroll textField1 back into view
    await tester.pumpAndSettle();

    expect(minOffset, 0.0);
    expect(maxOffset, 200.0);
  });

  testWidgets('TextField scrolls into view but does not bounce (ListView)', (WidgetTester tester) async {
    // This is a regression test for https://github.com/flutter/flutter/issues/20485

    final Key textField1 = UniqueKey();
    final Key textField2 = UniqueKey();
    final ScrollController scrollController = ScrollController();

    double minOffset;
    double maxOffset;

    scrollController.addListener(() {
      final double offset = scrollController.offset;
      minOffset = math.min(minOffset ?? offset, offset);
      maxOffset = math.max(maxOffset ?? offset, offset);
    });

    Widget buildFrame(Axis scrollDirection) {
      return MaterialApp(
        home: Scaffold(
          body: SafeArea(
            child: ListView(
              physics: const BouncingScrollPhysics(),
              controller: scrollController,
              children: <Widget>[
                SizedBox( // visible when scrollOffset is 0.0
                  height: 100.0,
                  width: 100.0,
                  child: TextField(key: textField1, scrollPadding: const EdgeInsets.all(200.0)),
                ),
                const SizedBox(
                  height: 450.0, // 50.0 smaller than the overall frame so that both
                  width: 650.0,  // textfields are always partially visible.
                ),
                SizedBox( // visible when scrollOffset = 50.0
                  height: 100.0,
                  width: 100.0,
                  child: TextField(key: textField2, scrollPadding: const EdgeInsets.all(200.0)),
                ),
              ],
            ),
          ),
        ),
      );
    }

    await tester.pumpWidget(buildFrame(Axis.vertical));
    await tester.enterText(find.byKey(textField1), '1'); // textfield1 is visible
    await tester.pumpAndSettle();
    await tester.enterText(find.byKey(textField2), '2'); //scroll textField2 into view
    await tester.pumpAndSettle();
    await tester.enterText(find.byKey(textField1), '3'); //scroll textField1 back into view
    await tester.pumpAndSettle();

    expect(minOffset, 0.0);
    expect(maxOffset, 50.0);

    minOffset = null;
    maxOffset = null;

    await tester.pumpWidget(buildFrame(Axis.horizontal));
    await tester.enterText(find.byKey(textField1), '1'); // textfield1 is visible
    await tester.pumpAndSettle();
    await tester.enterText(find.byKey(textField2), '2'); //scroll textField2 into view
    await tester.pumpAndSettle();
    await tester.enterText(find.byKey(textField1), '3'); //scroll textField1 back into view
    await tester.pumpAndSettle();

    expect(minOffset, 0.0);
    expect(maxOffset, 50.0);
  });

  testWidgets('onTap is called upon tap', (WidgetTester tester) async {
    int tapCount = 0;
    await tester.pumpWidget(
      overlay(
        child: TextField(
          onTap: () {
            tapCount += 1;
          },
        ),
      ),
    );

    expect(tapCount, 0);
    await tester.tap(find.byType(TextField));
    // Wait a bit so they're all single taps and not double taps.
    await tester.pump(const Duration(milliseconds: 300));
    await tester.tap(find.byType(TextField));
    await tester.pump(const Duration(milliseconds: 300));
    await tester.tap(find.byType(TextField));
    await tester.pump(const Duration(milliseconds: 300));
    expect(tapCount, 3);
  });

  testWidgets('onTap is not called, field is disabled', (WidgetTester tester) async {
    int tapCount = 0;
    await tester.pumpWidget(
      overlay(
        child: TextField(
          enabled: false,
          onTap: () {
            tapCount += 1;
          },
        ),
      ),
    );

    expect(tapCount, 0);
    await tester.tap(find.byType(TextField));
    await tester.tap(find.byType(TextField));
    await tester.tap(find.byType(TextField));
    expect(tapCount, 0);
  });

  testWidgets('Includes cursor for TextField', (WidgetTester tester) async {
    // This is a regression test for https://github.com/flutter/flutter/issues/24612

    Widget buildFrame({
      double stepWidth,
      double cursorWidth,
      TextAlign textAlign,
    }) {
      return MaterialApp(
        home: Scaffold(
          body: Center(
            child: Column(
              mainAxisAlignment: MainAxisAlignment.center,
              children: <Widget>[
                IntrinsicWidth(
                  stepWidth: stepWidth,
                  child: TextField(
                    textAlign: textAlign,
                    cursorWidth: cursorWidth,
                  ),
                ),
              ],
            ),
          ),
        ),
      );
    }

    // A cursor of default size doesn't cause the TextField to increase its
    // width.
    const String text = '1234';
    double stepWidth = 80.0;
    await tester.pumpWidget(buildFrame(
      stepWidth: 80.0,
      cursorWidth: 2.0,
      textAlign: TextAlign.left,
    ));
    await tester.enterText(find.byType(TextField), text);
    await tester.pumpAndSettle();
    expect(tester.getSize(find.byType(TextField)).width, stepWidth);

    // A wide cursor is counted in the width of the text and causes the
    // TextField to increase to twice the stepWidth.
    await tester.pumpWidget(buildFrame(
      stepWidth: stepWidth,
      cursorWidth: 18.0,
      textAlign: TextAlign.left,
    ));
    await tester.enterText(find.byType(TextField), text);
    await tester.pumpAndSettle();
    expect(tester.getSize(find.byType(TextField)).width, 2 * stepWidth);

    // A null stepWidth causes the TextField to perfectly wrap the text plus
    // the cursor regardless of alignment.
    stepWidth = null;
    const double WIDTH_OF_CHAR = 16.0;
    await tester.pumpWidget(buildFrame(
      stepWidth: stepWidth,
      cursorWidth: 18.0,
      textAlign: TextAlign.left,
    ));
    await tester.enterText(find.byType(TextField), text);
    await tester.pumpAndSettle();
    expect(tester.getSize(find.byType(TextField)).width, WIDTH_OF_CHAR * text.length + 18.0);
    await tester.pumpWidget(buildFrame(
      stepWidth: stepWidth,
      cursorWidth: 18.0,
      textAlign: TextAlign.right,
    ));
    await tester.enterText(find.byType(TextField), text);
    await tester.pumpAndSettle();
    expect(tester.getSize(find.byType(TextField)).width, WIDTH_OF_CHAR * text.length + 18.0);
  });

  testWidgets('TextField style is merged with theme', (WidgetTester tester) async {
    // Regression test for https://github.com/flutter/flutter/issues/23994

    final ThemeData themeData = ThemeData(
      textTheme: TextTheme(
        subhead: TextStyle(
          color: Colors.blue[500],
        ),
      ),
    );

    Widget buildFrame(TextStyle style) {
      return MaterialApp(
        theme: themeData,
        home: Material(
          child: Center(
            child: TextField(
              style: style,
            ),
          ),
        ),
      );
    }

    // Empty TextStyle is overridden by theme
    await tester.pumpWidget(buildFrame(const TextStyle()));
    EditableText editableText = tester.widget(find.byType(EditableText));
    expect(editableText.style.color, themeData.textTheme.subhead.color);
    expect(editableText.style.background, themeData.textTheme.subhead.background);
    expect(editableText.style.shadows, themeData.textTheme.subhead.shadows);
    expect(editableText.style.decoration, themeData.textTheme.subhead.decoration);
    expect(editableText.style.locale, themeData.textTheme.subhead.locale);
    expect(editableText.style.wordSpacing, themeData.textTheme.subhead.wordSpacing);

    // Properties set on TextStyle override theme
    const Color setColor = Colors.red;
    await tester.pumpWidget(buildFrame(const TextStyle(color: setColor)));
    editableText = tester.widget(find.byType(EditableText));
    expect(editableText.style.color, setColor);

    // inherit: false causes nothing to be merged in from theme
    await tester.pumpWidget(buildFrame(const TextStyle(
      fontSize: 24.0,
      textBaseline: TextBaseline.alphabetic,
      inherit: false,
    )));
    editableText = tester.widget(find.byType(EditableText));
    expect(editableText.style.color, isNull);
  });

  testWidgets('style enforces required fields', (WidgetTester tester) async {
    Widget buildFrame(TextStyle style) {
      return MaterialApp(
        home: Material(
          child: TextField(
            style: style,
          ),
        ),
      );
    }

    await tester.pumpWidget(buildFrame(const TextStyle(
      inherit: false,
      fontSize: 12.0,
      textBaseline: TextBaseline.alphabetic,
    )));
    expect(tester.takeException(), isNull);

    // With inherit not set to false, will pickup required fields from theme
    await tester.pumpWidget(buildFrame(const TextStyle(
      fontSize: 12.0,
    )));
    expect(tester.takeException(), isNull);

    await tester.pumpWidget(buildFrame(const TextStyle(
      inherit: false,
      fontSize: 12.0,
    )));
    expect(tester.takeException(), isNotNull);
  });

  testWidgets(
    'tap moves cursor to the edge of the word it tapped on (iOS)',
    (WidgetTester tester) async {
      final TextEditingController controller = TextEditingController(
        text: 'Atwater Peel Sherbrooke Bonaventure',
      );
      await tester.pumpWidget(
        MaterialApp(
          theme: ThemeData(platform: TargetPlatform.iOS),
          home: Material(
            child: Center(
              child: TextField(
                controller: controller,
              ),
            ),
          ),
        ),
      );

      final Offset textfieldStart = tester.getTopLeft(find.byType(TextField));

      await tester.tapAt(textfieldStart + const Offset(50.0, 5.0));
      await tester.pump();

      // We moved the cursor.
      expect(
        controller.selection,
        const TextSelection.collapsed(offset: 7, affinity: TextAffinity.upstream),
      );

      // But don't trigger the toolbar.
      expect(find.byType(CupertinoButton), findsNothing);
    },
  );

  testWidgets(
    'tap moves cursor to the position tapped (Android)',
    (WidgetTester tester) async {
      final TextEditingController controller = TextEditingController(
        text: 'Atwater Peel Sherbrooke Bonaventure',
      );
      await tester.pumpWidget(
        MaterialApp(
          home: Material(
            child: Center(
              child: TextField(
                controller: controller,
              ),
            ),
          ),
        ),
      );

      final Offset textfieldStart = tester.getTopLeft(find.byType(TextField));

      await tester.tapAt(textfieldStart + const Offset(50.0, 5.0));
      await tester.pump();

      // We moved the cursor.
      expect(
        controller.selection,
        const TextSelection.collapsed(offset: 3),
      );

      // But don't trigger the toolbar.
      expect(find.byType(FlatButton), findsNothing);
    },
  );

  testWidgets(
    'two slow taps do not trigger a word selection (iOS)',
    (WidgetTester tester) async {
      final TextEditingController controller = TextEditingController(
        text: 'Atwater Peel Sherbrooke Bonaventure',
      );
      await tester.pumpWidget(
        MaterialApp(
          theme: ThemeData(platform: TargetPlatform.iOS),
          home: Material(
            child: Center(
              child: TextField(
                controller: controller,
              ),
            ),
          ),
        ),
      );

      final Offset textfieldStart = tester.getTopLeft(find.byType(TextField));

      await tester.tapAt(textfieldStart + const Offset(50.0, 5.0));
      await tester.pump(const Duration(milliseconds: 500));
      await tester.tapAt(textfieldStart + const Offset(50.0, 5.0));
      await tester.pump();

      // Plain collapsed selection.
      expect(
        controller.selection,
        const TextSelection.collapsed(offset: 7, affinity: TextAffinity.upstream),
      );

      // No toolbar.
      expect(find.byType(CupertinoButton), findsNothing);
    },
  );

  testWidgets(
    'double tap selects word and first tap of double tap moves cursor (iOS)',
    (WidgetTester tester) async {
      final TextEditingController controller = TextEditingController(
        text: 'Atwater Peel Sherbrooke Bonaventure',
      );
      await tester.pumpWidget(
        MaterialApp(
          theme: ThemeData(platform: TargetPlatform.iOS),
          home: Material(
            child: Center(
              child: TextField(
                controller: controller,
              ),
            ),
          ),
        ),
      );

      final Offset textfieldStart = tester.getTopLeft(find.byType(TextField));

      // This tap just puts the cursor somewhere different than where the double
      // tap will occur to test that the double tap moves the existing cursor first.
      await tester.tapAt(textfieldStart + const Offset(50.0, 5.0));
      await tester.pump(const Duration(milliseconds: 500));

      await tester.tapAt(textfieldStart + const Offset(150.0, 5.0));
      await tester.pump(const Duration(milliseconds: 50));
      // First tap moved the cursor.
      expect(
        controller.selection,
        const TextSelection.collapsed(offset: 8, affinity: TextAffinity.downstream),
      );
      await tester.tapAt(textfieldStart + const Offset(150.0, 5.0));
      await tester.pump();

      // Second tap selects the word around the cursor.
      expect(
        controller.selection,
        const TextSelection(baseOffset: 8, extentOffset: 12),
      );

      // Selected text shows 3 toolbar buttons.
      expect(find.byType(CupertinoButton), findsNWidgets(3));
    },
  );

  testWidgets(
    'double tap selects word and first tap of double tap moves cursor and shows toolbar (Android)',
    (WidgetTester tester) async {
      final TextEditingController controller = TextEditingController(
        text: 'Atwater Peel Sherbrooke Bonaventure',
      );
      await tester.pumpWidget(
        MaterialApp(
          home: Material(
            child: Center(
              child: TextField(
                controller: controller,
              ),
            ),
          ),
        ),
      );

      final Offset textfieldStart = tester.getTopLeft(find.byType(TextField));

      // This tap just puts the cursor somewhere different than where the double
      // tap will occur to test that the double tap moves the existing cursor first.
      await tester.tapAt(textfieldStart + const Offset(50.0, 5.0));
      await tester.pump(const Duration(milliseconds: 500));

      await tester.tapAt(textfieldStart + const Offset(150.0, 5.0));
      await tester.pump(const Duration(milliseconds: 50));
      // First tap moved the cursor.
      expect(
        controller.selection,
        const TextSelection.collapsed(offset: 9),
      );
      await tester.tapAt(textfieldStart + const Offset(150.0, 5.0));
      await tester.pump();

      // Second tap selects the word around the cursor.
      expect(
        controller.selection,
        const TextSelection(baseOffset: 8, extentOffset: 12),
      );

      // Selected text shows 4 toolbar buttons: cut, copy, paste, select all
      expect(find.byType(FlatButton), findsNWidgets(4));
    },
  );

  testWidgets(
    'double tap on top of cursor also selects word (Android)',
    (WidgetTester tester) async {
      final TextEditingController controller = TextEditingController(
        text: 'Atwater Peel Sherbrooke Bonaventure',
      );
      await tester.pumpWidget(
        MaterialApp(
          home: Material(
            child: Center(
              child: TextField(
                controller: controller,
              ),
            ),
          ),
        ),
      );

      // Tap to put the cursor after the "w".
      const int index = 3;
      await tester.tapAt(textOffsetToPosition(tester, index));
      await tester.pump(const Duration(milliseconds: 500));
      expect(
        controller.selection,
        const TextSelection.collapsed(offset: index),
      );

      // Double tap on the same location.
      await tester.tapAt(textOffsetToPosition(tester, index));
      await tester.pump(const Duration(milliseconds: 50));

      // First tap doesn't change the selection
      expect(
        controller.selection,
        const TextSelection.collapsed(offset: index),
      );

      // Second tap selects the word around the cursor.
      await tester.tapAt(textOffsetToPosition(tester, index));
      await tester.pump();
      expect(
        controller.selection,
        const TextSelection(baseOffset: 0, extentOffset: 7),
      );

      // Selected text shows 4 toolbar buttons: cut, copy, paste, select all
      expect(find.byType(FlatButton), findsNWidgets(4));
    },
  );

  testWidgets(
    'double double tap just shows the selection menu',
    (WidgetTester tester) async {
      final TextEditingController controller = TextEditingController(
        text: '',
      );
      await tester.pumpWidget(
        MaterialApp(
          home: Material(
            child: Center(
              child: TextField(
                controller: controller,
              ),
            ),
          ),
        ),
      );

      // Double tap on the same location shows the selection menu.
      await tester.tapAt(textOffsetToPosition(tester, 0));
      await tester.pump(const Duration(milliseconds: 50));
      await tester.tapAt(textOffsetToPosition(tester, 0));
      await tester.pump();
      expect(find.text('PASTE'), findsOneWidget);

      // Double tap again keeps the selection menu visible.
      await tester.tapAt(textOffsetToPosition(tester, 0));
      await tester.pump(const Duration(milliseconds: 50));
      await tester.tapAt(textOffsetToPosition(tester, 0));
      await tester.pump();
      expect(find.text('PASTE'), findsOneWidget);
    },
  );

  testWidgets(
    'double long press just shows the selection menu',
    (WidgetTester tester) async {
      final TextEditingController controller = TextEditingController(
        text: '',
      );
      await tester.pumpWidget(
        MaterialApp(
          home: Material(
            child: Center(
              child: TextField(
                controller: controller,
              ),
            ),
          ),
        ),
      );

      // Long press shows the selection menu.
      await tester.longPressAt(textOffsetToPosition(tester, 0));
      await tester.pump();
      expect(find.text('PASTE'), findsOneWidget);

      // Long press again keeps the selection menu visible.
      await tester.longPressAt(textOffsetToPosition(tester, 0));
      await tester.pump();
      expect(find.text('PASTE'), findsOneWidget);
    },
  );

  testWidgets(
    'double tap hold selects word (iOS)',
    (WidgetTester tester) async {
      final TextEditingController controller = TextEditingController(
        text: 'Atwater Peel Sherbrooke Bonaventure',
      );
      await tester.pumpWidget(
        MaterialApp(
          theme: ThemeData(platform: TargetPlatform.iOS),
          home: Material(
            child: Center(
              child: TextField(
                controller: controller,
              ),
            ),
          ),
        ),
      );

      final Offset textfieldStart = tester.getTopLeft(find.byType(TextField));

      await tester.tapAt(textfieldStart + const Offset(150.0, 5.0));
      await tester.pump(const Duration(milliseconds: 50));
      final TestGesture gesture =
         await tester.startGesture(textfieldStart + const Offset(150.0, 5.0));
      // Hold the press.
      await tester.pump(const Duration(milliseconds: 500));

      expect(
        controller.selection,
        const TextSelection(baseOffset: 8, extentOffset: 12),
      );

      // Selected text shows 3 toolbar buttons.
      expect(find.byType(CupertinoButton), findsNWidgets(3));

      await gesture.up();
      await tester.pump();

      // Still selected.
      expect(
        controller.selection,
        const TextSelection(baseOffset: 8, extentOffset: 12),
      );
      // The toolbar is still showing.
      expect(find.byType(CupertinoButton), findsNWidgets(3));
    },
  );

  testWidgets(
    'tap after a double tap select is not affected (iOS)',
    (WidgetTester tester) async {
      final TextEditingController controller = TextEditingController(
        text: 'Atwater Peel Sherbrooke Bonaventure',
      );
      await tester.pumpWidget(
        MaterialApp(
          theme: ThemeData(platform: TargetPlatform.iOS),
          home: Material(
            child: Center(
              child: TextField(
                controller: controller,
              ),
            ),
          ),
        ),
      );

      final Offset textfieldStart = tester.getTopLeft(find.byType(TextField));

      await tester.tapAt(textfieldStart + const Offset(150.0, 5.0));
      await tester.pump(const Duration(milliseconds: 50));
      // First tap moved the cursor.
      expect(
        controller.selection,
        const TextSelection.collapsed(offset: 8, affinity: TextAffinity.downstream),
      );
      await tester.tapAt(textfieldStart + const Offset(150.0, 5.0));
      await tester.pump(const Duration(milliseconds: 500));

      await tester.tapAt(textfieldStart + const Offset(100.0, 5.0));
      await tester.pump();

      // Plain collapsed selection at the edge of first word. In iOS 12, the
      // the first tap after a double tap ends up putting the cursor at where
      // you tapped instead of the edge like every other single tap. This is
      // likely a bug in iOS 12 and not present in other versions.
      expect(
        controller.selection,
        const TextSelection.collapsed(offset: 7, affinity: TextAffinity.upstream),
      );

      // No toolbar.
      expect(find.byType(CupertinoButton), findsNothing);
    },
  );

  testWidgets(
    'long press moves cursor to the exact long press position and shows toolbar (iOS)',
    (WidgetTester tester) async {
      final TextEditingController controller = TextEditingController(
        text: 'Atwater Peel Sherbrooke Bonaventure',
      );
      await tester.pumpWidget(
        MaterialApp(
          theme: ThemeData(platform: TargetPlatform.iOS),
          home: Material(
            child: Center(
              child: TextField(
                controller: controller,
              ),
            ),
          ),
        ),
      );

      final Offset textfieldStart = tester.getTopLeft(find.byType(TextField));

      await tester.longPressAt(textfieldStart + const Offset(50.0, 5.0));
      await tester.pump();

      // Collapsed cursor for iOS long press.
      expect(
        controller.selection,
        const TextSelection.collapsed(offset: 3),
      );

      // Collapsed toolbar shows 2 buttons.
      expect(find.byType(CupertinoButton), findsNWidgets(2));
    },
  );

  testWidgets(
    'long press selects word and shows toolbar (Android)',
    (WidgetTester tester) async {
      final TextEditingController controller = TextEditingController(
        text: 'Atwater Peel Sherbrooke Bonaventure',
      );
      await tester.pumpWidget(
        MaterialApp(
          home: Material(
            child: Center(
              child: TextField(
                controller: controller,
              ),
            ),
          ),
        ),
      );

      final Offset textfieldStart = tester.getTopLeft(find.byType(TextField));

      await tester.longPressAt(textfieldStart + const Offset(50.0, 5.0));
      await tester.pump();

      expect(
        controller.selection,
        const TextSelection(baseOffset: 0, extentOffset: 7),
      );

      // Collapsed toolbar shows 4 buttons: cut, copy, paste, select all
      expect(find.byType(FlatButton), findsNWidgets(4));
    },
  );

  testWidgets(
    'long press tap cannot initiate a double tap (iOS)',
    (WidgetTester tester) async {
      final TextEditingController controller = TextEditingController(
        text: 'Atwater Peel Sherbrooke Bonaventure',
      );
      await tester.pumpWidget(
        MaterialApp(
          theme: ThemeData(platform: TargetPlatform.iOS),
          home: Material(
            child: Center(
              child: TextField(
                controller: controller,
              ),
            ),
          ),
        ),
      );

      final Offset textfieldStart = tester.getTopLeft(find.byType(TextField));

      await tester.longPressAt(textfieldStart + const Offset(50.0, 5.0));
      await tester.pump(const Duration(milliseconds: 50));

      await tester.tapAt(textfieldStart + const Offset(50.0, 5.0));
      await tester.pump();

      // We ended up moving the cursor to the edge of the same word and dismissed
      // the toolbar.
      expect(
        controller.selection,
        const TextSelection.collapsed(offset: 7, affinity: TextAffinity.upstream),
      );

      // Collapsed toolbar shows 2 buttons.
      expect(find.byType(CupertinoButton), findsNothing);
    },
  );

  testWidgets(
    'long press drag moves the cursor under the drag and shows toolbar on lift (iOS)',
    (WidgetTester tester) async {
      final TextEditingController controller = TextEditingController(
        text: 'Atwater Peel Sherbrooke Bonaventure',
      );
      await tester.pumpWidget(
        MaterialApp(
          theme: ThemeData(platform: TargetPlatform.iOS),
          home: Material(
            child: Center(
              child: TextField(
                controller: controller,
              ),
            ),
          ),
        ),
      );

      final Offset textfieldStart = tester.getTopLeft(find.byType(TextField));

      final TestGesture gesture =
          await tester.startGesture(textfieldStart + const Offset(50.0, 5.0));
      await tester.pump(const Duration(milliseconds: 500));

      // Long press on iOS shows collapsed selection cursor.
      expect(
        controller.selection,
        const TextSelection.collapsed(offset: 3, affinity: TextAffinity.downstream),
      );
      // Cursor move doesn't trigger a toolbar initially.
      expect(find.byType(CupertinoButton), findsNothing);

      await gesture.moveBy(const Offset(50, 0));
      await tester.pump();

      // The selection position is now moved with the drag.
      expect(
        controller.selection,
        const TextSelection.collapsed(offset: 6, affinity: TextAffinity.downstream),
      );
      // Still no toolbar.
      expect(find.byType(CupertinoButton), findsNothing);

      await gesture.moveBy(const Offset(50, 0));
      await tester.pump();

      // The selection position is now moved with the drag.
      expect(
        controller.selection,
        const TextSelection.collapsed(offset: 9, affinity: TextAffinity.downstream),
      );
      // Still no toolbar.
      expect(find.byType(CupertinoButton), findsNothing);

      await gesture.up();
      await tester.pump();

      // The selection isn't affected by the gesture lift.
      expect(
        controller.selection,
        const TextSelection.collapsed(offset: 9, affinity: TextAffinity.downstream),
      );
      // The toolbar now shows up.
      expect(find.byType(CupertinoButton), findsNWidgets(2));
    },
  );

  testWidgets('long press drag can edge scroll (iOS)', (WidgetTester tester) async {
    final TextEditingController controller = TextEditingController(
      text: 'Atwater Peel Sherbrooke Bonaventure Angrignon Peel Côte-des-Neiges',
    );
    await tester.pumpWidget(
      MaterialApp(
        theme: ThemeData(platform: TargetPlatform.iOS),
        home: Material(
          child: Center(
            child: TextField(
              controller: controller,
              maxLines: 1,
            ),
          ),
        ),
      ),
    );

    final RenderEditable renderEditable = findRenderEditable(tester);

    List<TextSelectionPoint> lastCharEndpoint = renderEditable.getEndpointsForSelection(
      const TextSelection.collapsed(offset: 66), // Last character's position.
    );

    expect(lastCharEndpoint.length, 1);
    // Just testing the test and making sure that the last character is off
    // the right side of the screen.
    expect(lastCharEndpoint[0].point.dx, 1056);

    final Offset textfieldStart = tester.getTopLeft(find.byType(TextField));

    final TestGesture gesture =
        await tester.startGesture(textfieldStart + const Offset(300, 5));
    await tester.pump(const Duration(milliseconds: 500));

    expect(
      controller.selection,
      const TextSelection.collapsed(offset: 19, affinity: TextAffinity.upstream),
    );
    expect(find.byType(CupertinoButton), findsNothing);

    await gesture.moveBy(const Offset(600, 0));
    // To the edge of the screen basically.
    await tester.pump();
    expect(
      controller.selection,
      const TextSelection.collapsed(offset: 56, affinity: TextAffinity.downstream),
    );
    // Keep moving out.
    await gesture.moveBy(const Offset(1, 0));
    await tester.pump();
    expect(
      controller.selection,
      const TextSelection.collapsed(offset: 62, affinity: TextAffinity.downstream),
    );
    await gesture.moveBy(const Offset(1, 0));
    await tester.pump();
    expect(
      controller.selection,
      const TextSelection.collapsed(offset: 66, affinity: TextAffinity.upstream),
    ); // We're at the edge now.
    expect(find.byType(CupertinoButton), findsNothing);

    await gesture.up();
    await tester.pump();

    // The selection isn't affected by the gesture lift.
    expect(
      controller.selection,
      const TextSelection.collapsed(offset: 66, affinity: TextAffinity.upstream),
    );
    // The toolbar now shows up.
    expect(find.byType(CupertinoButton), findsNWidgets(2));

    lastCharEndpoint = renderEditable.getEndpointsForSelection(
      const TextSelection.collapsed(offset: 66), // Last character's position.
    );

    expect(lastCharEndpoint.length, 1);
    // The last character is now on screen near the right edge.
    expect(lastCharEndpoint[0].point.dx, moreOrLessEquals(798, epsilon: 1));

    final List<TextSelectionPoint> firstCharEndpoint = renderEditable.getEndpointsForSelection(
      const TextSelection.collapsed(offset: 0), // First character's position.
    );
    expect(firstCharEndpoint.length, 1);
    // The first character is now offscreen to the left.
    expect(firstCharEndpoint[0].point.dx, moreOrLessEquals(-257, epsilon: 1));
  });

  testWidgets(
    'long tap after a double tap select is not affected (iOS)',
    (WidgetTester tester) async {
      final TextEditingController controller = TextEditingController(
        text: 'Atwater Peel Sherbrooke Bonaventure',
      );
      await tester.pumpWidget(
        MaterialApp(
          theme: ThemeData(platform: TargetPlatform.iOS),
          home: Material(
            child: Center(
              child: TextField(
                controller: controller,
              ),
            ),
          ),
        ),
      );

      final Offset textfieldStart = tester.getTopLeft(find.byType(TextField));

      await tester.tapAt(textfieldStart + const Offset(150.0, 5.0));
      await tester.pump(const Duration(milliseconds: 50));
      // First tap moved the cursor to the beginning of the second word.
      expect(
        controller.selection,
        const TextSelection.collapsed(offset: 8, affinity: TextAffinity.downstream),
      );
      await tester.tapAt(textfieldStart + const Offset(150.0, 5.0));
      await tester.pump(const Duration(milliseconds: 500));

      await tester.longPressAt(textfieldStart + const Offset(100.0, 5.0));
      await tester.pump();

      // Plain collapsed selection at the exact tap position.
      expect(
        controller.selection,
        const TextSelection.collapsed(offset: 6),
      );

      // Long press toolbar.
      expect(find.byType(CupertinoButton), findsNWidgets(2));
    },
  );

  testWidgets(
    'double tap after a long tap is not affected (iOS)',
    (WidgetTester tester) async {
      final TextEditingController controller = TextEditingController(
        text: 'Atwater Peel Sherbrooke Bonaventure',
      );
      await tester.pumpWidget(
        MaterialApp(
          theme: ThemeData(platform: TargetPlatform.iOS),
          home: Material(
            child: Center(
              child: TextField(
                controller: controller,
              ),
            ),
          ),
        ),
      );

      final Offset textfieldStart = tester.getTopLeft(find.byType(TextField));

      await tester.longPressAt(textfieldStart + const Offset(50.0, 5.0));
      await tester.pump(const Duration(milliseconds: 50));

      await tester.tapAt(textfieldStart + const Offset(150.0, 5.0));
      await tester.pump(const Duration(milliseconds: 50));
      // First tap moved the cursor.
      expect(
        controller.selection,
        const TextSelection.collapsed(offset: 8, affinity: TextAffinity.downstream),
      );
      await tester.tapAt(textfieldStart + const Offset(150.0, 5.0));
      await tester.pump();

      // Double tap selection.
      expect(
        controller.selection,
        const TextSelection(baseOffset: 8, extentOffset: 12),
      );
      expect(find.byType(CupertinoButton), findsNWidgets(3));
    },
  );

  testWidgets(
    'double tap chains work (iOS)',
    (WidgetTester tester) async {
      final TextEditingController controller = TextEditingController(
        text: 'Atwater Peel Sherbrooke Bonaventure',
      );
      await tester.pumpWidget(
        MaterialApp(
          theme: ThemeData(platform: TargetPlatform.iOS),
          home: Material(
            child: Center(
              child: TextField(
                controller: controller,
              ),
            ),
          ),
        ),
      );

      final Offset textfieldStart = tester.getTopLeft(find.byType(TextField));

      await tester.tapAt(textfieldStart + const Offset(50.0, 5.0));
      await tester.pump(const Duration(milliseconds: 50));
      expect(
        controller.selection,
        const TextSelection.collapsed(offset: 7, affinity: TextAffinity.upstream),
      );
      await tester.tapAt(textfieldStart + const Offset(50.0, 5.0));
      await tester.pump(const Duration(milliseconds: 50));
      expect(
        controller.selection,
        const TextSelection(baseOffset: 0, extentOffset: 7),
      );
      expect(find.byType(CupertinoButton), findsNWidgets(3));

      // Double tap selecting the same word somewhere else is fine.
      await tester.tapAt(textfieldStart + const Offset(100.0, 5.0));
      await tester.pump(const Duration(milliseconds: 50));
      // First tap moved the cursor.
      expect(
        controller.selection,
        const TextSelection.collapsed(offset: 7, affinity: TextAffinity.upstream),
      );
      await tester.tapAt(textfieldStart + const Offset(100.0, 5.0));
      await tester.pump(const Duration(milliseconds: 50));
      expect(
        controller.selection,
        const TextSelection(baseOffset: 0, extentOffset: 7),
      );
      expect(find.byType(CupertinoButton), findsNWidgets(3));

      await tester.tapAt(textfieldStart + const Offset(150.0, 5.0));
      await tester.pump(const Duration(milliseconds: 50));
      // First tap moved the cursor.
      expect(
        controller.selection,
        const TextSelection.collapsed(offset: 8, affinity: TextAffinity.downstream),
      );
      await tester.tapAt(textfieldStart + const Offset(150.0, 5.0));
      await tester.pump(const Duration(milliseconds: 50));
      expect(
        controller.selection,
        const TextSelection(baseOffset: 8, extentOffset: 12),
      );
      expect(find.byType(CupertinoButton), findsNWidgets(3));
    },
  );

  testWidgets('force press does not select a word on (android)', (WidgetTester tester) async {
    final TextEditingController controller = TextEditingController(
      text: 'Atwater Peel Sherbrooke Bonaventure',
    );
    await tester.pumpWidget(
      MaterialApp(
        home: Material(
          child: TextField(
            controller: controller,
          ),
        ),
      ),
    );

    final Offset offset = tester.getTopLeft(find.byType(TextField)) + const Offset(150.0, 5.0);

    const int pointerValue = 1;
    final TestGesture gesture = await tester.createGesture();
    await gesture.downWithCustomEvent(
      offset,
      PointerDownEvent(
          pointer: pointerValue,
          position: offset,
          pressure: 0.0,
          pressureMax: 6.0,
          pressureMin: 0.0,
      ),
    );
    await gesture.updateWithCustomEvent(PointerMoveEvent(pointer: pointerValue, position: offset + const Offset(150.0, 5.0), pressure: 0.5, pressureMin: 0, pressureMax: 1));

    // We don't want this gesture to select any word on Android.
    expect(controller.selection, const TextSelection.collapsed(offset: -1));

    await gesture.up();
    await tester.pump();
    expect(find.byType(FlatButton), findsNothing);
  });

  testWidgets('force press selects word (iOS)', (WidgetTester tester) async {
    final TextEditingController controller = TextEditingController(
      text: 'Atwater Peel Sherbrooke Bonaventure',
    );
    await tester.pumpWidget(
      MaterialApp(
        theme: ThemeData(platform: TargetPlatform.iOS),
        home: Material(
          child: TextField(
            controller: controller,
          ),
        ),
      ),
    );

    final Offset textfieldStart = tester.getTopLeft(find.byType(TextField));

    const int pointerValue = 1;
    final Offset offset = textfieldStart + const Offset(150.0, 5.0);
    final TestGesture gesture = await tester.createGesture();
    await gesture.downWithCustomEvent(
      offset,
      PointerDownEvent(
        pointer: pointerValue,
        position: offset,
        pressure: 0.0,
        pressureMax: 6.0,
        pressureMin: 0.0,
      ),
    );

    await gesture.updateWithCustomEvent(PointerMoveEvent(pointer: pointerValue, position: textfieldStart + const Offset(150.0, 5.0), pressure: 0.5, pressureMin: 0, pressureMax: 1));
    // We expect the force press to select a word at the given location.
    expect(
      controller.selection,
      const TextSelection(baseOffset: 8, extentOffset: 12),
    );

    await gesture.up();
    await tester.pump();
    expect(find.byType(CupertinoButton), findsNWidgets(3));
  });

  testWidgets('tap on non-force-press-supported devices work (iOS)', (WidgetTester tester) async {
    final TextEditingController controller = TextEditingController(
      text: 'Atwater Peel Sherbrooke Bonaventure',
    );
    await tester.pumpWidget(
      MaterialApp(
        theme: ThemeData(platform: TargetPlatform.iOS),
        home: Material(
          child: TextField(
            controller: controller,
          ),
        ),
      ),
    );

    final Offset textfieldStart = tester.getTopLeft(find.byType(TextField));

    const int pointerValue = 1;
    final Offset offset = textfieldStart + const Offset(150.0, 5.0);
    final TestGesture gesture = await tester.createGesture();
    await gesture.downWithCustomEvent(
      offset,
      PointerDownEvent(
        pointer: pointerValue,
        position: offset,
        // iPhone 6 and below report 0 across the board.
        pressure: 0,
        pressureMax: 0,
        pressureMin: 0,
      ),
    );

    await gesture.updateWithCustomEvent(PointerMoveEvent(pointer: pointerValue, position: textfieldStart + const Offset(150.0, 5.0), pressure: 0.5, pressureMin: 0, pressureMax: 1));
    await gesture.up();
    // The event should fallback to a normal tap and move the cursor.
    // Single taps selects the edge of the word.
    expect(
      controller.selection,
      const TextSelection.collapsed(offset: 8),
    );

    await tester.pump();
    // Single taps shouldn't trigger the toolbar.
    expect(find.byType(CupertinoButton), findsNothing);
  });

  testWidgets('default TextField debugFillProperties', (WidgetTester tester) async {
    final DiagnosticPropertiesBuilder builder = DiagnosticPropertiesBuilder();

    const TextField().debugFillProperties(builder);

    final List<String> description = builder.properties
      .where((DiagnosticsNode node) => !node.isFiltered(DiagnosticLevel.info))
      .map((DiagnosticsNode node) => node.toString()).toList();

    expect(description, <String>[]);
  });

  testWidgets('TextField implements debugFillProperties', (WidgetTester tester) async {
    final DiagnosticPropertiesBuilder builder = DiagnosticPropertiesBuilder();

    // Not checking controller, inputFormatters, focusNode
    const TextField(
      decoration: InputDecoration(labelText: 'foo'),
      keyboardType: TextInputType.text,
      textInputAction: TextInputAction.done,
      textCapitalization: TextCapitalization.none,
      style: TextStyle(color: Color(0xff00ff00)),
      textAlign: TextAlign.end,
      textDirection: TextDirection.ltr,
      autofocus: true,
      obscureText: true,
      autocorrect: false,
      maxLines: 10,
      maxLength: 100,
      maxLengthEnforced: false,
      enabled: false,
      cursorWidth: 1.0,
      cursorRadius: Radius.zero,
      cursorColor: Color(0xff00ff00),
      keyboardAppearance: Brightness.dark,
      scrollPadding: EdgeInsets.zero,
      scrollPhysics: ClampingScrollPhysics(),
      enableInteractiveSelection: false,
    ).debugFillProperties(builder);

    final List<String> description = builder.properties
      .where((DiagnosticsNode node) => !node.isFiltered(DiagnosticLevel.info))
      .map((DiagnosticsNode node) => node.toString()).toList();

    expect(description, <String>[
      'enabled: false',
      'decoration: InputDecoration(labelText: "foo")',
      'style: TextStyle(inherit: true, color: Color(0xff00ff00))',
      'autofocus: true',
      'obscureText: true',
      'autocorrect: false',
      'maxLines: 10',
      'maxLength: 100',
      'maxLength not enforced',
      'textInputAction: done',
      'textAlign: end',
      'textDirection: ltr',
      'cursorWidth: 1.0',
      'cursorRadius: Radius.circular(0.0)',
      'cursorColor: Color(0xff00ff00)',
      'keyboardAppearance: Brightness.dark',
      'scrollPadding: EdgeInsets.zero',
      'selection disabled',
      'scrollPhysics: ClampingScrollPhysics',
    ]);
  });

  testWidgets(
    'strut basic single line',
    (WidgetTester tester) async {
      await tester.pumpWidget(
        MaterialApp(
          theme: ThemeData(platform: TargetPlatform.android),
          home: const Material(
            child: Center(
              child: TextField(),
            ),
          ),
        ),
      );

      expect(
        tester.getSize(find.byType(TextField)),
        // This is the height of the decoration (24) plus the metrics from the default
        // TextStyle of the theme (16).
        const Size(800, 40),
      );
    },
  );

  testWidgets(
    'strut TextStyle increases height',
    (WidgetTester tester) async {
      await tester.pumpWidget(
        MaterialApp(
          theme: ThemeData(platform: TargetPlatform.android),
          home: const Material(
            child: Center(
              child: TextField(
                style: TextStyle(fontSize: 20),
              ),
            ),
          ),
        ),
      );

      expect(
        tester.getSize(find.byType(TextField)),
        // Strut should inherit the TextStyle.fontSize by default and produce the
        // same height as if it were disabled.
        const Size(800, 44),
      );

      await tester.pumpWidget(
        MaterialApp(
          theme: ThemeData(platform: TargetPlatform.android),
          home: const Material(
            child: Center(
              child: TextField(
                style: TextStyle(fontSize: 20),
                strutStyle: StrutStyle.disabled,
              ),
            ),
          ),
        ),
      );

      expect(
        tester.getSize(find.byType(TextField)),
        // The height here should match the previous version with strut enabled.
        const Size(800, 44),
      );
    },
  );

  testWidgets(
    'strut basic multi line',
    (WidgetTester tester) async {
      await tester.pumpWidget(
        MaterialApp(
          theme: ThemeData(platform: TargetPlatform.android),
          home: const Material(
            child: Center(
              child: TextField(
                maxLines: 6,
              ),
            ),
          ),
        ),
      );

      expect(
        tester.getSize(find.byType(TextField)),
        // The height should be the input decoration (24) plus 6x the strut height (16).
        const Size(800, 120),
      );
    },
  );

  testWidgets(
    'strut no force small strut',
    (WidgetTester tester) async {
      await tester.pumpWidget(
        MaterialApp(
          theme: ThemeData(platform: TargetPlatform.android),
          home: const Material(
            child: Center(
              child: TextField(
                maxLines: 6,
                strutStyle: StrutStyle(
                  // The small strut is overtaken by the larger
                  // TextStyle fontSize.
                  fontSize: 5,
                ),
              ),
            ),
          ),
        ),
      );

      expect(
        tester.getSize(find.byType(TextField)),
        // When the strut's height is smaller than TextStyle's and forceStrutHeight
        // is disabled, then the TextStyle takes precedence. Should be the same height
        // as 'strut basic multi line'.
        const Size(800, 120),
      );
    },
  );

  testWidgets(
    'strut no force large strut',
    (WidgetTester tester) async {
      await tester.pumpWidget(
        MaterialApp(
          theme: ThemeData(platform: TargetPlatform.android),
          home: const Material(
            child: Center(
              child: TextField(
                maxLines: 6,
                strutStyle: StrutStyle(
                  fontSize: 25,
                ),
              ),
            ),
          ),
        ),
      );

      expect(
        tester.getSize(find.byType(TextField)),
        // When the strut's height is larger than TextStyle's and forceStrutHeight
        // is disabled, then the StrutStyle takes precedence.
        const Size(800, 174),
      );
    },
  );

  testWidgets(
    'strut height override',
    (WidgetTester tester) async {
      await tester.pumpWidget(
        MaterialApp(
          theme: ThemeData(platform: TargetPlatform.android),
          home: const Material(
            child: Center(
              child: TextField(
                maxLines: 3,
                strutStyle: StrutStyle(
                  fontSize: 8,
                  forceStrutHeight: true,
                ),
              ),
            ),
          ),
        ),
      );

      expect(
        tester.getSize(find.byType(TextField)),
        // The smaller font size of strut make the field shorter than normal.
        const Size(800, 48),
      );
    },
  );

  testWidgets(
    'strut forces field taller',
    (WidgetTester tester) async {
      await tester.pumpWidget(
        MaterialApp(
          theme: ThemeData(platform: TargetPlatform.android),
          home: const Material(
            child: Center(
              child: TextField(
                maxLines: 3,
                style: TextStyle(fontSize: 10),
                strutStyle: StrutStyle(
                  fontSize: 18,
                  forceStrutHeight: true,
                ),
              ),
            ),
          ),
        ),
      );

      expect(
        tester.getSize(find.byType(TextField)),
        // When the strut fontSize is larger than a provided TextStyle, the
        // the strut's height takes precedence.
        const Size(800, 78),
      );
    },
  );

  testWidgets('Caret center position', (WidgetTester tester) async {
    await tester.pumpWidget(
      overlay(
        child: Container(
          width: 300.0,
          child: const TextField(
            textAlign: TextAlign.center,
            decoration: null,
          ),
        ),
      ),
    );

    final RenderEditable editable = findRenderEditable(tester);

    await tester.enterText(find.byType(TextField), 'abcd');
    await tester.pump();


    Offset topLeft = editable.localToGlobal(
      editable.getLocalRectForCaret(const TextPosition(offset: 4)).topLeft,
    );
    expect(topLeft.dx, equals(431));

    topLeft = editable.localToGlobal(
      editable.getLocalRectForCaret(const TextPosition(offset: 3)).topLeft,
    );
    expect(topLeft.dx, equals(415));

    topLeft = editable.localToGlobal(
      editable.getLocalRectForCaret(const TextPosition(offset: 2)).topLeft,
    );
    expect(topLeft.dx, equals(399));

    topLeft = editable.localToGlobal(
      editable.getLocalRectForCaret(const TextPosition(offset: 1)).topLeft,
    );
    expect(topLeft.dx, equals(383));
  });

  testWidgets('Caret indexes into trailing whitespace center align', (WidgetTester tester) async {
    await tester.pumpWidget(
      overlay(
        child: Container(
          width: 300.0,
          child: const TextField(
            textAlign: TextAlign.center,
            decoration: null,
          ),
        ),
      ),
    );

    final RenderEditable editable = findRenderEditable(tester);

    await tester.enterText(find.byType(TextField), 'abcd    ');
    await tester.pump();

    Offset topLeft = editable.localToGlobal(
      editable.getLocalRectForCaret(const TextPosition(offset: 7)).topLeft,
    );
    expect(topLeft.dx, equals(479));

    topLeft = editable.localToGlobal(
      editable.getLocalRectForCaret(const TextPosition(offset: 8)).topLeft,
    );
    expect(topLeft.dx, equals(495));

    topLeft = editable.localToGlobal(
      editable.getLocalRectForCaret(const TextPosition(offset: 4)).topLeft,
    );
    expect(topLeft.dx, equals(431));

    topLeft = editable.localToGlobal(
      editable.getLocalRectForCaret(const TextPosition(offset: 3)).topLeft,
    );
    expect(topLeft.dx, equals(415)); // Should be same as equivalent in 'Caret center position'

    topLeft = editable.localToGlobal(
      editable.getLocalRectForCaret(const TextPosition(offset: 2)).topLeft,
    );
    expect(topLeft.dx, equals(399)); // Should be same as equivalent in 'Caret center position'

    topLeft = editable.localToGlobal(
      editable.getLocalRectForCaret(const TextPosition(offset: 1)).topLeft,
    );
    expect(topLeft.dx, equals(383)); // Should be same as equivalent in 'Caret center position'
  });

  testWidgets('selection handles are rendered and not faded away', (WidgetTester tester) async {
    const String testText = 'lorem ipsum';
    final TextEditingController controller = TextEditingController(text: testText);

    await tester.pumpWidget(
      MaterialApp(
        home: Material(
          child: TextField(
            controller: controller,
          ),
        ),
      ),
    );

    final EditableTextState state =
      tester.state<EditableTextState>(find.byType(EditableText));
    final RenderEditable renderEditable = state.renderEditable;

    await tester.tapAt(const Offset(20, 10));
    renderEditable.selectWord(cause: SelectionChangedCause.longPress);
    await tester.pumpAndSettle();

    final List<Widget> transitions =
      find.byType(FadeTransition).evaluate().map((Element e) => e.widget).toList();
    // On Android, an empty app contains a single FadeTransition. The following
    // two are the left and right text selection handles, respectively.
    expect(transitions.length, 3);
    final FadeTransition left = transitions[1];
    final FadeTransition right = transitions[2];

    expect(left.opacity.value, equals(1.0));
    expect(right.opacity.value, equals(1.0));
  });

  testWidgets('iOS selection handles are rendered and not faded away', (WidgetTester tester) async {
    debugDefaultTargetPlatformOverride = TargetPlatform.iOS;
    const String testText = 'lorem ipsum';
    final TextEditingController controller = TextEditingController(text: testText);

    await tester.pumpWidget(
      MaterialApp(
        home: Material(
          child: TextField(
            controller: controller,
          ),
        ),
      ),
    );

    final RenderEditable renderEditable =
      tester.state<EditableTextState>(find.byType(EditableText)).renderEditable;

    await tester.tapAt(const Offset(20, 10));
    renderEditable.selectWord(cause: SelectionChangedCause.longPress);
    await tester.pumpAndSettle();

    final List<Widget> transitions =
      find.byType(FadeTransition).evaluate().map((Element e) => e.widget).toList();
    expect(transitions.length, 2);
    final FadeTransition left = transitions[0];
    final FadeTransition right = transitions[1];

    expect(left.opacity.value, equals(1.0));
    expect(right.opacity.value, equals(1.0));

    debugDefaultTargetPlatformOverride = null;
  });

  testWidgets('Tap shows handles but not toolbar', (WidgetTester tester) async {
    final TextEditingController controller = TextEditingController(
      text: 'abc def ghi',
    );

    await tester.pumpWidget(
      MaterialApp(
        home: Material(
          child: TextField(controller: controller),
        ),
      ),
    );

    // Tap to trigger the text field.
    await tester.tap(find.byType(TextField));
    await tester.pump();

    final EditableTextState editableText = tester.state(find.byType(EditableText));
    expect(editableText.selectionOverlay.handlesAreVisible, isTrue);
    expect(editableText.selectionOverlay.toolbarIsVisible, isFalse);
  });

  testWidgets(
    'Tap in empty text field does not show handles nor toolbar',
        (WidgetTester tester) async {
      final TextEditingController controller = TextEditingController();

      await tester.pumpWidget(
        MaterialApp(
          home: Material(
            child: TextField(controller: controller),
          ),
        ),
      );

      // Tap to trigger the text field.
      await tester.tap(find.byType(TextField));
      await tester.pump();

      final EditableTextState editableText = tester.state(find.byType(EditableText));
      expect(editableText.selectionOverlay.handlesAreVisible, isFalse);
      expect(editableText.selectionOverlay.toolbarIsVisible, isFalse);
    },
  );

  testWidgets('Long press shows handles and toolbar', (WidgetTester tester) async {
    final TextEditingController controller = TextEditingController(
      text: 'abc def ghi',
    );

    await tester.pumpWidget(
      MaterialApp(
        home: Material(
          child: TextField(controller: controller),
        ),
      ),
    );

    // Long press to trigger the text field.
    await tester.longPress(find.byType(TextField));
    await tester.pump();

    final EditableTextState editableText = tester.state(find.byType(EditableText));
    expect(editableText.selectionOverlay.handlesAreVisible, isTrue);
    expect(editableText.selectionOverlay.toolbarIsVisible, isTrue);
  });

  testWidgets(
    'Long press in empty text field shows handles and toolbar',
        (WidgetTester tester) async {
      final TextEditingController controller = TextEditingController();

      await tester.pumpWidget(
        MaterialApp(
          home: Material(
            child: TextField(controller: controller),
          ),
        ),
      );

      // Tap to trigger the text field.
      await tester.longPress(find.byType(TextField));
      await tester.pump();

      final EditableTextState editableText = tester.state(find.byType(EditableText));
      expect(editableText.selectionOverlay.handlesAreVisible, isTrue);
      expect(editableText.selectionOverlay.toolbarIsVisible, isTrue);
    },
  );

  testWidgets('Double tap shows handles and toolbar', (WidgetTester tester) async {
    final TextEditingController controller = TextEditingController(
      text: 'abc def ghi',
    );

    await tester.pumpWidget(
      MaterialApp(
        home: Material(
          child: TextField(controller: controller),
        ),
      ),
    );

    // Double tap to trigger the text field.
    await tester.tap(find.byType(TextField));
    await tester.pump(const Duration(milliseconds: 50));
    await tester.tap(find.byType(TextField));
    await tester.pump();

    final EditableTextState editableText = tester.state(find.byType(EditableText));
    expect(editableText.selectionOverlay.handlesAreVisible, isTrue);
    expect(editableText.selectionOverlay.toolbarIsVisible, isTrue);
  });

  testWidgets(
    'Double tap in empty text field shows toolbar but not handles',
        (WidgetTester tester) async {
      final TextEditingController controller = TextEditingController();

      await tester.pumpWidget(
        MaterialApp(
          home: Material(
            child: TextField(controller: controller),
          ),
        ),
      );

      // Double tap to trigger the text field.
      await tester.tap(find.byType(TextField));
      await tester.pump(const Duration(milliseconds: 50));
      await tester.tap(find.byType(TextField));
      await tester.pump();

      final EditableTextState editableText = tester.state(find.byType(EditableText));
      expect(editableText.selectionOverlay.handlesAreVisible, isFalse);
      expect(editableText.selectionOverlay.toolbarIsVisible, isTrue);
    },
  );

  testWidgets(
    'Mouse tap does not show handles nor toolbar',
        (WidgetTester tester) async {
      final TextEditingController controller = TextEditingController(
        text: 'abc def ghi',
      );

      await tester.pumpWidget(
        MaterialApp(
          home: Material(
            child: TextField(controller: controller),
          ),
        ),
      );

      // Long press to trigger the text field.
      final Offset textFieldPos = tester.getCenter(find.byType(TextField));
      final TestGesture gesture = await tester.startGesture(
        textFieldPos,
        pointer: 7,
        kind: PointerDeviceKind.mouse,
      );
      await tester.pump();
      await gesture.up();
      await tester.pump();

      final EditableTextState editableText = tester.state(find.byType(EditableText));
      expect(editableText.selectionOverlay.toolbarIsVisible, isFalse);
      expect(editableText.selectionOverlay.handlesAreVisible, isFalse);

      await gesture.removePointer();
    },
  );

  testWidgets(
    'Mouse long press does not show handles nor toolbar',
        (WidgetTester tester) async {
      final TextEditingController controller = TextEditingController(
        text: 'abc def ghi',
      );

      await tester.pumpWidget(
        MaterialApp(
          home: Material(
            child: TextField(controller: controller),
          ),
        ),
      );

      // Long press to trigger the text field.
      final Offset textFieldPos = tester.getCenter(find.byType(TextField));
      final TestGesture gesture = await tester.startGesture(
        textFieldPos,
        pointer: 7,
        kind: PointerDeviceKind.mouse,
      );
      await tester.pump(const Duration(seconds: 2));
      await gesture.up();
      await tester.pump();

      final EditableTextState editableText = tester.state(find.byType(EditableText));
      expect(editableText.selectionOverlay.toolbarIsVisible, isFalse);
      expect(editableText.selectionOverlay.handlesAreVisible, isFalse);

      await gesture.removePointer();
    },
  );

  testWidgets(
    'Mouse double tap does not show handles nor toolbar',
        (WidgetTester tester) async {
      final TextEditingController controller = TextEditingController(
        text: 'abc def ghi',
      );

      await tester.pumpWidget(
        MaterialApp(
          home: Material(
            child: TextField(controller: controller),
          ),
        ),
      );

      // Double tap to trigger the text field.
      final Offset textFieldPos = tester.getCenter(find.byType(TextField));
      final TestGesture gesture = await tester.startGesture(
        textFieldPos,
        pointer: 7,
        kind: PointerDeviceKind.mouse,
      );
      await tester.pump(const Duration(milliseconds: 50));
      await gesture.up();
      await tester.pump();
      await gesture.down(textFieldPos);
      await tester.pump();
      await gesture.up();
      await tester.pump();

      final EditableTextState editableText = tester.state(find.byType(EditableText));
      expect(editableText.selectionOverlay.toolbarIsVisible, isFalse);
      expect(editableText.selectionOverlay.handlesAreVisible, isFalse);

      await gesture.removePointer();
    },
  );

  testWidgets('Tapping selection handles toggles the toolbar', (WidgetTester tester) async {
    final TextEditingController controller = TextEditingController(
      text: 'abc def ghi',
    );

    await tester.pumpWidget(
      MaterialApp(
        home: Material(
          child: TextField(controller: controller),
        ),
      ),
    );

    // Tap to position the cursor and show the selection handles.
    final Offset ePos = textOffsetToPosition(tester, 5); // Index of 'e'.
    await tester.tapAt(ePos, pointer: 7);
    await tester.pumpAndSettle();

    final EditableTextState editableText = tester.state(find.byType(EditableText));
    expect(editableText.selectionOverlay.toolbarIsVisible, isFalse);
    expect(editableText.selectionOverlay.handlesAreVisible, isTrue);

    final RenderEditable renderEditable = findRenderEditable(tester);
    final List<TextSelectionPoint> endpoints = globalize(
      renderEditable.getEndpointsForSelection(controller.selection),
      renderEditable,
    );
    expect(endpoints.length, 1);

    // Tap the handle to show the toolbar.
    final Offset handlePos = endpoints[0].point + const Offset(0.0, 1.0);
    await tester.tapAt(handlePos, pointer: 7);
    expect(editableText.selectionOverlay.toolbarIsVisible, isTrue);

    // Tap the handle again to hide the toolbar.
    await tester.tapAt(handlePos, pointer: 7);
    expect(editableText.selectionOverlay.toolbarIsVisible, isFalse);
  });

  testWidgets('when TextField would be blocked by keyboard, it is shown with enough space for the selection handle', (WidgetTester tester) async {
    final ScrollController scrollController = ScrollController();
    final TextEditingController controller = TextEditingController();

    await tester.pumpWidget(MaterialApp(
      theme: ThemeData(),
      home: Scaffold(
        body: Center(
          child: ListView(
            controller: scrollController,
            children: <Widget>[
              Container(height: 579), // Push field almost off screen.
              TextField(controller: controller),
              Container(height: 1000),
            ],
          ),
        ),
      ),
    ));

    // Tap the TextField to put the cursor into it and bring it into view.
    expect(scrollController.offset, 0.0);
    await tester.tap(find.byType(TextField));
    await tester.pumpAndSettle();

    // The ListView has scrolled to keep the TextField and cursor handle
    // visible.
    expect(scrollController.offset, 44.0);
  });
}<|MERGE_RESOLUTION|>--- conflicted
+++ resolved
@@ -410,11 +410,7 @@
       find.byKey(const ValueKey<int>(1)),
       matchesGoldenFile('text_field_cursor_test.material.0.0.png'),
     );
-<<<<<<< HEAD
-  });
-=======
-  }, skip: !isLinux);
->>>>>>> 8f75d537
+  });
 
   testWidgets('Material cursor iOS golden', (WidgetTester tester) async {
     debugDefaultTargetPlatformOverride = TargetPlatform.iOS;
@@ -443,11 +439,7 @@
       find.byKey(const ValueKey<int>(1)),
       matchesGoldenFile('text_field_cursor_test.material.1.0.png'),
     );
-<<<<<<< HEAD
-  });
-=======
-  }, skip: !isLinux);
->>>>>>> 8f75d537
+  });
 
   testWidgets('text field selection toolbar renders correctly inside opacity', (WidgetTester tester) async {
     await tester.pumpWidget(
@@ -497,10 +489,6 @@
       // The toolbar exists in the Overlay above the MaterialApp.
       find.byType(Overlay),
       matchesGoldenFile('text_field_opacity_test.0.2.png'),
-<<<<<<< HEAD
-=======
-      skip: !isLinux,
->>>>>>> 8f75d537
     );
   }, skip: isBrowser);
 
