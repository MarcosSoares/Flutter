--- conflicted
+++ resolved
@@ -1948,7 +1948,6 @@
     }
   });
 
-<<<<<<< HEAD
   testWidgets('Ensure ExpandIcon splashColor and highlightColor are correctly set when canTapOnHeader is false', (WidgetTester tester) async {
     const Color expectedSplashColor = Colors.green;
     const Color expectedHighlightColor = Colors.yellow;
@@ -2015,7 +2014,8 @@
     final InkWell inkWell = tester.widget<InkWell>(inkWellFinder);
     expect(inkWell.splashColor, expectedSplashColor);
     expect(inkWell.highlightColor, expectedHighlightColor);
-=======
+  });
+
   testWidgets('ExpandIcon.disabledColor uses expandIconColor color when canTapOnHeader is true', (WidgetTester tester) async {
     const Color expandIconColor = Color(0xff0000ff);
 
@@ -2051,6 +2051,5 @@
 
     expandIcon = tester.widget(find.byType(ExpandIcon));
     expect(expandIcon.disabledColor, expandIconColor);
->>>>>>> 77427f66
   });
 }