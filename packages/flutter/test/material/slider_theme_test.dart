// Copyright 2014 The Flutter Authors. All rights reserved.
// Use of this source code is governed by a BSD-style license that can be
// found in the LICENSE file.

import 'dart:ui' show window;

import 'package:flutter/material.dart';
import 'package:flutter/rendering.dart';
import 'package:flutter_test/flutter_test.dart';
import 'package:flutter/painting.dart';

import '../rendering/mock_canvas.dart';

void main() {
  test('SliderThemeData copyWith, ==, hashCode basics', () {
    expect(const SliderThemeData(), const SliderThemeData().copyWith());
    expect(const SliderThemeData().hashCode, const SliderThemeData().copyWith().hashCode);
  });

  testWidgets('Default SliderThemeData debugFillProperties', (WidgetTester tester) async {
    final DiagnosticPropertiesBuilder builder = DiagnosticPropertiesBuilder();
    const SliderThemeData().debugFillProperties(builder);

    final List<String> description = builder.properties
        .where((DiagnosticsNode node) => !node.isFiltered(DiagnosticLevel.info))
        .map((DiagnosticsNode node) => node.toString())
        .toList();

    expect(description, <String>[]);
  });


  testWidgets('SliderThemeData implements debugFillProperties', (WidgetTester tester) async {
    final DiagnosticPropertiesBuilder builder = DiagnosticPropertiesBuilder();
    const SliderThemeData(
      trackHeight: 7.0,
      activeTrackColor: Color(0xFF000001),
      inactiveTrackColor: Color(0xFF000002),
      disabledActiveTrackColor: Color(0xFF000003),
      disabledInactiveTrackColor: Color(0xFF000004),
      activeTickMarkColor: Color(0xFF000005),
      inactiveTickMarkColor: Color(0xFF000006),
      disabledActiveTickMarkColor: Color(0xFF000007),
      disabledInactiveTickMarkColor: Color(0xFF000008),
      thumbColor: Color(0xFF000009),
      overlappingShapeStrokeColor: Color(0xFF000010),
      disabledThumbColor: Color(0xFF000011),
      overlayColor: Color(0xFF000012),
      valueIndicatorColor: Color(0xFF000013),
      overlayShape: RoundSliderOverlayShape(),
      tickMarkShape: RoundSliderTickMarkShape(),
      thumbShape: RoundSliderThumbShape(),
      trackShape: RoundedRectSliderTrackShape(),
      valueIndicatorShape: PaddleSliderValueIndicatorShape(),
      rangeTickMarkShape: RoundRangeSliderTickMarkShape(),
      rangeThumbShape: RoundRangeSliderThumbShape(),
      rangeTrackShape: RoundedRectRangeSliderTrackShape(),
      rangeValueIndicatorShape: PaddleRangeSliderValueIndicatorShape(),
      showValueIndicator: ShowValueIndicator.always,
      valueIndicatorTextStyle: TextStyle(color: Colors.black),
    ).debugFillProperties(builder);

    final List<String> description = builder.properties
        .where((DiagnosticsNode node) => !node.isFiltered(DiagnosticLevel.info))
        .map((DiagnosticsNode node) => node.toString())
        .toList();

    expect(description, <String>[
      'trackHeight: 7.0',
      'activeTrackColor: Color(0xff000001)',
      'inactiveTrackColor: Color(0xff000002)',
      'disabledActiveTrackColor: Color(0xff000003)',
      'disabledInactiveTrackColor: Color(0xff000004)',
      'activeTickMarkColor: Color(0xff000005)',
      'inactiveTickMarkColor: Color(0xff000006)',
      'disabledActiveTickMarkColor: Color(0xff000007)',
      'disabledInactiveTickMarkColor: Color(0xff000008)',
      'thumbColor: Color(0xff000009)',
      'overlappingShapeStrokeColor: Color(0xff000010)',
      'disabledThumbColor: Color(0xff000011)',
      'overlayColor: Color(0xff000012)',
      'valueIndicatorColor: Color(0xff000013)',
      "overlayShape: Instance of 'RoundSliderOverlayShape'",
      "tickMarkShape: Instance of 'RoundSliderTickMarkShape'",
      "thumbShape: Instance of 'RoundSliderThumbShape'",
      "trackShape: Instance of 'RoundedRectSliderTrackShape'",
      "valueIndicatorShape: Instance of 'PaddleSliderValueIndicatorShape'",
      "rangeTickMarkShape: Instance of 'RoundRangeSliderTickMarkShape'",
      "rangeThumbShape: Instance of 'RoundRangeSliderThumbShape'",
      "rangeTrackShape: Instance of 'RoundedRectRangeSliderTrackShape'",
      "rangeValueIndicatorShape: Instance of 'PaddleRangeSliderValueIndicatorShape'",
      'showValueIndicator: always',
      'valueIndicatorTextStyle: TextStyle(inherit: true, color: Color(0xff000000))',
    ]);
  });

  testWidgets('Slider V2 uses ThemeData slider theme if present', (WidgetTester tester) async {
    final ThemeData theme = ThemeData(
      platform: TargetPlatform.android,
      primarySwatch: Colors.red,
    );
    final SliderThemeData sliderTheme = theme.sliderTheme;

    await tester.pumpWidget(_buildApp(sliderTheme, value: 0.5, enabled: false, useV2Slider: true));
    final RenderBox sliderBox = tester.firstRenderObject<RenderBox>(find.byType(Slider));

    expect(
      sliderBox,
      paints
        ..rrect(color: sliderTheme.disabledActiveTrackColor)
        ..rrect(color: sliderTheme.disabledInactiveTrackColor),
    );
  });

  testWidgets('Slider uses ThemeData slider theme if present', (WidgetTester tester) async {
    final ThemeData theme = ThemeData(
      platform: TargetPlatform.android,
      primarySwatch: Colors.red,
    );
    final SliderThemeData sliderTheme = theme.sliderTheme;

    await tester.pumpWidget(_buildApp(sliderTheme, value: 0.5, enabled: false));
    final MaterialInkController material = Material.of(tester.element(find.byType(Slider)));

    expect(
      material,
      paints
        ..rect(color: sliderTheme.disabledActiveTrackColor)
        ..rect(color: sliderTheme.disabledInactiveTrackColor),
    );
  });

  testWidgets('Slider V2 overrides ThemeData theme if SliderTheme present', (WidgetTester tester) async {
    final ThemeData theme = ThemeData(
      platform: TargetPlatform.android,
      primarySwatch: Colors.red,
    );
    final SliderThemeData sliderTheme = theme.sliderTheme;
    final SliderThemeData customTheme = sliderTheme.copyWith(
      activeTrackColor: Colors.purple,
      inactiveTrackColor: Colors.purple.withAlpha(0x3d),
    );

    await tester.pumpWidget(_buildApp(sliderTheme, value: 0.5, enabled: false, useV2Slider: true));
    final RenderBox sliderBox = tester.firstRenderObject<RenderBox>(find.byType(Slider));

    expect(
      sliderBox,
      paints
        ..rrect(color: customTheme.disabledActiveTrackColor)
        ..rrect(color: customTheme.disabledInactiveTrackColor),
    );
  });

  testWidgets('Slider overrides ThemeData theme if SliderTheme present', (WidgetTester tester) async {
    final ThemeData theme = ThemeData(
      platform: TargetPlatform.android,
      primarySwatch: Colors.red,
    );
    final SliderThemeData sliderTheme = theme.sliderTheme;
    final SliderThemeData customTheme = sliderTheme.copyWith(
      activeTrackColor: Colors.purple,
      inactiveTrackColor: Colors.purple.withAlpha(0x3d),
    );

    await tester.pumpWidget(_buildApp(sliderTheme, value: 0.5, enabled: false));
    final MaterialInkController material = Material.of(tester.element(find.byType(Slider)));

    expect(
      material,
      paints
        ..rect(color: customTheme.disabledActiveTrackColor)
        ..rect(color: customTheme.disabledInactiveTrackColor),
    );
  });

  testWidgets('SliderThemeData generates correct opacities for fromPrimaryColors', (WidgetTester tester) async {
    const Color customColor1 = Color(0xcafefeed);
    const Color customColor2 = Color(0xdeadbeef);
    const Color customColor3 = Color(0xdecaface);
    const Color customColor4 = Color(0xfeedcafe);

    final SliderThemeData sliderTheme = SliderThemeData.fromPrimaryColors(
      primaryColor: customColor1,
      primaryColorDark: customColor2,
      primaryColorLight: customColor3,
      valueIndicatorTextStyle: ThemeData.fallback().textTheme.bodyText1.copyWith(color: customColor4),
    );

    expect(sliderTheme.activeTrackColor, equals(customColor1.withAlpha(0xff)));
    expect(sliderTheme.inactiveTrackColor, equals(customColor1.withAlpha(0x3d)));
    expect(sliderTheme.disabledActiveTrackColor, equals(customColor2.withAlpha(0x52)));
    expect(sliderTheme.disabledInactiveTrackColor, equals(customColor2.withAlpha(0x1f)));
    expect(sliderTheme.activeTickMarkColor, equals(customColor3.withAlpha(0x8a)));
    expect(sliderTheme.inactiveTickMarkColor, equals(customColor1.withAlpha(0x8a)));
    expect(sliderTheme.disabledActiveTickMarkColor, equals(customColor3.withAlpha(0x1f)));
    expect(sliderTheme.disabledInactiveTickMarkColor, equals(customColor2.withAlpha(0x1f)));
    expect(sliderTheme.thumbColor, equals(customColor1.withAlpha(0xff)));
    expect(sliderTheme.disabledThumbColor, equals(customColor2.withAlpha(0x52)));
    expect(sliderTheme.overlayColor, equals(customColor1.withAlpha(0x1f)));
    expect(sliderTheme.valueIndicatorColor, equals(customColor1.withAlpha(0xff)));
    expect(sliderTheme.valueIndicatorTextStyle.color, equals(customColor4));
  });

  testWidgets('SliderThemeData generates correct shapes for fromPrimaryColors', (WidgetTester tester) async {
    const Color customColor1 = Color(0xcafefeed);
    const Color customColor2 = Color(0xdeadbeef);
    const Color customColor3 = Color(0xdecaface);
    const Color customColor4 = Color(0xfeedcafe);

    final SliderThemeData sliderTheme = SliderThemeData.fromPrimaryColors(
      primaryColor: customColor1,
      primaryColorDark: customColor2,
      primaryColorLight: customColor3,
      valueIndicatorTextStyle: ThemeData.fallback().textTheme.bodyText1.copyWith(color: customColor4),
    );

    expect(sliderTheme.overlayShape, const RoundSliderOverlayShape());
    expect(sliderTheme.tickMarkShape, const RoundSliderTickMarkShape());
    expect(sliderTheme.thumbShape, const RoundSliderThumbShape());
    expect(sliderTheme.trackShape, const RoundedRectSliderTrackShape());
    expect(sliderTheme.valueIndicatorShape, const PaddleSliderValueIndicatorShape());
    expect(sliderTheme.rangeTickMarkShape, const RoundRangeSliderTickMarkShape());
    expect(sliderTheme.rangeThumbShape, const RoundRangeSliderThumbShape());
    expect(sliderTheme.rangeTrackShape, const RoundedRectRangeSliderTrackShape());
    expect(sliderTheme.rangeValueIndicatorShape, const PaddleRangeSliderValueIndicatorShape());
  });

  testWidgets('SliderThemeData lerps correctly', (WidgetTester tester) async {
    final SliderThemeData sliderThemeBlack = SliderThemeData.fromPrimaryColors(
      primaryColor: Colors.black,
      primaryColorDark: Colors.black,
      primaryColorLight: Colors.black,
      valueIndicatorTextStyle: ThemeData.fallback().textTheme.bodyText1.copyWith(color: Colors.black),
    ).copyWith(trackHeight: 2.0);
    final SliderThemeData sliderThemeWhite = SliderThemeData.fromPrimaryColors(
      primaryColor: Colors.white,
      primaryColorDark: Colors.white,
      primaryColorLight: Colors.white,
      valueIndicatorTextStyle: ThemeData.fallback().textTheme.bodyText1.copyWith(color: Colors.white),
    ).copyWith(trackHeight: 6.0);
    final SliderThemeData lerp = SliderThemeData.lerp(sliderThemeBlack, sliderThemeWhite, 0.5);
    const Color middleGrey = Color(0xff7f7f7f);

    expect(lerp.trackHeight, equals(4.0));
    expect(lerp.activeTrackColor, equals(middleGrey.withAlpha(0xff)));
    expect(lerp.inactiveTrackColor, equals(middleGrey.withAlpha(0x3d)));
    expect(lerp.disabledActiveTrackColor, equals(middleGrey.withAlpha(0x52)));
    expect(lerp.disabledInactiveTrackColor, equals(middleGrey.withAlpha(0x1f)));
    expect(lerp.activeTickMarkColor, equals(middleGrey.withAlpha(0x8a)));
    expect(lerp.inactiveTickMarkColor, equals(middleGrey.withAlpha(0x8a)));
    expect(lerp.disabledActiveTickMarkColor, equals(middleGrey.withAlpha(0x1f)));
    expect(lerp.disabledInactiveTickMarkColor, equals(middleGrey.withAlpha(0x1f)));
    expect(lerp.thumbColor, equals(middleGrey.withAlpha(0xff)));
    expect(lerp.disabledThumbColor, equals(middleGrey.withAlpha(0x52)));
    expect(lerp.overlayColor, equals(middleGrey.withAlpha(0x1f)));
    expect(lerp.valueIndicatorColor, equals(middleGrey.withAlpha(0xff)));
    expect(lerp.valueIndicatorTextStyle.color, equals(middleGrey.withAlpha(0xff)));
  });

  testWidgets('Slider V2 track draws correctly', (WidgetTester tester) async {
    final ThemeData theme = ThemeData(
      platform: TargetPlatform.android,
      primarySwatch: Colors.blue,
    );
    final SliderThemeData sliderTheme = theme.sliderTheme.copyWith(thumbColor: Colors.red.shade500);

    await tester.pumpWidget(_buildApp(sliderTheme, value: 0.25, useV2Slider: true));
    final RenderBox sliderBox = tester.firstRenderObject<RenderBox>(find.byType(Slider));

    const Radius radius = Radius.circular(2);
    const Radius activatedRadius = Radius.circular(3);

    // The enabled slider thumb has track segments that extend to and from
    // the center of the thumb.
    expect(
      sliderBox,
      paints
        ..rrect(rrect: RRect.fromLTRBAndCorners(24.0, 297.0, 212.0, 303.0, topLeft: activatedRadius, bottomLeft: activatedRadius), color: sliderTheme.activeTrackColor)
        ..rrect(rrect: RRect.fromLTRBAndCorners(212.0, 298.0, 776.0, 302.0, topRight: radius, bottomRight: radius), color: sliderTheme.inactiveTrackColor),
    );

    await tester.pumpWidget(_buildApp(sliderTheme, value: 0.25, enabled: false, useV2Slider: true));
    await tester.pumpAndSettle(); // wait for disable animation

    // The disabled slider thumb is the same size as the enabled thumb.
    expect(
      sliderBox,
      paints
        ..rrect(rrect: RRect.fromLTRBAndCorners(24.0, 297.0, 212.0, 303.0, topLeft: activatedRadius, bottomLeft: activatedRadius), color: sliderTheme.disabledActiveTrackColor)
        ..rrect(rrect: RRect.fromLTRBAndCorners(212.0, 298.0, 776.0, 302.0, topRight: radius, bottomRight: radius), color: sliderTheme.disabledInactiveTrackColor),
    );
  });

  testWidgets('Default slider track draws correctly', (WidgetTester tester) async {
    final ThemeData theme = ThemeData(
      platform: TargetPlatform.android,
      primarySwatch: Colors.blue,
    );
    final SliderThemeData sliderTheme = theme.sliderTheme.copyWith(thumbColor: Colors.red.shade500);

    await tester.pumpWidget(_buildApp(sliderTheme, value: 0.25));
    final MaterialInkController material = Material.of(tester.element(find.byType(Slider)));

    // The enabled slider thumb has track segments that extend to and from
    // the center of the thumb.
    expect(
      material,
      paints
        ..rect(rect: const Rect.fromLTRB(25.0, 299.0, 202.0, 301.0), color: sliderTheme.activeTrackColor)
        ..rect(rect: const Rect.fromLTRB(222.0, 299.0, 776.0, 301.0), color: sliderTheme.inactiveTrackColor),
    );

    await tester.pumpWidget(_buildApp(sliderTheme, value: 0.25, enabled: false));
    await tester.pumpAndSettle(); // wait for disable animation

    // The disabled slider thumb is the same size as the enabled thumb.
    expect(
      material,
      paints
        ..rect(rect: const Rect.fromLTRB(25.0, 299.0, 202.0, 301.0), color: sliderTheme.disabledActiveTrackColor)
        ..rect(rect: const Rect.fromLTRB(222.0, 299.0, 776.0, 301.0), color: sliderTheme.disabledInactiveTrackColor),
    );
  });

  testWidgets('Default slider overlay draws correctly', (WidgetTester tester) async {
    final ThemeData theme = ThemeData(
      platform: TargetPlatform.android,
      primarySwatch: Colors.blue,
    );
    final SliderThemeData sliderTheme = theme.sliderTheme.copyWith(thumbColor: Colors.red.shade500);

    await tester.pumpWidget(_buildApp(sliderTheme, value: 0.25));
    final MaterialInkController material = Material.of(tester.element(find.byType(Slider)));

    // With no touch, paints only the thumb.
    expect(
      material,
      paints
        ..circle(
          color: sliderTheme.thumbColor,
          x: 212.0,
          y: 300.0,
          radius: 10.0,
        ),
    );

    final Offset center = tester.getCenter(find.byType(Slider));
    final TestGesture gesture = await tester.startGesture(center);
    // Wait for overlay animation to finish.
    await tester.pumpAndSettle();

    // After touch, paints thumb and overlay.
    expect(
      material,
      paints
        ..circle(
          color: sliderTheme.overlayColor,
          x: 212.0,
          y: 300.0,
          radius: 24.0,
        )
        ..circle(
          color: sliderTheme.thumbColor,
          x: 212.0,
          y: 300.0,
          radius: 10.0,
        ),
    );

    await gesture.up();
    await tester.pumpAndSettle();

    // After the gesture is up and complete, it again paints only the thumb.
    expect(
      material,
      paints
        ..circle(
          color: sliderTheme.thumbColor,
          x: 212.0,
          y: 300.0,
          radius: 10.0,
        ),
    );
  });

  testWidgets('Default slider ticker and thumb shape draw correctly', (WidgetTester tester) async {
    final ThemeData theme = ThemeData(
      platform: TargetPlatform.android,
      primarySwatch: Colors.blue,
    );
    final SliderThemeData sliderTheme = theme.sliderTheme.copyWith(thumbColor: Colors.red.shade500);

    await tester.pumpWidget(_buildApp(sliderTheme, value: 0.45));
    final MaterialInkController material = Material.of(tester.element(find.byType(Slider)));

    expect(material, paints..circle(color: sliderTheme.thumbColor, radius: 10.0));

    await tester.pumpWidget(_buildApp(sliderTheme, value: 0.45, enabled: false));
    await tester.pumpAndSettle(); // wait for disable animation

    expect(material, paints..circle(color: sliderTheme.disabledThumbColor, radius: 10.0));

    await tester.pumpWidget(_buildApp(sliderTheme, value: 0.45, divisions: 3));
    await tester.pumpAndSettle(); // wait for enable animation

    expect(
      material,
      paints
        ..circle(color: sliderTheme.activeTickMarkColor)
        ..circle(color: sliderTheme.activeTickMarkColor)
        ..circle(color: sliderTheme.inactiveTickMarkColor)
        ..circle(color: sliderTheme.inactiveTickMarkColor)
        ..circle(color: sliderTheme.thumbColor, radius: 10.0),
    );

    await tester.pumpWidget(_buildApp(sliderTheme, value: 0.45, divisions: 3, enabled: false));
    await tester.pumpAndSettle(); // wait for disable animation

    expect(
      material,
      paints
        ..circle(color: sliderTheme.disabledActiveTickMarkColor)
        ..circle(color: sliderTheme.disabledInactiveTickMarkColor)
        ..circle(color: sliderTheme.disabledInactiveTickMarkColor)
        ..circle(color: sliderTheme.disabledInactiveTickMarkColor)
        ..circle(color: sliderTheme.disabledThumbColor, radius: 10.0),
    );
  });

  testWidgets('Slider V2 value indicator shape draws correctly', (WidgetTester tester) async {
    final ThemeData theme = ThemeData(
      platform: TargetPlatform.android,
      primarySwatch: Colors.blue,
    );
    final SliderThemeData sliderTheme = theme.sliderTheme.copyWith(
      thumbColor: Colors.red.shade500,
      showValueIndicator: ShowValueIndicator.always,
    );
    Widget buildApp(String value, { double sliderValue = 0.5, double textScale = 1.0 }) {
      return MaterialApp(
        home: Directionality(
          textDirection: TextDirection.ltr,
          child: MediaQuery(
            data: MediaQueryData.fromWindow(window).copyWith(textScaleFactor: textScale),
            child: Material(
              child: Row(
                children: <Widget>[
                  Expanded(
                    child: SliderTheme(
                      data: sliderTheme,
                      child: Slider(
                        value: sliderValue,
                        label: value,
                        divisions: 3,
                        onChanged: (double d) { },
                        useV2Slider: true,
                      ),
                    ),
                  ),
                ],
              ),
            ),
          ),
        ),
      );
    }

    await tester.pumpWidget(buildApp('1'));

<<<<<<< HEAD
    final MaterialInkController material = Material.of(tester.element(find.byType(Slider)));
=======
    final RenderBox valueIndicatorBox = tester.firstRenderObject(find.byType(Overlay));
>>>>>>> 19ff5969

    Offset center = tester.getCenter(find.byType(Slider));
    TestGesture gesture = await tester.startGesture(center);
    // Wait for value indicator animation to finish.
    await tester.pumpAndSettle();
    expect(
<<<<<<< HEAD
      material,
=======
      valueIndicatorBox,
      paints
        ..path(
          includes: const <Offset>[
            Offset(0.0, 0.0),
            Offset(-20.0, -12.0),
            Offset(20.0, -34.0),
            Offset(0.0, -38.0),
          ],
          color: const Color(0xf55f5f5f),
        ),
    );

    await gesture.up();

    // Test that it expands with a larger label.
    await tester.pumpWidget(buildApp('1000'));
    center = tester.getCenter(find.byType(Slider));
    gesture = await tester.startGesture(center);
    // Wait for value indicator animation to finish.
    await tester.pumpAndSettle();
    expect(
      valueIndicatorBox,
      paints
        ..rrect()
        ..rrect()
        ..path(
          includes: const <Offset>[
            Offset(0.0, 0.0),
            Offset(-30.0, -12.0),
            Offset(30.0, -34.0),
            Offset(0.0, -38.0),
          ],
          color: const Color(0xf55f5f5f),
        ),
    );
    await gesture.up();

    // Test that it avoids the left edge of the screen.
    await tester.pumpWidget(buildApp('1000000', sliderValue: 0.0));
    center = tester.getCenter(find.byType(Slider));
    gesture = await tester.startGesture(center);
    // Wait for value indicator animation to finish.
    await tester.pumpAndSettle();
    expect(
      valueIndicatorBox,
      paints
        ..rrect()
        ..rrect()
        ..path(
          includes: const <Offset>[
            Offset(0.0, 0.0),
            Offset(-12.0, -12.0),
            Offset(110.0, -34.0),
            Offset(0.0, -38.0),
          ],
          color: const Color(0xf55f5f5f),
        )
    );
    await gesture.up();

    // Test that it avoids the right edge of the screen.
    await tester.pumpWidget(buildApp('1000000', sliderValue: 1.0));
    center = tester.getCenter(find.byType(Slider));
    gesture = await tester.startGesture(center);
    // Wait for value indicator animation to finish.
    await tester.pumpAndSettle();
    expect(
      valueIndicatorBox,
      paints
        ..rrect()
        ..rrect()
        ..path(
          includes: const <Offset>[
            Offset(0.0, 0.0),
            Offset(-110.0, -12.0),
            Offset(12.0, -34.0),
            Offset(0.0, -38.0),
          ],
          color: const Color(0xf55f5f5f),
        )
    );
    await gesture.up();

    // Test that the box decreases in height when the text scale gets smaller.
    await tester.pumpWidget(buildApp('1000000', sliderValue: 0.0, textScale: 0.5));
    center = tester.getCenter(find.byType(Slider));
    gesture = await tester.startGesture(center);
    // Wait for value indicator animation to finish.
    await tester.pumpAndSettle();
    expect(
      valueIndicatorBox,
      paints
        ..rrect()
        ..rrect()
        ..path(
          includes: const <Offset>[
            Offset(0.0, 0.0),
            Offset(-12.0, -12.0),
            Offset(61.0, -16.0),
            Offset(0.0, -20.0),
          ],
          excludes: const <Offset>[
            Offset(0.0, -38.0)
          ],
          color: const Color(0xf55f5f5f),
        )
    );
    await gesture.up();

    // Test that the box increases in height when the text scale gets bigger.
    await tester.pumpWidget(buildApp('1000000', sliderValue: 0.0, textScale: 2.0));
    center = tester.getCenter(find.byType(Slider));
    gesture = await tester.startGesture(center);
    // Wait for value indicator animation to finish.
    await tester.pumpAndSettle();
    expect(
      valueIndicatorBox,
      paints
        ..rrect()
        ..rrect()
        ..path(
          includes: const <Offset>[
            Offset(0.0, 0.0),
            Offset(-12.0, -16.0),
            Offset(208.0, -40.0),
            Offset(0.0, -50.0),
          ],
          color: const Color(0xf55f5f5f),
        )
    );
    await gesture.up();
  }, skip: isBrowser);

  testWidgets('Default paddle slider value indicator shape draws correctly', (WidgetTester tester) async {
    final ThemeData theme = ThemeData(
      platform: TargetPlatform.android,
      primarySwatch: Colors.blue,
    );
    final SliderThemeData sliderTheme = theme.sliderTheme.copyWith(
      thumbColor: Colors.red.shade500,
      showValueIndicator: ShowValueIndicator.always,
      valueIndicatorShape: const PaddleSliderValueIndicatorShape(),
    );
    Widget buildApp(String value, { double sliderValue = 0.5, double textScale = 1.0 }) {
      return MaterialApp(
        home: Directionality(
          textDirection: TextDirection.ltr,
          child: MediaQuery(
            data: MediaQueryData.fromWindow(window).copyWith(textScaleFactor: textScale),
            child: Material(
              child: Row(
                children: <Widget>[
                  Expanded(
                    child: SliderTheme(
                      data: sliderTheme,
                      child: Slider(
                        value: sliderValue,
                        label: value,
                        divisions: 3,
                        onChanged: (double d) { },
                      ),
                    ),
                  ),
                ],
              ),
            ),
          ),
        ),
      );
    }

    await tester.pumpWidget(buildApp('1'));

    final RenderBox valueIndicatorBox = tester.firstRenderObject(find.byType(Overlay));

    Offset center = tester.getCenter(find.byType(Slider));
    TestGesture gesture = await tester.startGesture(center);
    // Wait for value indicator animation to finish.
    await tester.pumpAndSettle();
    expect(
      valueIndicatorBox,
>>>>>>> 19ff5969
      paints
        ..path(
          color: sliderTheme.valueIndicatorColor,
          includes: <Offset>[
            const Offset(0.0, -40.0),
            const Offset(15.9, -40.0),
            const Offset(-15.9, -40.0),
          ],
          excludes: <Offset>[const Offset(16.1, -40.0), const Offset(-16.1, -40.0)],
        ),
    );

    await gesture.up();

    // Test that it expands with a larger label.
    await tester.pumpWidget(buildApp('1000'));
    center = tester.getCenter(find.byType(Slider));
    gesture = await tester.startGesture(center);
    // Wait for value indicator animation to finish.
    await tester.pumpAndSettle();
    expect(
<<<<<<< HEAD
      material,
=======
      valueIndicatorBox,
>>>>>>> 19ff5969
      paints
        ..path(
          color: sliderTheme.valueIndicatorColor,
          includes: <Offset>[
            const Offset(0.0, -40.0),
            const Offset(35.9, -40.0),
            const Offset(-35.9, -40.0),
          ],
          excludes: <Offset>[const Offset(36.1, -40.0), const Offset(-36.1, -40.0)],
        ),
    );
    await gesture.up();

    // Test that it avoids the left edge of the screen.
    await tester.pumpWidget(buildApp('1000000', sliderValue: 0.0));
    center = tester.getCenter(find.byType(Slider));
    gesture = await tester.startGesture(center);
    // Wait for value indicator animation to finish.
    await tester.pumpAndSettle();
    expect(
<<<<<<< HEAD
      material,
=======
      valueIndicatorBox,
>>>>>>> 19ff5969
      paints
        ..path(
          color: sliderTheme.valueIndicatorColor,
          includes: <Offset>[
            const Offset(0.0, -40.0),
            const Offset(92.0, -40.0),
            const Offset(-16.0, -40.0),
          ],
          excludes: <Offset>[const Offset(98.1, -40.0), const Offset(-20.1, -40.0)],
        ),
    );
    await gesture.up();

    // Test that it avoids the right edge of the screen.
    await tester.pumpWidget(buildApp('1000000', sliderValue: 1.0));
    center = tester.getCenter(find.byType(Slider));
    gesture = await tester.startGesture(center);
    // Wait for value indicator animation to finish.
    await tester.pumpAndSettle();
    expect(
<<<<<<< HEAD
      material,
=======
      valueIndicatorBox,
>>>>>>> 19ff5969
      paints
        ..path(
          color: sliderTheme.valueIndicatorColor,
          includes: <Offset>[
            const Offset(0.0, -40.0),
            const Offset(16.0, -40.0),
            const Offset(-92.0, -40.0),
          ],
          excludes: <Offset>[const Offset(20.1, -40.0), const Offset(-98.1, -40.0)],
        ),
    );
    await gesture.up();

    // Test that the neck stretches when the text scale gets smaller.
    await tester.pumpWidget(buildApp('1000000', sliderValue: 0.0, textScale: 0.5));
    center = tester.getCenter(find.byType(Slider));
    gesture = await tester.startGesture(center);
    // Wait for value indicator animation to finish.
    await tester.pumpAndSettle();
    expect(
<<<<<<< HEAD
      material,
=======
      valueIndicatorBox,
>>>>>>> 19ff5969
      paints
        ..path(
          color: sliderTheme.valueIndicatorColor,
          includes: <Offset>[
            const Offset(0.0, -49.0),
            const Offset(68.0, -49.0),
            const Offset(-24.0, -49.0),
          ],
          excludes: <Offset>[
            const Offset(98.0, -32.0),  // inside full size, outside small
            const Offset(-40.0, -32.0),  // inside full size, outside small
            const Offset(90.1, -49.0),
            const Offset(-40.1, -49.0),
          ],
        ),
    );
    await gesture.up();

    // Test that the neck shrinks when the text scale gets larger.
    await tester.pumpWidget(buildApp('1000000', sliderValue: 0.0, textScale: 2.5));
    center = tester.getCenter(find.byType(Slider));
    gesture = await tester.startGesture(center);
    // Wait for value indicator animation to finish.
    await tester.pumpAndSettle();
    expect(
<<<<<<< HEAD
      material,
=======
      valueIndicatorBox,
>>>>>>> 19ff5969
      paints
        ..path(
          color: sliderTheme.valueIndicatorColor,
          includes: <Offset>[
            const Offset(0.0, -38.8),
            const Offset(92.0, -38.8),
            const Offset(8.0, -23.0), // Inside large, outside scale=1.0
            const Offset(-2.0, -23.0), // Inside large, outside scale=1.0
          ],
          excludes: <Offset>[
            const Offset(98.5, -38.8),
            const Offset(-16.1, -38.8),
          ],
        ),
    );
    await gesture.up();
  }, skip: isBrowser);

  testWidgets('The slider track height can be overridden', (WidgetTester tester) async {
    final SliderThemeData sliderTheme = ThemeData().sliderTheme.copyWith(trackHeight: 16);

    await tester.pumpWidget(_buildApp(sliderTheme, value: 0.25));

    final MaterialInkController material = Material.of(tester.element(find.byType(Slider)));

    // Top and bottom are centerY (300) + and - trackRadius (8).
    expect(
      material,
      paints
        ..rect(rect: const Rect.fromLTRB(32.0, 292.0, 202.0, 308.0), color: sliderTheme.activeTrackColor)
        ..rect(rect: const Rect.fromLTRB(222.0, 292.0, 776.0, 308.0), color: sliderTheme.inactiveTrackColor),
    );

    await tester.pumpWidget(_buildApp(sliderTheme, value: 0.25, enabled: false));
    await tester.pumpAndSettle(); // wait for disable animation

    // The disabled thumb is smaller so the active track has to paint longer to
    // get to the edge.
    expect(
      material,
      paints
        ..rect(rect: const Rect.fromLTRB(32.0, 292.0, 202.0, 308.0), color: sliderTheme.disabledActiveTrackColor)
        ..rect(rect: const Rect.fromLTRB(222.0, 292.0, 776.0, 308.0), color: sliderTheme.disabledInactiveTrackColor),
    );
  });

  testWidgets('The slider V2 track height can be overridden', (WidgetTester tester) async {
    final SliderThemeData sliderTheme = ThemeData().sliderTheme.copyWith(trackHeight: 16);
    const Radius radius = Radius.circular(8);
    const Radius activatedRadius = Radius.circular(9);

    await tester.pumpWidget(_buildApp(sliderTheme, value: 0.25, useV2Slider: true));

    final RenderBox sliderBox = tester.firstRenderObject<RenderBox>(find.byType(Slider));

    // Top and bottom are centerY (300) + and - trackRadius (8).
    expect(
      sliderBox,
      paints
        ..rrect(rrect: RRect.fromLTRBAndCorners(24.0, 291.0, 212.0, 309.0, topLeft: activatedRadius, bottomLeft: activatedRadius), color: sliderTheme.activeTrackColor)
        ..rrect(rrect: RRect.fromLTRBAndCorners(212.0, 292.0, 776.0, 308.0, topRight: radius, bottomRight: radius), color: sliderTheme.inactiveTrackColor),
    );

    await tester.pumpWidget(_buildApp(sliderTheme, value: 0.25, enabled: false, useV2Slider: true));
    await tester.pumpAndSettle(); // wait for disable animation

    // The disabled thumb is smaller so the active track has to paint longer to
    // get to the edge.
    expect(
      sliderBox,
      paints
        ..rrect(rrect: RRect.fromLTRBAndCorners(24.0, 291.0, 212.0, 309.0, topLeft: activatedRadius, bottomLeft: activatedRadius), color: sliderTheme.disabledActiveTrackColor)
        ..rrect(rrect: RRect.fromLTRBAndCorners(212.0, 292.0, 776.0, 308.0, topRight: radius, bottomRight: radius), color: sliderTheme.disabledInactiveTrackColor),
    );
  });

  testWidgets('The default slider thumb shape sizes can be overridden', (WidgetTester tester) async {
    final SliderThemeData sliderTheme = ThemeData().sliderTheme.copyWith(
        thumbShape: const RoundSliderThumbShape(
          enabledThumbRadius: 7,
          disabledThumbRadius: 11,
        ),
    );

    await tester.pumpWidget(_buildApp(sliderTheme, value: 0.25));
    final MaterialInkController material = Material.of(tester.element(find.byType(Slider)));

    expect(
      material,
      paints..circle(x: 212, y: 300, radius: 7, color: sliderTheme.thumbColor),
    );

    await tester.pumpWidget(_buildApp(sliderTheme, value: 0.25, enabled: false));
    await tester.pumpAndSettle(); // wait for disable animation

    expect(
      material,
      paints..circle(x: 212, y: 300, radius: 11, color: sliderTheme.disabledThumbColor),
    );
  });

  testWidgets('The default slider thumb shape disabled size can be inferred from the enabled size', (WidgetTester tester) async {
    final SliderThemeData sliderTheme = ThemeData().sliderTheme.copyWith(
      thumbShape: const RoundSliderThumbShape(
        enabledThumbRadius: 9,
      ),
    );

    await tester.pumpWidget(_buildApp(sliderTheme, value: 0.25));
    final MaterialInkController material = Material.of(tester.element(find.byType(Slider)));

    expect(
      material,
      paints..circle(x: 212, y: 300, radius: 9, color: sliderTheme.thumbColor),
    );

    await tester.pumpWidget(_buildApp(sliderTheme, value: 0.25, enabled: false));
    await tester.pumpAndSettle(); // wait for disable animation
    expect(
      material,
      paints..circle(x: 212, y: 300, radius: 9, color: sliderTheme.disabledThumbColor),
    );
  });

  testWidgets('The default slider tick mark shape size can be overridden', (WidgetTester tester) async {
    final SliderThemeData sliderTheme = ThemeData().sliderTheme.copyWith(
      tickMarkShape: const RoundSliderTickMarkShape(tickMarkRadius: 5),
      activeTickMarkColor: const Color(0xfadedead),
      inactiveTickMarkColor: const Color(0xfadebeef),
      disabledActiveTickMarkColor: const Color(0xfadecafe),
      disabledInactiveTickMarkColor: const Color(0xfadeface),
    );

    await tester.pumpWidget(_buildApp(sliderTheme, value: 0.5, divisions: 2));

    final MaterialInkController material = Material.of(tester.element(find.byType(Slider)));

    expect(
      material,
      paints
        ..circle(x: 29, y: 300, radius: 5, color: sliderTheme.activeTickMarkColor)
        ..circle(x: 400, y: 300, radius: 5, color: sliderTheme.activeTickMarkColor)
        ..circle(x: 771, y: 300, radius: 5, color: sliderTheme.inactiveTickMarkColor),
    );

    await tester.pumpWidget(_buildApp(sliderTheme, value: 0.5, divisions: 2, enabled: false));
    await tester.pumpAndSettle();

    expect(
      material,
      paints
        ..circle(x: 29, y: 300, radius: 5, color: sliderTheme.disabledActiveTickMarkColor)
        ..circle(x: 400, y: 300, radius: 5, color: sliderTheme.disabledActiveTickMarkColor)
        ..circle(x: 771, y: 300, radius: 5, color: sliderTheme.disabledInactiveTickMarkColor),
    );
  });

  testWidgets('The default slider V2 tick mark shape size can be overridden', (WidgetTester tester) async {
    final SliderThemeData sliderTheme = ThemeData().sliderTheme.copyWith(
      tickMarkShape: const RoundSliderTickMarkShape(tickMarkRadius: 5, useV2Slider: true),
      activeTickMarkColor: const Color(0xfadedead),
      inactiveTickMarkColor: const Color(0xfadebeef),
      disabledActiveTickMarkColor: const Color(0xfadecafe),
      disabledInactiveTickMarkColor: const Color(0xfadeface),
    );

    await tester.pumpWidget(_buildApp(sliderTheme, value: 0.5, divisions: 2, useV2Slider: true));

    final RenderBox sliderBox = tester.firstRenderObject<RenderBox>(find.byType(Slider));

    expect(
      sliderBox,
      paints
        ..circle(x: 26, y: 300, radius: 5, color: sliderTheme.activeTickMarkColor)
        ..circle(x: 400, y: 300, radius: 5, color: sliderTheme.activeTickMarkColor)
        ..circle(x: 774, y: 300, radius: 5, color: sliderTheme.inactiveTickMarkColor),
    );

    await tester.pumpWidget(_buildApp(sliderTheme, value: 0.5, divisions: 2,  enabled: false, useV2Slider: true));
    await tester.pumpAndSettle();

    expect(
      sliderBox,
      paints
        ..circle(x: 26, y: 300, radius: 5, color: sliderTheme.disabledActiveTickMarkColor)
        ..circle(x: 400, y: 300, radius: 5, color: sliderTheme.disabledActiveTickMarkColor)
        ..circle(x: 774, y: 300, radius: 5, color: sliderTheme.disabledInactiveTickMarkColor),
    );
  });

  testWidgets('The default slider overlay shape size can be overridden', (WidgetTester tester) async {
    const double uniqueOverlayRadius = 23;
    final SliderThemeData sliderTheme = ThemeData().sliderTheme.copyWith(
      overlayShape: const RoundSliderOverlayShape(
        overlayRadius: uniqueOverlayRadius,
      ),
    );

    await tester.pumpWidget(_buildApp(sliderTheme, value: 0.5));
    // Tap center and wait for animation.
    final Offset center = tester.getCenter(find.byType(Slider));
    await tester.startGesture(center);
    await tester.pumpAndSettle();

    final MaterialInkController material = Material.of(tester.element(find.byType(Slider)));
    expect(
      material,
      paints..circle(
        x: center.dx,
        y: center.dy,
        radius: uniqueOverlayRadius,
        color: sliderTheme.overlayColor,
      ),
    );
  });

  // Only the thumb, overlay, and tick mark have special shortcuts to provide
  // no-op or empty shapes.
  //
  // The track can also be skipped by providing 0 height.
  //
  // The value indicator can be skipped by passing the appropriate
  // [ShowValueIndicator].
  testWidgets('The slider can skip all of its comoponent painting', (WidgetTester tester) async {
    // Pump a slider with all shapes skipped.
    await tester.pumpWidget(_buildApp(
      ThemeData().sliderTheme.copyWith(
        trackHeight: 0,
        overlayShape: SliderComponentShape.noOverlay,
        thumbShape: SliderComponentShape.noThumb,
        tickMarkShape: SliderTickMarkShape.noTickMark,
        showValueIndicator: ShowValueIndicator.never,
      ),
      value: 0.5,
      divisions: 4,
    ));

    final MaterialInkController material = Material.of(tester.element(find.byType(Slider)));

    expect(material, paintsExactlyCountTimes(#drawRect, 0));
    expect(material, paintsExactlyCountTimes(#drawCircle, 0));
    expect(material, paintsExactlyCountTimes(#drawPath, 0));
  });

  testWidgets('The slider can skip all component painting except the track', (WidgetTester tester) async {
    // Pump a slider with just a track.
    await tester.pumpWidget(_buildApp(
      ThemeData().sliderTheme.copyWith(
        overlayShape: SliderComponentShape.noOverlay,
        thumbShape: SliderComponentShape.noThumb,
        tickMarkShape: SliderTickMarkShape.noTickMark,
        showValueIndicator: ShowValueIndicator.never,
      ),
      value: 0.5,
      divisions: 4,
    ));

    final MaterialInkController material = Material.of(tester.element(find.byType(Slider)));

    // Only 2 track segments.
    expect(material, paintsExactlyCountTimes(#drawRect, 2));
    expect(material, paintsExactlyCountTimes(#drawCircle, 0));
    expect(material, paintsExactlyCountTimes(#drawPath, 0));
  });

  testWidgets('The slider can skip all component painting except the tick marks', (WidgetTester tester) async {
    // Pump a slider with just tick marks.
    await tester.pumpWidget(_buildApp(
      ThemeData().sliderTheme.copyWith(
        trackHeight: 0,
        overlayShape: SliderComponentShape.noOverlay,
        thumbShape: SliderComponentShape.noThumb,
        showValueIndicator: ShowValueIndicator.never,
        // When the track is hidden to 0 height, a tick mark radius
        // must be provided to get a non-zero radius.
        tickMarkShape: const RoundSliderTickMarkShape(tickMarkRadius: 1),
      ),
      value: 0.5,
      divisions: 4,
    ));

    final MaterialInkController material = Material.of(tester.element(find.byType(Slider)));

    // Only 5 tick marks.
    expect(material, paintsExactlyCountTimes(#drawRect, 0));
    expect(material, paintsExactlyCountTimes(#drawCircle, 5));
    expect(material, paintsExactlyCountTimes(#drawPath, 0));
  });

  testWidgets('The slider can skip all component painting except the thumb', (WidgetTester tester) async {
    // Pump a slider with just a thumb.
    await tester.pumpWidget(_buildApp(
      ThemeData().sliderTheme.copyWith(
        trackHeight: 0,
        overlayShape: SliderComponentShape.noOverlay,
        tickMarkShape: SliderTickMarkShape.noTickMark,
        showValueIndicator: ShowValueIndicator.never,
      ),
      value: 0.5,
      divisions: 4,
    ));

    final MaterialInkController material = Material.of(tester.element(find.byType(Slider)));

    // Only 1 thumb.
    expect(material, paintsExactlyCountTimes(#drawRect, 0));
    expect(material, paintsExactlyCountTimes(#drawCircle, 1));
    expect(material, paintsExactlyCountTimes(#drawPath, 0));
  });

  testWidgets('The slider can skip all component painting except the overlay', (WidgetTester tester) async {
    // Pump a slider with just an overlay.
    await tester.pumpWidget(_buildApp(
      ThemeData().sliderTheme.copyWith(
        trackHeight: 0,
        thumbShape: SliderComponentShape.noThumb,
        tickMarkShape: SliderTickMarkShape.noTickMark,
        showValueIndicator: ShowValueIndicator.never,
      ),
      value: 0.5,
      divisions: 4,
    ));

    final MaterialInkController material = Material.of(tester.element(find.byType(Slider)));

    // Tap the center of the track and wait for animations to finish.
    final Offset center = tester.getCenter(find.byType(Slider));
    final TestGesture gesture = await tester.startGesture(center);
    await tester.pumpAndSettle();

    // Only 1 overlay.
    expect(material, paintsExactlyCountTimes(#drawRect, 0));
    expect(material, paintsExactlyCountTimes(#drawCircle, 1));
    expect(material, paintsExactlyCountTimes(#drawPath, 0));

    await gesture.up();
  });

  testWidgets('The slider can skip all component painting except the value indicator', (WidgetTester tester) async {
    // Pump a slider with just a value indicator.
    await tester.pumpWidget(_buildApp(
      ThemeData().sliderTheme.copyWith(
        trackHeight: 0,
        overlayShape: SliderComponentShape.noOverlay,
        thumbShape: SliderComponentShape.noThumb,
        tickMarkShape: SliderTickMarkShape.noTickMark,
        showValueIndicator: ShowValueIndicator.always,
      ),
      value: 0.5,
      divisions: 4,
    ));

<<<<<<< HEAD
    final MaterialInkController material = Material.of(tester.element(find.byType(Slider)));
=======
    final RenderBox valueIndicatorBox = tester.firstRenderObject(find.byType(Overlay));
>>>>>>> 19ff5969

    // Tap the center of the track and wait for animations to finish.
    final Offset center = tester.getCenter(find.byType(Slider));
    final TestGesture gesture = await tester.startGesture(center);
    await tester.pumpAndSettle();

    // Only 1 value indicator.
<<<<<<< HEAD
    expect(material, paintsExactlyCountTimes(#drawRect, 0));
    expect(material, paintsExactlyCountTimes(#drawCircle, 0));
    expect(material, paintsExactlyCountTimes(#drawPath, 1));
=======
    expect(valueIndicatorBox, paintsExactlyCountTimes(#drawRect, 0));
    expect(valueIndicatorBox, paintsExactlyCountTimes(#drawCircle, 0));
    expect(valueIndicatorBox, paintsExactlyCountTimes(#drawPath, 1));
>>>>>>> 19ff5969

    await gesture.up();
  });

  testWidgets('PaddleSliderValueIndicatorShape skips all painting at zero scale', (WidgetTester tester) async {
    // Pump a slider with just a value indicator.
    await tester.pumpWidget(_buildApp(
      ThemeData().sliderTheme.copyWith(
        trackHeight: 0,
        overlayShape: SliderComponentShape.noOverlay,
        thumbShape: SliderComponentShape.noThumb,
        tickMarkShape: SliderTickMarkShape.noTickMark,
        showValueIndicator: ShowValueIndicator.always,
        valueIndicatorShape: const PaddleSliderValueIndicatorShape(),
      ),
      value: 0.5,
      divisions: 4,
    ));

<<<<<<< HEAD
    final MaterialInkController material = Material.of(tester.element(find.byType(Slider)));
=======
    final RenderBox valueIndicatorBox = tester.firstRenderObject(find.byType(Overlay));
>>>>>>> 19ff5969

    // Tap the center of the track to kick off the animation of the value indicator.
    final Offset center = tester.getCenter(find.byType(Slider));
    final TestGesture gesture = await tester.startGesture(center);

    // Nothing to paint at scale 0.
    await tester.pump();
<<<<<<< HEAD
    expect(material, paintsExactlyCountTimes(#drawRect, 0));
    expect(material, paintsExactlyCountTimes(#drawCircle, 0));
    expect(material, paintsExactlyCountTimes(#drawPath, 0));

    // Painting a path for the value indicator.
    await tester.pump(const Duration(milliseconds: 16));
    expect(material, paintsExactlyCountTimes(#drawPath, 1));
=======
    expect(valueIndicatorBox, paintsExactlyCountTimes(#drawPath, 0));

    // Painting a path for the value indicator.
    await tester.pump(const Duration(milliseconds: 16));
    expect(valueIndicatorBox, paintsExactlyCountTimes(#drawPath, 1));

    await gesture.up();
  });

  testWidgets('Default slider value indicator shape skips all painting at zero scale', (WidgetTester tester) async {
    // Pump a slider with just a value indicator.
    await tester.pumpWidget(_buildApp(
      ThemeData().sliderTheme.copyWith(
        trackHeight: 0,
        overlayShape: SliderComponentShape.noOverlay,
        thumbShape: SliderComponentShape.noThumb,
        tickMarkShape: SliderTickMarkShape.noTickMark,
        showValueIndicator: ShowValueIndicator.always,
      ),
      value: 0.5,
      divisions: 4,
    ));

    final RenderBox valueIndicatorBox = tester.firstRenderObject(find.byType(Overlay));

    // Tap the center of the track to kick off the animation of the value indicator.
    final Offset center = tester.getCenter(find.byType(Slider));
    final TestGesture gesture = await tester.startGesture(center);

    // Nothing to paint at scale 0.
    await tester.pump();
    expect(valueIndicatorBox, paintsExactlyCountTimes(#drawPath, 0));

    // Painting a path for the value indicator.
    await tester.pump(const Duration(milliseconds: 16));
    expect(valueIndicatorBox, paintsExactlyCountTimes(#drawPath, 1));

    await gesture.up();
  });

  testWidgets('PaddleRangeSliderValueIndicatorShape skips all painting at zero scale', (WidgetTester tester) async {
    // Pump a slider with just a value indicator.
    await tester.pumpWidget(_buildRangeApp(
      ThemeData().sliderTheme.copyWith(
        trackHeight: 0,
        rangeValueIndicatorShape: const PaddleRangeSliderValueIndicatorShape(),
      ),
      values: const RangeValues(0, 0.5),
      divisions: 4,
    ));

//    final RenderBox sliderBox = tester.firstRenderObject<RenderBox>(find.byType(RangeSlider));
    final RenderBox valueIndicatorBox = tester.firstRenderObject(find.byType(Overlay));

    // Tap the center of the track to kick off the animation of the value indicator.
    final Offset center = tester.getCenter(find.byType(RangeSlider));
    final TestGesture gesture = await tester.startGesture(center);

    // No value indicator path to paint at scale 0.
    await tester.pump();
    expect(valueIndicatorBox, paintsExactlyCountTimes(#drawPath, 0));

    // Painting a path for each value indicator.
    await tester.pump(const Duration(milliseconds: 16));
    expect(valueIndicatorBox, paintsExactlyCountTimes(#drawPath, 2));

    await gesture.up();
  });

  testWidgets('Default range indicator shape skips all painting at zero scale', (WidgetTester tester) async {
    // Pump a slider with just a value indicator.
    await tester.pumpWidget(_buildRangeApp(
      ThemeData().sliderTheme.copyWith(
        trackHeight: 0,
        overlayShape: SliderComponentShape.noOverlay,
        thumbShape: SliderComponentShape.noThumb,
        tickMarkShape: SliderTickMarkShape.noTickMark,
        showValueIndicator: ShowValueIndicator.always,
      ),
      values: const RangeValues(0, 0.5),
      divisions: 4,
    ));

    final RenderBox valueIndicatorBox = tester.firstRenderObject(find.byType(Overlay));

    // Tap the center of the track to kick off the animation of the value indicator.
    final Offset center = tester.getCenter(find.byType(RangeSlider));
    final TestGesture gesture = await tester.startGesture(center);

    // No value indicator path to paint at scale 0.
    await tester.pump();
    expect(valueIndicatorBox, paintsExactlyCountTimes(#drawPath, 0));

    // Painting a path for each value indicator.
    await tester.pump(const Duration(milliseconds: 16));
    expect(valueIndicatorBox, paintsExactlyCountTimes(#drawPath, 2));
>>>>>>> 19ff5969

    await gesture.up();
  });
}

Widget _buildApp(
  SliderThemeData sliderTheme, {
  double value = 0.0,
  bool enabled = true,
  int divisions,
  bool useV2Slider = false,
}) {
  final ValueChanged<double> onChanged = enabled ? (double d) => value = d : null;
  return MaterialApp(
    home: Scaffold(
      body: Center(
        child: SliderTheme(
          data: sliderTheme,
          child: Slider(
            value: value,
            label: '$value',
            onChanged: onChanged,
            divisions: divisions,
            useV2Slider: useV2Slider
          ),
        ),
      ),
    ),
  );
}

Widget _buildRangeApp(
    SliderThemeData sliderTheme, {
      RangeValues values = const RangeValues(0, 0),
      bool enabled = true,
      int divisions,
    }) {
  final ValueChanged<RangeValues> onChanged = enabled ? (RangeValues d) => values = d : null;
  return MaterialApp(
    home: Scaffold(
      body: Center(
        child: SliderTheme(
          data: sliderTheme,
          child: RangeSlider(
            values: values,
            labels: RangeLabels(values.start.toString(), values.end.toString()),
            onChanged: onChanged,
            divisions: divisions,
          ),
        ),
      ),
    ),
  );
}<|MERGE_RESOLUTION|>--- conflicted
+++ resolved
@@ -468,20 +468,13 @@
 
     await tester.pumpWidget(buildApp('1'));
 
-<<<<<<< HEAD
-    final MaterialInkController material = Material.of(tester.element(find.byType(Slider)));
-=======
     final RenderBox valueIndicatorBox = tester.firstRenderObject(find.byType(Overlay));
->>>>>>> 19ff5969
 
     Offset center = tester.getCenter(find.byType(Slider));
     TestGesture gesture = await tester.startGesture(center);
     // Wait for value indicator animation to finish.
     await tester.pumpAndSettle();
     expect(
-<<<<<<< HEAD
-      material,
-=======
       valueIndicatorBox,
       paints
         ..path(
@@ -664,7 +657,6 @@
     await tester.pumpAndSettle();
     expect(
       valueIndicatorBox,
->>>>>>> 19ff5969
       paints
         ..path(
           color: sliderTheme.valueIndicatorColor,
@@ -686,11 +678,7 @@
     // Wait for value indicator animation to finish.
     await tester.pumpAndSettle();
     expect(
-<<<<<<< HEAD
-      material,
-=======
       valueIndicatorBox,
->>>>>>> 19ff5969
       paints
         ..path(
           color: sliderTheme.valueIndicatorColor,
@@ -711,11 +699,7 @@
     // Wait for value indicator animation to finish.
     await tester.pumpAndSettle();
     expect(
-<<<<<<< HEAD
-      material,
-=======
       valueIndicatorBox,
->>>>>>> 19ff5969
       paints
         ..path(
           color: sliderTheme.valueIndicatorColor,
@@ -736,11 +720,7 @@
     // Wait for value indicator animation to finish.
     await tester.pumpAndSettle();
     expect(
-<<<<<<< HEAD
-      material,
-=======
       valueIndicatorBox,
->>>>>>> 19ff5969
       paints
         ..path(
           color: sliderTheme.valueIndicatorColor,
@@ -761,11 +741,7 @@
     // Wait for value indicator animation to finish.
     await tester.pumpAndSettle();
     expect(
-<<<<<<< HEAD
-      material,
-=======
       valueIndicatorBox,
->>>>>>> 19ff5969
       paints
         ..path(
           color: sliderTheme.valueIndicatorColor,
@@ -791,11 +767,7 @@
     // Wait for value indicator animation to finish.
     await tester.pumpAndSettle();
     expect(
-<<<<<<< HEAD
-      material,
-=======
       valueIndicatorBox,
->>>>>>> 19ff5969
       paints
         ..path(
           color: sliderTheme.valueIndicatorColor,
@@ -1148,11 +1120,8 @@
       divisions: 4,
     ));
 
-<<<<<<< HEAD
-    final MaterialInkController material = Material.of(tester.element(find.byType(Slider)));
-=======
+    final MaterialInkController material = Material.of(tester.element(find.byType(Slider)));
     final RenderBox valueIndicatorBox = tester.firstRenderObject(find.byType(Overlay));
->>>>>>> 19ff5969
 
     // Tap the center of the track and wait for animations to finish.
     final Offset center = tester.getCenter(find.byType(Slider));
@@ -1160,15 +1129,9 @@
     await tester.pumpAndSettle();
 
     // Only 1 value indicator.
-<<<<<<< HEAD
     expect(material, paintsExactlyCountTimes(#drawRect, 0));
     expect(material, paintsExactlyCountTimes(#drawCircle, 0));
-    expect(material, paintsExactlyCountTimes(#drawPath, 1));
-=======
-    expect(valueIndicatorBox, paintsExactlyCountTimes(#drawRect, 0));
-    expect(valueIndicatorBox, paintsExactlyCountTimes(#drawCircle, 0));
     expect(valueIndicatorBox, paintsExactlyCountTimes(#drawPath, 1));
->>>>>>> 19ff5969
 
     await gesture.up();
   });
@@ -1188,11 +1151,8 @@
       divisions: 4,
     ));
 
-<<<<<<< HEAD
-    final MaterialInkController material = Material.of(tester.element(find.byType(Slider)));
-=======
+    final MaterialInkController material = Material.of(tester.element(find.byType(Slider)));
     final RenderBox valueIndicatorBox = tester.firstRenderObject(find.byType(Overlay));
->>>>>>> 19ff5969
 
     // Tap the center of the track to kick off the animation of the value indicator.
     final Offset center = tester.getCenter(find.byType(Slider));
@@ -1200,15 +1160,8 @@
 
     // Nothing to paint at scale 0.
     await tester.pump();
-<<<<<<< HEAD
     expect(material, paintsExactlyCountTimes(#drawRect, 0));
     expect(material, paintsExactlyCountTimes(#drawCircle, 0));
-    expect(material, paintsExactlyCountTimes(#drawPath, 0));
-
-    // Painting a path for the value indicator.
-    await tester.pump(const Duration(milliseconds: 16));
-    expect(material, paintsExactlyCountTimes(#drawPath, 1));
-=======
     expect(valueIndicatorBox, paintsExactlyCountTimes(#drawPath, 0));
 
     // Painting a path for the value indicator.
@@ -1305,7 +1258,6 @@
     // Painting a path for each value indicator.
     await tester.pump(const Duration(milliseconds: 16));
     expect(valueIndicatorBox, paintsExactlyCountTimes(#drawPath, 2));
->>>>>>> 19ff5969
 
     await gesture.up();
   });
