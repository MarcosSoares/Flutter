// Copyright 2014 The Flutter Authors. All rights reserved.
// Use of this source code is governed by a BSD-style license that can be
// found in the LICENSE file.

// This file is run as part of a reduced test set in CI on Mac and Windows
// machines.
@Tags(<String>['reduced-test-set'])
library;

import 'dart:async';
import 'dart:ui';

import 'package:flutter/foundation.dart';
import 'package:flutter/material.dart';
import 'package:flutter/rendering.dart';
import 'package:flutter_test/flutter_test.dart';

Widget buildInputDecorator({
  InputDecoration decoration = const InputDecoration(),
  ThemeData? theme,
  InputDecorationTheme? inputDecorationTheme,
  TextDirection textDirection = TextDirection.ltr,
  bool expands = false,
  bool isEmpty = false,
  bool isFocused = false,
  bool isHovering = false,
  bool useIntrinsicWidth = false,
  TextStyle? baseStyle,
  TextAlignVertical? textAlignVertical,
  VisualDensity? visualDensity,
  Widget child = const Text(
    'text',
    // Use a text style copliant with M3 specification (which is bodyLarge for text fields).
    style: TextStyle(fontSize: 16.0, fontWeight: FontWeight.w400, letterSpacing: 0.5, height: 1.50)
  ),
}) {
  Widget widget = InputDecorator(
    expands: expands,
    decoration: decoration,
    isEmpty: isEmpty,
    isFocused: isFocused,
    isHovering: isHovering,
    baseStyle: baseStyle,
    textAlignVertical: textAlignVertical,
    child: child,
  );

  if (useIntrinsicWidth) {
    widget = IntrinsicWidth(child: widget);
  }

  return MaterialApp(
    home: Material(
      child: Builder(
        builder: (BuildContext context) {
          return Theme(
            data: (theme ?? Theme.of(context)).copyWith(
              inputDecorationTheme: inputDecorationTheme,
              visualDensity: visualDensity,
            ),
            child: Align(
              alignment: Alignment.topLeft,
              child: Directionality(
                textDirection: textDirection,
                child: widget,
              ),
            ),
          );
        },
      ),
    ),
  );
}

Finder findBorderPainter() {
  return find.descendant(
    of: find.byWidgetPredicate((Widget w) => '${w.runtimeType}' == '_BorderContainer'),
    matching: find.byWidgetPredicate((Widget w) => w is CustomPaint),
  );
}

double getBorderBottom(WidgetTester tester) {
  final RenderBox box = InputDecorator.containerOf(tester.element(findBorderPainter()))!;
  return box.size.height;
}

Finder findLabel() {
  return find.descendant(
    of: find.byWidgetPredicate((Widget w) => '${w.runtimeType}' == '_Shaker'),
    matching: find.byWidgetPredicate((Widget w) => w is Text),
  );
}

Rect getLabelRect(WidgetTester tester) {
  return tester.getRect(findLabel());
}

TextStyle getLabelStyle(WidgetTester tester) {
  return tester.firstWidget<AnimatedDefaultTextStyle>(
    find.ancestor(
      of: findLabel(),
      matching: find.byType(AnimatedDefaultTextStyle),
    ),
  ).style;
}

InputBorder? getBorder(WidgetTester tester) {
  if (!tester.any(findBorderPainter())) {
    return null;
  }
  final CustomPaint customPaint = tester.widget(findBorderPainter());
  final dynamic/*_InputBorderPainter*/ inputBorderPainter = customPaint.foregroundPainter;
  // ignore: avoid_dynamic_calls
  final dynamic/*_InputBorderTween*/ inputBorderTween = inputBorderPainter.border;
  // ignore: avoid_dynamic_calls
  final Animation<double> animation = inputBorderPainter.borderAnimation as Animation<double>;
  // ignore: avoid_dynamic_calls
  final InputBorder border = inputBorderTween.evaluate(animation) as InputBorder;
  return border;
}

BorderSide? getBorderSide(WidgetTester tester) {
  return getBorder(tester)!.borderSide;
}

BorderRadius? getBorderRadius(WidgetTester tester) {
  final InputBorder border = getBorder(tester)!;
  if (border is UnderlineInputBorder) {
    return border.borderRadius;
  }
  return null;
}

double getBorderWeight(WidgetTester tester) => getBorderSide(tester)!.width;

Color getBorderColor(WidgetTester tester) => getBorderSide(tester)!.color;

Color getContainerColor(WidgetTester tester) {
  final CustomPaint customPaint = tester.widget(findBorderPainter());
  final dynamic/*_InputBorderPainter*/ inputBorderPainter = customPaint.foregroundPainter;
  // ignore: avoid_dynamic_calls
  return inputBorderPainter.blendedColor as Color;
}

double getOpacity(WidgetTester tester, String textValue) {
  final FadeTransition opacityWidget = tester.widget<FadeTransition>(
    find.ancestor(
      of: find.text(textValue),
      matching: find.byType(FadeTransition),
    ).first,
  );
  return opacityWidget.opacity.value;
}

TextStyle? getIconStyle(WidgetTester tester, IconData icon) {
  final RichText iconRichText = tester.widget<RichText>(
    find.descendant(of: find.byIcon(icon), matching: find.byType(RichText)),
  );
  return iconRichText.text.style;
}

void main() {
  // TODO(bleroux): migrate all M2 tests to M3.
  // See https://github.com/flutter/flutter/issues/139076
  // Work in progress.

  group('Material3 - InputDecoration.labelText layout', () {
    testWidgets('The label appears above input', (WidgetTester tester) async {
      await tester.pumpWidget(
        buildInputDecorator(
          decoration: const InputDecoration(
            labelText: 'label',
          ),
        ),
      );

      // Overall height for this InputDecorator is 56dp on mobile:
      //    8 - top padding
      //   12 - floating label (font size = 16 * 0.75, line height is forced to 1.0)
      //    4 - gap between label and input (this is not part of the M3 spec)
      //   24 - input text (font size = 16, line height = 1.5)
      //    8 - bottom padding
      // TODO(bleroux): fix input decorator to not rely on a 4 pixels gap between the label and the input,
      // this gap is not compliant with the M3 spec (M3 spec uses line height for this purpose).
      expect(tester.getSize(find.byType(InputDecorator)), const Size(800.0, 56.0));
      expect(tester.getTopLeft(findLabel()).dy, 8.0);
      expect(tester.getBottomLeft(findLabel()).dy, 20.0);
      expect(tester.getTopLeft(find.text('text')).dy, 24.0);
      expect(tester.getBottomLeft(find.text('text')).dy, 48.0);
    });

    testWidgets('The label appears within the input when there is no text content', (WidgetTester tester) async {
      await tester.pumpWidget(
        buildInputDecorator(
          isEmpty: true,
          decoration: const InputDecoration(
            labelText: 'label',
          ),
        ),
      );

      expect(tester.getSize(find.byType(InputDecorator)), const Size(800.0, 56.0));
      // Label line height is forced to 1.0 and font size is 16.0,
      // the label should be vertically centered (20 pixels above and below).
      expect(tester.getTopLeft(findLabel()).dy, 20.0);
      expect(tester.getBottomLeft(findLabel()).dy, 36.0);
      // From the M3 specification, centering the label is right, but setting the line height to 1.0 is not
      // compliant (the expected text style is bodyLarge which font size is 16.0 and its line height 1.5).
      // TODO(bleroux): fix input decorator to not rely on forcing the label text line height to 1.0.
    });

    testWidgets(
      'The label appears above the input when there is no content and floatingLabelBehavior is always',
      (WidgetTester tester) async {
        await tester.pumpWidget(
          buildInputDecorator(
            isEmpty: true,
            decoration: const InputDecoration(
              labelText: 'label',
              floatingLabelBehavior: FloatingLabelBehavior.always,
            ),
          ),
        );

        expect(tester.getSize(find.byType(InputDecorator)), const Size(800.0, 56.0));
        expect(tester.getTopLeft(find.text('label')).dy, 8.0);
        expect(tester.getBottomLeft(find.text('label')).dy, 20.0);
      },
    );

    testWidgets(
      'The label appears within the input text when there is content and floatingLabelBehavior is never',
      (WidgetTester tester) async {
        await tester.pumpWidget(
          buildInputDecorator(
            decoration: const InputDecoration(
              labelText: 'label',
              floatingLabelBehavior: FloatingLabelBehavior.never,
            ),
          ),
        );

        expect(tester.getSize(find.byType(InputDecorator)), const Size(800.0, 56.0));
        expect(tester.getTopLeft(find.text('label')).dy, 20.0);
        expect(tester.getBottomLeft(find.text('label')).dy, 36.0);
      },
    );

    testWidgets('Floating label animation duration and curve', (WidgetTester tester) async {
      Future<void> pumpInputDecorator({
        required bool isFocused,
      }) async {
        return tester.pumpWidget(
          buildInputDecorator(
            isEmpty: true,
            isFocused: isFocused,
            decoration: const InputDecoration(
              labelText: 'label',
              floatingLabelBehavior: FloatingLabelBehavior.auto,
            ),
          ),
        );
      }
      await pumpInputDecorator(isFocused: false);
      expect(tester.getTopLeft(find.text('label')).dy, 20.0);

      // The label animates upwards and scales down.
      // The animation duration is 167ms and the curve is fastOutSlowIn.
      await pumpInputDecorator(isFocused: true);
      await tester.pump(const Duration(milliseconds: 42));
      expect(tester.getTopLeft(find.text('label')).dy, closeTo(17.09, 0.5));
      await tester.pump(const Duration(milliseconds: 42));
      expect(tester.getTopLeft(find.text('label')).dy, closeTo(10.66, 0.5));
      await tester.pump(const Duration(milliseconds: 42));
      expect(tester.getTopLeft(find.text('label')).dy, closeTo(8.47, 0.5));
      await tester.pump(const Duration(milliseconds: 41));
      expect(tester.getTopLeft(find.text('label')).dy, 8.0);

      // If the animation changes direction without first reaching the
      // AnimationStatus.completed or AnimationStatus.dismissed status,
      // the CurvedAnimation stays on the same curve in the opposite direction.
      // The pumpAndSettle is used to prevent this behavior.
      await tester.pumpAndSettle();

      // The label animates downwards and scales up.
      // The animation duration is 167ms and the curve is fastOutSlowIn.
      await pumpInputDecorator(isFocused: false);
      await tester.pump(const Duration(milliseconds: 42));
      expect(tester.getTopLeft(find.text('label')).dy, closeTo(10.90, 0.5));
      await tester.pump(const Duration(milliseconds: 42));
      expect(tester.getTopLeft(find.text('label')).dy, closeTo(17.34, 0.5));
      await tester.pump(const Duration(milliseconds: 42));
      expect(tester.getTopLeft(find.text('label')).dy, closeTo(19.69, 0.5));
      await tester.pump(const Duration(milliseconds: 41));
      expect(tester.getTopLeft(find.text('label')).dy, 20.0);
    });

    testWidgets(
      'alignLabelWithHint positions the label at the text baseline, aligned with the hint',
      (WidgetTester tester) async {
        await tester.pumpWidget(
          buildInputDecorator(
            isEmpty: true,
            decoration: const InputDecoration(
              labelText: 'label',
              alignLabelWithHint: true,
              hintText: 'hint',
            ),
          ),
        );

        // Label and hint should be vertically aligned.
        expect(tester.getCenter(find.text('label')).dy, tester.getCenter(find.text('hint')).dy);
      },
    );
  });

  group('Material3 - InputDecoration.label layout', () {
    const Key labelKey = Key('l');
    const Widget customLabel = Text.rich(
      key: labelKey,
      TextSpan(
        children: <InlineSpan>[
          TextSpan(text: 'label'),
          WidgetSpan(
            child: Text('*', style: TextStyle(color: Colors.red),
            ),
          ),
        ],
      ),
    );

    testWidgets('The label appears above input', (WidgetTester tester) async {
      await tester.pumpWidget(
        buildInputDecorator(
          decoration: const InputDecoration(
            label: customLabel,
          ),
        ),
      );

      // Overall height for this InputDecorator is 56dp on mobile:
      //    8 - top padding
      //   12 - floating label (font size = 16 * 0.75, line height is forced to 1.0)
      //    4 - gap between label and input (this is not part of the M3 spec)
      //   24 - input text (font size = 16, line height = 1.5)
      //    8 - bottom padding
      expect(tester.getSize(find.byType(InputDecorator)), const Size(800.0, 56.0));
      expect(tester.getTopLeft(find.byKey(labelKey)).dy, 8.0);
      expect(tester.getBottomLeft(find.byKey(labelKey)).dy, 20.0);
      expect(tester.getTopLeft(find.text('text')).dy, 24.0);
      expect(tester.getBottomLeft(find.text('text')).dy, 48.0);
    });

    testWidgets('The label appears within the input when there is no text content', (WidgetTester tester) async {
      await tester.pumpWidget(
        buildInputDecorator(
          isEmpty: true,
          decoration: const InputDecoration(
            label: customLabel,
          ),
        ),
      );

      expect(tester.getSize(find.byType(InputDecorator)), const Size(800.0, 56.0));
      // Label line height is forced to 1.0 and font size is 16.0,
      // the label should be vertically centered (20 pixels above and below).
      expect(tester.getTopLeft(find.byKey(labelKey)).dy, 20.0);
      expect(tester.getBottomLeft(find.byKey(labelKey)).dy, 36.0);
    });

    testWidgets(
      'The label appears above the input when there is no content and floatingLabelBehavior is always',
      (WidgetTester tester) async {
        await tester.pumpWidget(
          buildInputDecorator(
            isEmpty: true,
            decoration: const InputDecoration(
              label: customLabel,
              floatingLabelBehavior: FloatingLabelBehavior.always,
            ),
          ),
        );

        expect(tester.getSize(find.byType(InputDecorator)), const Size(800.0, 56.0));
        expect(tester.getTopLeft(find.byKey(labelKey)).dy, 8.0);
        expect(tester.getBottomLeft(find.byKey(labelKey)).dy, 20.0);
      },
    );

    testWidgets(
      'The label appears within the input text when there is content and floatingLabelBehavior is never',
      (WidgetTester tester) async {
        await tester.pumpWidget(
          buildInputDecorator(
            decoration: const InputDecoration(
              label: customLabel,
              floatingLabelBehavior: FloatingLabelBehavior.never,
            ),
          ),
        );

        expect(tester.getSize(find.byType(InputDecorator)), const Size(800.0, 56.0));
        expect(tester.getTopLeft(find.byKey(labelKey)).dy, 20.0);
        expect(tester.getBottomLeft(find.byKey(labelKey)).dy, 36.0);
      },
    );

    testWidgets('Floating label animation duration and curve', (WidgetTester tester) async {
      Future<void> pumpInputDecorator({
        required bool isFocused,
      }) async {
        return tester.pumpWidget(
          buildInputDecorator(
            isEmpty: true,
            isFocused: isFocused,
            decoration: const InputDecoration(
              label: customLabel,
              floatingLabelBehavior: FloatingLabelBehavior.auto,
            ),
          ),
        );
      }
      await pumpInputDecorator(isFocused: false);
      expect(tester.getTopLeft(find.byKey(labelKey)).dy, 20.0);

      // The label animates upwards and scales down.
      // The animation duration is 167ms and the curve is fastOutSlowIn.
      await pumpInputDecorator(isFocused: true);
      await tester.pump(const Duration(milliseconds: 42));
      expect(tester.getTopLeft(find.byKey(labelKey)).dy, closeTo(17.09, 0.5));
      await tester.pump(const Duration(milliseconds: 42));
      expect(tester.getTopLeft(find.byKey(labelKey)).dy, closeTo(10.66, 0.5));
      await tester.pump(const Duration(milliseconds: 42));
      expect(tester.getTopLeft(find.byKey(labelKey)).dy, closeTo(8.47, 0.5));
      await tester.pump(const Duration(milliseconds: 41));
      expect(tester.getTopLeft(find.byKey(labelKey)).dy, 8.0);

      // If the animation changes direction without first reaching the
      // AnimationStatus.completed or AnimationStatus.dismissed status,
      // the CurvedAnimation stays on the same curve in the opposite direction.
      // The pumpAndSettle is used to prevent this behavior.
      await tester.pumpAndSettle();

      // The label animates downwards and scales up.
      // The animation duration is 167ms and the curve is fastOutSlowIn.
      await pumpInputDecorator(isFocused: false);
      await tester.pump(const Duration(milliseconds: 42));
      expect(tester.getTopLeft(find.byKey(labelKey)).dy, closeTo(10.90, 0.5));
      await tester.pump(const Duration(milliseconds: 42));
      expect(tester.getTopLeft(find.byKey(labelKey)).dy, closeTo(17.34, 0.5));
      await tester.pump(const Duration(milliseconds: 42));
      expect(tester.getTopLeft(find.byKey(labelKey)).dy, closeTo(19.69, 0.5));
      await tester.pump(const Duration(milliseconds: 41));
      expect(tester.getTopLeft(find.byKey(labelKey)).dy, 20.0);
    });

    testWidgets(
      'alignLabelWithHint positions the label at the text baseline, aligned with the hint',
      (WidgetTester tester) async {
        await tester.pumpWidget(
          buildInputDecorator(
            isEmpty: true,
            decoration: const InputDecoration(
              label: customLabel,
              alignLabelWithHint: true,
              hintText: 'hint',
            ),
          ),
        );

        // Label and hint should be vertically aligned.
        expect(tester.getCenter(find.byKey(labelKey)).dy, tester.getCenter(find.text('hint')).dy);
      },
    );
  });

  group('Material3 - InputDecoration border', () {
    testWidgets('Compliant border when enabled and not focused', (WidgetTester tester) async {
      await tester.pumpWidget(
        buildInputDecorator(
          decoration: const InputDecoration(
            labelText: 'label',
          ),
        ),
      );

      expect(tester.getSize(find.byType(InputDecorator)), const Size(800.0, 56.0));
      expect(getBorderBottom(tester), 56.0);
      expect(getBorderWeight(tester), 1.0);
      final ThemeData theme = Theme.of(tester.element(find.byType(InputDecorator)));
      expect(getBorderColor(tester), theme.colorScheme.outline);
    });

    testWidgets('Compliant border when focused', (WidgetTester tester) async {
      await tester.pumpWidget(
        buildInputDecorator(
          isFocused: true,
          decoration: const InputDecoration(
            labelText: 'label',
          ),
        ),
      );

      expect(tester.getSize(find.byType(InputDecorator)), const Size(800.0, 56.0));
      expect(getBorderBottom(tester), 56.0);
      expect(getBorderWeight(tester), 2.0);
      final ThemeData theme = Theme.of(tester.element(find.byType(InputDecorator)));
      expect(getBorderColor(tester), theme.colorScheme.primary);
    });

    testWidgets('Compliant border when disabled', (WidgetTester tester) async {
      await tester.pumpWidget(
        buildInputDecorator(
          decoration: const InputDecoration(
            labelText: 'label',
            enabled: false,
          ),
        ),
      );
      expect(tester.getSize(find.byType(InputDecorator)), const Size(800.0, 56.0));
      expect(getBorderBottom(tester), 56.0);
      expect(getBorderWeight(tester), 1.0);
      final ThemeData theme = Theme.of(tester.element(find.byType(InputDecorator)));
      expect(getBorderColor(tester), theme.colorScheme.onSurface.withOpacity(0.12));
    });

    testWidgets('Compliant border when filled, enabled and not focused', (WidgetTester tester) async {
      await tester.pumpWidget(
        buildInputDecorator(
          decoration: const InputDecoration(
            labelText: 'label',
            filled: true,
          ),
        ),
      );

      expect(tester.getSize(find.byType(InputDecorator)), const Size(800.0, 56.0));
      expect(getBorderBottom(tester), 56.0);
      expect(getBorderWeight(tester), 1.0);
      final ThemeData theme = Theme.of(tester.element(find.byType(InputDecorator)));
      expect(getBorderColor(tester), theme.colorScheme.onSurfaceVariant);
    });

    testWidgets('Compliant border when filled and focused', (WidgetTester tester) async {
      await tester.pumpWidget(
        buildInputDecorator(
          isFocused: true,
          decoration: const InputDecoration(
            labelText: 'label',
            filled: true,
          ),
        ),
      );

      expect(tester.getSize(find.byType(InputDecorator)), const Size(800.0, 56.0));
      expect(getBorderBottom(tester), 56.0);
      expect(getBorderWeight(tester), 2.0);
      final ThemeData theme = Theme.of(tester.element(find.byType(InputDecorator)));
      expect(getBorderColor(tester), theme.colorScheme.primary);
    });

    testWidgets('Compliant border when filled and disabled', (WidgetTester tester) async {
      await tester.pumpWidget(
        buildInputDecorator(
          decoration: const InputDecoration(
            labelText: 'label',
            enabled: false,
            filled: true,
          ),
        ),
      );
      expect(tester.getSize(find.byType(InputDecorator)), const Size(800.0, 56.0));
      expect(getBorderBottom(tester), 56.0);
      expect(getBorderWeight(tester), 1.0);
      final ThemeData theme = Theme.of(tester.element(find.byType(InputDecorator)));
      expect(getBorderColor(tester), theme.colorScheme.onSurface.withOpacity(0.38));
    });
  });

  testWidgets('Material3 - Floating label is aligned with prefixIcon by default', (WidgetTester tester) async {
    await tester.pumpWidget(
      buildInputDecorator(
        decoration: const InputDecoration(
          prefixIcon: Icon(Icons.ac_unit),
          labelText: 'label',
          border: OutlineInputBorder(),
        ),
        isFocused: true,
      ),
    );

    expect(tester.getSize(find.byType(InputDecorator)), const Size(800.0, 56.0));
    expect(tester.getTopLeft(find.text('label')).dx, 12.0);
    expect(tester.getBottomLeft(find.text('text')).dx, 48.0);
    expect(getBorderWeight(tester), 2.0);
  });

  // During the tests migration to M3, add new M3 tests below.
  // TODO(bleroux): remove this comment when migration is done.

  testWidgets('Material3 - Default height is 56dp on mobile', (WidgetTester tester) async {
    await tester.pumpWidget(
      buildInputDecorator(
        decoration: const InputDecoration(
          labelText: 'label',
        ),
      ),
    );

    // Overall height for this InputDecorator is 56dp on mobile:
    //    8 - top padding
    //   12 - floating label (font size = 16 * 0.75, line height is forced to 1.0)
    //    4 - gap between label and input
    //   24 - input text (font size = 16, line height = 1.5)
    //    8 - bottom padding
    // TODO(bleroux): fix input decorator to not rely on a 4 pixels gap between the label and the input,
    // this gap is not compliant with the M3 spec (M3 spec uses line height for this purpose).
    expect(tester.getSize(find.byType(InputDecorator)), const Size(800.0, 56.0));
  }, variant: TargetPlatformVariant.mobile());

  testWidgets('Material3 - Default height is 48dp on desktop', (WidgetTester tester) async {
    await tester.pumpWidget(
      buildInputDecorator(
        decoration: const InputDecoration(
          labelText: 'label',
        ),
      ),
    );

    // Overall height for this InputDecorator is 48dp on desktop:
    //    4 - top padding
    //   12 - floating label (font size = 16 * 0.75, line height is forced to 1.0)
    //    4 - gap between label and input
    //   24 - input text (font size = 16, line height = 1.5)
    //    4 - bottom padding
    expect(tester.getSize(find.byType(InputDecorator)), const Size(800.0, 48.0));
  }, variant: TargetPlatformVariant.desktop());

  // This is a regression test for https://github.com/flutter/flutter/issues/139916.
  testWidgets('Prefix ignores pointer when hidden', (WidgetTester tester) async {
    bool tapped = false;

    await tester.pumpWidget(
      MaterialApp(
        home: Material(
          child: StatefulBuilder(
            builder: (BuildContext context, StateSetter setState) {
              return TextField(
                decoration: InputDecoration(
                  labelText: 'label',
                  prefix: GestureDetector(
                    onTap: () {
                      setState(() {
                        tapped = true;
                      });
                    },
                    child: const Icon(Icons.search),
                  ),
                ),
              );
            }
          ),
        ),
      ),
    );

    expect(tapped, isFalse);

<<<<<<< HEAD
void runAllTests({ required bool useMaterial3 }) {
=======
    double prefixOpacity = tester.widget<AnimatedOpacity>(find.ancestor(
      of: find.byType(Icon),
      matching: find.byType(AnimatedOpacity),
    )).opacity;

    // Initially the prefix icon should be hidden.
    expect(prefixOpacity, 0.0);

    await tester.tap(find.byType(Icon), warnIfMissed: false); // Not expected to find the target.
    await tester.pump();

    // The suffix icon should ignore pointer events when hidden.
    expect(tapped, isFalse);

    // Tap the text field to show the prefix icon.
    await tester.tap(find.byType(TextField));
    await tester.pump();

    prefixOpacity = tester.widget<AnimatedOpacity>(find.ancestor(
      of: find.byType(Icon),
      matching: find.byType(AnimatedOpacity),
    )).opacity;

    // The prefix icon should be visible.
    expect(prefixOpacity, 1.0);

    // Tap the prefix icon.
    await tester.tap(find.byType(Icon));
    await tester.pump();

    // The prefix icon should be tapped.
    expect(tapped, isTrue);
  });

  // This is a regression test for https://github.com/flutter/flutter/issues/139916.
  testWidgets('Suffix ignores pointer when hidden', (WidgetTester tester) async {
    bool tapped = false;

    await tester.pumpWidget(
      MaterialApp(
        home: Material(
          child: StatefulBuilder(
            builder: (BuildContext context, StateSetter setState) {
              return TextField(
                decoration: InputDecoration(
                  labelText: 'label',
                  suffix: GestureDetector(
                    onTap: () {
                      setState(() {
                        tapped = true;
                      });
                    },
                    child: const Icon(Icons.search),
                  ),
                ),
              );
            }
          ),
        ),
      ),
    );

    expect(tapped, isFalse);

    double suffixOpacity = tester.widget<AnimatedOpacity>(find.ancestor(
      of: find.byType(Icon),
      matching: find.byType(AnimatedOpacity),
    )).opacity;

    // Initially the suffix icon should be hidden.
    expect(suffixOpacity, 0.0);

    await tester.tap(find.byType(Icon), warnIfMissed: false); // Not expected to find the target.
    await tester.pump();

    // The suffix icon should ignore pointer events when hidden.
    expect(tapped, isFalse);

    // Tap the text field to show the suffix icon.
    await tester.tap(find.byType(TextField));
    await tester.pump();

    suffixOpacity = tester.widget<AnimatedOpacity>(find.ancestor(
      of: find.byType(Icon),
      matching: find.byType(AnimatedOpacity),
    )).opacity;

    // The suffix icon should be visible.
    expect(suffixOpacity, 1.0);

    // Tap the suffix icon.
    await tester.tap(find.byType(Icon));
    await tester.pump();

    // The suffix icon should be tapped.
    expect(tapped, isTrue);
  });

group('Material2', () {
  // These tests are only relevant for Material 2. Once Material 2
  // support is deprecated and the APIs are removed, these tests
  // can be deleted.
  // TODO(bleroux): move tests that are not Material 2 specific out
  // of this group.

  Widget buildInputDecoratorM2({
    InputDecoration decoration = const InputDecoration(),
    ThemeData? theme,
    InputDecorationTheme? inputDecorationTheme,
    TextDirection textDirection = TextDirection.ltr,
    bool expands = false,
    bool isEmpty = false,
    bool isFocused = false,
    bool isHovering = false,
    bool useIntrinsicWidth = false,
    TextStyle? baseStyle,
    TextAlignVertical? textAlignVertical,
    VisualDensity? visualDensity,
    Widget child = const Text(
      'text',
      style: TextStyle(fontSize: 16.0),
    ),
  }) {
    Widget widget = InputDecorator(
      expands: expands,
      decoration: decoration,
      isEmpty: isEmpty,
      isFocused: isFocused,
      isHovering: isHovering,
      baseStyle: baseStyle,
      textAlignVertical: textAlignVertical,
      child: child,
    );

    if (useIntrinsicWidth) {
      widget = IntrinsicWidth(child: widget);
    }

    return MaterialApp(
      theme: ThemeData(useMaterial3: false),
      home: Material(
        child: Builder(
          builder: (BuildContext context) {
            return Theme(
              data: (theme ?? Theme.of(context)).copyWith(
                inputDecorationTheme: inputDecorationTheme,
                visualDensity: visualDensity,
                textTheme: const TextTheme(bodyLarge: TextStyle(fontSize: 16.0)),
              ),
              child: Align(
                alignment: Alignment.topLeft,
                child: Directionality(
                  textDirection: textDirection,
                  child: widget,
                ),
              ),
            );
          },
        ),
      ),
    );
  }

>>>>>>> 0fac13b4
  testWidgets('InputDecorator input/label text layout', (WidgetTester tester) async {
    // The label appears above the input text
    await tester.pumpWidget(
      buildInputDecoratorM2(
        // isEmpty: false (default)
        // isFocused: false (default)
        decoration: const InputDecoration(
          labelText: 'label',
        ),
      ),
    );
    await tester.pumpAndSettle();

    // Overall height for this InputDecorator is 56dps:
    //   12 - top padding
    //   12 - floating label (font size 16dps * 0.75 = 12)
    //    4 - floating label / input text gap
    //   16 - input text (font size 16dps)
    //   12 - bottom padding

    expect(tester.getSize(find.byType(InputDecorator)), const Size(800.0, 56.0));
    expect(tester.getTopLeft(find.text('text')).dy, 28.0);
    expect(tester.getBottomLeft(find.text('text')).dy, 44.0);
    expect(tester.getTopLeft(find.text('label')).dy, 12.0);
    expect(tester.getBottomLeft(find.text('label')).dy, 24.0);
    expect(getBorderBottom(tester), 56.0);
    expect(getBorderWeight(tester), 1.0);

    // The label appears within the input when there is no text content
    await tester.pumpWidget(
      buildInputDecoratorM2(
        isEmpty: true,
        // isFocused: false (default)
        decoration: const InputDecoration(
          labelText: 'label',
        ),
      ),
    );
    await tester.pumpAndSettle();

    expect(tester.getTopLeft(find.text('label')).dy, 20.0);

    // The label appears above the input text when there is no content and floatingLabelBehavior is always
    await tester.pumpWidget(
      buildInputDecoratorM2(
        isEmpty: true,
        // isFocused: false (default)
        decoration: const InputDecoration(
          labelText: 'label',
          floatingLabelBehavior: FloatingLabelBehavior.always,
        ),
      ),
    );
    await tester.pumpAndSettle();

    expect(tester.getTopLeft(find.text('label')).dy, 12.0);

    // The label appears within the input text when there is content and floatingLabelBehavior is never
    await tester.pumpWidget(
      buildInputDecoratorM2(
        // isFocused: false (default)
        decoration: const InputDecoration(
          labelText: 'label',
          floatingLabelBehavior: FloatingLabelBehavior.never,
        ),
      ),
    );
    await tester.pumpAndSettle();

    expect(tester.getTopLeft(find.text('label')).dy, 20.0);

    // isFocused: true increases the border's weight from 1.0 to 2.0
    // but does not change the overall height.
    await tester.pumpWidget(
      buildInputDecoratorM2(
        // isEmpty: false (default)
        isFocused: true,
        decoration: const InputDecoration(
          labelText: 'label',
        ),
      ),
    );
    await tester.pumpAndSettle();
    expect(tester.getSize(find.byType(InputDecorator)), const Size(800.0, 56.0));
    expect(tester.getTopLeft(find.text('text')).dy, 28.0);
    expect(tester.getBottomLeft(find.text('text')).dy, 44.0);
    expect(tester.getTopLeft(find.text('label')).dy, 12.0);
    expect(tester.getBottomLeft(find.text('label')).dy, 24.0);
    expect(getBorderBottom(tester), 56.0);
    expect(getBorderWeight(tester), 2.0);

    // isEmpty: true causes the label to be aligned with the input text
    await tester.pumpWidget(
      buildInputDecoratorM2(
        isEmpty: true,
        decoration: const InputDecoration(
          labelText: 'label',
        ),
      ),
    );

    // The label animates downwards from it's initial position
    // above the input text. The animation's duration is 167ms.
    {
      await tester.pump(const Duration(milliseconds: 50));
      final double labelY50ms = tester.getTopLeft(find.text('label')).dy;
      expect(labelY50ms, inExclusiveRange(12.0, 20.0));
      await tester.pump(const Duration(milliseconds: 50));
      final double labelY100ms = tester.getTopLeft(find.text('label')).dy;
      expect(labelY100ms, inExclusiveRange(labelY50ms, 20.0));
    }
    await tester.pumpAndSettle();
    expect(tester.getSize(find.byType(InputDecorator)), const Size(800.0, 56.0));
    expect(tester.getTopLeft(find.text('text')).dy, 28.0);
    expect(tester.getBottomLeft(find.text('text')).dy, 44.0);
    expect(tester.getTopLeft(find.text('label')).dy, 20.0);
    expect(tester.getBottomLeft(find.text('label')).dy, 36.0);
    expect(getBorderBottom(tester), 56.0);
    expect(getBorderWeight(tester), 1.0);

    // isFocused: true causes the label to move back up above the input text.
    await tester.pumpWidget(
      buildInputDecoratorM2(
        isEmpty: true,
        isFocused: true,
        decoration: const InputDecoration(
          labelText: 'label',
        ),
      ),
    );

    // The label animates upwards from it's initial position
    // above the input text. The animation's duration is 167ms.
    await tester.pump(const Duration(milliseconds: 50));
    final double labelY50ms = tester.getTopLeft(find.text('label')).dy;
    expect(labelY50ms, inExclusiveRange(12.0, 28.0));
    await tester.pump(const Duration(milliseconds: 50));
    final double labelY100ms = tester.getTopLeft(find.text('label')).dy;
    expect(labelY100ms, inExclusiveRange(12.0, labelY50ms));

    await tester.pumpAndSettle();
    expect(tester.getSize(find.byType(InputDecorator)), const Size(800.0, 56.0));
    expect(tester.getTopLeft(find.text('text')).dy, 28.0);
    expect(tester.getBottomLeft(find.text('text')).dy, 44.0);
    expect(tester.getTopLeft(find.text('label')).dy, 12.0);
    expect(tester.getBottomLeft(find.text('label')).dy, 24.0);
    expect(getBorderBottom(tester), 56.0);
    expect(getBorderWeight(tester), 2.0);

    // enabled: false produces a hairline border if filled: false (the default)
    // The widget's size and layout is the same as for enabled: true.
    await tester.pumpWidget(
      buildInputDecoratorM2(
        isEmpty: true,
        decoration: const InputDecoration(
          labelText: 'label',
          enabled: false,
        ),
      ),
    );
    await tester.pumpAndSettle();
    expect(tester.getSize(find.byType(InputDecorator)), const Size(800.0, 56.0));
    expect(tester.getTopLeft(find.text('text')).dy, 28.0);
    expect(tester.getBottomLeft(find.text('text')).dy, 44.0);
    expect(tester.getTopLeft(find.text('label')).dy, 20.0);
    expect(tester.getBottomLeft(find.text('label')).dy, 36.0);
    expect(getBorderWeight(tester), 0.0);

    // enabled: false produces a transparent border if filled: true.
    // The widget's size and layout is the same as for enabled: true.
    await tester.pumpWidget(
      buildInputDecoratorM2(
        isEmpty: true,
        decoration: const InputDecoration(
          labelText: 'label',
          enabled: false,
          filled: true,
        ),
      ),
    );
    await tester.pumpAndSettle();
    expect(tester.getSize(find.byType(InputDecorator)), const Size(800.0, 56.0));
    expect(tester.getTopLeft(find.text('text')).dy, 28.0);
    expect(tester.getBottomLeft(find.text('text')).dy, 44.0);
    expect(tester.getTopLeft(find.text('label')).dy, 20.0);
    expect(tester.getBottomLeft(find.text('label')).dy, 36.0);
    expect(getBorderColor(tester), Colors.transparent);

    // alignLabelWithHint: true positions the label at the text baseline,
    // aligned with the hint.
    await tester.pumpWidget(
      buildInputDecoratorM2(
        isEmpty: true,
        decoration: const InputDecoration(
          labelText: 'label',
          alignLabelWithHint: true,
          hintText: 'hint',
        ),
      ),
    );
    await tester.pumpAndSettle();
    expect(tester.getSize(find.byType(InputDecorator)), const Size(800.0, 56.0));
    expect(tester.getTopLeft(find.text('label')).dy, tester.getTopLeft(find.text('hint')).dy);
    expect(tester.getBottomLeft(find.text('label')).dy, tester.getBottomLeft(find.text('hint')).dy);
  });

  testWidgets('InputDecorator input/label widget layout', (WidgetTester tester) async {
    const Key key = Key('l');

    // The label appears above the input text.
    await tester.pumpWidget(
      buildInputDecoratorM2(
        // isEmpty: false (default)
        // isFocused: false (default)
        decoration: const InputDecoration(
          label: Text.rich(
            TextSpan(
              children: <InlineSpan>[
                TextSpan(text: 'label'),
                WidgetSpan(
                  child: Text('*', style: TextStyle(color: Colors.red),
                  ),
                ),
              ],
            ),
            key: key,
          ),
        ),
      ),
    );
    await tester.pumpAndSettle();

    // Overall height for this InputDecorator is 56dps:
    //   12 - top padding
    //   12 - floating label (font size 16dps * 0.75 = 12)
    //    4 - floating label / input text gap
    //   16 - input text (font size 16dps)
    //   12 - bottom padding

    expect(tester.getSize(find.byType(InputDecorator)), const Size(800.0, 56.0));
    expect(tester.getTopLeft(find.text('text')).dy, 28.0);
    expect(tester.getBottomLeft(find.text('text')).dy, 44.0);
    expect(tester.getTopLeft(find.byKey(key)).dy, 12.0);
    expect(tester.getBottomLeft(find.byKey(key)).dy, 24.0);
    expect(getBorderBottom(tester), 56.0);
    expect(getBorderWeight(tester), 1.0);

    // The label appears within the input when there is no text content.
    await tester.pumpWidget(
      buildInputDecoratorM2(
        isEmpty: true,
        // isFocused: false (default)
        decoration: const InputDecoration(
          label: Text.rich(
            TextSpan(
              children: <InlineSpan>[
                TextSpan(text: 'label'),
                WidgetSpan(
                  child: Text('*', style: TextStyle(color: Colors.red),
                  ),
                ),
              ],
            ),
            key: key,
          ),
        ),
      ),
    );
    await tester.pumpAndSettle();

    expect(tester.getTopLeft(find.byKey(key)).dy, 20.0);

    // The label appears above the input text when there is no content and the
    // floatingLabelBehavior is set to always.
    await tester.pumpWidget(
      buildInputDecoratorM2(
        isEmpty: true,
        // isFocused: false (default)
        decoration: const InputDecoration(
          label: Text.rich(
            TextSpan(
              children: <InlineSpan>[
                TextSpan(text: 'label'),
                WidgetSpan(
                  child: Text('*', style: TextStyle(color: Colors.red),
                  ),
                ),
              ],
            ),
            key: key,
          ),
          floatingLabelBehavior: FloatingLabelBehavior.always,
        ),
      ),
    );
    await tester.pumpAndSettle();

    expect(tester.getTopLeft(find.byKey(key)).dy, 12.0);

    // The label appears within the input text when there is content and
    // the floatingLabelBehavior is set to never.
    await tester.pumpWidget(
      buildInputDecoratorM2(
        // isFocused: false (default)
        decoration: const InputDecoration(
          label: Text.rich(
            TextSpan(
              children: <InlineSpan>[
                TextSpan(text: 'label'),
                WidgetSpan(
                  child: Text('*', style: TextStyle(color: Colors.red),
                  ),
                ),
              ],
            ),
            key: key,
          ),
          floatingLabelBehavior: FloatingLabelBehavior.never,
        ),
      ),
    );
    await tester.pumpAndSettle();

    expect(tester.getTopLeft(find.byKey(key)).dy, 20.0);

    // Overall height for this InputDecorator is 56dps:
    //   12 - top padding
    //   12 - floating label (font size 16dps * 0.75 = 12)
    //    4 - floating label / input text gap
    //   16 - input text (font size 16dps)
    //   12 - bottom padding

    expect(tester.getTopLeft(find.byKey(key)).dy, 20.0);

    // isFocused: true increases the border's weight from 1.0 to 2.0
    // but does not change the overall height.
    await tester.pumpWidget(
      buildInputDecoratorM2(
        // isEmpty: false (default)
        isFocused: true,
        decoration: const InputDecoration(
          label: Text.rich(
            TextSpan(
              children: <InlineSpan>[
                TextSpan(text: 'label'),
                WidgetSpan(
                  child: Text('*', style: TextStyle(color: Colors.red),
                  ),
                ),
              ],
            ),
            key: key,
          ),
        ),
      ),
    );
    await tester.pumpAndSettle();
    expect(tester.getSize(find.byType(InputDecorator)), const Size(800.0, 56.0));
    expect(tester.getTopLeft(find.text('text')).dy, 28.0);
    expect(tester.getBottomLeft(find.text('text')).dy, 44.0);
    expect(tester.getTopLeft(find.byKey(key)).dy, 12.0);
    expect(tester.getBottomLeft(find.byKey(key)).dy, 24.0);
    expect(getBorderBottom(tester), 56.0);
    expect(getBorderWeight(tester), 2.0);

    // isEmpty: true causes the label to be aligned with the input text.
    await tester.pumpWidget(
      buildInputDecoratorM2(
        isEmpty: true,
        decoration: const InputDecoration(
          label: Text.rich(
            TextSpan(
              children: <InlineSpan>[
                TextSpan(text: 'label'),
                WidgetSpan(
                  child: Text('*', style: TextStyle(color: Colors.red),
                  ),
                ),
              ],
            ),
            key: key,
          ),
        ),
      ),
    );

    // The label animates downwards from it's initial position
    // above the input text. The animation's duration is 167ms.
    await tester.pump(const Duration(milliseconds: 50));
    final double labelY50ms = tester.getTopLeft(find.byKey(key)).dy;
    expect(labelY50ms, inExclusiveRange(12.0, 20.0));
    await tester.pump(const Duration(milliseconds: 50));
    final double labelY100ms = tester.getTopLeft(find.byKey(key)).dy;
    expect(labelY100ms, inExclusiveRange(labelY50ms, 20.0));

    await tester.pumpAndSettle();
    expect(tester.getSize(find.byType(InputDecorator)), const Size(800.0, 56.0));
    expect(tester.getTopLeft(find.text('text')).dy, 28.0);
    expect(tester.getBottomLeft(find.text('text')).dy, 44.0);
    expect(tester.getTopLeft(find.byKey(key)).dy, 20.0);
    expect(tester.getBottomLeft(find.byKey(key)).dy, 36.0);
    expect(getBorderBottom(tester), 56.0);
    expect(getBorderWeight(tester), 1.0);

    // isFocused: true causes the label to move back up above the input text.
    await tester.pumpWidget(
      buildInputDecoratorM2(
        isEmpty: true,
        isFocused: true,
        decoration: const InputDecoration(
          label: Text.rich(
            TextSpan(
              children: <InlineSpan>[
                TextSpan(text: 'label'),
                WidgetSpan(
                  child: Text('*', style: TextStyle(color: Colors.red),
                  ),
                ),
              ],
            ),
            key: key,
          ),
        ),
      ),
    );

    // The label animates upwards from it's initial position
    // above the input text. The animation's duration is 167ms.
        {
      await tester.pump(const Duration(milliseconds: 50));
      final double labelY50ms = tester.getTopLeft(find.byKey(key)).dy;
      expect(labelY50ms, inExclusiveRange(12.0, 28.0));
      await tester.pump(const Duration(milliseconds: 50));
      final double labelY100ms = tester.getTopLeft(find.byKey(key)).dy;
      expect(labelY100ms, inExclusiveRange(12.0, labelY50ms));
    }

    await tester.pumpAndSettle();
    expect(tester.getSize(find.byType(InputDecorator)), const Size(800.0, 56.0));
    expect(tester.getTopLeft(find.text('text')).dy, 28.0);
    expect(tester.getBottomLeft(find.text('text')).dy, 44.0);
    expect(tester.getTopLeft(find.byKey(key)).dy, 12.0);
    expect(tester.getBottomLeft(find.byKey(key)).dy, 24.0);
    expect(getBorderBottom(tester), 56.0);
    expect(getBorderWeight(tester), 2.0);

    // enabled: false produces a hairline border if filled: false (the default)
    // The widget's size and layout is the same as for enabled: true.
    await tester.pumpWidget(
      buildInputDecoratorM2(
        isEmpty: true,
        decoration: const InputDecoration(
          label: Text.rich(
            TextSpan(
              children: <InlineSpan>[
                TextSpan(text: 'label'),
                WidgetSpan(
                  child: Text('*', style: TextStyle(color: Colors.red),
                  ),
                ),
              ],
            ),
            key: key,
          ),
          enabled: false,
        ),
      ),
    );
    await tester.pumpAndSettle();
    expect(tester.getSize(find.byType(InputDecorator)), const Size(800.0, 56.0));
    expect(tester.getTopLeft(find.text('text')).dy, 28.0);
    expect(tester.getBottomLeft(find.text('text')).dy,44.0);
    expect(tester.getTopLeft(find.byKey(key)).dy, 20.0);
    expect(tester.getBottomLeft(find.byKey(key)).dy, 36.0);
    expect(getBorderWeight(tester), 0.0);

    // enabled: false produces a transparent border if filled: true.
    // The widget's size and layout is the same as for enabled: true.
    await tester.pumpWidget(
      buildInputDecoratorM2(
        isEmpty: true,
        decoration: const InputDecoration(
          label: Text.rich(
            TextSpan(
              children: <InlineSpan>[
                TextSpan(text: 'label'),
                WidgetSpan(
                  child: Text('*', style: TextStyle(color: Colors.red),
                  ),
                ),
              ],
            ),
            key: key,
          ),
          enabled: false,
          filled: true,
        ),
      ),
    );
    await tester.pumpAndSettle();
    expect(tester.getSize(find.byType(InputDecorator)), const Size(800.0, 56.0));
    expect(tester.getTopLeft(find.text('text')).dy, 28.0);
    expect(tester.getBottomLeft(find.text('text')).dy, 44.0);
    expect(tester.getTopLeft(find.byKey(key)).dy, 20.0);
    expect(tester.getBottomLeft(find.byKey(key)).dy, 36.0);
    expect(getBorderColor(tester), Colors.transparent);

    // alignLabelWithHint: true positions the label at the text baseline,
    // aligned with the hint.
    await tester.pumpWidget(
      buildInputDecoratorM2(
        isEmpty: true,
        decoration: const InputDecoration(
          label: Text.rich(
            TextSpan(
              children: <InlineSpan>[
                TextSpan(text: 'label'),
                WidgetSpan(
                  child: Text('*', style: TextStyle(color: Colors.red),
                  ),
                ),
              ],
            ),
            key: key,
          ),
          alignLabelWithHint: true,
          hintText: 'hint',
        ),
      ),
    );
    await tester.pumpAndSettle();
    expect(tester.getSize(find.byType(InputDecorator)), const Size(800.0, 56.0));
    expect(tester.getTopLeft(find.byKey(key)).dy, tester.getTopLeft(find.text('hint')).dy);
    expect(tester.getBottomLeft(find.byKey(key)).dy, tester.getBottomLeft(find.text('hint')).dy);
  });

  testWidgets('InputDecorator floating label animation duration and curve', (WidgetTester tester) async {
    Future<void> pumpInputDecorator({
      required bool isFocused,
    }) async {
      return tester.pumpWidget(
        buildInputDecoratorM2(
          isEmpty: true,
          isFocused: isFocused,
          decoration: const InputDecoration(
            labelText: 'label',
            floatingLabelBehavior: FloatingLabelBehavior.auto,
          ),
        ),
      );
    }
    await pumpInputDecorator(isFocused: false);
    expect(tester.getTopLeft(find.text('label')).dy, 20.0);

    // The label animates upwards and scales down.
    // The animation duration is 167ms and the curve is fastOutSlowIn.
    await pumpInputDecorator(isFocused: true);
    await tester.pump(const Duration(milliseconds: 42));
    expect(tester.getTopLeft(find.text('label')).dy, closeTo(18.06, 0.5));
    await tester.pump(const Duration(milliseconds: 42));
    expect(tester.getTopLeft(find.text('label')).dy, closeTo(13.78, 0.5));
    await tester.pump(const Duration(milliseconds: 42));
    expect(tester.getTopLeft(find.text('label')).dy, closeTo(12.31, 0.5));
    await tester.pump(const Duration(milliseconds: 41));
    expect(tester.getTopLeft(find.text('label')).dy, 12.0);

    // If the animation changes direction without first reaching the
    // AnimationStatus.completed or AnimationStatus.dismissed status,
    // the CurvedAnimation stays on the same curve in the opposite direction.
    // The pumpAndSettle is used to prevent this behavior.
    await tester.pumpAndSettle();

    // The label animates downwards and scales up.
    // The animation duration is 167ms and the curve is fastOutSlowIn.
    await pumpInputDecorator(isFocused: false);
    await tester.pump(const Duration(milliseconds: 42));
    expect(tester.getTopLeft(find.text('label')).dy, closeTo(13.94, 0.5));
    await tester.pump(const Duration(milliseconds: 42));
    expect(tester.getTopLeft(find.text('label')).dy, closeTo(18.22, 0.5));
    await tester.pump(const Duration(milliseconds: 42));
    expect(tester.getTopLeft(find.text('label')).dy, closeTo(19.69, 0.5));
    await tester.pump(const Duration(milliseconds: 41));
    expect(tester.getTopLeft(find.text('label')).dy, 20.0);
  });

  group('alignLabelWithHint', () {
    group('expands false', () {
      testWidgets('multiline TextField no-strut', (WidgetTester tester) async {
        const String text = 'text';
        final FocusNode focusNode = FocusNode();
        final TextEditingController controller = TextEditingController();
        addTearDown(() { focusNode.dispose(); controller.dispose();});

        Widget buildFrame(bool alignLabelWithHint) {
          return MaterialApp(
            theme: ThemeData(useMaterial3: false),
            home: Material(
              child: Directionality(
                textDirection: TextDirection.ltr,
                child: TextField(
                  controller: controller,
                  focusNode: focusNode,
                  maxLines: 8,
                  decoration: InputDecoration(
                    labelText: 'label',
                    alignLabelWithHint: alignLabelWithHint,
                    hintText: 'hint',
                  ),
                  strutStyle: StrutStyle.disabled,
                ),
              ),
            ),
          );
        }

        // alignLabelWithHint: false centers the label in the TextField.
        await tester.pumpWidget(buildFrame(false));
        await tester.pumpAndSettle();
        expect(tester.getTopLeft(find.text('label')).dy, 76.0);
        expect(tester.getBottomLeft(find.text('label')).dy, 92.0);

        // Entering text still happens at the top.
        await tester.enterText(find.byType(TextField), text);
        expect(tester.getTopLeft(find.text(text)).dy, 28.0);
        controller.clear();
        focusNode.unfocus();

        // alignLabelWithHint: true aligns the label with the hint.
        await tester.pumpWidget(buildFrame(true));
        await tester.pumpAndSettle();
        expect(tester.getTopLeft(find.text('label')).dy, tester.getTopLeft(find.text('hint')).dy);
        expect(tester.getBottomLeft(find.text('label')).dy, tester.getBottomLeft(find.text('hint')).dy);

        // Entering text still happens at the top.
        await tester.enterText(find.byType(TextField), text);
        expect(tester.getTopLeft(find.text(text)).dy, 28.0);
        controller.clear();
        focusNode.unfocus();
      });

      testWidgets('multiline TextField', (WidgetTester tester) async {
        const String text = 'text';
        final FocusNode focusNode = FocusNode();
        final TextEditingController controller = TextEditingController();
        addTearDown(() { focusNode.dispose(); controller.dispose();});
        Widget buildFrame(bool alignLabelWithHint) {
          return MaterialApp(
            theme: ThemeData(useMaterial3: false),
            home: Material(
              child: Directionality(
                textDirection: TextDirection.ltr,
                child: TextField(
                  controller: controller,
                  focusNode: focusNode,
                  maxLines: 8,
                  decoration: InputDecoration(
                    labelText: 'label',
                    alignLabelWithHint: alignLabelWithHint,
                    hintText: 'hint',
                  ),
                ),
              ),
            ),
          );
        }

        // alignLabelWithHint: false centers the label in the TextField.
        await tester.pumpWidget(buildFrame(false));
        await tester.pumpAndSettle();
        expect(tester.getTopLeft(find.text('label')).dy, 76.0);
        expect(tester.getBottomLeft(find.text('label')).dy, 92.0);

        // Entering text still happens at the top.
        await tester.enterText(find.byType(InputDecorator), text);
        expect(tester.getTopLeft(find.text(text)).dy, 28.0);
        controller.clear();
        focusNode.unfocus();

        // alignLabelWithHint: true aligns the label with the hint.
        await tester.pumpWidget(buildFrame(true));
        await tester.pumpAndSettle();
        expect(tester.getTopLeft(find.text('label')).dy, tester.getTopLeft(find.text('hint')).dy);
        expect(tester.getBottomLeft(find.text('label')).dy, tester.getBottomLeft(find.text('hint')).dy);

        // Entering text still happens at the top.
        await tester.enterText(find.byType(InputDecorator), text);
        expect(tester.getTopLeft(find.text(text)).dy, 28.0);
        controller.clear();
        focusNode.unfocus();
      });
    });

    group('expands true', () {
      testWidgets('multiline TextField', (WidgetTester tester) async {
        const String text = 'text';
        final FocusNode focusNode = FocusNode();
        addTearDown(focusNode.dispose);
        final TextEditingController controller = TextEditingController();
        addTearDown(controller.dispose);

        Widget buildFrame(bool alignLabelWithHint) {
          return MaterialApp(
            theme: ThemeData(useMaterial3: false),
            home: Material(
              child: Directionality(
                textDirection: TextDirection.ltr,
                child: TextField(
                  controller: controller,
                  focusNode: focusNode,
                  maxLines: null,
                  expands: true,
                  decoration: InputDecoration(
                    labelText: 'label',
                    alignLabelWithHint: alignLabelWithHint,
                    hintText: 'hint',
                  ),
                ),
              ),
            ),
          );
        }

        // alignLabelWithHint: false centers the label in the TextField.
        await tester.pumpWidget(buildFrame(false));
        await tester.pumpAndSettle();
        expect(tester.getTopLeft(find.text('label')).dy, 292.0);
        expect(tester.getBottomLeft(find.text('label')).dy, 308.0);

        // Entering text still happens at the top.
        await tester.enterText(find.byType(InputDecorator), text);
        expect(tester.getTopLeft(find.text(text)).dy, 28.0);
        controller.clear();
        focusNode.unfocus();

        // alignLabelWithHint: true aligns the label with the hint at the top.
        await tester.pumpWidget(buildFrame(true));
        await tester.pumpAndSettle();
        expect(tester.getTopLeft(find.text('label')).dy, 28.0);
        expect(tester.getTopLeft(find.text('label')).dy, tester.getTopLeft(find.text('hint')).dy);
        expect(tester.getBottomLeft(find.text('label')).dy, tester.getBottomLeft(find.text('hint')).dy);

        // Entering text still happens at the top.
        await tester.enterText(find.byType(InputDecorator), text);
        expect(tester.getTopLeft(find.text(text)).dy, 28.0);
        controller.clear();
        focusNode.unfocus();
      });

      testWidgets('multiline TextField with outline border', (WidgetTester tester) async {
        const String text = 'text';
        final FocusNode focusNode = FocusNode();
        addTearDown(focusNode.dispose);
        final TextEditingController controller = TextEditingController();
        addTearDown(controller.dispose);

        Widget buildFrame(bool alignLabelWithHint) {
          return MaterialApp(
            theme: ThemeData(useMaterial3: false),
            home: Material(
              child: Directionality(
                textDirection: TextDirection.ltr,
                child: TextField(
                  controller: controller,
                  focusNode: focusNode,
                  maxLines: null,
                  expands: true,
                  decoration: InputDecoration(
                    labelText: 'label',
                    alignLabelWithHint: alignLabelWithHint,
                    hintText: 'hint',
                    border: const OutlineInputBorder(
                      borderRadius: BorderRadius.zero,
                    ),
                  ),
                ),
              ),
            ),
          );
        }

        // alignLabelWithHint: false centers the label in the TextField.
        await tester.pumpWidget(buildFrame(false));
        await tester.pumpAndSettle();
        expect(tester.getTopLeft(find.text('label')).dy, 292.0);
        expect(tester.getBottomLeft(find.text('label')).dy, 308.0);

        // Entering text happens in the center as well.
        await tester.enterText(find.byType(InputDecorator), text);
        expect(tester.getTopLeft(find.text(text)).dy, 292.0);
        controller.clear();
        focusNode.unfocus();

        // alignLabelWithHint: true aligns keeps the label in the center because
        // that's where the hint is.
        await tester.pumpWidget(buildFrame(true));
        await tester.pumpAndSettle();
        expect(tester.getTopLeft(find.text('label')).dy, 292.0);
        expect(tester.getTopLeft(find.text('label')).dy, tester.getTopLeft(find.text('hint')).dy);
        expect(tester.getBottomLeft(find.text('label')).dy, tester.getBottomLeft(find.text('hint')).dy);

        // Entering text still happens in the center.
        await tester.enterText(find.byType(InputDecorator), text);
        expect(tester.getTopLeft(find.text(text)).dy, 292.0);
        controller.clear();
        focusNode.unfocus();
      });
    });
  });

  // Overall height for this InputDecorator is 40.0dps
  //   12 - top padding
  //   16 - input text (font size 16dps)
  //   12 - bottom padding
  testWidgets('InputDecorator input/hint layout', (WidgetTester tester) async {
    // The hint aligns with the input text
    await tester.pumpWidget(
      buildInputDecoratorM2(
        isEmpty: true,
        // isFocused: false (default)
        decoration: const InputDecoration(
          hintText: 'hint',
        ),
      ),
    );

    expect(tester.getSize(find.byType(InputDecorator)), const Size(800.0, kMinInteractiveDimension));
    expect(tester.getTopLeft(find.text('text')).dy, 16.0);
    expect(tester.getBottomLeft(find.text('text')).dy, 32.0);
    expect(tester.getTopLeft(find.text('hint')).dy, 16.0);
    expect(tester.getBottomLeft(find.text('hint')).dy, 32.0);
    expect(getBorderBottom(tester), 48.0);
    expect(getBorderWeight(tester), 1.0);

    expect(tester.getSize(find.text('hint')).width, tester.getSize(find.text('text')).width);
  });

  testWidgets('InputDecorator input/label/hint layout', (WidgetTester tester) async {
    // Label is visible, hint is not (opacity 0.0).
    await tester.pumpWidget(
      buildInputDecoratorM2(
        isEmpty: true,
        // isFocused: false (default)
        decoration: const InputDecoration(
          labelText: 'label',
          hintText: 'hint',
        ),
      ),
    );

    // Overall height for this InputDecorator is 56dps. When the
    // label is "floating" (empty input or no focus) the layout is:
    //
    //   12 - top padding
    //   12 - floating label (font size 16dps * 0.75 = 12)
    //    4 - floating label / input text gap
    //   16 - input text (font size 16dps)
    //   12 - bottom padding
    //
    // When the label is not floating, it's vertically centered.
    //
    //   20 - top padding
    //   16 - label (font size 16dps)
    //   20 - bottom padding (empty input text still appears here)


    // The label is not floating so it's vertically centered.
    expect(tester.getSize(find.byType(InputDecorator)), const Size(800.0, 56.0));
    expect(tester.getTopLeft(find.text('text')).dy, 28.0);
    expect(tester.getBottomLeft(find.text('text')).dy, 44.0);
    expect(tester.getTopLeft(find.text('label')).dy, 20.0);
    expect(tester.getBottomLeft(find.text('label')).dy, 36.0);
    expect(getOpacity(tester, 'hint'), 0.0);
    expect(getBorderBottom(tester), 56.0);
    expect(getBorderWeight(tester), 1.0);

    // Label moves upwards, hint is visible (opacity 1.0).
    await tester.pumpWidget(
      buildInputDecoratorM2(
        isEmpty: true,
        isFocused: true,
        decoration: const InputDecoration(
          labelText: 'label',
          hintText: 'hint',
        ),
      ),
    );

    // The hint's opacity animates from 0.0 to 1.0.
    // The animation's default duration is 20ms.
    {
      await tester.pump(const Duration(milliseconds: 9));
      final double hintOpacity9ms = getOpacity(tester, 'hint');
      expect(hintOpacity9ms, inExclusiveRange(0.0, 1.0));
      await tester.pump(const Duration(milliseconds: 9));
      final double hintOpacity18ms = getOpacity(tester, 'hint');
      expect(hintOpacity18ms, inExclusiveRange(hintOpacity9ms, 1.0));
    }

    await tester.pumpAndSettle();
    expect(tester.getSize(find.byType(InputDecorator)), const Size(800.0, 56.0));
    expect(tester.getTopLeft(find.text('text')).dy, 28.0);
    expect(tester.getBottomLeft(find.text('text')).dy, 44.0);
    expect(tester.getTopLeft(find.text('label')).dy, 12.0);
    expect(tester.getBottomLeft(find.text('label')).dy, 24.0);
    expect(tester.getTopLeft(find.text('hint')).dy, 28.0);
    expect(tester.getBottomLeft(find.text('hint')).dy, 44.0);
    expect(getOpacity(tester, 'hint'), 1.0);
    expect(getBorderBottom(tester), 56.0);
    expect(getBorderWeight(tester), 2.0);

    await tester.pumpWidget(
      buildInputDecoratorM2(
        isFocused: true,
        decoration: const InputDecoration(
          labelText: 'label',
          hintText: 'hint',
        ),
      ),
    );

    // The hint's opacity animates from 1.0 to 0.0.
    // The animation's default duration is 20ms.
    {
      await tester.pump(const Duration(milliseconds: 9));
      final double hintOpacity9ms = getOpacity(tester, 'hint');
      expect(hintOpacity9ms, inExclusiveRange(0.0, 1.0));
      await tester.pump(const Duration(milliseconds: 9));
      final double hintOpacity18ms = getOpacity(tester, 'hint');
      expect(hintOpacity18ms, inExclusiveRange(0.0, hintOpacity9ms));
    }

    await tester.pumpAndSettle();
    expect(tester.getSize(find.byType(InputDecorator)), const Size(800.0, 56.0));
    expect(tester.getTopLeft(find.text('text')).dy, 28.0);
    expect(tester.getBottomLeft(find.text('text')).dy, 44.0);
    expect(tester.getTopLeft(find.text('label')).dy, 12.0);
    expect(tester.getBottomLeft(find.text('label')).dy, 24.0);
    expect(tester.getTopLeft(find.text('hint')).dy, 28.0);
    expect(tester.getBottomLeft(find.text('hint')).dy, 44.0);
    expect(getOpacity(tester, 'hint'), 0.0);
    expect(getBorderBottom(tester), 56.0);
    expect(getBorderWeight(tester), 2.0);
  });

  testWidgets('InputDecorator input/label/hint dense layout', (WidgetTester tester) async {
    // Label is visible, hint is not (opacity 0.0).
    await tester.pumpWidget(
      buildInputDecoratorM2(
        isEmpty: true,
        // isFocused: false (default)
        decoration: const InputDecoration(
          labelText: 'label',
          hintText: 'hint',
          isDense: true,
        ),
      ),
    );

    // Overall height for this InputDecorator is 48dps. When the
    // label is "floating" (empty input or no focus) the layout is:
    //
    //    8 - top padding
    //   12 - floating label (font size 16dps * 0.75 = 12)
    //    4 - floating label / input text gap
    //   16 - input text (font size 16dps)
    //    8 - bottom padding
    //
    // When the label is not floating, it's vertically centered.
    //
    //   16 - top padding
    //   16 - label (font size 16dps)
    //   16 - bottom padding (empty input text still appears here)

    // The label is not floating so it's vertically centered.
    expect(tester.getSize(find.byType(InputDecorator)), const Size(800.0, 48.0));
    expect(tester.getTopLeft(find.text('text')).dy, 24.0);
    expect(tester.getBottomLeft(find.text('text')).dy, 40.0);
    expect(tester.getTopLeft(find.text('label')).dy, 16.0);
    expect(tester.getBottomLeft(find.text('label')).dy, 32.0);
    expect(getOpacity(tester, 'hint'), 0.0);
    expect(getBorderBottom(tester), 48.0);
    expect(getBorderWeight(tester), 1.0);

    // Label is visible, hint is not (opacity 0.0).
    await tester.pumpWidget(
      buildInputDecoratorM2(
        isEmpty: true,
        isFocused: true,
        decoration: const InputDecoration(
          labelText: 'label',
          hintText: 'hint',
          isDense: true,
        ),
      ),
    );
    await tester.pumpAndSettle();
    expect(tester.getSize(find.byType(InputDecorator)), const Size(800.0, 48.0));
    expect(tester.getTopLeft(find.text('text')).dy, 24.0);
    expect(tester.getBottomLeft(find.text('text')).dy, 40.0);
    expect(tester.getTopLeft(find.text('label')).dy, 8.0);
    expect(tester.getBottomLeft(find.text('label')).dy, 20.0);
    expect(getOpacity(tester, 'hint'), 1.0);
    expect(getBorderBottom(tester), 48.0);
    expect(getBorderWeight(tester), 2.0);
  });

  testWidgets('InputDecorator default hint animation duration', (WidgetTester tester) async {
    await tester.pumpWidget(
      buildInputDecoratorM2(
        isEmpty: true,
        decoration: const InputDecoration(
          labelText: 'label',
          hintText: 'hint',
        ),
      ),
    );

    // The hint is not visible (opacity 0.0).
    expect(getOpacity(tester, 'hint'), 0.0);

    // Focus to show the hint.
    await tester.pumpWidget(
      buildInputDecoratorM2(
        isEmpty: true,
        isFocused: true,
        decoration: const InputDecoration(
          labelText: 'label',
          hintText: 'hint',
        ),
      ),
    );

    // The hint's opacity animates from 0.0 to 1.0.
    // The animation's default duration is 20ms.
    {
      await tester.pump(const Duration(milliseconds: 9));
      final double hintOpacity9ms = getOpacity(tester, 'hint');
      expect(hintOpacity9ms, inExclusiveRange(0.0, 1.0));
      await tester.pump(const Duration(milliseconds: 9));
      final double hintOpacity18ms = getOpacity(tester, 'hint');
      expect(hintOpacity18ms, inExclusiveRange(hintOpacity9ms, 1.0));
      await tester.pump(const Duration(milliseconds: 9));
      expect(getOpacity(tester, 'hint'), 1.0);
    }

    // Unfocus to hide the hint.
    await tester.pumpWidget(
      buildInputDecoratorM2(
        isEmpty: true,
        decoration: const InputDecoration(
          labelText: 'label',
          hintText: 'hint',
        ),
      ),
    );

    // The hint's opacity animates from 1.0 to 0.0.
    // The animation's default duration is 20ms.
    {
      await tester.pump(const Duration(milliseconds: 9));
      final double hintOpacity9ms = getOpacity(tester, 'hint');
      expect(hintOpacity9ms, inExclusiveRange(0.0, 1.0));
      await tester.pump(const Duration(milliseconds: 9));
      final double hintOpacity18ms = getOpacity(tester, 'hint');
      expect(hintOpacity18ms, inExclusiveRange(0.0, hintOpacity9ms));
      await tester.pump(const Duration(milliseconds: 9));
      expect(getOpacity(tester, 'hint'), 0.0);
    }
  });

  testWidgets('InputDecorator custom hint animation duration', (WidgetTester tester) async {
    await tester.pumpWidget(
      buildInputDecoratorM2(
        isEmpty: true,
        decoration: const InputDecoration(
          labelText: 'label',
          hintText: 'hint',
          hintFadeDuration: Duration(milliseconds: 120),
        ),
      ),
    );

    // The hint is not visible (opacity 0.0).
    expect(getOpacity(tester, 'hint'), 0.0);

    // Focus to show the hint.
    await tester.pumpWidget(
      buildInputDecoratorM2(
        isEmpty: true,
        isFocused: true,
        decoration: const InputDecoration(
          labelText: 'label',
          hintText: 'hint',
          hintFadeDuration: Duration(milliseconds: 120),
        ),
      ),
    );

    // The hint's opacity animates from 0.0 to 1.0.
    // The animation's duration is set to 120ms.
    {
      await tester.pump(const Duration(milliseconds: 50));
      final double hintOpacity50ms = getOpacity(tester, 'hint');
      expect(hintOpacity50ms, inExclusiveRange(0.0, 1.0));
      await tester.pump(const Duration(milliseconds: 50));
      final double hintOpacity100ms = getOpacity(tester, 'hint');
      expect(hintOpacity100ms, inExclusiveRange(hintOpacity50ms, 1.0));
      await tester.pump(const Duration(milliseconds: 50));
      expect(getOpacity(tester, 'hint'), 1.0);
    }

    // Unfocus to hide the hint.
    await tester.pumpWidget(
      buildInputDecoratorM2(
        isEmpty: true,
        decoration: const InputDecoration(
          labelText: 'label',
          hintText: 'hint',
          hintFadeDuration: Duration(milliseconds: 120),
        ),
      ),
    );

    // The hint's opacity animates from 1.0 to 0.0.
    // The animation's default duration is 20ms.
    {
      await tester.pump(const Duration(milliseconds: 50));
      final double hintOpacity50ms = getOpacity(tester, 'hint');
      expect(hintOpacity50ms, inExclusiveRange(0.0, 1.0));
      await tester.pump(const Duration(milliseconds: 50));
      final double hintOpacity100ms = getOpacity(tester, 'hint');
      expect(hintOpacity100ms, inExclusiveRange(0.0, hintOpacity50ms));
      await tester.pump(const Duration(milliseconds: 50));
      expect(getOpacity(tester, 'hint'), 0.0);
    }
  });

  testWidgets('InputDecorator custom hint animation duration from theme', (WidgetTester tester) async {
    await tester.pumpWidget(
      buildInputDecoratorM2(
        inputDecorationTheme: const InputDecorationTheme(
          hintFadeDuration: Duration(milliseconds: 120),
        ),
        isEmpty: true,
        decoration: const InputDecoration(
          labelText: 'label',
          hintText: 'hint',
        ),
      ),
    );

    // The hint is not visible (opacity 0.0).
    expect(getOpacity(tester, 'hint'), 0.0);

    // Focus to show the hint.
    await tester.pumpWidget(
      buildInputDecoratorM2(
        inputDecorationTheme: const InputDecorationTheme(
          hintFadeDuration: Duration(milliseconds: 120),
        ),
        isEmpty: true,
        isFocused: true,
        decoration: const InputDecoration(
          labelText: 'label',
          hintText: 'hint',
        ),
      ),
    );

    // The hint's opacity animates from 0.0 to 1.0.
    // The animation's duration is set to 120ms.
    {
      await tester.pump(const Duration(milliseconds: 50));
      final double hintOpacity50ms = getOpacity(tester, 'hint');
      expect(hintOpacity50ms, inExclusiveRange(0.0, 1.0));
      await tester.pump(const Duration(milliseconds: 50));
      final double hintOpacity100ms = getOpacity(tester, 'hint');
      expect(hintOpacity100ms, inExclusiveRange(hintOpacity50ms, 1.0));
      await tester.pump(const Duration(milliseconds: 50));
      expect(getOpacity(tester, 'hint'), 1.0);
    }

    // Unfocus to hide the hint.
    await tester.pumpWidget(
      buildInputDecoratorM2(
        inputDecorationTheme: const InputDecorationTheme(
          hintFadeDuration: Duration(milliseconds: 120),
        ),
        isEmpty: true,
        decoration: const InputDecoration(
          labelText: 'label',
          hintText: 'hint',
        ),
      ),
    );

    // The hint's opacity animates from 1.0 to 0.0.
    // The animation's duration is set to 160ms.
    {
      await tester.pump(const Duration(milliseconds: 50));
      final double hintOpacity50ms = getOpacity(tester, 'hint');
      expect(hintOpacity50ms, inExclusiveRange(0.0, 1.0));
      await tester.pump(const Duration(milliseconds: 50));
      final double hintOpacity100ms = getOpacity(tester, 'hint');
      expect(hintOpacity100ms, inExclusiveRange(0.0, hintOpacity50ms));
      await tester.pump(const Duration(milliseconds: 50));
      expect(getOpacity(tester, 'hint'), 0.0);
    }
  });

  testWidgets('InputDecorator with no input border', (WidgetTester tester) async {
    // Label is visible, hint is not (opacity 0.0).
    await tester.pumpWidget(
      buildInputDecoratorM2(
        isEmpty: true,
        // isFocused: false (default)
        decoration: const InputDecoration(
          border: InputBorder.none,
        ),
      ),
    );
    expect(getBorderWeight(tester), 0.0);
  });

  testWidgets('InputDecorator error/helper/counter layout', (WidgetTester tester) async {
    await tester.pumpWidget(
      buildInputDecoratorM2(
        isEmpty: true,
        // isFocused: false (default)
        decoration: const InputDecoration(
          labelText: 'label',
          helperText: 'helper',
          counterText: 'counter',
          filled: true,
        ),
      ),
    );

    // Overall height for this InputDecorator is 76dps. When the label is
    // floating the layout is:
    //
    //   12 - top padding
    //   12 - floating label (font size 16dps * 0.75 = 12)
    //    4 - floating label / input text gap
    //   16 - input text (font size 16dps)
    //   12 - bottom padding
    //    8 - below the border padding
    //   12 - help/error/counter text (font size 12dps)
    //
    // When the label is not floating, it's vertically centered in the space
    // above the subtext:
    //
    //   20 - top padding
    //   16 - label (font size 16dps)
    //   20 - bottom padding (empty input text still appears here)
    //    8 - below the border padding
    //   12 - help/error/counter text (font size 12dps)

    // isEmpty: true, the label is not floating
    expect(tester.getSize(find.byType(InputDecorator)), const Size(800.0, 76.0));
    expect(tester.getTopLeft(find.text('text')).dy, 28.0);
    expect(tester.getBottomLeft(find.text('text')).dy, 44.0);
    expect(tester.getTopLeft(find.text('label')).dy, 20.0);
    expect(tester.getBottomLeft(find.text('label')).dy, 36.0);
    expect(getBorderBottom(tester), 56.0);
    expect(getBorderWeight(tester), 1.0);
    expect(tester.getTopLeft(find.text('helper')), const Offset(12.0, 64.0));
    expect(tester.getTopRight(find.text('counter')), const Offset(788.0, 64.0));

    // If errorText is specified then the helperText isn't shown
    await tester.pumpWidget(
      buildInputDecoratorM2(
        // isEmpty: false (default)
        // isFocused: false (default)
        decoration: const InputDecoration(
          labelText: 'label',
          errorText: 'error',
          helperText: 'helper',
          counterText: 'counter',
          filled: true,
        ),
      ),
    );
    await tester.pumpAndSettle();

    // isEmpty: false, the label _is_ floating
    expect(tester.getSize(find.byType(InputDecorator)), const Size(800.0, 76.0));
    expect(tester.getTopLeft(find.text('text')).dy, 28.0);
    expect(tester.getBottomLeft(find.text('text')).dy, 44.0);
    expect(tester.getTopLeft(find.text('label')).dy, 12.0);
    expect(tester.getBottomLeft(find.text('label')).dy, 24.0);
    expect(getBorderBottom(tester), 56.0);
    expect(getBorderWeight(tester), 1.0);
    expect(tester.getTopLeft(find.text('error')), const Offset(12.0, 64.0));
    expect(tester.getTopRight(find.text('counter')), const Offset(788.0, 64.0));
    expect(find.text('helper'), findsNothing);

    // Overall height for this dense layout InputDecorator is 68dps. When the
    // label is floating the layout is:
    //
    //    8 - top padding
    //   12 - floating label (font size 16dps * 0.75 = 12)
    //    4 - floating label / input text gap
    //   16 - input text (font size 16dps)
    //    8 - bottom padding
    //    8 - below the border padding
    //   12 - help/error/counter text (font size 12dps)
    //
    // When the label is not floating, it's vertically centered in the space
    // above the subtext:
    //
    //   16 - top padding
    //   16 - label (font size 16dps)
    //   16 - bottom padding (empty input text still appears here)
    //    8 - below the border padding
    //   12 - help/error/counter text (font size 12dps)
    // The layout of the error/helper/counter subtext doesn't change for dense layout.
    await tester.pumpWidget(
      buildInputDecoratorM2(
        // isEmpty: false (default)
        // isFocused: false (default)
        decoration: const InputDecoration(
          isDense: true,
          labelText: 'label',
          errorText: 'error',
          helperText: 'helper',
          counterText: 'counter',
          filled: true,
        ),
      ),
    );
    await tester.pumpAndSettle();

    // isEmpty: false, the label _is_ floating
    expect(tester.getSize(find.byType(InputDecorator)), const Size(800.0, 68.0));
    expect(tester.getTopLeft(find.text('text')).dy, 24.0);
    expect(tester.getBottomLeft(find.text('text')).dy, 40.0);
    expect(tester.getTopLeft(find.text('label')).dy, 8.0);
    expect(tester.getBottomLeft(find.text('label')).dy, 20.0);
    expect(getBorderBottom(tester), 48.0);
    expect(getBorderWeight(tester), 1.0);
    expect(tester.getTopLeft(find.text('error')), const Offset(12.0, 56.0));
    expect(tester.getTopRight(find.text('counter')), const Offset(788.0, 56.0));

    await tester.pumpWidget(
      buildInputDecoratorM2(
        isEmpty: true,
        // isFocused: false (default)
        decoration: const InputDecoration(
          isDense: true,
          labelText: 'label',
          errorText: 'error',
          helperText: 'helper',
          counterText: 'counter',
          filled: true,
        ),
      ),
    );
    await tester.pumpAndSettle();

    // isEmpty: false, the label is not floating
    expect(tester.getSize(find.byType(InputDecorator)), const Size(800.0, 68.0));
    expect(tester.getTopLeft(find.text('text')).dy, 24.0);
    expect(tester.getBottomLeft(find.text('text')).dy, 40.0);
    expect(tester.getTopLeft(find.text('label')).dy, 16.0);
    expect(tester.getBottomLeft(find.text('label')).dy, 32.0);
    expect(getBorderBottom(tester), 48.0);
    expect(getBorderWeight(tester), 1.0);
    expect(tester.getTopLeft(find.text('error')), const Offset(12.0, 56.0));
    expect(tester.getTopRight(find.text('counter')), const Offset(788.0, 56.0));
  });

  testWidgets('InputDecorator counter text, widget, and null', (WidgetTester tester) async {
    Widget buildFrame({
      InputCounterWidgetBuilder? buildCounter,
      String? counterText,
      Widget? counter,
      int? maxLength,
    }) {
      return MaterialApp(
        home: Scaffold(
          body: Center(
            child: Column(
              mainAxisAlignment: MainAxisAlignment.center,
              children: <Widget>[
                TextFormField(
                  buildCounter: buildCounter,
                  maxLength: maxLength,
                  decoration: InputDecoration(
                    counterText: counterText,
                    counter: counter,
                  ),
                ),
              ],
            ),
          ),
        ),
      );
    }

    // When counter, counterText, and buildCounter are null, defaults to showing
    // the built-in counter.
    int? maxLength = 10;
    await tester.pumpWidget(buildFrame(maxLength: maxLength));
    Finder counterFinder = find.byType(Text);
    expect(counterFinder, findsOneWidget);
    final Text counterWidget = tester.widget(counterFinder);
    expect(counterWidget.data, '0/$maxLength');

    // When counter, counterText, and buildCounter are set, shows the counter
    // widget.
    final Key counterKey = UniqueKey();
    final Key buildCounterKey = UniqueKey();
    const String counterText = 'I show instead of count';
    final Widget counter = Text('hello', key: counterKey);
    Widget buildCounter(
      BuildContext context, {
      required int currentLength,
      required int? maxLength,
      required bool isFocused,
    }) {
      return Text(
        '$currentLength of $maxLength',
        key: buildCounterKey,
      );
    }

    await tester.pumpWidget(buildFrame(
      counterText: counterText,
      counter: counter,
      buildCounter: buildCounter,
      maxLength: maxLength,
    ));
    counterFinder = find.byKey(counterKey);
    expect(counterFinder, findsOneWidget);
    expect(find.text(counterText), findsNothing);
    expect(find.byKey(buildCounterKey), findsNothing);

    // When counter is null but counterText and buildCounter are set, shows the
    // counterText.
    await tester.pumpWidget(buildFrame(
      counterText: counterText,
      buildCounter: buildCounter,
      maxLength: maxLength,
    ));
    expect(find.text(counterText), findsOneWidget);
    counterFinder = find.byKey(counterKey);
    expect(counterFinder, findsNothing);
    expect(find.byKey(buildCounterKey), findsNothing);

    // When counter and counterText are null but buildCounter is set, shows the
    // generated widget.
    await tester.pumpWidget(buildFrame(
      buildCounter: buildCounter,
      maxLength: maxLength,
    ));
    expect(find.byKey(buildCounterKey), findsOneWidget);
    expect(counterFinder, findsNothing);
    expect(find.text(counterText), findsNothing);

    // When counterText is empty string and counter and buildCounter are null,
    // shows nothing.
    await tester.pumpWidget(buildFrame(counterText: '', maxLength: maxLength));
    expect(find.byType(Text), findsNothing);

    // When no maxLength, can still show a counter
    maxLength = null;
    await tester.pumpWidget(buildFrame(
      buildCounter: buildCounter,
      maxLength: maxLength,
    ));
    expect(find.byKey(buildCounterKey), findsOneWidget);
  });

  testWidgets('InputDecoration errorMaxLines', (WidgetTester tester) async {
    const String kError1 = 'e0';
    const String kError2 = 'e0\ne1';
    const String kError3 = 'e0\ne1\ne2';

    await tester.pumpWidget(
      buildInputDecoratorM2(
        isEmpty: true,
        // isFocused: false (default)
        decoration: const InputDecoration(
          labelText: 'label',
          helperText: 'helper',
          errorText: kError3,
          errorMaxLines: 3,
          filled: true,
        ),
      ),
    );

    // Overall height for this InputDecorator is 100dps:
    //
    //   12 - top padding
    //   12 - floating label (font size 16dps * 0.75 = 12)
    //    4 - floating label / input text gap
    //   16 - input text (font size 16dps)
    //   12 - bottom padding
    //    8 - below the border padding
    //   36 - error text (3 lines, font size 12dps)

    expect(tester.getSize(find.byType(InputDecorator)), const Size(800.0, 100.0));
    expect(tester.getTopLeft(find.text(kError3)), const Offset(12.0, 64.0));
    expect(tester.getBottomLeft(find.text(kError3)), const Offset(12.0, 100.0));

    // Overall height for this InputDecorator is 12 less than the first
    // one, 88dps, because errorText only occupies two lines.

    await tester.pumpWidget(
      buildInputDecoratorM2(
        isEmpty: true,
        // isFocused: false (default)
        decoration: const InputDecoration(
          labelText: 'label',
          helperText: 'helper',
          errorText: kError2,
          errorMaxLines: 3,
          filled: true,
        ),
      ),
    );

    expect(tester.getSize(find.byType(InputDecorator)), const Size(800.0, 88.0));
    expect(tester.getTopLeft(find.text(kError2)), const Offset(12.0, 64.0));
    expect(tester.getBottomLeft(find.text(kError2)), const Offset(12.0, 88.0));

    // Overall height for this InputDecorator is 24 less than the first
    // one, 88dps, because errorText only occupies one line.

    await tester.pumpWidget(
      buildInputDecoratorM2(
        isEmpty: true,
        // isFocused: false (default)
        decoration: const InputDecoration(
          labelText: 'label',
          helperText: 'helper',
          errorText: kError1,
          errorMaxLines: 3,
          filled: true,
        ),
      ),
    );

    expect(tester.getSize(find.byType(InputDecorator)), const Size(800.0, 76.0));
    expect(tester.getTopLeft(find.text(kError1)), const Offset(12.0, 64.0));
    expect(tester.getBottomLeft(find.text(kError1)), const Offset(12.0, 76.0));
  });

  testWidgets('InputDecoration helperMaxLines', (WidgetTester tester) async {
    const String kHelper1 = 'e0';
    const String kHelper2 = 'e0\ne1';
    const String kHelper3 = 'e0\ne1\ne2';

    await tester.pumpWidget(
      buildInputDecoratorM2(
        isEmpty: true,
        // isFocused: false (default)
        decoration: const InputDecoration(
          labelText: 'label',
          helperText: kHelper3,
          helperMaxLines: 3,
          filled: true,
        ),
      ),
    );

    // Overall height for this InputDecorator is 100dps:
    //
    //   12 - top padding
    //   12 - floating label (font size 16dps * 0.75 = 12)
    //    4 - floating label / input text gap
    //   16 - input text (font size 16dps)
    //   12 - bottom padding
    //    8 - below the border padding
    //   36 - helper text (3 lines, font size 12dps)

    expect(tester.getSize(find.byType(InputDecorator)), const Size(800.0, 100.0));
    expect(tester.getTopLeft(find.text(kHelper3)), const Offset(12.0, 64.0));
    expect(tester.getBottomLeft(find.text(kHelper3)), const Offset(12.0, 100.0));

    // Overall height for this InputDecorator is 12 less than the first
    // one, 88dps, because helperText only occupies two lines.

    await tester.pumpWidget(
      buildInputDecoratorM2(
        isEmpty: true,
        // isFocused: false (default)
        decoration: const InputDecoration(
          labelText: 'label',
          helperText: kHelper3,
          helperMaxLines: 2,
          filled: true,
        ),
      ),
    );

    expect(tester.getSize(find.byType(InputDecorator)), const Size(800.0, 88.0));
    expect(tester.getTopLeft(find.text(kHelper3)), const Offset(12.0, 64.0));
    expect(tester.getBottomLeft(find.text(kHelper3)), const Offset(12.0, 88.0));

    // Overall height for this InputDecorator is 12 less than the first
    // one, 88dps, because helperText only occupies two lines.

    await tester.pumpWidget(
      buildInputDecoratorM2(
        isEmpty: true,
        // isFocused: false (default)
        decoration: const InputDecoration(
          labelText: 'label',
          helperText: kHelper2,
          helperMaxLines: 3,
          filled: true,
        ),
      ),
    );

    expect(tester.getSize(find.byType(InputDecorator)), const Size(800.0, 88.0));
    expect(tester.getTopLeft(find.text(kHelper2)), const Offset(12.0, 64.0));
    expect(tester.getBottomLeft(find.text(kHelper2)), const Offset(12.0, 88.0));

    // Overall height for this InputDecorator is 24 less than the first
    // one, 88dps, because helperText only occupies one line.

    await tester.pumpWidget(
      buildInputDecoratorM2(
        isEmpty: true,
        // isFocused: false (default)
        decoration: const InputDecoration(
          labelText: 'label',
          helperText: kHelper1,
          helperMaxLines: 3,
          filled: true,
        ),
      ),
    );

    expect(tester.getSize(find.byType(InputDecorator)), const Size(800.0, 76.0));
    expect(tester.getTopLeft(find.text(kHelper1)), const Offset(12.0, 64.0));
    expect(tester.getBottomLeft(find.text(kHelper1)), const Offset(12.0, 76.0));
  });

  testWidgets('InputDecorator shows error text', (WidgetTester tester) async {
    await tester.pumpWidget(
      buildInputDecoratorM2(
        decoration: const InputDecoration(
          errorText: 'errorText',
        ),
      ),
    );

    expect(find.text('errorText'), findsOneWidget);
  });

  testWidgets('InputDecoration shows error border for errorText and error widget', (WidgetTester tester) async {
    const InputBorder errorBorder = OutlineInputBorder(
      borderSide: BorderSide(color: Colors.red, width: 1.5),
    );
    const InputBorder focusedErrorBorder = OutlineInputBorder(
      borderSide: BorderSide(color: Colors.teal, width: 5.0),
    );

    await tester.pumpWidget(
      buildInputDecoratorM2(
        isFocused: true,
        decoration: const InputDecoration(
          errorText: 'error',
          // enabled: true (default)
          errorBorder: errorBorder,
          focusedErrorBorder: focusedErrorBorder,
        ),
      ),
    );
    await tester.pumpAndSettle(); // Border changes are animated.
    expect(getBorder(tester), focusedErrorBorder);

    await tester.pumpWidget(
      buildInputDecoratorM2(
        // isFocused: false (default)
        decoration: const InputDecoration(
          errorText: 'error',
          // enabled: true (default)
          errorBorder: errorBorder,
          focusedErrorBorder: focusedErrorBorder,
        ),
      ),
    );
    await tester.pumpAndSettle(); // Border changes are animated.
    expect(getBorder(tester), errorBorder);

    await tester.pumpWidget(
      buildInputDecoratorM2(
        // isFocused: false (default)
        decoration: const InputDecoration(
          errorText: 'error',
          enabled: false,
          errorBorder: errorBorder,
          focusedErrorBorder: focusedErrorBorder,
        ),
      ),
    );
    await tester.pumpAndSettle(); // Border changes are animated.
    expect(getBorder(tester), errorBorder);

    await tester.pumpWidget(
      buildInputDecoratorM2(
        isFocused: true,
        decoration: const InputDecoration(
          error: Text('error'),
          // enabled: true (default)
          errorBorder: errorBorder,
          focusedErrorBorder: focusedErrorBorder,
        ),
      ),
    );
    await tester.pumpAndSettle(); // Border changes are animated.
    expect(getBorder(tester), focusedErrorBorder);

    await tester.pumpWidget(
      buildInputDecoratorM2(
        // isFocused: false (default)
        decoration: const InputDecoration(
          error: Text('error'),
          // enabled: true (default)
          errorBorder: errorBorder,
          focusedErrorBorder: focusedErrorBorder,
        ),
      ),
    );
    await tester.pumpAndSettle(); // Border changes are animated.
    expect(getBorder(tester), errorBorder);

    await tester.pumpWidget(
      buildInputDecoratorM2(
        // isFocused: false (default)
        decoration: const InputDecoration(
          error: Text('error'),
          enabled: false,
          errorBorder: errorBorder,
          focusedErrorBorder: focusedErrorBorder,
        ),
      ),
    );
    await tester.pumpAndSettle(); // Border changes are animated.
    expect(getBorder(tester), errorBorder);
  });

  testWidgets('InputDecorator shows error widget', (WidgetTester tester) async {
    await tester.pumpWidget(
      buildInputDecoratorM2(
        decoration: const InputDecoration(
          error: Text('error', style: TextStyle(fontSize: 20.0)),
        ),
      ),
    );

    expect(find.text('error'), findsOneWidget);
  });

  testWidgets('InputDecorator throws when error text and error widget are provided', (WidgetTester tester) async {
    expect(
      () {
        buildInputDecoratorM2(
          decoration: InputDecoration(
            errorText: 'errorText',
            error: const Text('error', style: TextStyle(fontSize: 20.0)),
          ),
        );
      },
      throwsAssertionError,
    );
  });

  testWidgets('InputDecorator prefix/suffix texts', (WidgetTester tester) async {
    await tester.pumpWidget(
      buildInputDecoratorM2(
        // isEmpty: false (default)
        // isFocused: false (default)
        decoration: const InputDecoration(
          prefixText: 'p',
          suffixText: 's',
          filled: true,
        ),
      ),
    );

    // Overall height for this InputDecorator is 40dps:
    //   12 - top padding
    //   16 - input text (font size 16dps)
    //   12 - bottom padding
    //
    // The prefix and suffix wrap the input text and are left and right justified
    // respectively. They should have the same height as the input text (16).

    expect(tester.getSize(find.byType(InputDecorator)), const Size(800.0, kMinInteractiveDimension));
    expect(tester.getSize(find.text('text')).height, 16.0);
    expect(tester.getSize(find.text('p')).height, 16.0);
    expect(tester.getSize(find.text('s')).height, 16.0);
    expect(tester.getTopLeft(find.text('text')).dy, 16.0);
    expect(tester.getTopLeft(find.text('p')).dy, 16.0);
    expect(tester.getTopLeft(find.text('p')).dx, 12.0);
    expect(tester.getTopLeft(find.text('s')).dy, 16.0);
    expect(tester.getTopRight(find.text('s')).dx, 788.0);

    // layout is a row: [p text s]
    expect(tester.getTopLeft(find.text('p')).dx, 12.0);
    expect(tester.getTopRight(find.text('p')).dx, lessThanOrEqualTo(tester.getTopLeft(find.text('text')).dx));
    expect(tester.getTopRight(find.text('text')).dx, lessThanOrEqualTo(tester.getTopLeft(find.text('s')).dx));
  });

  testWidgets('InputDecorator icon/prefix/suffix', (WidgetTester tester) async {
    await tester.pumpWidget(
      buildInputDecoratorM2(
        // isEmpty: false (default)
        // isFocused: false (default)
        decoration: const InputDecoration(
          prefixText: 'p',
          suffixText: 's',
          icon: Icon(Icons.android),
          filled: true,
        ),
      ),
    );

    // Overall height for this InputDecorator is 40dps:
    //   12 - top padding
    //   16 - input text (font size 16dps)
    //   12 - bottom padding

    expect(tester.getSize(find.byType(InputDecorator)), const Size(800.0, kMinInteractiveDimension));
    expect(tester.getSize(find.text('text')).height, 16.0);
    expect(tester.getSize(find.text('p')).height, 16.0);
    expect(tester.getSize(find.text('s')).height, 16.0);
    expect(tester.getTopLeft(find.text('text')).dy, 16.0);
    expect(tester.getTopLeft(find.text('p')).dy, 16.0);
    expect(tester.getTopLeft(find.text('s')).dy, 16.0);
    expect(tester.getTopRight(find.text('s')).dx, 788.0);
    expect(tester.getSize(find.byType(Icon)).height, 24.0);

    // The 24dps high icon is centered on the 16dps high input line
    expect(tester.getTopLeft(find.byType(Icon)).dy, 12.0);

    // layout is a row: [icon, p text s]
    expect(tester.getTopLeft(find.byType(Icon)).dx, 0.0);
    expect(tester.getTopRight(find.byType(Icon)).dx, lessThanOrEqualTo(tester.getTopLeft(find.text('p')).dx));
    expect(tester.getTopRight(find.text('p')).dx, lessThanOrEqualTo(tester.getTopLeft(find.text('text')).dx));
    expect(tester.getTopRight(find.text('text')).dx, lessThanOrEqualTo(tester.getTopLeft(find.text('s')).dx));
  });

  testWidgets('InputDecorator iconColor/prefixIconColor/suffixIconColor', (WidgetTester tester) async {
    await tester.pumpWidget(
      const MaterialApp(
        home: Material(
          child: TextField(
            decoration: InputDecoration(
              icon: Icon(Icons.cabin),
              prefixIcon: Icon(Icons.sailing),
              suffixIcon: Icon(Icons.close),
              iconColor: Colors.amber,
              prefixIconColor: Colors.green,
              suffixIconColor: Colors.red,
              filled: true,
            ),
          ),
        ),
      ),
    );

    expect(tester.widget<IconTheme>(find.widgetWithIcon(IconTheme,Icons.cabin).first).data.color, Colors.amber);
    expect(tester.widget<IconTheme>(find.widgetWithIcon(IconTheme,Icons.sailing).first).data.color, Colors.green);
    expect(tester.widget<IconTheme>(find.widgetWithIcon(IconTheme,Icons.close).first).data.color, Colors.red);
  });

  testWidgets('InputDecorator suffixIconColor in M3 error state', (WidgetTester tester) async {
    final ThemeData theme = ThemeData(
          useMaterial3: true,
          iconButtonTheme: const IconButtonThemeData(
            style: ButtonStyle(
              foregroundColor: MaterialStatePropertyAll<Color>(Colors.blue),
            ),
          ),
        );
    await tester.pumpWidget(
      MaterialApp(
        theme: theme,
        home: Material(
          child: TextField(
            decoration: InputDecoration(
              suffixIcon: IconButton(icon: const Icon(Icons.close), onPressed: () {}),
              errorText: 'error state',
              filled: true,
            ),
          ),
        ),
      ),
    );

    expect(getIconStyle(tester, Icons.close)?.color, theme.colorScheme.error);
  });

  testWidgets('InputDecoration default floatingLabelStyle resolves hovered/focused states', (WidgetTester tester) async {
    final FocusNode focusNode = FocusNode();
    addTearDown(focusNode.dispose);
    final ThemeData theme = ThemeData(useMaterial3: true);

    await tester.pumpWidget(
      MaterialApp(
        theme: theme,
        home: Material(
          child: TextField(
            focusNode: focusNode,
            decoration: const InputDecoration(
              labelText: 'label',
            ),
          ),
        ),
      ),
    );

    // Focused.
    focusNode.requestFocus();
    await tester.pumpAndSettle();
    expect(getLabelStyle(tester).color, theme.colorScheme.primary);

    // Hovered.
    final Offset center = tester.getCenter(find.byType(TextField));
    final TestGesture gesture = await tester.createGesture(
      kind: PointerDeviceKind.mouse,
    );
    await gesture.addPointer();
    await gesture.moveTo(center);
    await tester.pumpAndSettle();
    expect(getLabelStyle(tester).color, theme.colorScheme.onSurfaceVariant);
  });

  testWidgets('InputDecorator prefix/suffix widgets', (WidgetTester tester) async {
    const Key pKey = Key('p');
    const Key sKey = Key('s');
    await tester.pumpWidget(
      buildInputDecoratorM2(
        // isEmpty: false (default)
        // isFocused: false (default)
        decoration: const InputDecoration(
          prefix: Padding(
            key: pKey,
            padding: EdgeInsets.all(4.0),
            child: Text('p'),
          ),
          suffix: Padding(
            key: sKey,
            padding: EdgeInsets.all(4.0),
            child: Text('s'),
          ),
          filled: true,
        ),
      ),
    );

    // Overall height for this InputDecorator is 48dps because
    // the prefix and the suffix widget is surrounded with padding:
    //   12 - top padding
    //    4 - top prefix/suffix padding
    //   16 - input text (font size 16dps)
    //    4 - bottom prefix/suffix padding
    //   12 - bottom padding

    expect(tester.getSize(find.byType(InputDecorator)), const Size(800.0, 48.0));
    expect(tester.getSize(find.text('text')).height, 16.0);
    expect(tester.getSize(find.byKey(pKey)).height, 24.0);
    expect(tester.getSize(find.text('p')).height, 16.0);
    expect(tester.getSize(find.byKey(sKey)).height, 24.0);
    expect(tester.getSize(find.text('s')).height, 16.0);
    expect(tester.getTopLeft(find.text('text')).dy, 16.0);
    expect(tester.getTopLeft(find.byKey(pKey)).dy, 12.0);
    expect(tester.getTopLeft(find.text('p')).dy, 16.0);
    expect(tester.getTopLeft(find.byKey(sKey)).dy, 12.0);
    expect(tester.getTopLeft(find.text('s')).dy, 16.0);
    expect(tester.getTopRight(find.byKey(sKey)).dx, 788.0);
    expect(tester.getTopRight(find.text('s')).dx, 784.0);

    // layout is a row: [prefix text suffix]
    expect(tester.getTopLeft(find.byKey(pKey)).dx, 12.0);
    expect(tester.getTopRight(find.byKey(pKey)).dx, tester.getTopLeft(find.text('text')).dx);
    expect(tester.getTopRight(find.text('text')).dx, lessThanOrEqualTo(tester.getTopRight(find.byKey(sKey)).dx));
  });

  testWidgets('InputDecorator tall prefix', (WidgetTester tester) async {
    const Key pKey = Key('p');
    await tester.pumpWidget(
      buildInputDecoratorM2(
        // isEmpty: false (default)
        // isFocused: false (default)
        decoration: const InputDecoration(
          prefix: SizedBox(
            key: pKey,
            height: 100,
            width: 10,
          ),
          filled: true,
        ),
        // Set the fontSize so that everything works out to whole numbers.
        child: const Text(
          'text',
          style: TextStyle(fontFamily: 'FlutterTest', fontSize: 20.0),
        ),
      ),
    );

    // Overall height for this InputDecorator is ~127.2dps because
    // the prefix is 100dps tall, but it aligns with the input's baseline,
    // overlapping the input a bit.
    //   12 - top padding
    //  100 - total height of prefix
    //  -15 - input prefix overlap (distance input top to baseline = 20 * 0.75)
    //   20 - input text (font size 16dps)
    //    0 - bottom prefix/suffix padding
    //   12 - bottom padding

    expect(tester.getSize(find.byType(InputDecorator)).width, 800.0);
    expect(tester.getSize(find.byType(InputDecorator)).height, 129.0);
    expect(tester.getSize(find.text('text')).height, 20.0);
    expect(tester.getSize(find.byKey(pKey)).height, 100.0);
    expect(tester.getTopLeft(find.text('text')).dy, 97); // 12 + 100 - 15
    expect(tester.getTopLeft(find.byKey(pKey)).dy, 12.0);

    // layout is a row: [prefix text suffix]
    expect(tester.getTopLeft(find.byKey(pKey)).dx, 12.0);
    expect(tester.getTopRight(find.byKey(pKey)).dx, tester.getTopLeft(find.text('text')).dx);
  });

  testWidgets('InputDecorator tall prefix with border', (WidgetTester tester) async {
    const Key pKey = Key('p');
    await tester.pumpWidget(
      buildInputDecoratorM2(
        // isEmpty: false (default)
        // isFocused: false (default)
        decoration: const InputDecoration(
          border: OutlineInputBorder(),
          prefix: SizedBox(
            key: pKey,
            height: 100,
            width: 10,
          ),
          filled: true,
        ),
        // Set the fontSize so that everything works out to whole numbers.
        child: const Text(
          'text',
          style: TextStyle(fontFamily: 'FlutterTest', fontSize: 20.0),
        ),
      ),
    );

    // Overall height for this InputDecorator is ~127.2dps because
    // the prefix is 100dps tall, but it aligns with the input's baseline,
    // overlapping the input a bit.
    //   24 - top padding
    //  100 - total height of prefix
    //  -15 - input prefix overlap (distance input top to baseline, not exact)
    //   20 - input text (font size 16dps)
    //    0 - bottom prefix/suffix padding
    //   16 - bottom padding
    // When a border is present, the input text and prefix/suffix are centered
    // within the input. Here, that will be content of height 106, centered
    // within an input of height 145. That gives 20 pixels of space on each side
    // of the content, so the prefix is positioned at 19, and the text is at
    // 20+100-15=105.

    expect(tester.getSize(find.byType(InputDecorator)).width, 800.0);
    expect(tester.getSize(find.byType(InputDecorator)).height, 145);
    expect(tester.getSize(find.text('text')).height, 20.0);
    expect(tester.getSize(find.byKey(pKey)).height, 100.0);
    expect(tester.getTopLeft(find.text('text')).dy, 105);
    expect(tester.getTopLeft(find.byKey(pKey)).dy, 20.0);

    // layout is a row: [prefix text suffix]
    expect(tester.getTopLeft(find.byKey(pKey)).dx, 12.0);
    expect(tester.getTopRight(find.byKey(pKey)).dx, tester.getTopLeft(find.text('text')).dx);
  });

  testWidgets('InputDecorator prefixIcon/suffixIcon', (WidgetTester tester) async {
    await tester.pumpWidget(
      buildInputDecoratorM2(
        // isEmpty: false (default)
        // isFocused: false (default)
        decoration: const InputDecoration(
          prefixIcon: Icon(Icons.pages),
          suffixIcon: Icon(Icons.satellite),
          filled: true,
        ),
      ),
    );

    // Overall height for this InputDecorator is 48dps because the prefix icon's minimum size
    // is 48x48 and the rest of the elements only require 40dps:
    //   12 - top padding
    //   16 - input text (font size 16dps)
    //   12 - bottom padding

    expect(tester.getSize(find.byType(InputDecorator)), const Size(800.0, 48.0));
    expect(tester.getSize(find.text('text')).height, 16.0);
    expect(tester.getSize(find.byIcon(Icons.pages)).height, 48.0);
    expect(tester.getSize(find.byIcon(Icons.satellite)).height, 48.0);
    expect(tester.getTopLeft(find.text('text')).dy, 12.0);
    expect(tester.getTopLeft(find.byIcon(Icons.pages)).dy, 0.0);
    expect(tester.getTopLeft(find.byIcon(Icons.satellite)).dy, 0.0);
    expect(tester.getTopRight(find.byIcon(Icons.satellite)).dx, 800.0);


    // layout is a row: [icon text icon]
    expect(tester.getTopLeft(find.byIcon(Icons.pages)).dx, 0.0);
    expect(tester.getTopRight(find.byIcon(Icons.pages)).dx, lessThanOrEqualTo(tester.getTopLeft(find.text('text')).dx));
    expect(tester.getTopRight(find.text('text')).dx, lessThanOrEqualTo(tester.getTopLeft(find.byIcon(Icons.satellite)).dx));
  });

  testWidgets('InputDecorator prefixIconConstraints/suffixIconConstraints', (WidgetTester tester) async {
    await tester.pumpWidget(
      buildInputDecoratorM2(
        // isEmpty: false (default)
        // isFocused: false (default)
        decoration: const InputDecoration(
          prefixIcon: Icon(Icons.pages),
          prefixIconConstraints: BoxConstraints(
            minWidth: 32,
            minHeight: 32,
          ),
          suffixIcon: Icon(Icons.satellite),
          suffixIconConstraints: BoxConstraints(
            minWidth: 25,
            minHeight: 25,
          ),
          isDense: true, // has to be true to go below 48px height
        ),
      ),
    );

    // Overall height for this InputDecorator is 32px because the prefix icon
    // is now a custom value
    expect(tester.getSize(find.byType(InputDecorator)), const Size(800.0, 32.0));
    expect(tester.getSize(find.text('text')).height, 16.0);
    expect(tester.getSize(find.byIcon(Icons.pages)).height, 32.0);
    expect(tester.getSize(find.byIcon(Icons.satellite)).height, 25.0);

    // (InputDecorator height - Text widget height) / 2
    expect(tester.getTopLeft(find.text('text')).dy, (32.0 - 16.0) / 2);
    // prefixIcon should take up the entire height of InputDecorator
    expect(tester.getTopLeft(find.byIcon(Icons.pages)).dy, 0.0);
    // (InputDecorator height - suffixIcon height) / 2
    expect(tester.getTopLeft(find.byIcon(Icons.satellite)).dy, (32.0 - 25.0) / 2);
    expect(tester.getTopRight(find.byIcon(Icons.satellite)).dx, 800.0);
  });

  testWidgets('prefix/suffix icons are centered when smaller than 48 by 48', (WidgetTester tester) async {
    const Key prefixKey = Key('prefix');
    await tester.pumpWidget(
      buildInputDecoratorM2(
        decoration: const InputDecoration(
          prefixIcon: Padding(
            padding: EdgeInsets.all(16.0),
            child: SizedBox(width: 8.0, height: 8.0, key: prefixKey),
          ),
          filled: true,
        ),
      ),
    );

    // Overall height for this InputDecorator is 48dps because the prefix icon's minimum size
    // is 48x48 and the rest of the elements only require 40dps:
    //   12 - top padding
    //   16 - input text (font size 16dps)
    //   12 - bottom padding

    expect(tester.getSize(find.byType(InputDecorator)), const Size(800.0, 48.0));
    expect(tester.getSize(find.byKey(prefixKey)).height, 16.0);
    expect(tester.getTopLeft(find.byKey(prefixKey)).dy, 16.0);
  });

  testWidgets('InputDecorator respects reduced theme visualDensity', (WidgetTester tester) async {
    // Label is visible, hint is not (opacity 0.0).
    await tester.pumpWidget(
      buildInputDecoratorM2(
        isEmpty: true,
        visualDensity: VisualDensity.compact,
        decoration: const InputDecoration(
          labelText: 'label',
          hintText: 'hint',
        ),
      ),
    );

    // The label is not floating so it's vertically centered.
    expect(tester.getSize(find.byType(InputDecorator)), const Size(800.0, 48.0));
    expect(tester.getTopLeft(find.text('text')).dy, 24.0);
    expect(tester.getBottomLeft(find.text('text')).dy, 40.0);
    expect(tester.getTopLeft(find.text('label')).dy, 16.0);
    expect(tester.getBottomLeft(find.text('label')).dy, 32.0);
    expect(getOpacity(tester, 'hint'), 0.0);
    expect(getBorderBottom(tester), 48.0);
    expect(getBorderWeight(tester), 1.0);

    // Label moves upwards, hint is visible (opacity 1.0).
    await tester.pumpWidget(
      buildInputDecoratorM2(
        isEmpty: true,
        isFocused: true,
        visualDensity: VisualDensity.compact,
        decoration: const InputDecoration(
          labelText: 'label',
          hintText: 'hint',
        ),
      ),
    );

    // The hint's opacity animates from 0.0 to 1.0.
    // The animation's default duration is 20ms.
    {
      await tester.pump(const Duration(milliseconds: 9));
      final double hintOpacity9ms = getOpacity(tester, 'hint');
      expect(hintOpacity9ms, inExclusiveRange(0.0, 1.0));
      await tester.pump(const Duration(milliseconds: 9));
      final double hintOpacity18ms = getOpacity(tester, 'hint');
      expect(hintOpacity18ms, inExclusiveRange(hintOpacity9ms, 1.0));
    }

    await tester.pumpAndSettle();
    expect(tester.getSize(find.byType(InputDecorator)), const Size(800.0, 48.0));
    expect(tester.getTopLeft(find.text('text')).dy, 24.0);
    expect(tester.getBottomLeft(find.text('text')).dy, 40.0);
    expect(tester.getTopLeft(find.text('label')).dy, 12.0);
    expect(tester.getBottomLeft(find.text('label')).dy, 24.0);
    expect(tester.getTopLeft(find.text('hint')).dy, 24.0);
    expect(tester.getBottomLeft(find.text('hint')).dy, 40.0);
    expect(getOpacity(tester, 'hint'), 1.0);
    expect(getBorderBottom(tester), 48.0);
    expect(getBorderWeight(tester), 2.0);

    await tester.pumpWidget(
      buildInputDecoratorM2(
        isFocused: true,
        visualDensity: VisualDensity.compact,
        decoration: const InputDecoration(
          labelText: 'label',
          hintText: 'hint',
        ),
      ),
    );

    // The hint's opacity animates from 1.0 to 0.0.
    // The animation's default duration is 20ms.
    {
      await tester.pump(const Duration(milliseconds: 9));
      final double hintOpacity9ms = getOpacity(tester, 'hint');
      expect(hintOpacity9ms, inExclusiveRange(0.0, 1.0));
      await tester.pump(const Duration(milliseconds: 9));
      final double hintOpacity18ms = getOpacity(tester, 'hint');
      expect(hintOpacity18ms, inExclusiveRange(0.0, hintOpacity9ms));
    }

    await tester.pumpAndSettle();
    expect(tester.getSize(find.byType(InputDecorator)), const Size(800.0, 48.0));
    expect(tester.getTopLeft(find.text('text')).dy, 24.0);
    expect(tester.getBottomLeft(find.text('text')).dy,40.0);
    expect(tester.getTopLeft(find.text('label')).dy, 12.0);
    expect(tester.getBottomLeft(find.text('label')).dy, 24.0);
    expect(tester.getTopLeft(find.text('hint')).dy, 24.0);
    expect(tester.getBottomLeft(find.text('hint')).dy,40.0);
    expect(getOpacity(tester, 'hint'), 0.0);
    expect(getBorderBottom(tester), 48.0);
    expect(getBorderWeight(tester), 2.0);
  });

  testWidgets('InputDecorator respects increased theme visualDensity', (WidgetTester tester) async {
    // Label is visible, hint is not (opacity 0.0).
    await tester.pumpWidget(
      buildInputDecoratorM2(
        isEmpty: true,
        visualDensity: const VisualDensity(horizontal: 2.0, vertical: 2.0),
        decoration: const InputDecoration(
          labelText: 'label',
          hintText: 'hint',
        ),
      ),
    );

    // The label is not floating so it's vertically centered.
    expect(tester.getSize(find.byType(InputDecorator)), const Size(800.0, 64.0));
    expect(tester.getTopLeft(find.text('text')).dy, 32.0);
    expect(tester.getBottomLeft(find.text('text')).dy, 48.0);
    expect(tester.getTopLeft(find.text('label')).dy, 24.0);
    expect(tester.getBottomLeft(find.text('label')).dy, 40.0);
    expect(getOpacity(tester, 'hint'), 0.0);
    expect(getBorderBottom(tester), 64.0);
    expect(getBorderWeight(tester), 1.0);

    // Label moves upwards, hint is visible (opacity 1.0).
    await tester.pumpWidget(
      buildInputDecoratorM2(
        isEmpty: true,
        isFocused: true,
        visualDensity: const VisualDensity(horizontal: 2.0, vertical: 2.0),
        decoration: const InputDecoration(
          labelText: 'label',
          hintText: 'hint',
        ),
      ),
    );

    // The hint's opacity animates from 0.0 to 1.0.
    // The animation's default duration is 20ms.
    {
      await tester.pump(const Duration(milliseconds: 9));
      final double hintOpacity9ms = getOpacity(tester, 'hint');
      expect(hintOpacity9ms, inExclusiveRange(0.0, 1.0));
      await tester.pump(const Duration(milliseconds: 9));
      final double hintOpacity18ms = getOpacity(tester, 'hint');
      expect(hintOpacity18ms, inExclusiveRange(hintOpacity9ms, 1.0));
    }

    await tester.pumpAndSettle();
    expect(tester.getSize(find.byType(InputDecorator)), const Size(800.0, 64.0));
    expect(tester.getTopLeft(find.text('text')).dy, 32.0);
    expect(tester.getBottomLeft(find.text('text')).dy, 48.0);
    expect(tester.getTopLeft(find.text('label')).dy, 12.0);
    expect(tester.getBottomLeft(find.text('label')).dy, 24.0);
    expect(tester.getTopLeft(find.text('hint')).dy, 32.0);
    expect(tester.getBottomLeft(find.text('hint')).dy, 48.0);
    expect(getOpacity(tester, 'hint'), 1.0);
    expect(getBorderBottom(tester), 64.0);
    expect(getBorderWeight(tester), 2.0);

    await tester.pumpWidget(
      buildInputDecoratorM2(
        isFocused: true,
        visualDensity: const VisualDensity(horizontal: 2.0, vertical: 2.0),
        decoration: const InputDecoration(
          labelText: 'label',
          hintText: 'hint',
        ),
      ),
    );

    // The hint's opacity animates from 1.0 to 0.0.
    // The animation's default duration is 20ms.
    {
      await tester.pump(const Duration(milliseconds: 9));
      final double hintOpacity9ms = getOpacity(tester, 'hint');
      expect(hintOpacity9ms, inExclusiveRange(0.0, 1.0));
      await tester.pump(const Duration(milliseconds: 9));
      final double hintOpacity18ms = getOpacity(tester, 'hint');
      expect(hintOpacity18ms, inExclusiveRange(0.0, hintOpacity9ms));
    }

    await tester.pumpAndSettle();
    expect(tester.getSize(find.byType(InputDecorator)), const Size(800.0, 64.0));
    expect(tester.getTopLeft(find.text('text')).dy, 32.0);
    expect(tester.getBottomLeft(find.text('text')).dy, 48.0);
    expect(tester.getTopLeft(find.text('label')).dy, 12.0);
    expect(tester.getBottomLeft(find.text('label')).dy, 24.0);
    expect(tester.getTopLeft(find.text('hint')).dy, 32.0);
    expect(tester.getBottomLeft(find.text('hint')).dy, 48.0);
    expect(getOpacity(tester, 'hint'), 0.0);
    expect(getBorderBottom(tester), 64.0);
    expect(getBorderWeight(tester), 2.0);
  });

  testWidgets('prefix/suffix icons increase height of decoration when larger than 48 by 48', (WidgetTester tester) async {
    const Key prefixKey = Key('prefix');
    await tester.pumpWidget(
      buildInputDecoratorM2(
        decoration: const InputDecoration(
          prefixIcon: SizedBox(width: 100.0, height: 100.0, key: prefixKey),
          filled: true,
        ),
      ),
    );

    // Overall height for this InputDecorator is 100dps because the prefix icon's size
    // is 100x100 and the rest of the elements only require 40dps:
    //   12 - top padding
    //   16 - input text (font size 16dps)
    //   12 - bottom padding

    expect(tester.getSize(find.byType(InputDecorator)), const Size(800.0, 100.0));
    expect(tester.getSize(find.byKey(prefixKey)).height, 100.0);
    expect(tester.getTopLeft(find.byKey(prefixKey)).dy, 0.0);
  });

  group('constraints', () {
    testWidgets('No InputDecorator constraints', (WidgetTester tester) async {
      await tester.pumpWidget(buildInputDecoratorM2());

      // Should fill the screen width and be default height
      expect(tester.getSize(find.byType(InputDecorator)), const Size(800, 48));
    });

    testWidgets('InputDecoratorThemeData constraints', (WidgetTester tester) async {
      await tester.pumpWidget(
          buildInputDecoratorM2(
            theme: ThemeData(
              inputDecorationTheme: const InputDecorationTheme(
                constraints: BoxConstraints(maxWidth: 300, maxHeight: 40),
              ),
            ),
          ),
      );

      // Theme settings should make it 300x40 pixels
      expect(tester.getSize(find.byType(InputDecorator)), const Size(300, 40));
    });

    testWidgets('InputDecorator constraints', (WidgetTester tester) async {
      await tester.pumpWidget(
        buildInputDecoratorM2(
          theme: ThemeData(
            inputDecorationTheme: const InputDecorationTheme(
              constraints: BoxConstraints(maxWidth: 300, maxHeight: 40),
            ),
          ),
          decoration: const InputDecoration(
            constraints: BoxConstraints(maxWidth: 200, maxHeight: 32),
          ),
        ),
      );

      // InputDecoration.constraints should override the theme. It should be
      // only 200x32 pixels
      expect(tester.getSize(find.byType(InputDecorator)), const Size(200, 32));
    });
  });

  group('textAlignVertical position', () {
    group('simple case', () {
      testWidgets('align top (default)', (WidgetTester tester) async {
        const String text = 'text';
        await tester.pumpWidget(
          buildInputDecoratorM2(
            // isEmpty: false (default)
            // isFocused: false (default)
            expands: true, // so we have a tall input where align can vary
            decoration: const InputDecoration(
              filled: true,
            ),
            textAlignVertical: TextAlignVertical.top, // default when no border
            // Set the fontSize so that everything works out to whole numbers.
            child: const Text(
              text,
              style: TextStyle(fontFamily: 'FlutterTest', fontSize: 20.0),
            ),
          ),
        );

        // Same as the default case above.
        expect(tester.getTopLeft(find.text(text)).dy, 12.0);
      });

      testWidgets('align center', (WidgetTester tester) async {
        const String text = 'text';
        await tester.pumpWidget(
          buildInputDecoratorM2(
            // isEmpty: false (default)
            // isFocused: false (default)
            expands: true,
            decoration: const InputDecoration(
              filled: true,
            ),
            textAlignVertical: TextAlignVertical.center,
            // Set the fontSize so that everything works out to whole numbers.
            child: const Text(
              text,
              style: TextStyle(fontFamily: 'FlutterTest', fontSize: 20.0),
            ),
          ),
        );

        // Below the top aligned case.
        expect(tester.getTopLeft(find.text(text)).dy, 290.0);
      });

      testWidgets('align bottom', (WidgetTester tester) async {
        const String text = 'text';
        await tester.pumpWidget(
          buildInputDecoratorM2(
            // isEmpty: false (default)
            // isFocused: false (default)
            expands: true,
            decoration: const InputDecoration(
              filled: true,
            ),
            textAlignVertical: TextAlignVertical.bottom,
            // Set the fontSize so that everything works out to whole numbers.
            child: const Text(
              text,
              style: TextStyle(fontFamily: 'FlutterTest', fontSize: 20.0),
            ),
          ),
        );

        // Below the center aligned case.
        expect(tester.getTopLeft(find.text(text)).dy, 568.0);
      });

      testWidgets('align as a double', (WidgetTester tester) async {
        const String text = 'text';
        await tester.pumpWidget(
          buildInputDecoratorM2(
            // isEmpty: false (default)
            // isFocused: false (default)
            expands: true,
            decoration: const InputDecoration(
              filled: true,
            ),
            textAlignVertical: const TextAlignVertical(y: 0.75),
            // Set the fontSize so that everything works out to whole numbers.
            child: const Text(
              text,
              style: TextStyle(fontFamily: 'FlutterTest', fontSize: 20.0),
            ),
          ),
        );

        // In between the center and bottom aligned cases.
        expect(tester.getTopLeft(find.text(text)).dy, 498.5);
      });

      testWidgets('works with density and content padding', (WidgetTester tester) async {
        const Key key = Key('child');
        const Key containerKey = Key('container');
        const double totalHeight = 100.0;
        const double childHeight = 20.0;
        const VisualDensity visualDensity = VisualDensity(vertical: VisualDensity.maximumDensity);
        const EdgeInsets contentPadding = EdgeInsets.only(top: 6, bottom: 14);

        await tester.pumpWidget(
          Center(
            child: SizedBox(
              key: containerKey,
              height: totalHeight,
              child: buildInputDecoratorM2(
                // isEmpty: false (default)
                // isFocused: false (default)
                expands: true,
                decoration: const InputDecoration(
                  border: InputBorder.none,
                  contentPadding: contentPadding,
                ),
                textAlignVertical: TextAlignVertical.center,
                visualDensity: visualDensity,
                child: const SizedBox(key: key, height: childHeight),
              ),
            ),
          ),
        );

        // Vertical components: contentPadding.vertical, densityOffset.y, child
        final double childVerticalSpaceAffordance = totalHeight
                                                  - visualDensity.baseSizeAdjustment.dy
                                                  - contentPadding.vertical;

        // TextAlignVertical.center is specified so `child` needs to be centered
        // in the available space.
        final double childMargin = (childVerticalSpaceAffordance - childHeight) / 2;
        final double childTop = visualDensity.baseSizeAdjustment.dy / 2.0
                              + contentPadding.top
                              + childMargin;

        expect(
          tester.getTopLeft(find.byKey(key)).dy,
          tester.getTopLeft(find.byKey(containerKey)).dy + childTop,
        );
      });
    });

    group('outline border', () {
      testWidgets('align top', (WidgetTester tester) async {
        const String text = 'text';
        await tester.pumpWidget(
          buildInputDecoratorM2(
            // isEmpty: false (default)
            // isFocused: false (default)
            expands: true, // so we have a tall input where align can vary
            decoration: const InputDecoration(
              filled: true,
              border: OutlineInputBorder(),
            ),
            textAlignVertical: TextAlignVertical.top,
            // Set the fontSize so that everything works out to whole numbers.
            child: const Text(
              text,
              style: TextStyle(fontFamily: 'FlutterTest', fontSize: 20.0),
            ),
          ),
        );

        // Similar to the case without a border, but with a little extra room at
        // the top to make room for the border.
        expect(tester.getTopLeft(find.text(text)).dy, 24.0);
      });

      testWidgets('align center (default)', (WidgetTester tester) async {
        const String text = 'text';
        await tester.pumpWidget(
          buildInputDecoratorM2(
            // isEmpty: false (default)
            // isFocused: false (default)
            expands: true,
            decoration: const InputDecoration(
              filled: true,
              border: OutlineInputBorder(),
            ),
            textAlignVertical: TextAlignVertical.center, // default when border
            // Set the fontSize so that everything works out to whole numbers.
            child: const Text(
              text,
              style: TextStyle(fontFamily: 'FlutterTest', fontSize: 20.0),
            ),
          ),
        );

        // Below the top aligned case.
        expect(tester.getTopLeft(find.text(text)).dy, 290.0);
      });

      testWidgets('align bottom', (WidgetTester tester) async {
        const String text = 'text';
        await tester.pumpWidget(
          buildInputDecoratorM2(
            // isEmpty: false (default)
            // isFocused: false (default)
            expands: true,
            decoration: const InputDecoration(
              filled: true,
              border: OutlineInputBorder(),
            ),
            textAlignVertical: TextAlignVertical.bottom,
            // Set the fontSize so that everything works out to whole numbers.
            child: const Text(
              text,
              style: TextStyle(fontFamily: 'FlutterTest', fontSize: 20.0),
            ),
          ),
        );

        // Below the center aligned case.
        expect(tester.getTopLeft(find.text(text)).dy, 564.0);
      });
    });

    group('prefix', () {
      testWidgets('InputDecorator tall prefix align top', (WidgetTester tester) async {
        const Key pKey = Key('p');
        const String text = 'text';
        await tester.pumpWidget(
          buildInputDecoratorM2(
            // isEmpty: false (default)
            // isFocused: false (default)
            decoration: const InputDecoration(
              prefix: SizedBox(
                key: pKey,
                height: 100,
                width: 10,
              ),
              filled: true,
            ),
            textAlignVertical: TextAlignVertical.top, // default when no border
            // Set the fontSize so that everything works out to whole numbers.
            child: const Text(
              text,
              style: TextStyle(fontFamily: 'FlutterTest', fontSize: 20.0),
            ),
          ),
        );

        // Same as the default case above.
        expect(tester.getTopLeft(find.text(text)).dy, 97.0);
        expect(tester.getTopLeft(find.byKey(pKey)).dy, 12.0);
      });

      testWidgets('InputDecorator tall prefix align center', (WidgetTester tester) async {
        const Key pKey = Key('p');
        const String text = 'text';
        await tester.pumpWidget(
          buildInputDecoratorM2(
            // isEmpty: false (default)
            // isFocused: false (default)
            decoration: const InputDecoration(
              prefix: SizedBox(
                key: pKey,
                height: 100,
                width: 10,
              ),
              filled: true,
            ),
            textAlignVertical: TextAlignVertical.center,
            // Set the fontSize so that everything works out to whole numbers.
            child: const Text(
              text,
              style: TextStyle(fontFamily: 'FlutterTest', fontSize: 20.0),
            ),
          ),
        );

        // Same as the default case above.
        expect(tester.getTopLeft(find.text(text)).dy, 97.0);
        expect(tester.getTopLeft(find.byKey(pKey)).dy, 12.0);
      });

      testWidgets('InputDecorator tall prefix align bottom', (WidgetTester tester) async {
        const Key pKey = Key('p');
        const String text = 'text';
        await tester.pumpWidget(
          buildInputDecoratorM2(
            // isEmpty: false (default)
            // isFocused: false (default)
            decoration: const InputDecoration(
              prefix: SizedBox(
                key: pKey,
                height: 100,
                width: 10,
              ),
              filled: true,
            ),
            textAlignVertical: TextAlignVertical.bottom,
            // Set the fontSize so that everything works out to whole numbers.
            child: const Text(
              text,
              style: TextStyle(fontFamily: 'FlutterTest', fontSize: 20.0),
            ),
          ),
        );

        // Top of the input + 100 prefix height - overlap
        expect(tester.getTopLeft(find.text(text)).dy, 97.0);
        expect(tester.getTopLeft(find.byKey(pKey)).dy, 12.0);
      });
    });

    group('outline border and prefix', () {
      testWidgets('InputDecorator tall prefix align center', (WidgetTester tester) async {
        const Key pKey = Key('p');
        const String text = 'text';
        await tester.pumpWidget(
          buildInputDecoratorM2(
            // isEmpty: false (default)
            // isFocused: false (default)
            expands: true,
            decoration: const InputDecoration(
              border: OutlineInputBorder(),
              prefix: SizedBox(
                key: pKey,
                height: 100,
                width: 10,
              ),
              filled: true,
            ),
            textAlignVertical: TextAlignVertical.center, // default when border
            // Set the fontSize so that everything works out to whole numbers.
            child: const Text(
              text,
              style: TextStyle(fontFamily: 'FlutterTest', fontSize: 20.0),
            ),
          ),
        );

        // In the middle of the expanded InputDecorator.
        expect(tester.getTopLeft(find.text(text)).dy, 332.5);
        expect(tester.getTopLeft(find.byKey(pKey)).dy, 247.5);
      });

      testWidgets('InputDecorator tall prefix with border align top', (WidgetTester tester) async {
        const Key pKey = Key('p');
        const String text = 'text';
        await tester.pumpWidget(
          buildInputDecoratorM2(
            // isEmpty: false (default)
            // isFocused: false (default)
            expands: true,
            decoration: const InputDecoration(
              border: OutlineInputBorder(),
              prefix: SizedBox(
                key: pKey,
                height: 100,
                width: 10,
              ),
              filled: true,
            ),
            textAlignVertical: TextAlignVertical.top,
            // Set the fontSize so that everything works out to whole numbers.
            child: const Text(
              text,
              style: TextStyle(fontFamily: 'FlutterTest', fontSize: 20.0),
            ),
          ),
        );

        // Above the center example.
        expect(tester.getTopLeft(find.text(text)).dy, 109.0);
        // The prefix is positioned at the top of the input, so this value is
        // the same as the top aligned test without a prefix.
        expect(tester.getTopLeft(find.byKey(pKey)).dy, 24.0);
      });

      testWidgets('InputDecorator tall prefix with border align bottom', (WidgetTester tester) async {
        const Key pKey = Key('p');
        const String text = 'text';
        await tester.pumpWidget(
          buildInputDecoratorM2(
            // isEmpty: false (default)
            // isFocused: false (default)
            expands: true,
            decoration: const InputDecoration(
              border: OutlineInputBorder(),
              prefix: SizedBox(
                key: pKey,
                height: 100,
                width: 10,
              ),
              filled: true,
            ),
            textAlignVertical: TextAlignVertical.bottom,
            // Set the fontSize so that everything works out to whole numbers.
            child: const Text(
              text,
              style: TextStyle(fontFamily: 'FlutterTest', fontSize: 20.0),
            ),
          ),
        );

        // Below the center example.
        expect(tester.getTopLeft(find.text(text)).dy, 564.0);
        expect(tester.getTopLeft(find.byKey(pKey)).dy, 479.0);
      });

      testWidgets('InputDecorator tall prefix with border align double', (WidgetTester tester) async {
        const Key pKey = Key('p');
        const String text = 'text';
        await tester.pumpWidget(
          buildInputDecoratorM2(
            // isEmpty: false (default)
            // isFocused: false (default)
            expands: true,
            decoration: const InputDecoration(
              border: OutlineInputBorder(),
              prefix: SizedBox(
                key: pKey,
                height: 100,
                width: 10,
              ),
              filled: true,
            ),
            textAlignVertical: const TextAlignVertical(y: 0.1),
            // Set the fontSize so that everything works out to whole numbers.
            child: const Text(
              text,
              style: TextStyle(fontFamily: 'FlutterTest', fontSize: 20.0),
            ),
          ),
        );

        // Between the top and center examples.
        expect(tester.getTopLeft(find.text(text)).dy, 355.65);
        expect(tester.getTopLeft(find.byKey(pKey)).dy, 270.65);
      });
    });

    group('label', () {
      testWidgets('align top (default)', (WidgetTester tester) async {
        const String text = 'text';
        await tester.pumpWidget(
          buildInputDecoratorM2(
            // isEmpty: false (default)
            // isFocused: false (default)
            expands: true, // so we have a tall input where align can vary
            decoration: const InputDecoration(
              labelText: 'label',
              filled: true,
            ),
            textAlignVertical: TextAlignVertical.top, // default
            // Set the fontSize so that everything works out to whole numbers.
            child: const Text(
              text,
              style: TextStyle(fontFamily: 'FlutterTest', fontSize: 20.0),
            ),
          ),
        );

        // The label causes the text to start slightly lower than it would
        // otherwise.
        expect(tester.getTopLeft(find.text(text)).dy, 28.0);
      });

      testWidgets('align center', (WidgetTester tester) async {
        const String text = 'text';
        await tester.pumpWidget(
          buildInputDecoratorM2(
            // isEmpty: false (default)
            // isFocused: false (default)
            expands: true, // so we have a tall input where align can vary
            decoration: const InputDecoration(
              labelText: 'label',
              filled: true,
            ),
            textAlignVertical: TextAlignVertical.center,
            // Set the fontSize so that everything works out to whole numbers.
            child: const Text(
              text,
              style: TextStyle(fontFamily: 'FlutterTest', fontSize: 20.0),
            ),
          ),
        );

        // The label reduces the amount of space available for text, so the
        // center is slightly lower.
        expect(tester.getTopLeft(find.text(text)).dy, 298.0);
      });

      testWidgets('align bottom', (WidgetTester tester) async {
        const String text = 'text';
        await tester.pumpWidget(
          buildInputDecoratorM2(
            // isEmpty: false (default)
            // isFocused: false (default)
            expands: true, // so we have a tall input where align can vary
            decoration: const InputDecoration(
              labelText: 'label',
              filled: true,
            ),
            textAlignVertical: TextAlignVertical.bottom,
            // Set the fontSize so that everything works out to whole numbers.
            child: const Text(
              text,
              style: TextStyle(fontFamily: 'FlutterTest', fontSize: 20.0),
            ),
          ),
        );

        // The label reduces the amount of space available for text, but the
        // bottom line is still in the same place.
        expect(tester.getTopLeft(find.text(text)).dy, 568.0);
      });
    });
  });

  group('OutlineInputBorder', () {
    group('default alignment', () {
      testWidgets('Centers when border', (WidgetTester tester) async {
        await tester.pumpWidget(
          buildInputDecoratorM2(
            decoration: const InputDecoration(
              border: OutlineInputBorder(),
            ),
          ),
        );

        expect(tester.getSize(find.byType(InputDecorator)), const Size(800.0, 56.0));
        expect(tester.getTopLeft(find.text('text')).dy, 20.0);
        expect(tester.getBottomLeft(find.text('text')).dy, 36.0);
        expect(getBorderBottom(tester), 56.0);
        expect(getBorderWeight(tester), 1.0);
      });

      testWidgets('Centers when border and label', (WidgetTester tester) async {
        await tester.pumpWidget(
          buildInputDecoratorM2(
            decoration: const InputDecoration(
              labelText: 'label',
              border: OutlineInputBorder(),
            ),
          ),
        );

        expect(tester.getSize(find.byType(InputDecorator)), const Size(800.0, 56.0));
        expect(tester.getTopLeft(find.text('text')).dy, 20.0);
        expect(tester.getBottomLeft(find.text('text')).dy, 36.0);
        expect(getBorderBottom(tester), 56.0);
        expect(getBorderWeight(tester), 1.0);
      });

      testWidgets('Centers when border and contentPadding', (WidgetTester tester) async {
        await tester.pumpWidget(
          buildInputDecoratorM2(
            decoration: const InputDecoration(
              border: OutlineInputBorder(),
              contentPadding: EdgeInsets.fromLTRB(
                12.0, 14.0,
                8.0, 14.0,
              ),
            ),
          ),
        );

        expect(tester.getSize(find.byType(InputDecorator)), const Size(800.0, 48.0));
        expect(tester.getTopLeft(find.text('text')).dy, 16.0);
        expect(tester.getBottomLeft(find.text('text')).dy, 32.0);
        expect(getBorderBottom(tester), 48.0);
        expect(getBorderWeight(tester), 1.0);
      });

      testWidgets('Centers when border and contentPadding and label', (WidgetTester tester) async {
        await tester.pumpWidget(
          buildInputDecoratorM2(
            decoration: const InputDecoration(
              labelText: 'label',
              border: OutlineInputBorder(),
              contentPadding: EdgeInsets.fromLTRB(
                12.0, 14.0,
                8.0, 14.0,
              ),
            ),
          ),
        );
        expect(tester.getSize(find.byType(InputDecorator)), const Size(800.0, kMinInteractiveDimension));
        expect(tester.getTopLeft(find.text('text')).dy, 16.0);
        expect(tester.getBottomLeft(find.text('text')).dy, 32.0);
        expect(getBorderBottom(tester), 48.0);
        expect(getBorderWeight(tester), 1.0);
      });

      testWidgets('Centers when border and lopsided contentPadding and label', (WidgetTester tester) async {
        await tester.pumpWidget(
          buildInputDecoratorM2(
            decoration: const InputDecoration(
              labelText: 'label',
              border: OutlineInputBorder(),
              contentPadding: EdgeInsets.fromLTRB(
                12.0, 104.0,
                8.0, 0.0,
              ),
            ),
          ),
        );

        expect(tester.getSize(find.byType(InputDecorator)), const Size(800.0, 120.0));
        expect(tester.getTopLeft(find.text('text')).dy, 52.0);
        expect(tester.getBottomLeft(find.text('text')).dy, 68.0);
        expect(getBorderBottom(tester), 120.0);
        expect(getBorderWeight(tester), 1.0);
      });

      testWidgets('Floating label for filled input decoration is aligned with text', (WidgetTester tester) async {
        await tester.pumpWidget(
          buildInputDecoratorM2(
            decoration: const InputDecoration(
              prefixIcon: Icon(Icons.ac_unit),
              labelText: 'label',
              filled: true,
            ),
            isFocused: true,
          ),
        );

        expect(tester.getSize(find.byType(InputDecorator)), const Size(800.0, 56.0));
        expect(tester.getTopLeft(find.text('label')).dx, 48.0);
        expect(tester.getBottomLeft(find.text('text')).dx, 48.0);
        expect(getBorderWeight(tester), 2.0);
      });
    });

    group('3 point interpolation alignment', () {
      testWidgets('top align includes padding', (WidgetTester tester) async {
        await tester.pumpWidget(
          buildInputDecoratorM2(
            expands: true,
            textAlignVertical: TextAlignVertical.top,
            decoration: const InputDecoration(
              border: OutlineInputBorder(),
              contentPadding: EdgeInsets.fromLTRB(
                12.0, 24.0,
                8.0, 2.0,
              ),
            ),
          ),
        );

        expect(tester.getSize(find.byType(InputDecorator)), const Size(800.0, 600.0));
        // Aligned to the top including the 24px padding.
        expect(tester.getTopLeft(find.text('text')).dy, 24.0);
        expect(tester.getBottomLeft(find.text('text')).dy, 40.0);
        expect(getBorderBottom(tester), 600.0);
        expect(getBorderWeight(tester), 1.0);
      });

      testWidgets('center align ignores padding', (WidgetTester tester) async {
        await tester.pumpWidget(
          buildInputDecoratorM2(
            expands: true,
            textAlignVertical: TextAlignVertical.center,
            decoration: const InputDecoration(
              border: OutlineInputBorder(),
              contentPadding: EdgeInsets.fromLTRB(
                12.0, 24.0,
                8.0, 2.0,
              ),
            ),
          ),
        );

        expect(tester.getSize(find.byType(InputDecorator)), const Size(800.0, 600.0));
        // Baseline is on the center of the 600px high input.
        expect(tester.getTopLeft(find.text('text')).dy, 292.0);
        expect(tester.getBottomLeft(find.text('text')).dy, 308.0);
        expect(getBorderBottom(tester), 600.0);
        expect(getBorderWeight(tester), 1.0);
      });

      testWidgets('bottom align includes padding', (WidgetTester tester) async {
        await tester.pumpWidget(
          buildInputDecoratorM2(
            expands: true,
            textAlignVertical: TextAlignVertical.bottom,
            decoration: const InputDecoration(
              border: OutlineInputBorder(),
              contentPadding: EdgeInsets.fromLTRB(
                12.0, 24.0,
                8.0, 2.0,
              ),
            ),
          ),
        );

        expect(tester.getSize(find.byType(InputDecorator)), const Size(800.0, 600.0));
        // Includes bottom padding of 2px.
        expect(tester.getTopLeft(find.text('text')).dy, 582.0);
        expect(tester.getBottomLeft(find.text('text')).dy, 598.0);
        expect(getBorderBottom(tester), 600.0);
        expect(getBorderWeight(tester), 1.0);
      });

      testWidgets('padding exceeds middle keeps top at middle', (WidgetTester tester) async {
        await tester.pumpWidget(
          buildInputDecoratorM2(
            expands: true,
            textAlignVertical: TextAlignVertical.top,
            decoration: const InputDecoration(
              border: OutlineInputBorder(),
              contentPadding: EdgeInsets.fromLTRB(
                12.0, 504.0,
                8.0, 0.0,
              ),
            ),
          ),
        );

        expect(tester.getSize(find.byType(InputDecorator)), const Size(800.0, 600.0));
        // Same position as the center example above.
        expect(tester.getTopLeft(find.text('text')).dy, 292.0);
        expect(tester.getBottomLeft(find.text('text')).dy, 308.0);
        expect(getBorderBottom(tester), 600.0);
        expect(getBorderWeight(tester), 1.0);
      });
    });
  });

  testWidgets('counter text has correct right margin - LTR, not dense', (WidgetTester tester) async {
    await tester.pumpWidget(
      buildInputDecoratorM2(
        // isEmpty: false (default)
        // isFocused: false (default)
        decoration: const InputDecoration(
          counterText: 'test',
          filled: true,
        ),
      ),
    );

    // Margin for text decoration is 12 when filled
    // (dx) - 12 = (text offset)x.
    expect(tester.getSize(find.byType(InputDecorator)), const Size(800.0, 68.0));
    final double dx = tester.getRect(find.byType(InputDecorator)).right;
    expect(tester.getRect(find.text('test')).right, dx - 12.0);
  });

  testWidgets('counter text has correct right margin - RTL, not dense', (WidgetTester tester) async {
    await tester.pumpWidget(
      buildInputDecoratorM2(
        textDirection: TextDirection.rtl,
        // isEmpty: false (default)
        // isFocused: false (default)
        decoration: const InputDecoration(
          counterText: 'test',
          filled: true,
        ),
      ),
    );

    // Margin for text decoration is 12 when filled and top left offset is (0, 0)
    // 0 + 12 = 12.
    expect(tester.getSize(find.byType(InputDecorator)), const Size(800.0, 68.0));
    expect(tester.getRect(find.text('test')).left, 12.0);
  });

  testWidgets('counter text has correct right margin - LTR, dense', (WidgetTester tester) async {
    await tester.pumpWidget(
      buildInputDecoratorM2(
        // isEmpty: false (default)
        // isFocused: false (default)
        decoration: const InputDecoration(
          counterText: 'test',
          filled: true,
          isDense: true,
        ),
      ),
    );

    // Margin for text decoration is 12 when filled
    // (dx) - 12 = (text offset)x.
    expect(tester.getSize(find.byType(InputDecorator)), const Size(800.0, 52.0));
    final double dx = tester.getRect(find.byType(InputDecorator)).right;
    expect(tester.getRect(find.text('test')).right, dx - 12.0);
  });

  testWidgets('counter text has correct right margin - RTL, dense', (WidgetTester tester) async {
    await tester.pumpWidget(
      buildInputDecoratorM2(
        textDirection: TextDirection.rtl,
        // isEmpty: false (default)
        // isFocused: false (default)
        decoration: const InputDecoration(
          counterText: 'test',
          filled: true,
          isDense: true,
        ),
      ),
    );

    // Margin for text decoration is 12 when filled and top left offset is (0, 0)
    // 0 + 12 = 12.
    expect(tester.getSize(find.byType(InputDecorator)), const Size(800.0, 52.0));
    expect(tester.getRect(find.text('test')).left, 12.0);
  });

  testWidgets('InputDecorator error/helper/counter RTL layout', (WidgetTester tester) async {
    await tester.pumpWidget(
      buildInputDecoratorM2(
        // isEmpty: false (default)
        // isFocused: false (default)
        textDirection: TextDirection.rtl,
        decoration: const InputDecoration(
          labelText: 'label',
          helperText: 'helper',
          counterText: 'counter',
          filled: true,
        ),
      ),
    );

    // Overall height for this InputDecorator is 76dps:
    //   12 - top padding
    //   12 - floating label (font size 16dps * 0.75 = 12)
    //    4 - floating label / input text gap
    //   16 - input text (font size 16dps)
    //   12 - bottom padding
    //    8 - below the border padding
    //   12 - [counter helper/error] (font size 12dps)

    expect(tester.getSize(find.byType(InputDecorator)), const Size(800.0, 76.0));
    expect(tester.getTopLeft(find.text('text')).dy, 28.0);
    expect(tester.getBottomLeft(find.text('text')).dy, 44.0);
    expect(tester.getTopLeft(find.text('label')).dy, 12.0);
    expect(tester.getBottomLeft(find.text('label')).dy, 24.0);
    expect(getBorderBottom(tester), 56.0);
    expect(getBorderWeight(tester), 1.0);
    expect(tester.getTopLeft(find.text('counter')), const Offset(12.0, 64.0));
    expect(tester.getTopRight(find.text('helper')), const Offset(788.0, 64.0));

    // If both error and helper are specified, show the error
    await tester.pumpWidget(
      buildInputDecoratorM2(
        // isEmpty: false (default)
        // isFocused: false (default)
        textDirection: TextDirection.rtl,
        decoration: const InputDecoration(
          labelText: 'label',
          helperText: 'helper',
          errorText: 'error',
          counterText: 'counter',
          filled: true,
        ),
      ),
    );
    await tester.pumpAndSettle();
    expect(tester.getTopLeft(find.text('counter')), const Offset(12.0, 64.0));
    expect(tester.getTopRight(find.text('error')), const Offset(788.0, 64.0));
    expect(find.text('helper'), findsNothing);
  });

  testWidgets('InputDecorator prefix/suffix RTL', (WidgetTester tester) async {
    await tester.pumpWidget(
      buildInputDecoratorM2(
        // isEmpty: false (default)
        // isFocused: false (default)
        textDirection: TextDirection.rtl,
        decoration: const InputDecoration(
          prefixText: 'p',
          suffixText: 's',
          filled: true,
        ),
      ),
    );

    // Overall height for this InputDecorator is 40dps:
    //   12 - top padding
    //   16 - input text (font size 16dps)
    //   12 - bottom padding

    expect(tester.getSize(find.byType(InputDecorator)), const Size(800.0, kMinInteractiveDimension)); // 40 bumped up to minimum.
    expect(tester.getSize(find.text('text')).height, 16.0);
    expect(tester.getSize(find.text('p')).height, 16.0);
    expect(tester.getSize(find.text('s')).height, 16.0);
    expect(tester.getTopLeft(find.text('text')).dy, 16.0);
    expect(tester.getTopLeft(find.text('p')).dy, 16.0);
    expect(tester.getTopLeft(find.text('s')).dy, 16.0);

    // layout is a row: [s text p]
    expect(tester.getTopLeft(find.text('s')).dx, 12.0);
    expect(tester.getTopRight(find.text('s')).dx, lessThanOrEqualTo(tester.getTopLeft(find.text('text')).dx));
    expect(tester.getTopRight(find.text('text')).dx, lessThanOrEqualTo(tester.getTopLeft(find.text('p')).dx));
  });

  testWidgets('InputDecorator contentPadding RTL layout', (WidgetTester tester) async {
    // LTR: content left edge is contentPadding.start: 40.0
    await tester.pumpWidget(
      buildInputDecoratorM2(
        // isEmpty: false (default)
        // isFocused: false (default)
        decoration: const InputDecoration(
          contentPadding: EdgeInsetsDirectional.only(start: 40.0, top: 12.0, bottom: 12.0),
          labelText: 'label',
          hintText: 'hint',
          filled: true,
        ),
      ),
    );
    expect(tester.getSize(find.byType(InputDecorator)), const Size(800.0, 56.0));
    expect(tester.getTopLeft(find.text('text')).dx, 40.0);
    expect(tester.getTopLeft(find.text('label')).dx, 40.0);
    expect(tester.getTopLeft(find.text('hint')).dx, 40.0);

    // RTL: content right edge is 800 - contentPadding.start: 760.0.
    await tester.pumpWidget(
      buildInputDecoratorM2(
        // isEmpty: false (default)
        isFocused: true, // label is floating, still adjusted for contentPadding
        textDirection: TextDirection.rtl,
        decoration: const InputDecoration(
          contentPadding: EdgeInsetsDirectional.only(start: 40.0, top: 12.0, bottom: 12.0),
          labelText: 'label',
          hintText: 'hint',
          filled: true,
        ),
      ),
    );
    expect(tester.getSize(find.byType(InputDecorator)), const Size(800.0, 56.0));
    expect(tester.getTopRight(find.text('text')).dx, 760.0);
    expect(tester.getTopRight(find.text('label')).dx, 760.0);
    expect(tester.getTopRight(find.text('hint')).dx, 760.0);
  });

  testWidgets('FloatingLabelAlignment.toString()', (WidgetTester tester) async {
    expect(FloatingLabelAlignment.start.toString(), 'FloatingLabelAlignment.start');
    expect(FloatingLabelAlignment.center.toString(), 'FloatingLabelAlignment.center');
  });

  group('inputText width', () {
    testWidgets('outline textField', (WidgetTester tester) async {
      await tester.pumpWidget(
        buildInputDecoratorM2(
          decoration: const InputDecoration(
            border: OutlineInputBorder(),
          ),
        ),
      );
      expect(tester.getSize(find.byType(InputDecorator)), const Size(800.0, 56.0));
      expect(tester.getTopLeft(find.text('text')).dx, 12.0);
      expect(tester.getTopRight(find.text('text')).dx, 788.0);
    });
    testWidgets('outline textField with prefix and suffix icons', (WidgetTester tester) async {
      await tester.pumpWidget(
        buildInputDecoratorM2(
          decoration: const InputDecoration(
            border: OutlineInputBorder(),
            prefixIcon: Icon(Icons.visibility),
            suffixIcon: Icon(Icons.close),
          ),
        ),
      );
      expect(tester.getSize(find.byType(InputDecorator)), const Size(800.0, 56.0));
      expect(tester.getTopLeft(find.text('text')).dx, 48.0);
      expect(tester.getTopRight(find.text('text')).dx, 752.0);
    });
    testWidgets('filled textField', (WidgetTester tester) async {
      await tester.pumpWidget(
        buildInputDecoratorM2(
          decoration: const InputDecoration(
            filled: true,
          ),
        ),
      );
      expect(tester.getSize(find.byType(InputDecorator)), const Size(800.0, 48.0));
      expect(tester.getTopLeft(find.text('text')).dx, 12.0);
      expect(tester.getTopRight(find.text('text')).dx, 788.0);
    });
    testWidgets('filled textField with prefix and suffix icons', (WidgetTester tester) async {
      await tester.pumpWidget(
        buildInputDecoratorM2(
          decoration: const InputDecoration(
            filled: true,
            prefixIcon: Icon(Icons.visibility),
            suffixIcon: Icon(Icons.close),
          ),
        ),
      );
      expect(tester.getSize(find.byType(InputDecorator)), const Size(800.0, 48.0));
      expect(tester.getTopLeft(find.text('text')).dx, 48.0);
      expect(tester.getTopRight(find.text('text')).dx, 752.0);
    });
  });

  group('floatingLabelAlignment', () {
    Widget buildInputDecoratorWithFloatingLabel({
      required TextDirection textDirection,
      required bool hasIcon,
      required FloatingLabelAlignment alignment,
      bool borderIsOutline = false,
    }) {
      return buildInputDecoratorM2(
        // isEmpty: false (default)
        // isFocused: false (default)
        textDirection: textDirection,
        decoration: InputDecoration(
          contentPadding: const EdgeInsetsDirectional.only(start: 40.0, top: 12.0, bottom: 12.0),
          floatingLabelAlignment: alignment,
          icon: hasIcon ? const Icon(Icons.insert_link) : null,
          labelText: 'label',
          hintText: 'hint',
          filled: true,
          border: borderIsOutline ? const OutlineInputBorder() : null,
        ),
      );
    }

    group('LTR with icon aligned', () {
      testWidgets('start', (WidgetTester tester) async {
        await tester.pumpWidget(
          buildInputDecoratorWithFloatingLabel(
            textDirection: TextDirection.ltr,
            hasIcon: true,
            alignment: FloatingLabelAlignment.start,
            // borderIsOutline: false, (default)
          ),
        );
        // icon (40) + contentPadding (40)
        expect(tester.getTopLeft(find.text('label')).dx, 80.0);

        await tester.pumpWidget(
          buildInputDecoratorWithFloatingLabel(
            textDirection: TextDirection.ltr,
            hasIcon: true,
            alignment: FloatingLabelAlignment.start,
            borderIsOutline: true,
          ),
        );
        // icon (40) + contentPadding (40)
        expect(tester.getTopLeft(find.text('label')).dx, 80.0);
      });

      testWidgets('center', (WidgetTester tester) async {
        await tester.pumpWidget(
          buildInputDecoratorWithFloatingLabel(
            textDirection: TextDirection.ltr,
            hasIcon: true,
            alignment: FloatingLabelAlignment.center,
            // borderIsOutline: false, (default)
          ),
        );
        // icon (40) + (decorator (800) - icon (40)) / 2
        expect(tester.getCenter(find.text('label')).dx, 420.0);

        await tester.pumpWidget(
          buildInputDecoratorWithFloatingLabel(
            textDirection: TextDirection.ltr,
            hasIcon: true,
            alignment: FloatingLabelAlignment.center,
            borderIsOutline: true,
          ),
        );
        // icon (40) + (decorator (800) - icon (40)) / 2
        expect(tester.getCenter(find.text('label')).dx, 420.0);
      });
    });

    group('LTR without icon aligned', () {
      testWidgets('start', (WidgetTester tester) async {
        await tester.pumpWidget(
          buildInputDecoratorWithFloatingLabel(
            textDirection: TextDirection.ltr,
            hasIcon: false,
            alignment: FloatingLabelAlignment.start,
            // borderIsOutline: false, (default)
          ),
        );
        // contentPadding (40)
        expect(tester.getTopLeft(find.text('label')).dx, 40.0);

        await tester.pumpWidget(
          buildInputDecoratorWithFloatingLabel(
            textDirection: TextDirection.ltr,
            hasIcon: false,
            alignment: FloatingLabelAlignment.start,
            borderIsOutline: true,
          ),
        );
        // contentPadding (40)
        expect(tester.getTopLeft(find.text('label')).dx, 40.0);
      });

      testWidgets('center', (WidgetTester tester) async {
        await tester.pumpWidget(
          buildInputDecoratorWithFloatingLabel(
            textDirection: TextDirection.ltr,
            hasIcon: false,
            alignment: FloatingLabelAlignment.center,
            // borderIsOutline: false, (default)
          ),
        );
        // decorator (800) / 2
        expect(tester.getCenter(find.text('label')).dx, 400.0);

        await tester.pumpWidget(
          buildInputDecoratorWithFloatingLabel(
            textDirection: TextDirection.ltr,
            hasIcon: false,
            alignment: FloatingLabelAlignment.center,
            borderIsOutline: true,
          ),
        );
        // decorator (800) / 2
        expect(tester.getCenter(find.text('label')).dx, 400.0);
      });
    });

    group('RTL with icon aligned', () {
      testWidgets('start', (WidgetTester tester) async {
        await tester.pumpWidget(
          buildInputDecoratorWithFloatingLabel(
            textDirection: TextDirection.rtl,
            hasIcon: true,
            alignment: FloatingLabelAlignment.start,
            // borderIsOutline: false, (default)
          ),
        );
        // decorator (800) - icon (40) - contentPadding (40)
        expect(tester.getTopRight(find.text('label')).dx, 720.0);

        await tester.pumpWidget(
          buildInputDecoratorWithFloatingLabel(
            textDirection: TextDirection.rtl,
            hasIcon: true,
            alignment: FloatingLabelAlignment.start,
            borderIsOutline: true,
          ),
        );
        // decorator (800) - icon (40) - contentPadding (40)
        expect(tester.getTopRight(find.text('label')).dx, 720.0);
      });

      testWidgets('center', (WidgetTester tester) async {
        await tester.pumpWidget(
          buildInputDecoratorWithFloatingLabel(
            textDirection: TextDirection.rtl,
            hasIcon: true,
            alignment: FloatingLabelAlignment.center,
            // borderIsOutline: false, (default)
          ),
        );
        // (decorator (800) / icon (40)) / 2
        expect(tester.getCenter(find.text('label')).dx, 380.0);

        await tester.pumpWidget(
          buildInputDecoratorWithFloatingLabel(
            textDirection: TextDirection.rtl,
            hasIcon: true,
            alignment: FloatingLabelAlignment.center,
            borderIsOutline: true,
          ),
        );
        // (decorator (800) / icon (40)) / 2
        expect(tester.getCenter(find.text('label')).dx, 380.0);
      });
    });

    group('RTL without icon aligned', () {
      testWidgets('start', (WidgetTester tester) async {
        await tester.pumpWidget(
          buildInputDecoratorWithFloatingLabel(
            textDirection: TextDirection.rtl,
            hasIcon: false,
            alignment: FloatingLabelAlignment.start,
            // borderIsOutline: false, (default)
          ),
        );
        // decorator (800) - contentPadding (40)
        expect(tester.getTopRight(find.text('label')).dx, 760.0);

        await tester.pumpWidget(
          buildInputDecoratorWithFloatingLabel(
            textDirection: TextDirection.rtl,
            hasIcon: false,
            alignment: FloatingLabelAlignment.start,
            borderIsOutline: true,
          ),
        );
        // decorator (800) - contentPadding (40)
        expect(tester.getTopRight(find.text('label')).dx, 760.0);
      });

      testWidgets('center', (WidgetTester tester) async {
        await tester.pumpWidget(
          buildInputDecoratorWithFloatingLabel(
            textDirection: TextDirection.rtl,
            hasIcon: false,
            alignment: FloatingLabelAlignment.center,
            // borderIsOutline: false, (default)
          ),
        );
        // decorator (800) / 2
        expect(tester.getCenter(find.text('label')).dx, 400.0);

        await tester.pumpWidget(
          buildInputDecoratorWithFloatingLabel(
            textDirection: TextDirection.rtl,
            hasIcon: false,
            alignment: FloatingLabelAlignment.center,
            borderIsOutline: true,
          ),
        );
        // decorator (800) / 2
        expect(tester.getCenter(find.text('label')).dx, 400.0);
      });
    });
  });

  testWidgets('InputDecorator prefix/suffix dense layout', (WidgetTester tester) async {
    await tester.pumpWidget(
      buildInputDecoratorM2(
        // isEmpty: false (default)
        isFocused: true,
        decoration: const InputDecoration(
          isDense: true,
          prefixText: 'p',
          suffixText: 's',
          filled: true,
        ),
      ),
    );

    // Overall height for this InputDecorator is 32dps:
    //    8 - top padding
    //   16 - input text (font size 16dps)
    //    8 - bottom padding
    //
    // The only difference from normal layout for this case is that the
    // padding above and below the prefix, input text, suffix, is 8 instead of 12.

    expect(tester.getSize(find.byType(InputDecorator)), const Size(800.0, 32.0));
    expect(tester.getSize(find.text('text')).height, 16.0);
    expect(tester.getSize(find.text('p')).height, 16.0);
    expect(tester.getSize(find.text('s')).height, 16.0);
    expect(tester.getTopLeft(find.text('text')).dy, 8.0);
    expect(tester.getTopLeft(find.text('p')).dy, 8.0);
    expect(tester.getTopLeft(find.text('p')).dx, 12.0);
    expect(tester.getTopLeft(find.text('s')).dy, 8.0);
    expect(tester.getTopRight(find.text('s')).dx, 788.0);

    // layout is a row: [p text s]
    expect(tester.getTopLeft(find.text('p')).dx, 12.0);
    expect(tester.getTopRight(find.text('p')).dx, lessThanOrEqualTo(tester.getTopLeft(find.text('text')).dx));
    expect(tester.getTopRight(find.text('text')).dx, lessThanOrEqualTo(tester.getTopLeft(find.text('s')).dx));

    expect(getBorderBottom(tester), 32.0);
    expect(getBorderWeight(tester), 2.0);
  });

  testWidgets('InputDecorator with empty InputDecoration', (WidgetTester tester) async {
    await tester.pumpWidget(buildInputDecoratorM2());

    // Overall height for this InputDecorator is 40dps:
    //   12 - top padding
    //   16 - input text (font size 16dps)
    //   12 - bottom padding

    expect(tester.getSize(find.byType(InputDecorator)), const Size(800.0, kMinInteractiveDimension)); // 40 bumped up to minimum.
    expect(tester.getSize(find.text('text')).height, 16.0);
    expect(tester.getTopLeft(find.text('text')).dy, 16.0);
    expect(getBorderBottom(tester), kMinInteractiveDimension); // 40 bumped up to minimum.
    expect(getBorderWeight(tester), 1.0);
  });

  testWidgets('contentPadding smaller than kMinInteractiveDimension', (WidgetTester tester) async {
    // Regression test for https://github.com/flutter/flutter/issues/42449
    const double verticalPadding = 1.0;
    await tester.pumpWidget(
      buildInputDecoratorM2(
        // isEmpty: false (default),
        // isFocused: false (default)
        decoration: const InputDecoration(
          hintText: 'hint',
          contentPadding: EdgeInsets.symmetric(vertical: verticalPadding),
          isDense: true,
        ),
      ),
    );

    // The overall height is 18dps. This is shorter than
    // kMinInteractiveDimension, but because isDense is true, the minimum is
    // ignored.
    //   16 - input text (font size 16dps)
    //    2 - total vertical padding

    expect(tester.getSize(find.byType(InputDecorator)), const Size(800.0, 18.0));
    expect(tester.getSize(find.text('text')).height, 16.0);
    expect(tester.getTopLeft(find.text('text')).dy, 1.0);
    expect(getOpacity(tester, 'hint'), 0.0);
    expect(getBorderWeight(tester), 1.0);

    await tester.pumpWidget(
      buildInputDecoratorM2(
        // isEmpty: false (default),
        // isFocused: false (default)
        decoration: const InputDecoration.collapsed(
          hintText: 'hint',
          // InputDecoration.collapsed does not support contentPadding
        ),
      ),
    );

    // The overall height is 16dps. This is shorter than
    // kMinInteractiveDimension, but because isCollapsed is true, the minimum is
    // ignored. There is no padding at all, because isCollapsed doesn't support
    // contentPadding.
    //   16 - input text (font size 16dps)

    expect(tester.getSize(find.byType(InputDecorator)), const Size(800.0, 16.0));
    expect(tester.getSize(find.text('text')).height, 16.0);
    expect(tester.getTopLeft(find.text('text')).dy, 0.0);
    expect(getOpacity(tester, 'hint'), 0.0);
    expect(getBorderWeight(tester), 1.0);

    await tester.pumpWidget(
      buildInputDecoratorM2(
        // isEmpty: false (default),
        // isFocused: false (default)
        decoration: const InputDecoration(
          hintText: 'hint',
          contentPadding: EdgeInsets.symmetric(vertical: verticalPadding),
        ),
      ),
    );

    // The requested overall height is 18dps, however the minimum height is
    // kMinInteractiveDimension because neither isDense or isCollapsed are true.
    //   16 - input text (font size 16dps)
    //    2 - total vertical padding

    expect(tester.getSize(find.byType(InputDecorator)), const Size(800.0, kMinInteractiveDimension));
    expect(tester.getSize(find.text('text')).height, 16.0);
    expect(tester.getTopLeft(find.text('text')).dy, 16.0);
    expect(getOpacity(tester, 'hint'), 0.0);
    expect(getBorderWeight(tester), 0.0);
  });

  testWidgets('InputDecorator.collapsed', (WidgetTester tester) async {
    await tester.pumpWidget(
      buildInputDecoratorM2(
        // isEmpty: false (default),
        // isFocused: false (default)
        decoration: const InputDecoration.collapsed(
          hintText: 'hint',
        ),
      ),
    );

    // Overall height for this InputDecorator is 16dps. There is no minimum
    // height when InputDecoration.collapsed is used.
    //   16 - input text (font size 16dps)

    expect(tester.getSize(find.byType(InputDecorator)), const Size(800.0, 16.0));
    expect(tester.getSize(find.text('text')).height, 16.0);
    expect(tester.getTopLeft(find.text('text')).dy, 0.0);
    expect(getOpacity(tester, 'hint'), 0.0);
    expect(getBorderWeight(tester), 0.0);

    // The hint should appear
    await tester.pumpWidget(
      buildInputDecoratorM2(
        isEmpty: true,
        isFocused: true,
        decoration: const InputDecoration.collapsed(
          hintText: 'hint',
        ),
      ),
    );
    await tester.pumpAndSettle();

    expect(tester.getSize(find.byType(InputDecorator)), const Size(800.0, 16.0));
    expect(tester.getSize(find.text('text')).height, 16.0);
    expect(tester.getTopLeft(find.text('text')).dy, 0.0);
    expect(tester.getSize(find.text('hint')).height, 16.0);
    expect(tester.getTopLeft(find.text('hint')).dy, 0.0);
    expect(getBorderWeight(tester), 0.0);
  });

  testWidgets('InputDecorator with baseStyle', (WidgetTester tester) async {
    // Setting the baseStyle of the InputDecoration and the style of the input
    // text child to a smaller font reduces the InputDecoration's vertical size.
    const TextStyle style = TextStyle(fontSize: 10.0);
    await tester.pumpWidget(
      buildInputDecoratorM2(
        isEmpty: true,
        baseStyle: style,
        decoration: const InputDecoration(
          hintText: 'hint',
          labelText: 'label',
        ),
        child: const Text('text', style: style),
      ),
    );

    // Overall height for this InputDecorator is 45.5dps. When the label is
    // floating the layout is:
    //
    //    12  - top padding
    //    7.5 - floating label (font size 10dps * 0.75 = 7.5)
    //    4   - floating label / input text gap
    //   10   - input text (font size 10dps)
    //   12   - bottom padding
    //
    // When the label is not floating, it's vertically centered.
    //
    //   17.75 - top padding
    //      10 - label (font size 10dps)
    //   17.75 - bottom padding (empty input text still appears here)

    expect(tester.getSize(find.byType(InputDecorator)), const Size(800.0, kMinInteractiveDimension)); // 45.5 bumped up to minimum.
    expect(tester.getSize(find.text('hint')).height, 10.0);
    expect(tester.getSize(find.text('label')).height, 10.0);
    expect(tester.getSize(find.text('text')).height, 10.0);
    expect(tester.getTopLeft(find.text('hint')).dy, 24.75);
    expect(tester.getTopLeft(find.text('label')).dy, 19.0);
    expect(tester.getTopLeft(find.text('text')).dy, 24.75);
  });

  testWidgets('InputDecorator with empty style overrides', (WidgetTester tester) async {
    // Same as not specifying any style overrides
    await tester.pumpWidget(
      buildInputDecoratorM2(
        // isEmpty: false (default)
        // isFocused: false (default)
        decoration: const InputDecoration(
          labelText: 'label',
          hintText: 'hint',
          helperText: 'helper',
          counterText: 'counter',
          labelStyle: TextStyle(),
          hintStyle: TextStyle(),
          errorStyle: TextStyle(),
          helperStyle: TextStyle(),
          filled: true,
        ),
      ),
    );

    // Overall height for this InputDecorator is 76dps. When the label is
    // floating the layout is:
    //   12 - top padding
    //   12 - floating label (font size 16dps * 0.75 = 12)
    //    4 - floating label / input text gap
    //   16 - input text (font size 16dps)
    //   12 - bottom padding
    //    8 - below the border padding
    //   12 - help/error/counter text (font size 12dps)

    // Label is floating because isEmpty is false.
    expect(tester.getSize(find.byType(InputDecorator)), const Size(800.0, 76.0));
    expect(tester.getTopLeft(find.text('text')).dy, 28.0);
    expect(tester.getBottomLeft(find.text('text')).dy, 44.0);
    expect(tester.getTopLeft(find.text('label')).dy, 12.0);
    expect(tester.getBottomLeft(find.text('label')).dy, 24.0);
    expect(getBorderBottom(tester), 56.0);
    expect(getBorderWeight(tester), 1.0);
    expect(tester.getTopLeft(find.text('helper')), const Offset(12.0, 64.0));
    expect(tester.getTopRight(find.text('counter')), const Offset(788.0, 64.0));
  });

  testWidgets('InputDecoration outline shape with no border and no floating placeholder', (WidgetTester tester) async {
    await tester.pumpWidget(
      buildInputDecoratorM2(
        // isFocused: false (default)
        isEmpty: true,
        decoration: const InputDecoration(
          border: OutlineInputBorder(borderSide: BorderSide.none),
          floatingLabelBehavior: FloatingLabelBehavior.never,
          labelText: 'label',
        ),
      ),
    );

    // Overall height for this InputDecorator is 56dps. Layout is:
    //   20 - top padding
    //   16 - label (font size 16dps)
    //   20 - bottom padding
    expect(tester.getSize(find.byType(InputDecorator)), const Size(800.0, 56.0));
    expect(tester.getTopLeft(find.text('label')).dy, 20.0);
    expect(tester.getBottomLeft(find.text('label')).dy, 36.0);
    expect(getBorderBottom(tester), 56.0);
    expect(getBorderWeight(tester), 0.0);
  });

  testWidgets('InputDecoration outline shape with no border and no floating placeholder not empty', (WidgetTester tester) async {
    await tester.pumpWidget(
      buildInputDecoratorM2(
        // isEmpty: false (default)
        // isFocused: false (default)
        decoration: const InputDecoration(
          border: OutlineInputBorder(borderSide: BorderSide.none),
          floatingLabelBehavior: FloatingLabelBehavior.never,
          labelText: 'label',
        ),
      ),
    );

    // Overall height for this InputDecorator is 56dps. Layout is:
    //   20 - top padding
    //   16 - label (font size 16dps)
    //   20 - bottom padding
    //    expect(tester.widget<Text>(find.text('prefix')).style.color, prefixStyle.color);
    expect(tester.getSize(find.byType(InputDecorator)), const Size(800.0, 56.0));
    expect(tester.getTopLeft(find.text('label')).dy, 20.0);
    expect(tester.getBottomLeft(find.text('label')).dy, 36.0);
    expect(getBorderBottom(tester), 56.0);
    expect(getBorderWeight(tester), 0.0);

    // The label should not be seen.
    expect(getOpacity(tester, 'label'), 0.0);
  });

  test('InputDecorationTheme copyWith, ==, hashCode basics', () {
    expect(const InputDecorationTheme(), const InputDecorationTheme().copyWith());
    expect(const InputDecorationTheme().hashCode, const InputDecorationTheme().copyWith().hashCode);
  });

  test('InputDecorationTheme copyWith correctly copies and replaces values', () {
    const InputDecorationTheme original = InputDecorationTheme(
      focusColor: Colors.orange,
      fillColor: Colors.green,
    );
    final InputDecorationTheme copy = original.copyWith(
      focusColor: Colors.yellow,
      fillColor: Colors.blue,
    );

    expect(original.focusColor, Colors.orange);
    expect(original.fillColor, Colors.green);
    expect(copy.focusColor, Colors.yellow);
    expect(copy.fillColor, Colors.blue);
  });

  test('InputDecorationTheme merge', () {
    const InputDecorationTheme overrideTheme = InputDecorationTheme(
      labelStyle: TextStyle(color: Color(0x000000f0)),
      floatingLabelStyle: TextStyle(color: Color(0x000000f1)),
      helperStyle: TextStyle(color: Color(0x000000f2)),
      helperMaxLines: 1,
      hintStyle: TextStyle(color: Color(0x000000f3)),
      errorStyle: TextStyle(color: Color(0x000000f4)),
      errorMaxLines: 1,
      floatingLabelBehavior: FloatingLabelBehavior.never,
      floatingLabelAlignment: FloatingLabelAlignment.center,
      isDense: true,
      contentPadding: EdgeInsets.all(1.0),
      isCollapsed: true,
      iconColor: Color(0x000000f5),
      prefixStyle: TextStyle(color: Color(0x000000f6)),
      prefixIconColor: Color(0x000000f7),
      suffixStyle: TextStyle(color: Color(0x000000f8)),
      suffixIconColor: Color(0x000000f9),
      counterStyle: TextStyle(color: Color(0x00000f10)),
      filled: true,
      fillColor: Color(0x00000f11),
      activeIndicatorBorder: BorderSide(
        color: Color(0x00000f12),
      ),
      outlineBorder: BorderSide(
        color: Color(0x00000f13),
      ),
      focusColor: Color(0x00000f14),
      hoverColor: Color(0x00000f15),
      errorBorder: OutlineInputBorder(
        borderRadius: BorderRadius.all(Radius.circular(2.0)),
      ),
      focusedBorder: OutlineInputBorder(
        borderSide: BorderSide(
          color: Color(0x00000f16),
        ),
      ),
      focusedErrorBorder: OutlineInputBorder(
        borderSide: BorderSide(
          color: Color(0x00000f17),
        ),
      ),
      disabledBorder: OutlineInputBorder(
        borderSide: BorderSide(
          color: Color(0x00000f18),
        ),
      ),
      enabledBorder: OutlineInputBorder(
        borderSide: BorderSide(
          color: Color(0x00000f19),
        ),
      ),
      border: OutlineInputBorder(
        borderSide: BorderSide(
          color: Color(0x00000f20),
        ),
      ),
      alignLabelWithHint: true,
      constraints: BoxConstraints(
        minHeight: 1.0,
        minWidth: 1.0,
      ),
    );

    final InputDecorationTheme inputDecorationTheme = ThemeData().inputDecorationTheme;
    final InputDecorationTheme merged = inputDecorationTheme.merge(overrideTheme);

    expect(merged.labelStyle, overrideTheme.labelStyle);
    expect(merged.floatingLabelStyle, overrideTheme.floatingLabelStyle);
    expect(merged.helperStyle, overrideTheme.helperStyle);
    expect(merged.helperMaxLines, overrideTheme.helperMaxLines);
    expect(merged.hintStyle, overrideTheme.hintStyle);
    expect(merged.errorStyle, overrideTheme.errorStyle);
    expect(merged.errorMaxLines, overrideTheme.errorMaxLines);
    expect(merged.floatingLabelBehavior, isNot(overrideTheme.floatingLabelBehavior));
    expect(merged.floatingLabelAlignment, isNot(overrideTheme.floatingLabelAlignment));
    expect(merged.isDense, isNot(overrideTheme.isDense));
    expect(merged.contentPadding, overrideTheme.contentPadding);
    expect(merged.isCollapsed, isNot(overrideTheme.isCollapsed));
    expect(merged.iconColor, overrideTheme.iconColor);
    expect(merged.prefixStyle, overrideTheme.prefixStyle);
    expect(merged.prefixIconColor, overrideTheme.prefixIconColor);
    expect(merged.suffixStyle, overrideTheme.suffixStyle);
    expect(merged.suffixIconColor, overrideTheme.suffixIconColor);
    expect(merged.counterStyle, overrideTheme.counterStyle);
    expect(merged.filled, isNot(overrideTheme.filled));
    expect(merged.fillColor, overrideTheme.fillColor);
    expect(merged.activeIndicatorBorder, overrideTheme.activeIndicatorBorder);
    expect(merged.outlineBorder, overrideTheme.outlineBorder);
    expect(merged.focusColor, overrideTheme.focusColor);
    expect(merged.hoverColor, overrideTheme.hoverColor);
    expect(merged.errorBorder, overrideTheme.errorBorder);
    expect(merged.focusedBorder, overrideTheme.focusedBorder);
    expect(merged.focusedErrorBorder, overrideTheme.focusedErrorBorder);
    expect(merged.disabledBorder, overrideTheme.disabledBorder);
    expect(merged.enabledBorder, overrideTheme.enabledBorder);
    expect(merged.border, overrideTheme.border);
    expect(merged.alignLabelWithHint, isNot(overrideTheme.alignLabelWithHint));
    expect(merged.constraints, overrideTheme.constraints);
  });

  testWidgets('InputDecorationTheme outline border', (WidgetTester tester) async {
    await tester.pumpWidget(
      buildInputDecoratorM2(
        isEmpty: true, // label appears, vertically centered
        // isFocused: false (default)
        inputDecorationTheme: const InputDecorationTheme(
          border: OutlineInputBorder(),
        ),
        decoration: const InputDecoration(
          labelText: 'label',
        ),
      ),
    );

    // Overall height for this InputDecorator is 56dps. Layout is:
    //   20 - top padding
    //   16 - label (font size 16dps)
    //   20 - bottom padding
    expect(tester.getSize(find.byType(InputDecorator)), const Size(800.0, 56.0));
    expect(tester.getTopLeft(find.text('label')).dy, 20.0);
    expect(tester.getBottomLeft(find.text('label')).dy, 36.0);
    expect(getBorderBottom(tester), 56.0);
    expect(getBorderWeight(tester), 1.0);
  });

  testWidgets('InputDecorationTheme outline border, dense layout', (WidgetTester tester) async {
    await tester.pumpWidget(
      buildInputDecoratorM2(
        isEmpty: true, // label appears, vertically centered
        // isFocused: false (default)
        inputDecorationTheme: const InputDecorationTheme(
          border: OutlineInputBorder(),
          isDense: true,
        ),
        decoration: const InputDecoration(
          labelText: 'label',
          hintText: 'hint',
        ),
      ),
    );

    // Overall height for this InputDecorator is 56dps. Layout is:
    //   16 - top padding
    //   16 - label (font size 16dps)
    //   16 - bottom padding
    expect(tester.getSize(find.byType(InputDecorator)), const Size(800.0, 48.0));
    expect(tester.getTopLeft(find.text('label')).dy, 16.0);
    expect(tester.getBottomLeft(find.text('label')).dy, 32.0);
    expect(getBorderBottom(tester), 48.0);
    expect(getBorderWeight(tester), 1.0);
  });

  testWidgets('InputDecorationTheme style overrides', (WidgetTester tester) async {
    const TextStyle defaultStyle = TextStyle(fontSize: 16.0);
    final TextStyle labelStyle = defaultStyle.merge(const TextStyle(color: Colors.red));
    final TextStyle hintStyle = defaultStyle.merge(const TextStyle(color: Colors.green));
    final TextStyle prefixStyle = defaultStyle.merge(const TextStyle(color: Colors.blue));
    final TextStyle suffixStyle = defaultStyle.merge(const TextStyle(color: Colors.purple));

    const TextStyle style12 = TextStyle(fontSize: 12.0);
    final TextStyle helperStyle = style12.merge(const TextStyle(color: Colors.orange));
    final TextStyle counterStyle = style12.merge(const TextStyle(color: Colors.orange));

    // This test also verifies that the default InputDecorator provides a
    // "small concession to backwards compatibility" by not padding on
    // the left and right. If filled is true or an outline border is
    // provided then the horizontal padding is included.

    await tester.pumpWidget(
      buildInputDecoratorM2(
        isEmpty: true, // label appears, vertically centered
        // isFocused: false (default)
        inputDecorationTheme: InputDecorationTheme(
          labelStyle: labelStyle,
          hintStyle: hintStyle,
          prefixStyle: prefixStyle,
          suffixStyle: suffixStyle,
          helperStyle: helperStyle,
          counterStyle: counterStyle,
          // filled: false (default) - don't pad by left/right 12dps
        ),
        decoration: const InputDecoration(
          labelText: 'label',
          hintText: 'hint',
          prefixText: 'prefix',
          suffixText: 'suffix',
          helperText: 'helper',
          counterText: 'counter',
        ),
      ),
    );

    // Overall height for this InputDecorator is 76dps. Layout is:
    //   12 - top padding
    //   12 - floating label (font size 16dps * 0.75 = 12)
    //    4 - floating label / input text gap
    //   16 - prefix/hint/input/suffix text (font size 16dps)
    //   12 - bottom padding
    //    8 - below the border padding
    //   12 - help/error/counter text (font size 12dps)
    expect(tester.getSize(find.byType(InputDecorator)), const Size(800.0, 76.0));
    expect(tester.getTopLeft(find.text('label')).dy, 20.0);
    expect(tester.getBottomLeft(find.text('label')).dy, 36.0);
    expect(getBorderBottom(tester), 56.0);
    expect(getBorderWeight(tester), 1.0);
    expect(tester.getTopLeft(find.text('helper')), const Offset(0.0, 64.0));
    expect(tester.getTopRight(find.text('counter')), const Offset(800.0, 64.0));

    // Verify that the styles were passed along
    expect(tester.widget<Text>(find.text('hint')).style!.color, hintStyle.color);
    expect(tester.widget<Text>(find.text('prefix')).style!.color, prefixStyle.color);
    expect(tester.widget<Text>(find.text('suffix')).style!.color, suffixStyle.color);
    expect(tester.widget<Text>(find.text('helper')).style!.color, helperStyle.color);
    expect(tester.widget<Text>(find.text('counter')).style!.color, counterStyle.color);
    expect(getLabelStyle(tester).color, labelStyle.color);
  });

  testWidgets('InputDecorationTheme style overrides (focused)', (WidgetTester tester) async {
    const TextStyle defaultStyle = TextStyle(fontSize: 16.0);
    final TextStyle labelStyle = defaultStyle.merge(const TextStyle(color: Colors.red));
    final TextStyle floatingLabelStyle = defaultStyle.merge(const TextStyle(color: Colors.indigo));
    final TextStyle hintStyle = defaultStyle.merge(const TextStyle(color: Colors.green));
    final TextStyle prefixStyle = defaultStyle.merge(const TextStyle(color: Colors.blue));
    final TextStyle suffixStyle = defaultStyle.merge(const TextStyle(color: Colors.purple));

    const TextStyle style12 = TextStyle(fontSize: 12.0);
    final TextStyle helperStyle = style12.merge(const TextStyle(color: Colors.orange));
    final TextStyle counterStyle = style12.merge(const TextStyle(color: Colors.orange));

    // This test also verifies that the default InputDecorator provides a
    // "small concession to backwards compatibility" by not padding on
    // the left and right. If filled is true or an outline border is
    // provided then the horizontal padding is included.

    await tester.pumpWidget(
      buildInputDecoratorM2(
        isEmpty: true,
        isFocused: true, // Label appears floating above input field.
        inputDecorationTheme: InputDecorationTheme(
          labelStyle: labelStyle,
          floatingLabelStyle: floatingLabelStyle,
          hintStyle: hintStyle,
          prefixStyle: prefixStyle,
          suffixStyle: suffixStyle,
          helperStyle: helperStyle,
          counterStyle: counterStyle,
          // filled: false (default) - don't pad by left/right 12dps
        ),
        decoration: const InputDecoration(
          labelText: 'label',
          hintText: 'hint',
          prefixText: 'prefix',
          suffixText: 'suffix',
          helperText: 'helper',
          counterText: 'counter',
        ),
      ),
    );

    // Overall height for this InputDecorator is 76dps. Layout is:
    //   12 - top padding
    //   12 - floating label (font size 16dps * 0.75 = 12)
    //    4 - floating label / input text gap
    //   16 - prefix/hint/input/suffix text (font size 16dps)
    //   12 - bottom padding
    //    8 - below the border padding
    //   12 - help/error/counter text (font size 12dps)
    expect(tester.getSize(find.byType(InputDecorator)), const Size(800.0, 76.0));
    expect(tester.getTopLeft(find.text('label')).dy, 12.0);
    expect(tester.getBottomLeft(find.text('label')).dy, 24.0);
    expect(getBorderBottom(tester), 56.0);
    expect(getBorderWeight(tester), 2.0);
    expect(tester.getTopLeft(find.text('helper')), const Offset(0.0, 64.0));
    expect(tester.getTopRight(find.text('counter')), const Offset(800.0, 64.0));

    // Verify that the styles were passed along
    expect(tester.widget<Text>(find.text('hint')).style!.color, hintStyle.color);
    expect(tester.widget<Text>(find.text('prefix')).style!.color, prefixStyle.color);
    expect(tester.widget<Text>(find.text('suffix')).style!.color, suffixStyle.color);
    expect(tester.widget<Text>(find.text('helper')).style!.color, helperStyle.color);
    expect(tester.widget<Text>(find.text('counter')).style!.color, counterStyle.color);
    expect(getLabelStyle(tester).color, floatingLabelStyle.color);
  });

  testWidgets('InputDecorator.toString()', (WidgetTester tester) async {
    const Widget child = InputDecorator(
      key: Key('key'),
      decoration: InputDecoration(),
      baseStyle: TextStyle(),
      textAlign: TextAlign.center,
      child: Placeholder(),
    );
    expect(
      child.toString(),
      "InputDecorator-[<'key'>](decoration: InputDecoration(), baseStyle: TextStyle(<all styles inherited>), isFocused: false, isEmpty: false)",
    );
  });

  testWidgets('InputDecorator.debugDescribeChildren', (WidgetTester tester) async {
    await tester.pumpWidget(
      buildInputDecoratorM2(
        decoration: const InputDecoration(
          icon: Text('icon'),
          labelText: 'label',
          hintText: 'hint',
          prefixText: 'prefix',
          suffixText: 'suffix',
          prefixIcon: Text('prefixIcon'),
          suffixIcon: Text('suffixIcon'),
          helperText: 'helper',
          counterText: 'counter',
        ),
        child: const Text('text'),
      ),
    );

    final RenderObject renderer = tester.renderObject(find.byType(InputDecorator));
    final Iterable<String> nodeNames = renderer.debugDescribeChildren()
      .map((DiagnosticsNode node) => node.name!);
    expect(nodeNames, unorderedEquals(<String>[
      'container',
      'counter',
      'helperError',
      'hint',
      'icon',
      'input',
      'label',
      'prefix',
      'prefixIcon',
      'suffix',
      'suffixIcon',
    ]));

    final Set<Object> nodeValues = Set<Object>.from(
      renderer.debugDescribeChildren().map<Object>((DiagnosticsNode node) => node.value!),
    );
    expect(nodeValues.length, 11);
  });

  testWidgets('InputDecorator with empty border and label', (WidgetTester tester) async {
    // Regression test for https://github.com/flutter/flutter/issues/14165
    await tester.pumpWidget(
      buildInputDecoratorM2(
        // isEmpty: false (default)
        // isFocused: false (default)
        decoration: const InputDecoration(
          labelText: 'label',
          border: InputBorder.none,
        ),
      ),
    );

    expect(tester.getSize(find.byType(InputDecorator)), const Size(800.0, 56.0));
    expect(getBorderWeight(tester), 0.0);
    expect(tester.getTopLeft(find.text('label')).dy, 12.0);
    expect(tester.getBottomLeft(find.text('label')).dy, 24.0);
  });

  testWidgets('InputDecorationTheme.inputDecoration', (WidgetTester tester) async {
    const TextStyle themeStyle = TextStyle(color: Color(0xFF00FFFF));
    const Color themeColor = Color(0xFF00FF00);
    const InputBorder themeInputBorder = OutlineInputBorder(
      borderSide: BorderSide(
        color: Color(0xFF0000FF),
      ),
    );
    const TextStyle decorationStyle = TextStyle(color: Color(0xFFFFFF00));
    const Color decorationColor = Color(0xFF0000FF);
    const InputBorder decorationInputBorder = OutlineInputBorder(
      borderSide: BorderSide(
        color: Color(0xFFFF00FF),
      ),
    );

    // InputDecorationTheme arguments define InputDecoration properties.
    InputDecoration decoration = const InputDecoration().applyDefaults(
      const InputDecorationTheme(
        labelStyle: themeStyle,
        floatingLabelStyle: themeStyle,
        helperStyle: themeStyle,
        helperMaxLines: 2,
        hintStyle: themeStyle,
        errorStyle: themeStyle,
        errorMaxLines: 2,
        floatingLabelBehavior: FloatingLabelBehavior.never,
        floatingLabelAlignment: FloatingLabelAlignment.center,
        isDense: true,
        contentPadding: EdgeInsets.all(1.0),
        iconColor: themeColor,
        prefixStyle: themeStyle,
        prefixIconColor: themeColor,
        suffixStyle: themeStyle,
        suffixIconColor: themeColor,
        counterStyle: themeStyle,
        filled: true,
        fillColor: themeColor,
        focusColor: themeColor,
        hoverColor: themeColor,
        errorBorder: themeInputBorder,
        focusedBorder: themeInputBorder,
        focusedErrorBorder: themeInputBorder,
        disabledBorder: themeInputBorder,
        enabledBorder: themeInputBorder,
        border: InputBorder.none,
        alignLabelWithHint: true,
        constraints: BoxConstraints(minWidth: 10, maxWidth: 20, minHeight: 30, maxHeight: 40),
      ),
    );

    expect(decoration.labelStyle, themeStyle);
    expect(decoration.floatingLabelStyle, themeStyle);
    expect(decoration.helperStyle, themeStyle);
    expect(decoration.helperMaxLines, 2);
    expect(decoration.hintStyle, themeStyle);
    expect(decoration.errorStyle, themeStyle);
    expect(decoration.errorMaxLines, 2);
    expect(decoration.floatingLabelBehavior, FloatingLabelBehavior.never);
    expect(decoration.floatingLabelAlignment, FloatingLabelAlignment.center);
    expect(decoration.isDense, true);
    expect(decoration.contentPadding, const EdgeInsets.all(1.0));
    expect(decoration.iconColor, themeColor);
    expect(decoration.prefixStyle, themeStyle);
    expect(decoration.prefixIconColor, themeColor);
    expect(decoration.suffixStyle, themeStyle);
    expect(decoration.suffixIconColor, themeColor);
    expect(decoration.counterStyle, themeStyle);
    expect(decoration.filled, true);
    expect(decoration.fillColor, themeColor);
    expect(decoration.focusColor, themeColor);
    expect(decoration.hoverColor, themeColor);
    expect(decoration.errorBorder, themeInputBorder);
    expect(decoration.focusedBorder, themeInputBorder);
    expect(decoration.focusedErrorBorder, themeInputBorder);
    expect(decoration.disabledBorder, themeInputBorder);
    expect(decoration.enabledBorder, themeInputBorder);
    expect(decoration.border, InputBorder.none);
    expect(decoration.alignLabelWithHint, true);
    expect(decoration.constraints, const BoxConstraints(minWidth: 10, maxWidth: 20, minHeight: 30, maxHeight: 40));

    // InputDecoration (baseDecoration) defines InputDecoration properties
    decoration = const InputDecoration(
      labelStyle: decorationStyle,
      floatingLabelStyle: decorationStyle,
      helperStyle: decorationStyle,
      helperMaxLines: 3,
      hintStyle: decorationStyle,
      errorStyle: decorationStyle,
      errorMaxLines: 3,
      floatingLabelBehavior: FloatingLabelBehavior.always,
      floatingLabelAlignment: FloatingLabelAlignment.start,
      isDense: false,
      contentPadding: EdgeInsets.all(4.0),
      iconColor: decorationColor,
      prefixStyle: decorationStyle,
      prefixIconColor: decorationColor,
      suffixStyle: decorationStyle,
      suffixIconColor: decorationColor,
      counterStyle: decorationStyle,
      filled: false,
      fillColor: decorationColor,
      focusColor: decorationColor,
      hoverColor: decorationColor,
      errorBorder: decorationInputBorder,
      focusedBorder: decorationInputBorder,
      focusedErrorBorder: decorationInputBorder,
      disabledBorder: decorationInputBorder,
      enabledBorder: decorationInputBorder,
      border: OutlineInputBorder(),
      alignLabelWithHint: false,
      constraints: BoxConstraints(minWidth: 40, maxWidth: 50, minHeight: 60, maxHeight: 70),
    ).applyDefaults(
      const InputDecorationTheme(
        labelStyle: themeStyle,
        floatingLabelStyle: themeStyle,
        helperStyle: themeStyle,
        helperMaxLines: 2,
        hintStyle: themeStyle,
        errorStyle: themeStyle,
        errorMaxLines: 2,
        floatingLabelBehavior: FloatingLabelBehavior.never,
        floatingLabelAlignment: FloatingLabelAlignment.center,
        isDense: true,
        contentPadding: EdgeInsets.all(1.0),
        iconColor: themeColor,
        prefixStyle: themeStyle,
        prefixIconColor: themeColor,
        suffixStyle: themeStyle,
        suffixIconColor: themeColor,
        counterStyle: themeStyle,
        filled: true,
        fillColor: themeColor,
        focusColor: themeColor,
        hoverColor: themeColor,
        errorBorder: themeInputBorder,
        focusedBorder: themeInputBorder,
        focusedErrorBorder: themeInputBorder,
        disabledBorder: themeInputBorder,
        enabledBorder: themeInputBorder,
        border: InputBorder.none,
        alignLabelWithHint: true,
        constraints: BoxConstraints(minWidth: 10, maxWidth: 20, minHeight: 30, maxHeight: 40),
      ),
    );

    expect(decoration.labelStyle, decorationStyle);
    expect(decoration.floatingLabelStyle, decorationStyle);
    expect(decoration.helperStyle, decorationStyle);
    expect(decoration.helperMaxLines, 3);
    expect(decoration.hintStyle, decorationStyle);
    expect(decoration.errorStyle, decorationStyle);
    expect(decoration.errorMaxLines, 3);
    expect(decoration.floatingLabelBehavior, FloatingLabelBehavior.always);
    expect(decoration.floatingLabelAlignment, FloatingLabelAlignment.start);
    expect(decoration.isDense, false);
    expect(decoration.contentPadding, const EdgeInsets.all(4.0));
    expect(decoration.iconColor, decorationColor);
    expect(decoration.prefixStyle, decorationStyle);
    expect(decoration.prefixIconColor, decorationColor);
    expect(decoration.suffixStyle, decorationStyle);
    expect(decoration.suffixIconColor, decorationColor);
    expect(decoration.counterStyle, decorationStyle);
    expect(decoration.filled, false);
    expect(decoration.fillColor, decorationColor);
    expect(decoration.focusColor, decorationColor);
    expect(decoration.hoverColor, decorationColor);
    expect(decoration.errorBorder, decorationInputBorder);
    expect(decoration.focusedBorder, decorationInputBorder);
    expect(decoration.focusedErrorBorder, decorationInputBorder);
    expect(decoration.disabledBorder, decorationInputBorder);
    expect(decoration.enabledBorder, decorationInputBorder);
    expect(decoration.border, const OutlineInputBorder());
    expect(decoration.alignLabelWithHint, false);
    expect(decoration.constraints, const BoxConstraints(minWidth: 40, maxWidth: 50, minHeight: 60, maxHeight: 70));
  });

  testWidgets('InputDecorationTheme.inputDecoration with MaterialState', (WidgetTester tester) async {
    final MaterialStateTextStyle themeStyle =  MaterialStateTextStyle.resolveWith((Set<MaterialState> states) {
      return const TextStyle(color: Colors.green);
    });

    final MaterialStateTextStyle decorationStyle =  MaterialStateTextStyle.resolveWith((Set<MaterialState> states) {
      return const TextStyle(color: Colors.blue);
    });

    // InputDecorationTheme arguments define InputDecoration properties.
    InputDecoration decoration = const InputDecoration().applyDefaults(
      InputDecorationTheme(
        labelStyle: themeStyle,
        helperStyle: themeStyle,
        hintStyle: themeStyle,
        errorStyle: themeStyle,
        isDense: true,
        contentPadding: const EdgeInsets.all(1.0),
        prefixStyle: themeStyle,
        suffixStyle: themeStyle,
        counterStyle: themeStyle,
        filled: true,
        fillColor: Colors.red,
        focusColor: Colors.blue,
        border: InputBorder.none,
        alignLabelWithHint: true,
        constraints: const BoxConstraints(minWidth: 10, maxWidth: 20, minHeight: 30, maxHeight: 40),
      ),
    );

    expect(decoration.labelStyle, themeStyle);
    expect(decoration.helperStyle, themeStyle);
    expect(decoration.hintStyle, themeStyle);
    expect(decoration.errorStyle, themeStyle);
    expect(decoration.isDense, true);
    expect(decoration.contentPadding, const EdgeInsets.all(1.0));
    expect(decoration.prefixStyle, themeStyle);
    expect(decoration.suffixStyle, themeStyle);
    expect(decoration.counterStyle, themeStyle);
    expect(decoration.filled, true);
    expect(decoration.fillColor, Colors.red);
    expect(decoration.border, InputBorder.none);
    expect(decoration.alignLabelWithHint, true);
    expect(decoration.constraints, const BoxConstraints(minWidth: 10, maxWidth: 20, minHeight: 30, maxHeight: 40));

    // InputDecoration (baseDecoration) defines InputDecoration properties
    final MaterialStateOutlineInputBorder border = MaterialStateOutlineInputBorder.resolveWith((Set<MaterialState> states) {
      return const OutlineInputBorder();
    });
    decoration = InputDecoration(
      labelStyle: decorationStyle,
      helperStyle: decorationStyle,
      hintStyle: decorationStyle,
      errorStyle: decorationStyle,
      isDense: false,
      contentPadding: const EdgeInsets.all(4.0),
      prefixStyle: decorationStyle,
      suffixStyle: decorationStyle,
      counterStyle: decorationStyle,
      filled: false,
      fillColor: Colors.blue,
      border: border,
      alignLabelWithHint: false,
      constraints: const BoxConstraints(minWidth: 10, maxWidth: 20, minHeight: 30, maxHeight: 40),
    ).applyDefaults(
      InputDecorationTheme(
        labelStyle: themeStyle,
        helperStyle: themeStyle,
        helperMaxLines: 5,
        hintStyle: themeStyle,
        errorStyle: themeStyle,
        errorMaxLines: 4,
        isDense: true,
        contentPadding: const EdgeInsets.all(1.0),
        prefixStyle: themeStyle,
        suffixStyle: themeStyle,
        counterStyle: themeStyle,
        filled: true,
        fillColor: Colors.red,
        focusColor: Colors.blue,
        border: InputBorder.none,
        alignLabelWithHint: true,
        constraints: const BoxConstraints(minWidth: 40, maxWidth: 30, minHeight: 20, maxHeight: 10),
      ),
    );

    expect(decoration.labelStyle, decorationStyle);
    expect(decoration.helperStyle, decorationStyle);
    expect(decoration.helperMaxLines, 5);
    expect(decoration.hintStyle, decorationStyle);
    expect(decoration.errorStyle, decorationStyle);
    expect(decoration.errorMaxLines, 4);
    expect(decoration.isDense, false);
    expect(decoration.contentPadding, const EdgeInsets.all(4.0));
    expect(decoration.prefixStyle, decorationStyle);
    expect(decoration.suffixStyle, decorationStyle);
    expect(decoration.counterStyle, decorationStyle);
    expect(decoration.filled, false);
    expect(decoration.fillColor, Colors.blue);
    expect(decoration.border, isA<MaterialStateOutlineInputBorder>());
    expect(decoration.alignLabelWithHint, false);
    expect(decoration.constraints, const BoxConstraints(minWidth: 10, maxWidth: 20, minHeight: 30, maxHeight: 40));
  });

  testWidgets('InputDecorator OutlineInputBorder fillColor is clipped by border', (WidgetTester tester) async {
    // This is a regression test for https://github.com/flutter/flutter/issues/15742

    await tester.pumpWidget(
      buildInputDecoratorM2(
        // isEmpty: false (default)
        // isFocused: false (default)
        decoration: const InputDecoration(
          filled: true,
          fillColor: Color(0xFF00FF00),
          border: OutlineInputBorder(
            borderRadius: BorderRadius.all(Radius.circular(12.0)),
          ),
        ),
      ),
    );

    final RenderBox box = tester.renderObject(find.byType(InputDecorator));

    // Fill is the border's outer path, a rounded rectangle
    expect(box, paints..path(
      style: PaintingStyle.fill,
      color: const Color(0xFF00FF00),
      includes: <Offset>[const Offset(800.0/2.0, 56/2.0)],
      excludes: <Offset>[
        const Offset(1.0, 6.0), // outside the rounded corner, top left
        const Offset(800.0 - 1.0, 6.0), // top right
        const Offset(1.0, 56.0 - 6.0), // bottom left
        const Offset(800 - 1.0, 56.0 - 6.0), // bottom right
      ],
    ));

    // Border outline. The rrect is the -center- of the 1.0 stroked outline.
    expect(box, paints..rrect(
      style: PaintingStyle.stroke,
      strokeWidth: 1.0,
      rrect: RRect.fromLTRBR(0.5, 0.5, 799.5, 55.5, const Radius.circular(11.5)),
    ));
  });

  testWidgets('InputDecorator UnderlineInputBorder fillColor is clipped by border', (WidgetTester tester) async {
    await tester.pumpWidget(
      buildInputDecoratorM2(
        // isEmpty: false (default)
        // isFocused: false (default)
        decoration: const InputDecoration(
          filled: true,
          fillColor: Color(0xFF00FF00),
          border: UnderlineInputBorder(
            borderRadius: BorderRadius.only(
              bottomLeft: Radius.circular(12.0),
              bottomRight: Radius.circular(12.0),
            ),
          ),
        ),
      ),
    );

    final RenderBox box = tester.renderObject(find.byType(InputDecorator));

    // Fill is the border's outer path, a rounded rectangle
    expect(box, paints
    ..drrect(
      style: PaintingStyle.fill,
      inner: RRect.fromLTRBAndCorners(0.0, 0.0, 800.0, 47.5,
          bottomRight: const Radius.elliptical(12.0, 11.5),
          bottomLeft: const Radius.elliptical(12.0, 11.5)),
      outer: RRect.fromLTRBAndCorners(0.0, 0.0, 800.0, 48.5,
          bottomRight: const Radius.elliptical(12.0, 12.5),
          bottomLeft: const Radius.elliptical(12.0, 12.5)),
    ));
  });

  testWidgets('InputDecorator constrained to 0x0', (WidgetTester tester) async {
    // Regression test for https://github.com/flutter/flutter/issues/17710
    await tester.pumpWidget(
      Material(
        child: Directionality(
          textDirection: TextDirection.ltr,
          child: UnconstrainedBox(child: ConstrainedBox(
            constraints: BoxConstraints.tight(Size.zero),
            child: const InputDecorator(
              decoration: InputDecoration(
                labelText: 'XP',
                border: OutlineInputBorder(),
              ),
            ),
          )),
        ),
      ),
    );
  });

  testWidgets(
    'InputDecorator OutlineBorder focused label with icon',
    (WidgetTester tester) async {
      // This is a regression test for https://github.com/flutter/flutter/issues/82321
      Widget buildFrame(TextDirection textDirection) {
        return MaterialApp(
          theme: ThemeData(useMaterial3: false),
          home: Scaffold(
            body: Container(
              padding: const EdgeInsets.all(16.0),
              alignment: Alignment.center,
              child: Directionality(
                textDirection: textDirection,
                child: RepaintBoundary(
                  child: InputDecorator(
                    isFocused: true,
                    isEmpty: true,
                    decoration: InputDecoration(
                      filled: true,
                      fillColor: const Color(0xFF00FF00),
                      labelText: 'label text',
                      border: OutlineInputBorder(
                        borderRadius: BorderRadius.circular(30.0),
                        gapPadding: 0.0,
                      ),
                    ),
                  ),
                ),
              ),
            ),
          ),
        );
      }

      await tester.pumpWidget(buildFrame(TextDirection.ltr));
      await expectLater(
        find.byType(InputDecorator),
        matchesGoldenFile('input_decorator.outline_label.ltr.png'),
      );

      await tester.pumpWidget(buildFrame(TextDirection.rtl));
      await expectLater(
        find.byType(InputDecorator),
        matchesGoldenFile('input_decorator.outline_label.rtl.png'),
      );
    },
  );

  testWidgets(
    'InputDecorator OutlineBorder focused label with icon',
    (WidgetTester tester) async {
      // Regression test for https://github.com/flutter/flutter/issues/18111

      Widget buildFrame(TextDirection textDirection) {
        return MaterialApp(
          theme: ThemeData(useMaterial3: false),
          home: Scaffold(
            body: Container(
              padding: const EdgeInsets.all(16.0),
              alignment: Alignment.center,
              child: Directionality(
                textDirection: textDirection,
                child: const RepaintBoundary(
                  child: InputDecorator(
                    isFocused: true,
                    isEmpty: true,
                    decoration: InputDecoration(
                      icon: Icon(Icons.insert_link),
                      labelText: 'primaryLink',
                      hintText: 'Primary link to story',
                      border: OutlineInputBorder(),
                    ),
                  ),
                ),
              ),
            ),
          ),
        );
      }

      await tester.pumpWidget(buildFrame(TextDirection.ltr));
      await expectLater(
        find.byType(InputDecorator),
        matchesGoldenFile('input_decorator.outline_icon_label.ltr.png'),
      );

      await tester.pumpWidget(buildFrame(TextDirection.rtl));
      await expectLater(
        find.byType(InputDecorator),
        matchesGoldenFile('input_decorator.outline_icon_label.rtl.png'),
      );
    },
  );

  testWidgets('InputDecorator draws and animates hoverColor', (WidgetTester tester) async {
    const Color fillColor = Color(0x0A000000);
    const Color hoverColor = Color(0xFF00FF00);
    const Color disabledColor = Color(0x05000000);
    const Color enabledBorderColor = Color(0x61000000);

    Future<void> pumpDecorator({
      required bool hovering,
      bool enabled = true,
      bool filled = true,
    }) async {
      return tester.pumpWidget(
        buildInputDecoratorM2(
          isHovering: hovering,
          decoration: InputDecoration(
            enabled: enabled,
            filled: filled,
            hoverColor: hoverColor,
            disabledBorder: const OutlineInputBorder(borderSide: BorderSide(color: disabledColor)),
            border: const OutlineInputBorder(borderSide: BorderSide(color: enabledBorderColor)),
          ),
        ),
      );
    }

    // Test filled text field.
    await pumpDecorator(hovering: false);
    expect(getContainerColor(tester), equals(fillColor));
    await tester.pump(const Duration(seconds: 10));
    expect(getContainerColor(tester), equals(fillColor));

    await pumpDecorator(hovering: true);
    expect(getContainerColor(tester), equals(fillColor));
    await tester.pump(const Duration(milliseconds: 15));
    expect(getContainerColor(tester), equals(hoverColor));

    await pumpDecorator(hovering: false);
    expect(getContainerColor(tester), equals(hoverColor));
    await tester.pump(const Duration(milliseconds: 15));
    expect(getContainerColor(tester), equals(fillColor));

    await pumpDecorator(hovering: false, enabled: false);
    expect(getContainerColor(tester), equals(disabledColor));
    await tester.pump(const Duration(seconds: 10));
    expect(getContainerColor(tester), equals(disabledColor));

    await pumpDecorator(hovering: true, enabled: false);
    expect(getContainerColor(tester), equals(disabledColor));
    await tester.pump(const Duration(seconds: 10));
    expect(getContainerColor(tester), equals(disabledColor));

    // Test outline text field.
    const Color blendedHoverColor = Color(0x74004400);
    await pumpDecorator(hovering: false, filled: false);
    await tester.pumpAndSettle();
    expect(getBorderColor(tester), equals(enabledBorderColor));
    await tester.pump(const Duration(seconds: 10));
    expect(getBorderColor(tester), equals(enabledBorderColor));

    await pumpDecorator(hovering: true, filled: false);
    expect(getBorderColor(tester), equals(enabledBorderColor));
    await tester.pump(const Duration(milliseconds: 167));
    expect(getBorderColor(tester), equals(blendedHoverColor));

    await pumpDecorator(hovering: false, filled: false);
    expect(getBorderColor(tester), equals(blendedHoverColor));
    await tester.pump(const Duration(milliseconds: 167));
    expect(getBorderColor(tester), equals(enabledBorderColor));

    await pumpDecorator(hovering: false, filled: false, enabled: false);
    expect(getBorderColor(tester), equals(enabledBorderColor));
    await tester.pump(const Duration(milliseconds: 167));
    expect(getBorderColor(tester), equals(disabledColor));

    await pumpDecorator(hovering: true, filled: false, enabled: false);
    expect(getBorderColor(tester), equals(disabledColor));
    await tester.pump(const Duration(seconds: 10));
    expect(getBorderColor(tester), equals(disabledColor));
  });

  testWidgets('InputDecorator draws and animates focusColor', (WidgetTester tester) async {
    const Color focusColor = Color(0xFF0000FF);
    const Color disabledColor = Color(0x05000000);
    const Color enabledBorderColor = Color(0x61000000);

    Future<void> pumpDecorator({
      required bool focused,
      bool enabled = true,
      bool filled = true,
    }) async {
      return tester.pumpWidget(
        buildInputDecoratorM2(
          isFocused: focused,
          decoration: InputDecoration(
            enabled: enabled,
            filled: filled,
            focusColor: focusColor,
            focusedBorder: const OutlineInputBorder(borderSide: BorderSide(color: focusColor)),
            disabledBorder: const OutlineInputBorder(borderSide: BorderSide(color: disabledColor)),
            border: const OutlineInputBorder(borderSide: BorderSide(color: enabledBorderColor)),
          ),
        ),
      );
    }

    // Test outline text field default border.
    await pumpDecorator(focused: false, filled: false);
    await tester.pumpAndSettle();
    expect(getBorderColor(tester), equals(enabledBorderColor));
    await tester.pump(const Duration(seconds: 10));
    expect(getBorderColor(tester), equals(enabledBorderColor));

    await pumpDecorator(focused: true, filled: false);
    expect(getBorderColor(tester), equals(enabledBorderColor));
    await tester.pump(const Duration(milliseconds: 167));
    expect(getBorderColor(tester), equals(focusColor));

    await pumpDecorator(focused: false, filled: false);
    expect(getBorderColor(tester), equals(focusColor));
    await tester.pump(const Duration(milliseconds: 167));
    expect(getBorderColor(tester), equals(enabledBorderColor));

    await pumpDecorator(focused: false, filled: false, enabled: false);
    expect(getBorderColor(tester), equals(enabledBorderColor));
    await tester.pump(const Duration(milliseconds: 167));
    expect(getBorderColor(tester), equals(disabledColor));

    await pumpDecorator(focused: true, filled: false, enabled: false);
    expect(getBorderColor(tester), equals(disabledColor));
    await tester.pump(const Duration(seconds: 10));
    expect(getBorderColor(tester), equals(disabledColor));
  });

  testWidgets('InputDecorator withdraws label when not empty or focused', (WidgetTester tester) async {
    Future<void> pumpDecorator({
      required bool focused,
      bool enabled = true,
      bool filled = false,
      bool empty = true,
      bool directional = false,
    }) async {
      return tester.pumpWidget(
        buildInputDecoratorM2(
          isEmpty: empty,
          isFocused: focused,
          decoration: InputDecoration(
            labelText: 'Label',
            enabled: enabled,
            filled: filled,
            focusedBorder: const OutlineInputBorder(),
            disabledBorder: const OutlineInputBorder(),
            border: const OutlineInputBorder(),
          ),
        ),
      );
    }

    await pumpDecorator(focused: false);
    await tester.pumpAndSettle();
    const Size labelSize= Size(80, 16);
    expect(getLabelRect(tester).topLeft, equals(const Offset(12, 20)));
    expect(getLabelRect(tester).size, equals(labelSize));

    await pumpDecorator(focused: false, empty: false);
    await tester.pumpAndSettle();
    expect(getLabelRect(tester).topLeft, equals(const Offset(12, -5.5)));
    expect(getLabelRect(tester).size, equals(labelSize * 0.75));

    await pumpDecorator(focused: true);
    await tester.pumpAndSettle();
    expect(getLabelRect(tester).topLeft, equals(const Offset(12, -5.5)));
    expect(getLabelRect(tester).size, equals(labelSize * 0.75));

    await pumpDecorator(focused: true, empty: false);
    await tester.pumpAndSettle();
    expect(getLabelRect(tester).topLeft, equals(const Offset(12, -5.5)));
    expect(getLabelRect(tester).size, equals(labelSize * 0.75));

    await pumpDecorator(focused: false, enabled: false);
    await tester.pumpAndSettle();
    expect(getLabelRect(tester).topLeft, equals(const Offset(12, 20)));
    expect(getLabelRect(tester).size, equals(labelSize));

    await pumpDecorator(focused: false, empty: false, enabled: false);
    await tester.pumpAndSettle();
    expect(getLabelRect(tester).topLeft, equals(const Offset(12, -5.5)));
    expect(getLabelRect(tester).size, equals(labelSize * 0.75));

    // Focused and disabled happens with NavigationMode.directional.
    await pumpDecorator(focused: true, enabled: false);
    await tester.pumpAndSettle();
    expect(getLabelRect(tester).topLeft, equals(const Offset(12, 20)));
    expect(getLabelRect(tester).size, equals(labelSize));

    await pumpDecorator(focused: true, empty: false, enabled: false);
    await tester.pumpAndSettle();
    expect(getLabelRect(tester).topLeft, equals(const Offset(12, -5.5)));
    expect(getLabelRect(tester).size, equals(labelSize * 0.75));
  });

  testWidgets('InputDecorationTheme.toString()', (WidgetTester tester) async {
    // Regression test for https://github.com/flutter/flutter/issues/19305
    expect(
      const InputDecorationTheme(
        contentPadding: EdgeInsetsDirectional.only(start: 5.0),
      ).toString(),
      contains('contentPadding: EdgeInsetsDirectional(5.0, 0.0, 0.0, 0.0)'),
    );

    // Regression test for https://github.com/flutter/flutter/issues/20374
    expect(
      const InputDecorationTheme(
        contentPadding: EdgeInsets.only(left: 5.0),
      ).toString(),
      contains('contentPadding: EdgeInsets(5.0, 0.0, 0.0, 0.0)'),
    );

    // Verify that the toString() method succeeds.
    final String debugString = const InputDecorationTheme(
      labelStyle: TextStyle(height: 1.0),
      helperStyle: TextStyle(height: 2.0),
      helperMaxLines: 5,
      hintStyle: TextStyle(height: 3.0),
      errorStyle: TextStyle(height: 4.0),
      errorMaxLines: 5,
      isDense: true,
      contentPadding: EdgeInsets.only(right: 6.0),
      isCollapsed: true,
      prefixStyle: TextStyle(height: 7.0),
      suffixStyle: TextStyle(height: 8.0),
      counterStyle: TextStyle(height: 9.0),
      filled: true,
      fillColor: Color(0x00000010),
      focusColor: Color(0x00000020),
      errorBorder: UnderlineInputBorder(),
      focusedBorder: OutlineInputBorder(),
      focusedErrorBorder: UnderlineInputBorder(),
      disabledBorder: OutlineInputBorder(),
      enabledBorder: UnderlineInputBorder(),
      border: OutlineInputBorder(),
    ).toString();

    // Spot check
    expect(debugString, contains('labelStyle: TextStyle(inherit: true, height: 1.0x)'));
    expect(debugString, contains('isDense: true'));
    expect(debugString, contains('fillColor: Color(0x00000010)'));
    expect(debugString, contains('focusColor: Color(0x00000020)'));
    expect(debugString, contains('errorBorder: UnderlineInputBorder()'));
    expect(debugString, contains('focusedBorder: OutlineInputBorder()'));
  });


  testWidgets('InputDecoration default border uses colorScheme', (WidgetTester tester) async {
    final ThemeData theme = ThemeData.light(useMaterial3: false);
    final Color enabledColor = theme.colorScheme.onSurface.withOpacity(0.38);
    final Color disabledColor = theme.disabledColor;
    final Color hoverColor = Color.alphaBlend(theme.hoverColor.withOpacity(0.12), enabledColor);

    // Enabled
    await tester.pumpWidget(
      buildInputDecoratorM2(
        theme: theme,
      ),
    );
    await tester.pumpAndSettle();
    expect(getBorderColor(tester), enabledColor);

    // Filled
    await tester.pumpWidget(
      buildInputDecoratorM2(
        theme: theme,
        decoration: const InputDecoration(
          filled: true,
        ),
      ),
    );
    await tester.pumpAndSettle();
    expect(getBorderColor(tester), theme.hintColor);

    // Hovering
    await tester.pumpWidget(
      buildInputDecoratorM2(
        theme: theme,
        isHovering: true,
      ),
    );
    await tester.pumpAndSettle();
    expect(getBorderColor(tester), hoverColor);

    // Focused
    await tester.pumpWidget(
      buildInputDecoratorM2(
        theme: theme,
        isFocused: true,
      ),
    );
    await tester.pumpAndSettle();
    expect(getBorderColor(tester), theme.colorScheme.primary);

    // Error
    await tester.pumpWidget(
      buildInputDecoratorM2(
        theme: theme,
        decoration: const InputDecoration(
          errorText: 'Nope',
        ),
      ),
    );
    await tester.pumpAndSettle();
    expect(getBorderColor(tester), theme.colorScheme.error);

    // Disabled
    await tester.pumpWidget(
      buildInputDecoratorM2(
        theme: theme,
        decoration: const InputDecoration(
          enabled: false,
        ),
      ),
    );
    await tester.pumpAndSettle();
    expect(getBorderColor(tester), disabledColor);

    // Disabled, filled
    await tester.pumpWidget(
      buildInputDecoratorM2(
        theme: theme,
        decoration: const InputDecoration(
          enabled: false,
          filled: true,
        ),
      ),
    );
    await tester.pumpAndSettle();
    expect(getBorderColor(tester), Colors.transparent);
  });

  testWidgets('InputDecoration borders', (WidgetTester tester) async {
    const InputBorder errorBorder = OutlineInputBorder(
      borderSide: BorderSide(color: Colors.red, width: 1.5),
    );
    const InputBorder focusedBorder = OutlineInputBorder(
      borderSide: BorderSide(color: Colors.green, width: 4.0),
    );
    const InputBorder focusedErrorBorder = OutlineInputBorder(
      borderSide: BorderSide(color: Colors.teal, width: 5.0),
    );
    const InputBorder disabledBorder = OutlineInputBorder(
      borderSide: BorderSide(color: Colors.grey, width: 0.0),
    );
    const InputBorder enabledBorder = OutlineInputBorder(
      borderSide: BorderSide(color: Colors.blue, width: 2.5),
    );

    await tester.pumpWidget(
      buildInputDecoratorM2(
        // isFocused: false (default)
        decoration: const InputDecoration(
          // errorText: null (default)
          // enabled: true (default)
          errorBorder: errorBorder,
          focusedBorder: focusedBorder,
          focusedErrorBorder: focusedErrorBorder,
          disabledBorder: disabledBorder,
          enabledBorder: enabledBorder,
        ),
      ),
    );
    expect(getBorder(tester), enabledBorder);

    await tester.pumpWidget(
      buildInputDecoratorM2(
        isFocused: true,
        decoration: const InputDecoration(
          // errorText: null (default)
          // enabled: true (default)
          errorBorder: errorBorder,
          focusedBorder: focusedBorder,
          focusedErrorBorder: focusedErrorBorder,
          disabledBorder: disabledBorder,
          enabledBorder: enabledBorder,
        ),
      ),
    );
    await tester.pumpAndSettle(); // border changes are animated
    expect(getBorder(tester), focusedBorder);

    await tester.pumpWidget(
      buildInputDecoratorM2(
        isFocused: true,
        decoration: const InputDecoration(
          errorText: 'error',
          // enabled: true (default)
          errorBorder: errorBorder,
          focusedBorder: focusedBorder,
          focusedErrorBorder: focusedErrorBorder,
          disabledBorder: disabledBorder,
          enabledBorder: enabledBorder,
        ),
      ),
    );
    await tester.pumpAndSettle(); // border changes are animated
    expect(getBorder(tester), focusedErrorBorder);

    await tester.pumpWidget(
      buildInputDecoratorM2(
        // isFocused: false (default)
        decoration: const InputDecoration(
          errorText: 'error',
          // enabled: true (default)
          errorBorder: errorBorder,
          focusedBorder: focusedBorder,
          focusedErrorBorder: focusedErrorBorder,
          disabledBorder: disabledBorder,
          enabledBorder: enabledBorder,
        ),
      ),
    );
    await tester.pumpAndSettle(); // border changes are animated
    expect(getBorder(tester), errorBorder);

    await tester.pumpWidget(
      buildInputDecoratorM2(
        // isFocused: false (default)
        decoration: const InputDecoration(
          errorText: 'error',
          enabled: false,
          errorBorder: errorBorder,
          focusedBorder: focusedBorder,
          focusedErrorBorder: focusedErrorBorder,
          disabledBorder: disabledBorder,
          enabledBorder: enabledBorder,
        ),
      ),
    );
    await tester.pumpAndSettle(); // border changes are animated
    expect(getBorder(tester), errorBorder);

    await tester.pumpWidget(
      buildInputDecoratorM2(
        // isFocused: false (default)
        decoration: const InputDecoration(
          enabled: false,
          errorBorder: errorBorder,
          focusedBorder: focusedBorder,
          focusedErrorBorder: focusedErrorBorder,
          disabledBorder: disabledBorder,
          enabledBorder: enabledBorder,
        ),
      ),
    );
    await tester.pumpAndSettle(); // border changes are animated
    expect(getBorder(tester), disabledBorder);

    await tester.pumpWidget(
      buildInputDecoratorM2(
        isFocused: true,
        decoration: const InputDecoration(
          // errorText: null (default)
          enabled: false,
          errorBorder: errorBorder,
          focusedBorder: focusedBorder,
          focusedErrorBorder: focusedErrorBorder,
          disabledBorder: disabledBorder,
          enabledBorder: enabledBorder,
        ),
      ),
    );
    await tester.pumpAndSettle(); // border changes are animated
    expect(getBorder(tester), disabledBorder);
  });

  testWidgets('OutlineInputBorder borders scale down to fit when large values are passed in', (WidgetTester tester) async {
    // This is a regression test for https://github.com/flutter/flutter/issues/34327
    const double largerBorderRadius = 200.0;
    const double smallerBorderRadius = 100.0;

    // Overall height for this InputDecorator is 56dps:
    //   12 - top padding
    //   12 - floating label (font size 16dps * 0.75 = 12)
    //    4 - floating label / input text gap
    //   16 - input text (font size 16dps)
    //   12 - bottom padding
    const double inputDecoratorHeight = 56.0;
    const double inputDecoratorWidth = 800.0;

    await tester.pumpWidget(
      buildInputDecoratorM2(
        decoration: const InputDecoration(
          filled: true,
          fillColor: Color(0xFF00FF00),
          labelText: 'label text',
          border: OutlineInputBorder(
            borderRadius: BorderRadius.only(
              // Intentionally large values that are larger than the InputDecorator
              topLeft: Radius.circular(smallerBorderRadius),
              bottomLeft: Radius.circular(smallerBorderRadius),
              topRight: Radius.circular(largerBorderRadius),
              bottomRight: Radius.circular(largerBorderRadius),
            ),
          ),
        ),
      ),
    );

    // Skia determines the scale based on the ratios of radii to the total
    // height or width allowed. In this case, it is the right side of the
    // border, which have two corners with largerBorderRadius that add up
    // to be 400.0.
    const double denominator = largerBorderRadius * 2.0;

    const double largerBorderRadiusScaled = largerBorderRadius / denominator * inputDecoratorHeight;
    const double smallerBorderRadiusScaled = smallerBorderRadius / denominator * inputDecoratorHeight;

    expect(findBorderPainter(), paints
      ..save()
      ..path(
        style: PaintingStyle.fill,
        color: const Color(0xFF00FF00),
        includes: const <Offset>[
          // The border should draw along the four edges of the
          // InputDecorator.

          // Top center
          Offset(inputDecoratorWidth / 2.0, 0.0),
          // Bottom center
          Offset(inputDecoratorWidth / 2.0, inputDecoratorHeight),
          // Left center
          Offset(0.0, inputDecoratorHeight / 2.0),
          // Right center
          Offset(inputDecoratorWidth, inputDecoratorHeight / 2.0),

          // The border path should contain points where each rounded corner
          // ends.

          // Bottom-right arc
          Offset(inputDecoratorWidth, inputDecoratorHeight - largerBorderRadiusScaled),
          Offset(inputDecoratorWidth - largerBorderRadiusScaled, inputDecoratorHeight),
          // Top-right arc
          Offset(inputDecoratorWidth,0.0 + largerBorderRadiusScaled),
          Offset(inputDecoratorWidth - largerBorderRadiusScaled, 0.0),
          // Bottom-left arc
          Offset(0.0, inputDecoratorHeight - smallerBorderRadiusScaled),
          Offset(0.0 + smallerBorderRadiusScaled, inputDecoratorHeight),
          // Top-left arc
          Offset(0.0,0.0 + smallerBorderRadiusScaled),
          Offset(0.0 + smallerBorderRadiusScaled, 0.0),
        ],
        excludes: const <Offset>[
          // The border should not contain the corner points, since the border
          // is rounded.

          // Top-left
          Offset.zero,
          // Top-right
          Offset(inputDecoratorWidth, 0.0),
          // Bottom-left
          Offset(0.0, inputDecoratorHeight),
          // Bottom-right
          Offset(inputDecoratorWidth, inputDecoratorHeight),

          // Corners with larger border ratio should not contain points outside
          // of the larger radius.

          // Bottom-right arc
          Offset(inputDecoratorWidth, inputDecoratorHeight - smallerBorderRadiusScaled),
          Offset(inputDecoratorWidth - smallerBorderRadiusScaled, inputDecoratorWidth),
          // Top-left arc
          Offset(inputDecoratorWidth, 0.0 + smallerBorderRadiusScaled),
          Offset(inputDecoratorWidth - smallerBorderRadiusScaled, 0.0),
        ],
      )
      ..restore(),
    );
  }, skip: isBrowser); // https://github.com/flutter/flutter/issues/55317

  testWidgets('rounded OutlineInputBorder with zero padding just wraps the label', (WidgetTester tester) async {
    // This is a regression test for https://github.com/flutter/flutter/issues/82321
    const double borderRadius = 30.0;
    const String labelText = 'label text';

    // Overall height for this InputDecorator is 56dps:
    //   12 - top padding
    //   12 - floating label (font size 16dps * 0.75 = 12)
    //    4 - floating label / input text gap
    //   16 - input text (font size 16dps)
    //   12 - bottom padding
    const double inputDecoratorHeight = 56.0;
    const double inputDecoratorWidth = 800.0;

    await tester.pumpWidget(
      buildInputDecoratorM2(
        decoration: InputDecoration(
          filled: true,
          fillColor: const Color(0xFF00FF00),
          labelText: labelText,
          border: OutlineInputBorder(
            borderRadius: BorderRadius.circular(borderRadius),
            gapPadding: 0.0,
          ),
        ),
      ),
    );

    const double denominator = borderRadius * 2.0;
    const double borderRadiusScaled = borderRadius / denominator * inputDecoratorHeight;

    expect(find.text(labelText), findsOneWidget);
    final Rect labelRect = tester.getRect(find.text(labelText));

    expect(findBorderPainter(), paints
      ..save()
      ..path(
        style: PaintingStyle.fill,
        color: const Color(0xFF00FF00),
        includes: <Offset>[
          // The border should draw along the four edges of the
          // InputDecorator.

          // Top center
          const Offset(inputDecoratorWidth / 2.0, 0.0),
          // Bottom center
          const Offset(inputDecoratorWidth / 2.0, inputDecoratorHeight),
          // Left center
          const Offset(0.0, inputDecoratorHeight / 2.0),
          // Right center
          const Offset(inputDecoratorWidth, inputDecoratorHeight / 2.0),

          // The border path should contain points where each rounded corner
          // ends.

          // Bottom-right arc
          const Offset(inputDecoratorWidth, inputDecoratorHeight - borderRadiusScaled),
          const Offset(inputDecoratorWidth - borderRadiusScaled, inputDecoratorHeight),
          // Top-right arc
          const Offset(inputDecoratorWidth,0.0 + borderRadiusScaled),
          const Offset(inputDecoratorWidth - borderRadiusScaled, 0.0),
          // Bottom-left arc
          const Offset(0.0, inputDecoratorHeight - borderRadiusScaled),
          const Offset(0.0 + borderRadiusScaled, inputDecoratorHeight),
          // Top-left arc
          const Offset(0.0,0.0 + borderRadiusScaled),
          const Offset(0.0 + borderRadiusScaled, 0.0),

          // Gap edges
          // gap start x = radius - radius * cos(arc sweep)
          // gap start y = radius - radius * sin(arc sweep)
          const Offset(39.49999999999999, 32.284366616798906),
          Offset(39.49999999999999 + labelRect.width, 0.0),
        ],
        excludes: const <Offset>[
          // The border should not contain the corner points, since the border
          // is rounded.

          // Top-left
          Offset.zero,
          // Top-right
          Offset(inputDecoratorWidth, 0.0),
          // Bottom-left
          Offset(0.0, inputDecoratorHeight),
          // Bottom-right
          Offset(inputDecoratorWidth, inputDecoratorHeight),
        ],
      )
      ..restore(),
    );
  }, skip: isBrowser); // https://github.com/flutter/flutter/issues/55317

testWidgets('OutlineInputBorder with BorderRadius.zero should draw a rectangular border', (WidgetTester tester) async {
    // Regression test for https://github.com/flutter/flutter/issues/78855
    const String labelText = 'Flutter';

    // Overall height for this InputDecorator is 56dps:
    //   12 - top padding
    //   12 - floating label (font size 16dps * 0.75 = 12)
    //    4 - floating label / input text gap
    //   16 - input text (font size 16dps)
    //   12 - bottom padding
    const double inputDecoratorHeight = 56.0;
    const double inputDecoratorWidth = 800.0;
    const double borderWidth = 4.0;

    await tester.pumpWidget(
      buildInputDecoratorM2(
        isFocused: true,
        decoration: const InputDecoration(
          filled: false,
          labelText: labelText,
          focusedBorder: OutlineInputBorder(
            borderRadius: BorderRadius.zero,
            borderSide: BorderSide(width: borderWidth, color: Colors.red),
          ),
        ),
      ),
    );

    expect(find.text(labelText), findsOneWidget);
    expect(findBorderPainter(), paints
      ..save()
      ..path(
        includes: const <Offset>[
          // Corner points in the middle of the border line should be in the path.
          // The path is not filled and borderWidth is 4.0 so Offset(2.0, 2.0) is in the path and Offset(1.0, 1.0) is not.
          // See Skia SkPath::contains method.

          // Top-left
          Offset(borderWidth / 2, borderWidth / 2),
          // Top-right
          Offset(inputDecoratorWidth - 1 - borderWidth / 2, borderWidth / 2),
          // Bottom-left
          Offset(borderWidth / 2, inputDecoratorHeight - 1 - borderWidth / 2),
          // Bottom-right
          Offset(inputDecoratorWidth - 1 - borderWidth / 2, inputDecoratorHeight - 1 - borderWidth / 2),
        ],
        excludes: const <Offset>[
          // The path is not filled and borderWidth is 4.0 so the path should not contains the corner points.
          // See Skia SkPath::contains method.

          // Top-left
          Offset.zero,
          // // Top-right
          Offset(inputDecoratorWidth - 1, 0),
          // // Bottom-left
          Offset(0, inputDecoratorHeight - 1),
          // // Bottom-right
          Offset(inputDecoratorWidth - 1, inputDecoratorHeight - 1),
        ],
      )
      ..restore(),
    );
  }, skip: isBrowser); // https://github.com/flutter/flutter/issues/55317

  testWidgets('OutlineInputBorder radius carries over when lerping', (WidgetTester tester) async {
    // This is a regression test for https://github.com/flutter/flutter/issues/23982
    const Key key = Key('textField');

    await tester.pumpWidget(
      const MaterialApp(
        home: Material(
          child: Directionality(
            textDirection: TextDirection.ltr,
            child: TextField(
              key: key,
              decoration: InputDecoration(
                fillColor: Colors.white,
                filled: true,
                border: UnderlineInputBorder(
                  borderSide: BorderSide(color: Colors.blue, width: 2.0),
                  borderRadius: BorderRadius.zero,
                ),
              ),
            ),
          ),
        ),
      ),
    );

    // TextField has the given border
    expect(getBorderRadius(tester), BorderRadius.zero);

    // Focusing does not change the border
    await tester.tap(find.byKey(key));
    await tester.pump();
    expect(getBorderRadius(tester), BorderRadius.zero);
    await tester.pump(const Duration(milliseconds: 100));
    expect(getBorderRadius(tester), BorderRadius.zero);
    await tester.pumpAndSettle();
    expect(getBorderRadius(tester), BorderRadius.zero);
  });

  testWidgets('OutlineInputBorder async lerp', (WidgetTester tester) async {
    // Regression test for https://github.com/flutter/flutter/issues/28724

    final Completer<void> completer = Completer<void>();
    bool waitIsOver = false;

    await tester.pumpWidget(
      MaterialApp(
        home: StatefulBuilder(
          builder: (BuildContext context, StateSetter setState) {
            return GestureDetector(
              onTap: () async {
                setState(() { waitIsOver = true; });
                await completer.future;
                setState(() { waitIsOver = false;  });
              },
              child: InputDecorator(
                decoration: InputDecoration(
                  labelText: 'Test',
                  enabledBorder: !waitIsOver ? null : const OutlineInputBorder(borderSide: BorderSide(color: Colors.blue)),
                ),
              ),
            );
          },
        ),
      ),
    );

    await tester.tap(find.byType(StatefulBuilder));
    await tester.pumpAndSettle();

    completer.complete();
    await tester.pumpAndSettle();
  });

  test('InputBorder equality', () {
    // OutlineInputBorder's equality is defined by the borderRadius, borderSide, & gapPadding
    const OutlineInputBorder outlineInputBorder = OutlineInputBorder(
      borderRadius: BorderRadius.all(Radius.circular(9.0)),
      borderSide: BorderSide(color: Colors.blue),
      gapPadding: 32.0,
    );
    expect(outlineInputBorder, const OutlineInputBorder(
      borderSide: BorderSide(color: Colors.blue),
      borderRadius: BorderRadius.all(Radius.circular(9.0)),
      gapPadding: 32.0,
    ));
    expect(outlineInputBorder, isNot(const OutlineInputBorder()));
    expect(outlineInputBorder, isNot(const OutlineInputBorder(
      borderSide: BorderSide(color: Colors.red),
      borderRadius: BorderRadius.all(Radius.circular(9.0)),
      gapPadding: 32.0,
    )));
    expect(outlineInputBorder, isNot(const OutlineInputBorder(
      borderSide: BorderSide(color: Colors.blue),
      borderRadius: BorderRadius.all(Radius.circular(10.0)),
      gapPadding: 32.0,
    )));
    expect(outlineInputBorder, isNot(const OutlineInputBorder(
      borderSide: BorderSide(color: Colors.blue),
      borderRadius: BorderRadius.all(Radius.circular(9.0)),
      gapPadding: 33.0,
    )));

    // UnderlineInputBorder's equality is defined by the borderSide and borderRadius
    const UnderlineInputBorder underlineInputBorder = UnderlineInputBorder(
      borderSide: BorderSide(color: Colors.blue),
      borderRadius: BorderRadius.only(topLeft: Radius.circular(5.0), topRight: Radius.circular(5.0)),
    );
    expect(underlineInputBorder, const UnderlineInputBorder(
      borderSide: BorderSide(color: Colors.blue),
      borderRadius: BorderRadius.only(topLeft: Radius.circular(5.0), topRight: Radius.circular(5.0)),
    ));
    expect(underlineInputBorder, isNot(const UnderlineInputBorder()));
    expect(underlineInputBorder, isNot(const UnderlineInputBorder(
      borderSide: BorderSide(color: Colors.red),
      borderRadius: BorderRadius.only(topLeft: Radius.circular(5.0), topRight: Radius.circular(5.0)),
    )));
    expect(underlineInputBorder, isNot(const UnderlineInputBorder(
      borderSide: BorderSide(color: Colors.blue),
      borderRadius: BorderRadius.only(topLeft: Radius.circular(6.0), topRight: Radius.circular(6.0)),
    )));
  });

  test('InputBorder hashCodes', () {
    // OutlineInputBorder's hashCode is defined by the borderRadius, borderSide, & gapPadding
    const OutlineInputBorder outlineInputBorder = OutlineInputBorder(
      borderRadius: BorderRadius.all(Radius.circular(9.0)),
      borderSide: BorderSide(color: Colors.blue),
      gapPadding: 32.0,
    );
    expect(outlineInputBorder.hashCode, const OutlineInputBorder(
      borderRadius: BorderRadius.all(Radius.circular(9.0)),
      borderSide: BorderSide(color: Colors.blue),
      gapPadding: 32.0,
    ).hashCode);
    expect(outlineInputBorder.hashCode, isNot(const OutlineInputBorder().hashCode));
    expect(outlineInputBorder.hashCode, isNot(const OutlineInputBorder(
      borderRadius: BorderRadius.all(Radius.circular(9.0)),
      borderSide: BorderSide(color: Colors.red),
      gapPadding: 32.0,
    ).hashCode));
    expect(outlineInputBorder.hashCode, isNot(const OutlineInputBorder(
      borderRadius: BorderRadius.all(Radius.circular(10.0)),
      borderSide: BorderSide(color: Colors.blue),
      gapPadding: 32.0,
    ).hashCode));
    expect(outlineInputBorder.hashCode, isNot(const OutlineInputBorder(
      borderRadius: BorderRadius.all(Radius.circular(9.0)),
      borderSide: BorderSide(color: Colors.blue),
      gapPadding: 33.0,
    ).hashCode));

    // UnderlineInputBorder's hashCode is defined by the borderSide and borderRadius
    const UnderlineInputBorder underlineInputBorder = UnderlineInputBorder(
      borderSide: BorderSide(color: Colors.blue),
      borderRadius: BorderRadius.only(topLeft: Radius.circular(5.0), topRight: Radius.circular(5.0)),
    );
    expect(underlineInputBorder.hashCode, const UnderlineInputBorder(
      borderSide: BorderSide(color: Colors.blue),
      borderRadius: BorderRadius.only(topLeft: Radius.circular(5.0), topRight: Radius.circular(5.0)),
    ).hashCode);
    expect(underlineInputBorder.hashCode, isNot(const UnderlineInputBorder(
      borderSide: BorderSide(color: Colors.red),
      borderRadius: BorderRadius.only(topLeft: Radius.circular(5.0), topRight: Radius.circular(5.0)),
    ).hashCode));
    expect(underlineInputBorder.hashCode, isNot(const UnderlineInputBorder(
      borderSide: BorderSide(color: Colors.blue),
      borderRadius: BorderRadius.only(topLeft: Radius.circular(6.0), topRight: Radius.circular(6.0)),
    ).hashCode));
  });

  testWidgets('InputDecorationTheme implements debugFillDescription', (WidgetTester tester) async {
    final DiagnosticPropertiesBuilder builder = DiagnosticPropertiesBuilder();
    const InputDecorationTheme(
      labelStyle: TextStyle(),
      helperStyle: TextStyle(),
      helperMaxLines: 6,
      hintStyle: TextStyle(),
      errorMaxLines: 5,
      floatingLabelBehavior: FloatingLabelBehavior.never,
      contentPadding: EdgeInsetsDirectional.only(start: 40.0, top: 12.0, bottom: 12.0),
      prefixStyle: TextStyle(),
      suffixStyle: TextStyle(),
      counterStyle: TextStyle(),
      filled: true,
      fillColor: Colors.red,
      focusColor: Colors.blue,
      errorBorder: UnderlineInputBorder(),
      focusedBorder: UnderlineInputBorder(),
      focusedErrorBorder: UnderlineInputBorder(),
      disabledBorder: UnderlineInputBorder(),
      enabledBorder: UnderlineInputBorder(),
      border: UnderlineInputBorder(),
      alignLabelWithHint: true,
    ).debugFillProperties(builder);
    final List<String> description = builder.properties
        .where((DiagnosticsNode n) => !n.isFiltered(DiagnosticLevel.info))
        .map((DiagnosticsNode n) => n.toString()).toList();
    expect(description, <String>[
      'labelStyle: TextStyle(<all styles inherited>)',
      'helperStyle: TextStyle(<all styles inherited>)',
      'helperMaxLines: 6',
      'hintStyle: TextStyle(<all styles inherited>)',
      'errorMaxLines: 5',
      'floatingLabelBehavior: FloatingLabelBehavior.never',
      'contentPadding: EdgeInsetsDirectional(40.0, 12.0, 0.0, 12.0)',
      'prefixStyle: TextStyle(<all styles inherited>)',
      'suffixStyle: TextStyle(<all styles inherited>)',
      'counterStyle: TextStyle(<all styles inherited>)',
      'filled: true',
      'fillColor: MaterialColor(primary value: Color(0xfff44336))',
      'focusColor: MaterialColor(primary value: Color(0xff2196f3))',
      'errorBorder: UnderlineInputBorder()',
      'focusedBorder: UnderlineInputBorder()',
      'focusedErrorBorder: UnderlineInputBorder()',
      'disabledBorder: UnderlineInputBorder()',
      'enabledBorder: UnderlineInputBorder()',
      'border: UnderlineInputBorder()',
      'alignLabelWithHint: true',
    ]);
  });

  testWidgets('uses alphabetic baseline for CJK layout', (WidgetTester tester) async {
    await tester.binding.setLocale('zh', 'CN');
    final Typography typography = Typography.material2018();

    final FocusNode focusNode = FocusNode();
    addTearDown(focusNode.dispose);
    final TextEditingController controller = TextEditingController();
    addTearDown(controller.dispose);

    // The dense theme uses ideographic baselines
    Widget buildFrame(bool alignLabelWithHint) {
      return MaterialApp(
        theme: ThemeData(
          useMaterial3: false,
          textTheme: typography.dense,
        ),
        home: Material(
          child: Directionality(
            textDirection: TextDirection.ltr,
            child: TextField(
              controller: controller,
              focusNode: focusNode,
              decoration: InputDecoration(
                labelText: 'label',
                alignLabelWithHint: alignLabelWithHint,
                hintText: 'hint',
                hintStyle: const TextStyle(
                  fontFamily: 'Cough',
                ),
              ),
            ),
          ),
        ),
      );
    }

    await tester.pumpWidget(buildFrame(true));
    await tester.pumpAndSettle();

    // These numbers should be the values from using alphabetic baselines:
    // Ideographic (incorrect) value is 31.299999713897705
    expect(tester.getTopLeft(find.text('hint')).dy, 28.75);

    // Ideographic (incorrect) value is 50.299999713897705
    expect(tester.getBottomLeft(find.text('hint')).dy, isBrowser ? 45.75 : 47.75);
  });

  testWidgets('InputDecorator floating label Y coordinate', (WidgetTester tester) async {
    // Regression test for https://github.com/flutter/flutter/issues/54028
    await tester.pumpWidget(
      buildInputDecoratorM2(
        isEmpty: true,
        decoration: const InputDecoration(
          labelText: 'label',
          enabledBorder: OutlineInputBorder(
            borderSide: BorderSide(width: 4),
          ),
          floatingLabelBehavior: FloatingLabelBehavior.always,
        ),
      ),
    );

    await tester.pumpAndSettle();

    // floatingLabelHeight = 12 (font size 16dps * 0.75 = 12)
    // labelY = -floatingLabelHeight/2 + borderWidth/2
    expect(tester.getTopLeft(find.text('label')).dy, -4.0);
  });

  testWidgets('InputDecorator floating label obeys floatingLabelBehavior', (WidgetTester tester) async {
    await tester.pumpWidget(
      buildInputDecoratorM2(
        decoration: const InputDecoration(
          labelText: 'label',
          floatingLabelBehavior: FloatingLabelBehavior.never,
        ),
      ),
    );

    // Passing floating behavior never results in a dy offset of 20
    // because the label is not initially floating.
    expect(tester.getBottomLeft(find.text('label')).dy, 36.0);
    expect(tester.getTopLeft(find.text('label')).dy, 20.0);
  });

  testWidgets('InputDecorator hint is displayed when floatingLabelBehavior is always', (WidgetTester tester) async {
    await tester.pumpWidget(
      buildInputDecoratorM2(
        // isFocused: false (default)
        isEmpty: true,
        decoration: const InputDecoration(
          floatingLabelBehavior: FloatingLabelBehavior.always,
          hintText: 'hint',
          labelText: 'label',
        ),
      ),
    );
    await tester.pumpAndSettle();

    expect(getOpacity(tester, 'hint'), 1.0);
  });

  testWidgets('InputDecorator floating label width scales when focused', (WidgetTester tester) async {
    final String longStringA = String.fromCharCodes(List<int>.generate(200, (_) => 65));
    final String longStringB = String.fromCharCodes(List<int>.generate(200, (_) => 66));

    await tester.pumpWidget(
      Center(
        child: SizedBox(
          width: 100,
          height: 100,
          child: buildInputDecoratorM2(
            // isFocused: false (default)
            isEmpty: true,
            decoration: InputDecoration(
              labelText: longStringA,
            ),
          ),
        ),
      ),
    );

    await tester.pumpAndSettle();

    expect(
      find.text(longStringA),
      paints..clipRect(rect: const Rect.fromLTWH(0, 0, 100.0, 16.0)),
    );

    await tester.pumpWidget(
      Center(
        child: SizedBox(
          width: 100,
          height: 100,
          child: buildInputDecoratorM2(
            isFocused: true,
            isEmpty: true,
            decoration: InputDecoration(
              labelText: longStringB,
            ),
          ),
        ),
      ),
    );

    await tester.pumpAndSettle();

    expect(
      find.text(longStringB),
      paints..something((Symbol methodName, List<dynamic> arguments) {
        if (methodName != #clipRect) {
          return false;
        }
        final Rect clipRect = arguments[0] as Rect;
        // _kFinalLabelScale = 0.75
        expect(clipRect, rectMoreOrLessEquals(const Rect.fromLTWH(0, 0, 100 / 0.75, 16.0), epsilon: 1e-5));
        return true;
      }),
    );
  }, skip: isBrowser);  // TODO(yjbanov): https://github.com/flutter/flutter/issues/44020

  testWidgets('textAlignVertical can be updated', (WidgetTester tester) async {
    // Regression test for https://github.com/flutter/flutter/issues/56933
    const String hintText = 'hint';
    TextAlignVertical? alignment = TextAlignVertical.top;
    late StateSetter setState;
    await tester.pumpWidget(
      MaterialApp(
        theme: ThemeData(useMaterial3: false),
        home: StatefulBuilder(
          builder: (BuildContext context, StateSetter setter) {
            setState = setter;
            return InputDecorator(
              textAlignVertical: alignment,
              decoration: const InputDecoration(
                hintText: hintText,
              ),
            );
          },
        ),
      ),
    );

    final double topPosition = tester.getTopLeft(find.text(hintText)).dy;

    setState(() {
      alignment = TextAlignVertical.bottom;
    });
    await tester.pump();

    expect(tester.getTopLeft(find.text(hintText)).dy, greaterThan(topPosition));

    // Setting textAlignVertical back to null works and reverts to the default.
    setState(() {
      alignment = null;
    });
    await tester.pump();

    expect(tester.getTopLeft(find.text(hintText)).dy, topPosition);
  });

  testWidgets("InputDecorator label width isn't affected by prefix or suffix", (WidgetTester tester) async {
    const String labelText = 'My Label';
    const String prefixText = 'The five boxing wizards jump quickly.';
    const String suffixText = 'Suffix';

    Widget getLabeledInputDecorator(bool showFix) {
      return MaterialApp(
        home: Material(
          child: Builder(
            builder: (BuildContext context) {
              return Theme(
                data: Theme.of(context),
                child: Align(
                  alignment: Alignment.topLeft,
                  child: TextField(
                    decoration: InputDecoration(
                      icon: const Icon(Icons.assistant),
                      prefixText: showFix ? prefixText : null,
                      suffixText: showFix ? suffixText : null,
                      suffixIcon: const Icon(Icons.threesixty),
                      labelText: labelText,
                    ),
                  ),
                ),
              );
            },
          ),
        ),
      );
    }

    // Build with no prefix or suffix.
    await tester.pumpWidget(getLabeledInputDecorator(false));

    // Get the width of the label when there is no prefix/suffix.
    expect(find.text(prefixText), findsNothing);
    expect(find.text(suffixText), findsNothing);
    final double labelWidth = tester.getSize(find.text(labelText)).width;

    // Build with a prefix and suffix.
    await tester.pumpWidget(getLabeledInputDecorator(true));

    // The prefix and suffix exist but aren't visible. They have not affected
    // the width of the label.
    expect(find.text(prefixText), findsOneWidget);
    expect(getOpacity(tester, prefixText), 0.0);
    expect(find.text(suffixText), findsOneWidget);
    expect(getOpacity(tester, suffixText), 0.0);
    expect(tester.getSize(find.text(labelText)).width, labelWidth);

    // Tap to focus.
    await tester.tap(find.byType(TextField));
    await tester.pumpAndSettle();

    // The prefix and suffix are visible, and the label is floating and still
    // hasn't had its width affected.
    expect(tester.getSize(find.text(labelText)).width, labelWidth);
    expect(getOpacity(tester, prefixText), 1.0);
  });

  // Related issue: https://github.com/flutter/flutter/issues/64427
  testWidgets('OutlineInputBorder and InputDecorator long labels and in Floating, the width should ignore the icon width', (WidgetTester tester) async {
    const String labelText = 'Flutter is Google’s UI toolkit for building beautiful, natively compiled applications for mobile, web, and desktop from a single codebase.';

    Widget getLabeledInputDecorator(FloatingLabelBehavior floatingLabelBehavior) => MaterialApp(
        home: Material(
          child: SizedBox(
            width: 300,
            child: TextField(
              decoration: InputDecoration(
                border: const OutlineInputBorder(
                  borderSide: BorderSide(color: Colors.greenAccent),
                ),
                suffixIcon: const Icon(Icons.arrow_drop_down),
                floatingLabelBehavior: floatingLabelBehavior,
                labelText: labelText,
              ),
            ),
          ),
        ),
      );

    await tester.pumpWidget(getLabeledInputDecorator(FloatingLabelBehavior.never));

    final double labelWidth = getLabelRect(tester).width;

    await tester.pumpWidget(getLabeledInputDecorator(FloatingLabelBehavior.always));
    await tester.pumpAndSettle();

    final double floatedLabelWidth = getLabelRect(tester).width;

    expect(floatedLabelWidth, greaterThan(labelWidth));

    final Widget target = getLabeledInputDecorator(FloatingLabelBehavior.auto);
    await tester.pumpWidget(target);
    await tester.pumpAndSettle();

    expect(getLabelRect(tester).width, labelWidth);

    // Click for Focus.
    await tester.tap(find.byType(TextField));
    // Default animation duration is 167ms.
    await tester.pumpFrames(target, const Duration(milliseconds: 80));

    expect(getLabelRect(tester).width, greaterThan(labelWidth));
    expect(getLabelRect(tester).width, lessThanOrEqualTo(floatedLabelWidth));

    await tester.pumpAndSettle();

    expect(getLabelRect(tester).width, floatedLabelWidth);
  });

  testWidgets('given enough space, constrained and unconstrained heights result in the same size widget', (WidgetTester tester) async {
    // Regression test for https://github.com/flutter/flutter/issues/65572
    final UniqueKey keyUnconstrained = UniqueKey();
    final UniqueKey keyConstrained = UniqueKey();

    Widget getInputDecorator(VisualDensity visualDensity) {
      return MaterialApp(
        home: Material(
          child: Builder(
            builder: (BuildContext context) {
              return Theme(
                data: Theme.of(context).copyWith(visualDensity: visualDensity),
                child: Center(
                  child: Row(
                    children: <Widget>[
                      SizedBox(
                        width: 35.0,
                        child: TextField(
                          key: keyUnconstrained,
                        ),
                      ),
                      SizedBox(
                        width: 35.0,
                        // 48 is the height that this TextField would take when
                        // laid out with no constraints.
                        height: 48.0,
                        child: TextField(
                          key: keyConstrained,
                        ),
                      ),
                    ],
                  ),
                ),
              );
            },
          ),
        ),
      );
    }

    await tester.pumpWidget(getInputDecorator(VisualDensity.standard));
    final double constrainedHeight = tester.getSize(find.byKey(keyConstrained)).height;
    final double unConstrainedHeight = tester.getSize(find.byKey(keyUnconstrained)).height;
    expect(constrainedHeight, equals(unConstrainedHeight));

    await tester.pumpWidget(getInputDecorator(VisualDensity.compact));
    final double constrainedHeightCompact = tester.getSize(find.byKey(keyConstrained)).height;
    final double unConstrainedHeightCompact = tester.getSize(find.byKey(keyUnconstrained)).height;
    expect(constrainedHeightCompact, equals(unConstrainedHeightCompact));
  });

  testWidgets('A vertically constrained TextField still positions its text inside of itself', (WidgetTester tester) async {
    final TextEditingController controller = TextEditingController(text: 'A');
    addTearDown(controller.dispose);
    await tester.pumpWidget(MaterialApp(
      home: Material(
        child: Center(
          child: SizedBox(
            width: 200,
            height: 28,
            child: TextField(
              controller: controller,
            ),
          ),
        ),
      ),
    ));

    final double textFieldTop = tester.getTopLeft(find.byType(TextField)).dy;
    final double textFieldBottom = tester.getBottomLeft(find.byType(TextField)).dy;
    final double textTop = tester.getTopLeft(find.text('A')).dy;

    // The text is inside the field.
    expect(tester.getSize(find.text('A')).height, lessThan(textFieldBottom - textFieldTop));
    expect(textTop, greaterThan(textFieldTop));
    expect(textTop, lessThan(textFieldBottom));
  });

  testWidgets('visual density is included in the intrinsic height calculation', (WidgetTester tester) async {
    final UniqueKey key = UniqueKey();
    final UniqueKey intrinsicHeightKey = UniqueKey();
    await tester.pumpWidget(MaterialApp(
      home: Material(
        child: Builder(
          builder: (BuildContext context) {
            return Theme(
              data: Theme.of(context).copyWith(visualDensity: VisualDensity.compact),
              child: Center(
                child: Row(
                  children: <Widget>[
                    SizedBox(
                      width: 35.0,
                      child: TextField(
                        key: key,
                      ),
                    ),
                    SizedBox(
                      width: 35.0,
                      child: IntrinsicHeight(
                        child: TextField(
                          key: intrinsicHeightKey,
                        ),
                      ),
                    ),
                  ],
                ),
              ),
            );
          },
        ),
      ),
    ));

    final double height = tester.getSize(find.byKey(key)).height;
    final double intrinsicHeight = tester.getSize(find.byKey(intrinsicHeightKey)).height;
    expect(intrinsicHeight, equals(height));
  });

  testWidgets('error message for negative baseline', (WidgetTester tester) async {
    FlutterErrorDetails? errorDetails;
    final FlutterExceptionHandler? oldHandler = FlutterError.onError;
    FlutterError.onError = (FlutterErrorDetails details) {
      errorDetails ??= details;
    };
    try {
      await tester.pumpWidget(
        const MaterialApp(
          home: Center(
            child: Directionality(
              textDirection: TextDirection.ltr,
              child: InputDecorator(
                decoration: InputDecoration(),
                child: Stack(
                  children: <Widget>[
                    SizedBox(height: 0),
                    Positioned(
                      bottom: 5,
                      child: Text('ok'),
                    ),
                  ],
                ),
              ),
            ),
          ),
        ),
        phase: EnginePhase.layout,
      );
    } finally {
      FlutterError.onError = oldHandler;
    }

    expect(errorDetails?.toString(), contains("InputDecorator's children reported a negative baseline"));
    expect(errorDetails?.toString(), contains('RenderStack'));
  });

  testWidgets('min intrinsic height for TextField with no content padding', (WidgetTester tester) async {
    // Regression test for: https://github.com/flutter/flutter/issues/75509
    await tester.pumpWidget(const MaterialApp(
      home: Material(
        child: Center(
          child: IntrinsicHeight(
            child: Column(
              children: <Widget>[
                TextField(
                  decoration: InputDecoration(
                    labelText: 'Label Text',
                    helperText: 'Helper Text',
                    contentPadding: EdgeInsets.zero,
                  ),
                ),
              ],
            ),
          ),
        ),
      ),
    ));

    expect(tester.takeException(), isNull);
  });

  testWidgets('min intrinsic height for TextField with prefix icon', (WidgetTester tester) async {
    final TextEditingController controller = TextEditingController(text: 'input');
    addTearDown(controller.dispose);

    // Regression test for: https://github.com/flutter/flutter/issues/87403
    await tester.pumpWidget(MaterialApp(
      home: Material(
        child: Center(
          child: SizedBox(
            width: 100.0,
            child: IntrinsicHeight(
              child: Column(
                children: <Widget>[
                  TextField(
                    controller: controller,
                    maxLines: null,
                    decoration: const InputDecoration(
                      prefixIcon: Icon(Icons.search),
                    ),
                  ),
                ],
              ),
            ),
          ),
        ),
      ),
    ));

    expect(tester.takeException(), isNull);
  });

  testWidgets('min intrinsic height for TextField with suffix icon', (WidgetTester tester) async {
    final TextEditingController controller = TextEditingController(text: 'input');
    addTearDown(controller.dispose);

    // Regression test for: https://github.com/flutter/flutter/issues/87403
    await tester.pumpWidget(MaterialApp(
      home: Material(
        child: Center(
          child: SizedBox(
            width: 100.0,
            child: IntrinsicHeight(
              child: Column(
                children: <Widget>[
                  TextField(
                    controller: controller,
                    maxLines: null,
                    decoration: const InputDecoration(
                      suffixIcon: Icon(Icons.search),
                    ),
                  ),
                ],
              ),
            ),
          ),
        ),
      ),
    ));

    expect(tester.takeException(), isNull);
  });

  testWidgets('min intrinsic height for TextField with prefix', (WidgetTester tester) async {
    final TextEditingController controller = TextEditingController(text: 'input');
    addTearDown(controller.dispose);

    // Regression test for: https://github.com/flutter/flutter/issues/87403
    await tester.pumpWidget(MaterialApp(
      home: Material(
        child: Center(
          child: SizedBox(
            width: 100.0,
            child: IntrinsicHeight(
              child: Column(
                children: <Widget>[
                  TextField(
                    controller: controller,
                    maxLines: null,
                    decoration: const InputDecoration(
                      prefix: Text('prefix'),
                    ),
                  ),
                ],
              ),
            ),
          ),
        ),
      ),
    ));

    expect(tester.takeException(), isNull);
  });

  testWidgets('min intrinsic height for TextField with suffix', (WidgetTester tester) async {
    final TextEditingController controller = TextEditingController(text: 'input');
    addTearDown(controller.dispose);

    // Regression test for: https://github.com/flutter/flutter/issues/87403
    await tester.pumpWidget(MaterialApp(
      home: Material(
        child: Center(
          child: SizedBox(
            width: 100.0,
            child: IntrinsicHeight(
              child: Column(
                children: <Widget>[
                  TextField(
                    controller: controller,
                    maxLines: null,
                    decoration: const InputDecoration(
                      suffix: Text('suffix'),
                    ),
                  ),
                ],
              ),
            ),
          ),
        ),
      ),
    ));

    expect(tester.takeException(), isNull);
  });

  testWidgets('min intrinsic height for TextField with icon', (WidgetTester tester) async {
    final TextEditingController controller = TextEditingController(text: 'input');
    addTearDown(controller.dispose);

    // Regression test for: https://github.com/flutter/flutter/issues/87403
    await tester.pumpWidget(MaterialApp(
      home: Material(
        child: Center(
          child: SizedBox(
            width: 100.0,
            child: IntrinsicHeight(
              child: Column(
                children: <Widget>[
                  TextField(
                    controller: controller,
                    maxLines: null,
                    decoration: const InputDecoration(
                      icon: Icon(Icons.search),
                    ),
                  ),
                ],
              ),
            ),
          ),
        ),
      ),
    ));

    expect(tester.takeException(), isNull);
  });

  testWidgets('InputDecorationTheme floatingLabelStyle overrides label widget styles when the widget is a text widget (focused)', (WidgetTester tester) async {
    const TextStyle style16 = TextStyle(fontSize: 16.0);
    final TextStyle floatingLabelStyle = style16.merge(const TextStyle(color: Colors.indigo));

    // This test also verifies that the default InputDecorator provides a
    // "small concession to backwards compatibility" by not padding on
    // the left and right. If filled is true or an outline border is
    // provided then the horizontal padding is included.

    await tester.pumpWidget(
      buildInputDecoratorM2(
        isEmpty: true,
        isFocused: true, // Label appears floating above input field.
        inputDecorationTheme: InputDecorationTheme(
          floatingLabelStyle: floatingLabelStyle,
          // filled: false (default) - don't pad by left/right 12dps
        ),
        decoration: const InputDecoration(
          label: Text.rich(
            TextSpan(text: 'label'),
          ),
        ),
      ),
    );

    // Overall height for this InputDecorator is 56dps:
    //   12 - top padding
    //   12 - floating label (font size 16dps * 0.75 = 12)
    //    4 - floating label / input text gap
    //   16 - input text (font size 16dps)
    //   12 - bottom padding
    expect(tester.getSize(find.byType(InputDecorator)), const Size(800.0, 56.0));
    expect(tester.getTopLeft(find.text('label')).dy, 12.0);
    expect(tester.getBottomLeft(find.text('label')).dy, 24.0);
    expect(getBorderBottom(tester), 56.0);
    expect(getBorderWeight(tester), 2.0);

    // Verify that the styles were passed along
    expect(getLabelStyle(tester).color, floatingLabelStyle.color);
  });

  testWidgets('InputDecorationTheme labelStyle overrides label widget styles when the widget is a text widget', (WidgetTester tester) async {
    const TextStyle styleDefaultSize = TextStyle(fontSize: 16.0);
    final TextStyle labelStyle = styleDefaultSize.merge(const TextStyle(color: Colors.purple));

    // This test also verifies that the default InputDecorator provides a
    // "small concession to backwards compatibility" by not padding on
    // the left and right. If filled is true or an outline border is
    // provided then the horizontal padding is included.

    await tester.pumpWidget(
      buildInputDecoratorM2(
        isEmpty: true, // Label appears inline, on top of the input field.
        inputDecorationTheme: InputDecorationTheme(
          labelStyle: labelStyle,
          // filled: false (default) - don't pad by left/right 12dps
        ),
        decoration: const InputDecoration(
          label: Text.rich(
            TextSpan(text: 'label'),
          ),
        ),
      ),
    );

    // Overall height for this InputDecorator is 56dps:
    //   12 - top padding
    //   12 - floating label (font size 16dps * 0.75 = 12)
    //    4 - floating label / input text gap
    //   16 - input text (font size 16dps)
    //   12 - bottom padding
    expect(tester.getSize(find.byType(InputDecorator)), const Size(800.0, 56.0));
    expect(tester.getTopLeft(find.text('label')).dy, 20.0);
    expect(tester.getBottomLeft(find.text('label')).dy, 36.0);
    expect(getBorderBottom(tester), 56.0);
    expect(getBorderWeight(tester), 1.0);

    // Verify that the styles were passed along
    expect(getLabelStyle(tester).color, labelStyle.color);
  });

  testWidgets('hint style overflow works', (WidgetTester tester) async {
    final String hintText = 'hint text' * 20;
    const TextStyle hintStyle = TextStyle(
      fontSize: 14.0,
      overflow: TextOverflow.fade,
    );
    final InputDecoration decoration = InputDecoration(
      hintText: hintText,
      hintStyle: hintStyle,
    );

    await tester.pumpWidget(
      buildInputDecoratorM2(
        // isEmpty: false (default)
        // isFocused: false (default)
        decoration: decoration,
      ),
    );
    await tester.pumpAndSettle();

    final Finder hintTextFinder = find.text(hintText);
    final Text hintTextWidget = tester.widget(hintTextFinder);
    expect(hintTextWidget.style!.overflow, decoration.hintStyle!.overflow);
  });

  testWidgets('prefixIcon in RTL with asymmetric padding', (WidgetTester tester) async {
    // Regression test for https://github.com/flutter/flutter/issues/129591
    const InputDecoration decoration = InputDecoration(
      contentPadding: EdgeInsetsDirectional.only(end: 24),
      prefixIcon: Focus(child: Icon(Icons.search)),
    );

    await tester.pumpWidget(
      buildInputDecoratorM2(
        // isEmpty: false (default)
        // isFocused: false (default)
        decoration: decoration,
        textDirection: TextDirection.rtl,
      ),
    );
    await tester.pumpAndSettle();

    expect(find.byType(InputDecorator), findsOneWidget);
    expect(find.byType(Icon), findsOneWidget);

    final Offset(dx: double decoratorRight) =
        tester.getTopRight(find.byType(InputDecorator));
    final Offset(dx: double prefixRight) =
        tester.getTopRight(find.byType(Icon));

    // The prefix is inside the decorator.
    expect(decoratorRight, lessThanOrEqualTo(prefixRight));
  });

  testWidgets('intrinsic width with prefixIcon/suffixIcon', (WidgetTester tester) async {
    // Regression test for https://github.com/flutter/flutter/issues/137937
    for (final TextDirection direction in TextDirection.values) {
      Future<Size> measureText(InputDecoration decoration) async {
        await tester.pumpWidget(
          buildInputDecoratorM2(
            // isEmpty: false (default)
            // isFocused: false (default)
            decoration: decoration,
            useIntrinsicWidth: true,
            textDirection: direction,
          ),
        );
        await tester.pumpAndSettle();

        expect(find.text('text'), findsOneWidget);

        return tester.renderObject<RenderBox>(find.text('text')).size;
      }

      const EdgeInsetsGeometry padding = EdgeInsetsDirectional.only(end: 24, start: 12);

      final Size textSizeWithoutIcons = await measureText(const InputDecoration(
        contentPadding: padding,
      ));

      final Size textSizeWithPrefixIcon = await measureText(const InputDecoration(
        contentPadding: padding,
        prefixIcon: Focus(child: Icon(Icons.search)),
      ));

      final Size textSizeWithSuffixIcon = await measureText(const InputDecoration(
        contentPadding: padding,
        suffixIcon: Focus(child: Icon(Icons.search)),
      ));

      expect(textSizeWithPrefixIcon.width, equals(textSizeWithoutIcons.width), reason: 'text width is different with prefixIcon and $direction');
      expect(textSizeWithSuffixIcon.width, equals(textSizeWithoutIcons.width), reason: 'text width is different with prefixIcon and $direction');
    }
  });

  testWidgets('InputDecorator with counter does not crash when given a 0 size', (WidgetTester tester) async {
    // Regression test for https://github.com/flutter/flutter/issues/129611
    const InputDecoration decoration = InputDecoration(
      contentPadding: EdgeInsetsDirectional.all(99),
      prefixIcon: Focus(child: Icon(Icons.search)),
      counter: Text('COUNTER'),
    );

    await tester.pumpWidget(
      Center(
        child: SizedBox.square(
          dimension: 0.0,
          child: buildInputDecoratorM2(
            decoration: decoration,
          ),
        ),
      ),
    );
    await tester.pumpAndSettle();

    expect(find.byType(InputDecorator), findsOneWidget);
    expect(tester.renderObject<RenderBox>(find.text('COUNTER')).size, Size.zero);
  });

  group('isCollapsed parameter works with themeData', () {
    test('parameter is provided in InputDecorationTheme', () {
      final InputDecoration decoration = const InputDecoration(
        hintText: 'Hello, Flutter!',
      ).applyDefaults(const InputDecorationTheme(
          isCollapsed: true,
      ));

      expect(decoration.isCollapsed, true);
    });

    test('parameter is provided in InputDecoration', () {
      final InputDecoration decoration = const InputDecoration(
        isCollapsed: true,
        hintText: 'Hello, Flutter!',
      ).applyDefaults(const InputDecorationTheme());

      expect(decoration.isCollapsed, true);
    });
  });

  testWidgets('UnderlineInputBorder clips top border to prevent anti-aliasing glitches', (WidgetTester tester) async {
    const Rect canvasRect = Rect.fromLTWH(0, 0, 100, 100);
    const UnderlineInputBorder border = UnderlineInputBorder(
      borderRadius: BorderRadius.all(Radius.circular(12.0)),
    );
    expect(
      (Canvas canvas) => border.paint(canvas, canvasRect),
      paints
        ..drrect(
          outer: RRect.fromLTRBAndCorners(0.0, 0.0, 100.0, 100.5,
                bottomRight: const Radius.elliptical(12.0, 12.5),
                bottomLeft: const Radius.elliptical(12.0, 12.5)),
          inner: RRect.fromLTRBAndCorners(0.0, 0.0, 100.0, 99.5,
                bottomRight: const Radius.elliptical(12.0, 11.5),
                bottomLeft: const Radius.elliptical(12.0, 11.5)),
        ),
    );

    const UnderlineInputBorder border2 = UnderlineInputBorder(
      borderRadius: BorderRadius.all(Radius.circular(60.0)),
    );
    expect(
      (Canvas canvas) => border2.paint(canvas, canvasRect),
      paints
        ..drrect(
          outer: RRect.fromLTRBAndCorners(0.0, 0.0, 100.0, 100.5,
                bottomRight: const Radius.elliptical(50.0, 50.5),
                bottomLeft: const Radius.elliptical(50.0, 50.5)),
          inner: RRect.fromLTRBAndCorners(0.0, 0.0, 100.0, 99.5,
                bottomRight: const Radius.elliptical(50.0, 49.5),
                bottomLeft: const Radius.elliptical(50.0, 49.5)),
        ),
      reason: 'clamp is expected',
    );
  });

  testWidgets('Ensure the height of labelStyle remains unchanged when TextField is focused', (WidgetTester tester) async {
    final FocusNode focusNode = FocusNode();
    addTearDown(focusNode.dispose);
    final ThemeData theme = ThemeData(useMaterial3: true);

    await tester.pumpWidget(
      MaterialApp(
        theme: theme,
        home: Material(
          child: TextField(
            focusNode: focusNode,
            decoration: const InputDecoration(
              labelText: 'label',
            ),
          ),
        ),
      ),
    );
    final TextStyle beforeStyle = getLabelStyle(tester);
    // Focused.
    focusNode.requestFocus();
    await tester.pumpAndSettle();
    expect(getLabelStyle(tester).height, beforeStyle.height);
  });

  test('InputDecorationTheme.copyWith keeps original iconColor', () async {
    const InputDecorationTheme original = InputDecorationTheme(iconColor: Color(0xDEADBEEF));
    expect(original.iconColor, const Color(0xDEADBEEF));
    expect(original.fillColor, isNot(const Color(0xDEADCAFE)));
    final InputDecorationTheme copy1 = original.copyWith(fillColor: const Color(0xDEADCAFE));
    expect(copy1.iconColor, const Color(0xDEADBEEF));
    expect(copy1.fillColor, const Color(0xDEADCAFE));
    final InputDecorationTheme copy2 = original.copyWith(iconColor: const Color(0xDEADCAFE));
    expect(copy2.iconColor, const Color(0xDEADCAFE));
    expect(copy2.fillColor, isNot(const Color(0xDEADCAFE)));
  });
});
}<|MERGE_RESOLUTION|>--- conflicted
+++ resolved
@@ -667,9 +667,6 @@
 
     expect(tapped, isFalse);
 
-<<<<<<< HEAD
-void runAllTests({ required bool useMaterial3 }) {
-=======
     double prefixOpacity = tester.widget<AnimatedOpacity>(find.ancestor(
       of: find.byType(Icon),
       matching: find.byType(AnimatedOpacity),
@@ -833,7 +830,6 @@
     );
   }
 
->>>>>>> 0fac13b4
   testWidgets('InputDecorator input/label text layout', (WidgetTester tester) async {
     // The label appears above the input text
     await tester.pumpWidget(
