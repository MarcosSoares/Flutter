// Copyright 2014 The Flutter Authors. All rights reserved.
// Use of this source code is governed by a BSD-style license that can be
// found in the LICENSE file.

import 'dart:ui';

import 'package:flutter/material.dart';
import 'package:flutter/services.dart';
import 'package:flutter_test/flutter_test.dart';

void main() {
  testWidgets('Dialog interaction', (WidgetTester tester) async {
    expect(tester.testTextInput.isVisible, isFalse);

    final FocusNode focusNode = FocusNode(debugLabel: 'Editable Text Node');

    await tester.pumpWidget(
      MaterialApp(
        home: Material(
          child: Center(
            child: TextField(
              focusNode: focusNode,
              autofocus: true,
            ),
          ),
        ),
      ),
    );

    expect(tester.testTextInput.isVisible, isTrue);
    expect(focusNode.hasPrimaryFocus, isTrue);

    final BuildContext context = tester.element(find.byType(TextField));

    showDialog<void>(
      context: context,
      builder: (BuildContext context) => const SimpleDialog(title: Text('Dialog')),
    );

    await tester.pump();

    expect(tester.testTextInput.isVisible, isFalse);

    Navigator.of(tester.element(find.text('Dialog'))).pop();
    await tester.pump();

    expect(focusNode.hasPrimaryFocus, isTrue);
    expect(tester.testTextInput.isVisible, isTrue);

    await tester.pumpWidget(Container());

    expect(tester.testTextInput.isVisible, isFalse);
  });

  testWidgets('Request focus shows keyboard', (WidgetTester tester) async {
    final FocusNode focusNode = FocusNode();

    await tester.pumpWidget(
      MaterialApp(
        home: Material(
          child: Center(
            child: TextField(
              focusNode: focusNode,
            ),
          ),
        ),
      ),
    );

    expect(tester.testTextInput.isVisible, isFalse);

    FocusScope.of(tester.element(find.byType(TextField))).requestFocus(focusNode);
    await tester.idle();

    expect(tester.testTextInput.isVisible, isTrue);

    await tester.pumpWidget(Container());

    expect(tester.testTextInput.isVisible, isFalse);
  });

  testWidgets('Autofocus shows keyboard', (WidgetTester tester) async {
    expect(tester.testTextInput.isVisible, isFalse);

    await tester.pumpWidget(
      const MaterialApp(
        home: Material(
          child: Center(
            child: TextField(
              autofocus: true,
            ),
          ),
        ),
      ),
    );

    expect(tester.testTextInput.isVisible, isTrue);

    await tester.pumpWidget(Container());

    expect(tester.testTextInput.isVisible, isFalse);
  });

  testWidgets('Tap shows keyboard', (WidgetTester tester) async {
    expect(tester.testTextInput.isVisible, isFalse);

    await tester.pumpWidget(
      const MaterialApp(
        home: Material(
          child: Center(
            child: TextField(),
          ),
        ),
      ),
    );

    expect(tester.testTextInput.isVisible, isFalse);

    await tester.tap(find.byType(TextField));
    await tester.idle();

    expect(tester.testTextInput.isVisible, isTrue);

    tester.testTextInput.hide();
    final EditableTextState state = tester.state<EditableTextState>(find.byType(EditableText));
    state.connectionClosed();

    expect(tester.testTextInput.isVisible, isFalse);

    await tester.tap(find.byType(TextField));
    await tester.idle();

    expect(tester.testTextInput.isVisible, isTrue);

    await tester.pumpWidget(Container());

    expect(tester.testTextInput.isVisible, isFalse);
  });

  testWidgets('Focus triggers keep-alive', (WidgetTester tester) async {
    final FocusNode focusNode = FocusNode();

    await tester.pumpWidget(
      MaterialApp(
        home: Material(
          child: ListView(
            children: <Widget>[
              TextField(
                focusNode: focusNode,
              ),
              Container(
                height: 1000.0,
              ),
            ],
          ),
        ),
      ),
    );

    expect(find.byType(TextField), findsOneWidget);
    expect(tester.testTextInput.isVisible, isFalse);

    FocusScope.of(tester.element(find.byType(TextField))).requestFocus(focusNode);
    await tester.pump();
    expect(find.byType(TextField), findsOneWidget);
    expect(tester.testTextInput.isVisible, isTrue);

    await tester.drag(find.byType(ListView), const Offset(0.0, -1000.0));
    await tester.pump();
    expect(find.byType(TextField, skipOffstage: false), findsOneWidget);
    expect(tester.testTextInput.isVisible, isTrue);

    focusNode.unfocus();
    await tester.pump();

    expect(find.byType(TextField), findsNothing);
    expect(tester.testTextInput.isVisible, isFalse);
  });

  testWidgets('Focus keep-alive works with GlobalKey reparenting', (WidgetTester tester) async {
    final FocusNode focusNode = FocusNode();

    Widget makeTest(String? prefix) {
      return MaterialApp(
        home: Material(
          child: ListView(
            children: <Widget>[
              TextField(
                focusNode: focusNode,
                decoration: InputDecoration(
                  prefixText: prefix,
                ),
              ),
              Container(
                height: 1000.0,
              ),
            ],
          ),
        ),
      );
    }

    await tester.pumpWidget(makeTest(null));
    FocusScope.of(tester.element(find.byType(TextField))).requestFocus(focusNode);
    await tester.pump();
    expect(find.byType(TextField), findsOneWidget);
    await tester.drag(find.byType(ListView), const Offset(0.0, -1000.0));
    await tester.pump();
    expect(find.byType(TextField, skipOffstage: false), findsOneWidget);
    await tester.pumpWidget(makeTest('test'));
    await tester.pump(); // in case the AutomaticKeepAlive widget thinks it needs a cleanup frame
    expect(find.byType(TextField, skipOffstage: false), findsOneWidget);
  });

  testWidgets('TextField with decoration:null', (WidgetTester tester) async {
    // Regression test for https://github.com/flutter/flutter/issues/16880

    await tester.pumpWidget(
      const MaterialApp(
        home: Material(
          child: Center(
            child: TextField(
              decoration: null,
            ),
          ),
        ),
      ),
    );

    expect(tester.testTextInput.isVisible, isFalse);
    await tester.tap(find.byType(TextField));
    await tester.idle();
    expect(tester.testTextInput.isVisible, isTrue);
  });

  testWidgets('Sibling FocusScopes', (WidgetTester tester) async {
    expect(tester.testTextInput.isVisible, isFalse);

    final FocusScopeNode focusScopeNode0 = FocusScopeNode();
    final FocusScopeNode focusScopeNode1 = FocusScopeNode();
    final Key textField0 = UniqueKey();
    final Key textField1 = UniqueKey();

    await tester.pumpWidget(
      MaterialApp(
        home: Scaffold(
          body: Center(
            child: Column(
              mainAxisSize: MainAxisSize.min,
              children: <Widget>[
                FocusScope(
                  node: focusScopeNode0,
                  child: Builder(
                    builder: (BuildContext context) => TextField(key: textField0),
                  ),
                ),
                FocusScope(
                  node: focusScopeNode1,
                  child: Builder(
                    builder: (BuildContext context) => TextField(key: textField1),
                  ),
                ),
              ],
            ),
          ),
        ),
      ),
    );

    expect(tester.testTextInput.isVisible, isFalse);

    await tester.tap(find.byKey(textField0));
    await tester.idle();
    expect(tester.testTextInput.isVisible, isTrue);

    tester.testTextInput.hide();
    expect(tester.testTextInput.isVisible, isFalse);

    await tester.tap(find.byKey(textField1));
    await tester.idle();
    expect(tester.testTextInput.isVisible, isTrue);

    await tester.tap(find.byKey(textField0));
    await tester.idle();
    expect(tester.testTextInput.isVisible, isTrue);

    await tester.tap(find.byKey(textField1));
    await tester.idle();
    expect(tester.testTextInput.isVisible, isTrue);

    tester.testTextInput.hide();
    expect(tester.testTextInput.isVisible, isFalse);

    await tester.tap(find.byKey(textField0));
    await tester.idle();
    expect(tester.testTextInput.isVisible, isTrue);

    await tester.pumpWidget(Container());
    expect(tester.testTextInput.isVisible, isFalse);
  });

  testWidgets('Sibling Navigators', (WidgetTester tester) async {
    expect(tester.testTextInput.isVisible, isFalse);

    final Key textField0 = UniqueKey();
    final Key textField1 = UniqueKey();

    await tester.pumpWidget(
      MaterialApp(
        home: Scaffold(
          body: Center(
            child: Column(
              children: <Widget>[
                Expanded(
                  child: Navigator(
                    onGenerateRoute: (RouteSettings settings) {
                      return MaterialPageRoute<void>(
                        builder: (BuildContext context) {
                          return TextField(key: textField0);
                        },
                        settings: settings,
                      );
                    },
                  ),
                ),
                Expanded(
                  child: Navigator(
                    onGenerateRoute: (RouteSettings settings) {
                      return MaterialPageRoute<void>(
                        builder: (BuildContext context) {
                          return TextField(key: textField1);
                        },
                        settings: settings,
                      );
                    },
                  ),
                ),
              ],
            ),
          ),
        ),
      ),
    );

    expect(tester.testTextInput.isVisible, isFalse);

    await tester.tap(find.byKey(textField0));
    await tester.idle();
    expect(tester.testTextInput.isVisible, isTrue);

    tester.testTextInput.hide();
    expect(tester.testTextInput.isVisible, isFalse);

    await tester.tap(find.byKey(textField1));
    await tester.idle();
    expect(tester.testTextInput.isVisible, isTrue);

    await tester.tap(find.byKey(textField0));
    await tester.idle();
    expect(tester.testTextInput.isVisible, isTrue);

    await tester.tap(find.byKey(textField1));
    await tester.idle();
    expect(tester.testTextInput.isVisible, isTrue);

    tester.testTextInput.hide();
    expect(tester.testTextInput.isVisible, isFalse);

    await tester.tap(find.byKey(textField0));
    await tester.idle();
    expect(tester.testTextInput.isVisible, isTrue);

    await tester.pumpWidget(Container());
    expect(tester.testTextInput.isVisible, isFalse);
  });

  testWidgets('A Focused text-field will lose focus when clicking outside of its hitbox with a mouse on desktop', (WidgetTester tester) async {
    final FocusNode focusNodeA = FocusNode();
    final FocusNode focusNodeB = FocusNode();
    final Key key = UniqueKey();

    await tester.pumpWidget(
      MaterialApp(
        home: Material(
          child: ListView(
            children: <Widget>[
              TextField(
                focusNode: focusNodeA,
              ),
              Container(
                key: key,
                height: 200,
              ),
              TextField(
                focusNode: focusNodeB,
              ),
            ],
          ),
        ),
      ),
    );

    final TestGesture down1 = await tester.startGesture(tester.getCenter(find.byType(TextField).first), kind: PointerDeviceKind.mouse);
    await tester.pump();
    await tester.pumpAndSettle();
    await down1.up();
    await down1.removePointer();

    expect(focusNodeA.hasFocus, true);
    expect(focusNodeB.hasFocus, false);

    // Click on the container to not hit either text field.
    final TestGesture down2 = await tester.startGesture(tester.getCenter(find.byKey(key)), kind: PointerDeviceKind.mouse);
    await tester.pump();
    await tester.pumpAndSettle();
    await down2.up();
    await down2.removePointer();

    expect(focusNodeA.hasFocus, false);
    expect(focusNodeB.hasFocus, false);

    // Second text field can still gain focus.

    final TestGesture down3 = await tester.startGesture(tester.getCenter(find.byType(TextField).last), kind: PointerDeviceKind.mouse);
    await tester.pump();
    await tester.pumpAndSettle();
    await down3.up();
    await down3.removePointer();

    expect(focusNodeA.hasFocus, false);
    expect(focusNodeB.hasFocus, true);
  }, variant: TargetPlatformVariant.desktop());

<<<<<<< HEAD
  testWidgets('A Focused text-field will not lose focus when clicking on its decoration', (WidgetTester tester) async {
    final FocusNode focusNodeA = FocusNode();
    final Key iconKey = UniqueKey();
=======
  testWidgets('A Focused text-field will lose focus when clicking outside of its hitbox with a mouse on desktop after tab navigation', (WidgetTester tester) async {
    final FocusNode focusNodeA = FocusNode();
    final FocusNode focusNodeB = FocusNode();
    final Key key = UniqueKey();
>>>>>>> a268b011

    await tester.pumpWidget(
      MaterialApp(
        home: Material(
          child: ListView(
            children: <Widget>[
<<<<<<< HEAD
              TextField(
                focusNode: focusNodeA,
                decoration: InputDecoration(
                  icon: Icon(Icons.copy_all, key: iconKey),
                ),
              ),
            ],
          ),
        ),
      ),
    );

    final TestGesture down1 = await tester.startGesture(tester.getCenter(find.byType(TextField).first), kind: PointerDeviceKind.mouse);
    await tester.pump();
    await tester.pumpAndSettle();
    await down1.up();
    await down1.removePointer();

    expect(focusNodeA.hasFocus, true);

    // Click on the icon which has a different RO than the text field's focus node context
    final TestGesture down2 = await tester.startGesture(tester.getCenter(find.byKey(iconKey)), kind: PointerDeviceKind.mouse);
=======
              const TextField(),
              const TextField(),
              TextField(
                focusNode: focusNodeA,
              ),
              Container(
                key: key,
                height: 200,
              ),
              TextField(
                focusNode: focusNodeB,
              ),
            ],
          ),
        ),
      ),
    );
    // Tab over to the 3rd text field.
    for (int i = 0; i < 3; i += 1) {
      await tester.sendKeyDownEvent(LogicalKeyboardKey.tab);
      await tester.sendKeyUpEvent(LogicalKeyboardKey.tab);
    }

    expect(focusNodeA.hasFocus, true);
    expect(focusNodeB.hasFocus, false);

    // Click on the container to not hit either text field.
    final TestGesture down2 = await tester.startGesture(tester.getCenter(find.byKey(key)), kind: PointerDeviceKind.mouse);
>>>>>>> a268b011
    await tester.pump();
    await tester.pumpAndSettle();
    await down2.up();
    await down2.removePointer();

<<<<<<< HEAD
    expect(focusNodeA.hasFocus, true);
  }, variant: TargetPlatformVariant.desktop());

  testWidgets('A Focused EditableText will lose focus removing the parentContext property', (WidgetTester tester) async {
    final FocusNode focusNodeA = FocusNode();
    final TextEditingController controller = TextEditingController();
    late void Function(VoidCallback) setStateCallback;
    bool attachContext = true;

    await tester.pumpWidget(
      MaterialApp(
        home: Material(
          child: ListView(
            children: <Widget>[
              StatefulBuilder(builder: (BuildContext context, void Function(VoidCallback) setState) {
                setStateCallback = setState;
                return EditableText(
                  focusNode: focusNodeA,
                  backgroundCursorColor: Colors.blue,
                  controller: controller,
                  cursorColor: Colors.red,
                  style: const TextStyle(),
                  parentContext: attachContext ? context : null,
                );
              }),
            ],
          ),
        ),
      ),
    );

    final TestGesture down1 = await tester.startGesture(tester.getCenter(find.byType(EditableText).first), kind: PointerDeviceKind.mouse);
    await tester.pump();
    await tester.pumpAndSettle();
    await down1.up();
    await down1.removePointer();

    expect(focusNodeA.hasFocus, true);

    // Remove the parent context to force focus to re-attach to the child context.
    setStateCallback(() {
      attachContext = false;
    });
    await tester.pump();
    await tester.pumpAndSettle();

    expect(focusNodeA.hasFocus, false);
=======
    expect(focusNodeA.hasFocus, false);
    expect(focusNodeB.hasFocus, false);

    // Second text field can still gain focus.

    final TestGesture down3 = await tester.startGesture(tester.getCenter(find.byType(TextField).last), kind: PointerDeviceKind.mouse);
    await tester.pump();
    await tester.pumpAndSettle();
    await down3.up();
    await down3.removePointer();

    expect(focusNodeA.hasFocus, false);
    expect(focusNodeB.hasFocus, true);
>>>>>>> a268b011
  }, variant: TargetPlatformVariant.desktop());
}<|MERGE_RESOLUTION|>--- conflicted
+++ resolved
@@ -431,23 +431,15 @@
     expect(focusNodeB.hasFocus, true);
   }, variant: TargetPlatformVariant.desktop());
 
-<<<<<<< HEAD
   testWidgets('A Focused text-field will not lose focus when clicking on its decoration', (WidgetTester tester) async {
     final FocusNode focusNodeA = FocusNode();
     final Key iconKey = UniqueKey();
-=======
-  testWidgets('A Focused text-field will lose focus when clicking outside of its hitbox with a mouse on desktop after tab navigation', (WidgetTester tester) async {
-    final FocusNode focusNodeA = FocusNode();
-    final FocusNode focusNodeB = FocusNode();
-    final Key key = UniqueKey();
->>>>>>> a268b011
 
     await tester.pumpWidget(
       MaterialApp(
         home: Material(
           child: ListView(
             children: <Widget>[
-<<<<<<< HEAD
               TextField(
                 focusNode: focusNodeA,
                 decoration: InputDecoration(
@@ -470,42 +462,11 @@
 
     // Click on the icon which has a different RO than the text field's focus node context
     final TestGesture down2 = await tester.startGesture(tester.getCenter(find.byKey(iconKey)), kind: PointerDeviceKind.mouse);
-=======
-              const TextField(),
-              const TextField(),
-              TextField(
-                focusNode: focusNodeA,
-              ),
-              Container(
-                key: key,
-                height: 200,
-              ),
-              TextField(
-                focusNode: focusNodeB,
-              ),
-            ],
-          ),
-        ),
-      ),
-    );
-    // Tab over to the 3rd text field.
-    for (int i = 0; i < 3; i += 1) {
-      await tester.sendKeyDownEvent(LogicalKeyboardKey.tab);
-      await tester.sendKeyUpEvent(LogicalKeyboardKey.tab);
-    }
-
-    expect(focusNodeA.hasFocus, true);
-    expect(focusNodeB.hasFocus, false);
-
-    // Click on the container to not hit either text field.
-    final TestGesture down2 = await tester.startGesture(tester.getCenter(find.byKey(key)), kind: PointerDeviceKind.mouse);
->>>>>>> a268b011
     await tester.pump();
     await tester.pumpAndSettle();
     await down2.up();
     await down2.removePointer();
 
-<<<<<<< HEAD
     expect(focusNodeA.hasFocus, true);
   }, variant: TargetPlatformVariant.desktop());
 
@@ -553,7 +514,51 @@
     await tester.pumpAndSettle();
 
     expect(focusNodeA.hasFocus, false);
-=======
+  }, variant: TargetPlatformVariant.desktop());
+
+  testWidgets('A Focused text-field will lose focus when clicking outside of its hitbox with a mouse on desktop after tab navigation', (WidgetTester tester) async {
+    final FocusNode focusNodeA = FocusNode();
+    final FocusNode focusNodeB = FocusNode();
+    final Key key = UniqueKey();
+
+    await tester.pumpWidget(
+      MaterialApp(
+        home: Material(
+          child: ListView(
+            children: <Widget>[
+              const TextField(),
+              const TextField(),
+              TextField(
+                focusNode: focusNodeA,
+              ),
+              Container(
+                key: key,
+                height: 200,
+              ),
+              TextField(
+                focusNode: focusNodeB,
+              ),
+            ],
+          ),
+        ),
+      ),
+    );
+    // Tab over to the 3rd text field.
+    for (int i = 0; i < 3; i += 1) {
+      await tester.sendKeyDownEvent(LogicalKeyboardKey.tab);
+      await tester.sendKeyUpEvent(LogicalKeyboardKey.tab);
+    }
+
+    expect(focusNodeA.hasFocus, true);
+    expect(focusNodeB.hasFocus, false);
+
+    // Click on the container to not hit either text field.
+    final TestGesture down2 = await tester.startGesture(tester.getCenter(find.byKey(key)), kind: PointerDeviceKind.mouse);
+    await tester.pump();
+    await tester.pumpAndSettle();
+    await down2.up();
+    await down2.removePointer();
+
     expect(focusNodeA.hasFocus, false);
     expect(focusNodeB.hasFocus, false);
 
@@ -567,6 +572,5 @@
 
     expect(focusNodeA.hasFocus, false);
     expect(focusNodeB.hasFocus, true);
->>>>>>> a268b011
   }, variant: TargetPlatformVariant.desktop());
 }