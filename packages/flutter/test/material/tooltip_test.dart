// Copyright 2014 The Flutter Authors. All rights reserved.
// Use of this source code is governed by a BSD-style license that can be
// found in the LICENSE file.

import 'dart:ui';

import 'package:flutter/foundation.dart';
import 'package:flutter/gestures.dart';
import 'package:flutter/material.dart';
import 'package:flutter/rendering.dart';
import 'package:flutter/services.dart';
import 'package:flutter_test/flutter_test.dart';
import 'package:leak_tracker_flutter_testing/leak_tracker_flutter_testing.dart';
import '../widgets/semantics_tester.dart';
import 'feedback_tester.dart';

const String tooltipText = 'TIP';

Finder _findTooltipContainer(String tooltipText) {
  return find.ancestor(
    of: find.text(tooltipText),
    matching: find.byType(Container),
  );
}

void main() {
  testWidgetsWithLeakTracking('Does tooltip end up in the right place - center', (WidgetTester tester) async {
    final GlobalKey<TooltipState> tooltipKey = GlobalKey<TooltipState>();
    late final OverlayEntry entry;
    addTearDown(() => entry..remove()..dispose());

    await tester.pumpWidget(
      Directionality(
        textDirection: TextDirection.ltr,
        child: Overlay(
          initialEntries: <OverlayEntry>[
            entry = OverlayEntry(
              builder: (BuildContext context) {
                return Stack(
                  children: <Widget>[
                    Positioned(
                      left: 300.0,
                      top: 0.0,
                      child: Tooltip(
                        key: tooltipKey,
                        message: tooltipText,
                        height: 20.0,
                        padding: const EdgeInsets.all(5.0),
                        verticalOffset: 20.0,
                        preferBelow: false,
                        child: const SizedBox.shrink(),
                      ),
                    ),
                  ],
                );
              },
            ),
          ],
        ),
      ),
    );
    tooltipKey.currentState?.ensureTooltipVisible();
    await tester.pump(const Duration(seconds: 2)); // faded in, show timer started (and at 0.0)

    /********************* 800x600 screen
     *      o            * y=0
     *      |            * }- 20.0 vertical offset, of which 10.0 is in the screen edge margin
     *   +----+          * \- (5.0 padding in height)
     *   |    |          * |- 20 height
     *   +----+          * /- (5.0 padding in height)
     *                   *
     *********************/

    final RenderBox tip = tester.renderObject(
      _findTooltipContainer(tooltipText),
    );
    final Offset tipInGlobal = tip.localToGlobal(tip.size.topCenter(Offset.zero));
    // The exact position of the left side depends on the font the test framework
    // happens to pick, so we don't test that.
    expect(tipInGlobal.dx, 300.0);
    expect(tipInGlobal.dy, 20.0);
  });

  testWidgetsWithLeakTracking('Does tooltip end up in the right place - center with padding outside overlay', (WidgetTester tester) async {
    final GlobalKey<TooltipState> tooltipKey = GlobalKey<TooltipState>();
    late final OverlayEntry entry;
    addTearDown(() => entry..remove()..dispose());

    await tester.pumpWidget(
      Directionality(
        textDirection: TextDirection.ltr,
        child: Padding(
          padding: const EdgeInsets.all(20),
          child: Overlay(
            initialEntries: <OverlayEntry>[
              entry = OverlayEntry(
                builder: (BuildContext context) {
                  return Stack(
                    children: <Widget>[
                      Positioned(
                        left: 300.0,
                        top: 0.0,
                        child: Tooltip(
                          key: tooltipKey,
                          message: tooltipText,
                          height: 20.0,
                          padding: const EdgeInsets.all(5.0),
                          verticalOffset: 20.0,
                          preferBelow: false,
                          child: const SizedBox.shrink(),
                        ),
                      ),
                    ],
                  );
                },
              ),
            ],
          ),
        ),
      ),
    );
    tooltipKey.currentState?.ensureTooltipVisible();
    await tester.pump(const Duration(seconds: 2)); // faded in, show timer started (and at 0.0)

    /************************ 800x600 screen
     *   ________________   * }- 20.0 padding outside overlay
     *  |    o           |  * y=0
     *  |    |           |  * }- 20.0 vertical offset, of which 10.0 is in the screen edge margin
     *  | +----+         |  * \- (5.0 padding in height)
     *  | |    |         |  * |- 20 height
     *  | +----+         |  * /- (5.0 padding in height)
     *  |________________|  *
     *                      * } - 20.0 padding outside overlay
     ************************/

    final RenderBox tip = tester.renderObject(
      _findTooltipContainer(tooltipText),
    );
    final Offset tipInGlobal = tip.localToGlobal(tip.size.topCenter(Offset.zero));
    // The exact position of the left side depends on the font the test framework
    // happens to pick, so we don't test that.
    expect(tipInGlobal.dx, 320.0);
    expect(tipInGlobal.dy, 40.0);
  });

  testWidgetsWithLeakTracking('Does tooltip end up in the right place - top left', (WidgetTester tester) async {
    final GlobalKey<TooltipState> tooltipKey = GlobalKey<TooltipState>();
    late final OverlayEntry entry;
    addTearDown(() => entry..remove()..dispose());

    await tester.pumpWidget(
      Theme(
        data: ThemeData(useMaterial3: false),
        child: Directionality(
          textDirection: TextDirection.ltr,
          child: Overlay(
            initialEntries: <OverlayEntry>[
              entry = OverlayEntry(
                builder: (BuildContext context) {
                  return Stack(
                    children: <Widget>[
                      Positioned(
                        left: 0.0,
                        top: 0.0,
                        child: Tooltip(
                          key: tooltipKey,
                          message: tooltipText,
                          height: 20.0,
                          padding: const EdgeInsets.all(5.0),
                          verticalOffset: 20.0,
                          preferBelow: false,
                          child: const SizedBox.shrink(),
                        ),
                      ),
                    ],
                  );
                },
              ),
            ],
          ),
        ),
      ),
    );
    tooltipKey.currentState?.ensureTooltipVisible();
    await tester.pump(const Duration(seconds: 2)); // faded in, show timer started (and at 0.0)

    /********************* 800x600 screen
     *o                  * y=0
     *|                  * }- 20.0 vertical offset, of which 10.0 is in the screen edge margin
     *+----+             * \- (5.0 padding in height)
     *|    |             * |- 20 height
     *+----+             * /- (5.0 padding in height)
     *                   *
     *********************/

    final RenderBox tip = tester.renderObject(
      _findTooltipContainer(tooltipText),
    );
    expect(tip.size.height, equals(24.0)); // 14.0 height + 5.0 padding * 2 (top, bottom)
    expect(tip.localToGlobal(tip.size.topLeft(Offset.zero)), equals(const Offset(10.0, 20.0)));
  });

  testWidgetsWithLeakTracking('Does tooltip end up in the right place - center prefer above fits', (WidgetTester tester) async {
    final GlobalKey<TooltipState> tooltipKey = GlobalKey<TooltipState>();
    late final OverlayEntry entry;
    addTearDown(() => entry..remove()..dispose());

    await tester.pumpWidget(
      Directionality(
        textDirection: TextDirection.ltr,
        child: Overlay(
          initialEntries: <OverlayEntry>[
            entry = OverlayEntry(
              builder: (BuildContext context) {
                return Stack(
                  children: <Widget>[
                    Positioned(
                      left: 400.0,
                      top: 300.0,
                      child: Tooltip(
                        key: tooltipKey,
                        message: tooltipText,
                        height: 100.0,
                        padding: EdgeInsets.zero,
                        verticalOffset: 100.0,
                        preferBelow: false,
                        child: const SizedBox.shrink(),
                      ),
                    ),
                  ],
                );
              },
            ),
          ],
        ),
      ),
    );
    tooltipKey.currentState?.ensureTooltipVisible();
    await tester.pump(const Duration(seconds: 2)); // faded in, show timer started (and at 0.0)

    /********************* 800x600 screen
     *        ___        * }- 10.0 margin
     *       |___|       * }-100.0 height
     *         |         * }-100.0 vertical offset
     *         o         * y=300.0
     *                   *
     *                   *
     *                   *
     *********************/

    final RenderBox tip = tester.renderObject(
      _findTooltipContainer(tooltipText),
    );
    expect(tip.size.height, equals(100.0));
    expect(tip.localToGlobal(tip.size.topLeft(Offset.zero)).dy, equals(100.0));
    expect(tip.localToGlobal(tip.size.bottomRight(Offset.zero)).dy, equals(200.0));
  });

  testWidgetsWithLeakTracking('Does tooltip end up in the right place - center prefer above does not fit', (WidgetTester tester) async {
    final GlobalKey<TooltipState> tooltipKey = GlobalKey<TooltipState>();
    late final OverlayEntry entry;
    addTearDown(() => entry..remove()..dispose());

    await tester.pumpWidget(
      Directionality(
        textDirection: TextDirection.ltr,
        child: Overlay(
          initialEntries: <OverlayEntry>[
            entry = OverlayEntry(
              builder: (BuildContext context) {
                return Stack(
                  children: <Widget>[
                    Positioned(
                      left: 400.0,
                      top: 299.0,
                      child: Tooltip(
                        key: tooltipKey,
                        message: tooltipText,
                        height: 190.0,
                        padding: EdgeInsets.zero,
                        verticalOffset: 100.0,
                        preferBelow: false,
                        child: const SizedBox.shrink(),
                      ),
                    ),
                  ],
                );
              },
            ),
          ],
        ),
      ),
    );
    tooltipKey.currentState?.ensureTooltipVisible();
    await tester.pump(const Duration(seconds: 2)); // faded in, show timer started (and at 0.0)

    // we try to put it here but it doesn't fit:
    /********************* 800x600 screen
     *        ___        * }- 10.0 margin
     *       |___|       * }-190.0 height (starts at y=9.0)
     *         |         * }-100.0 vertical offset
     *         o         * y=299.0
     *                   *
     *                   *
     *                   *
     *********************/

    // so we put it here:
    /********************* 800x600 screen
     *                   *
     *                   *
     *         o         * y=299.0
     *        _|_        * }-100.0 vertical offset
     *       |___|       * }-190.0 height
     *                   * }- 10.0 margin
     *********************/

    final RenderBox tip = tester.renderObject(
      _findTooltipContainer(tooltipText),
    );
    expect(tip.size.height, equals(190.0));
    expect(tip.localToGlobal(tip.size.topLeft(Offset.zero)).dy, equals(399.0));
    expect(tip.localToGlobal(tip.size.bottomRight(Offset.zero)).dy, equals(589.0));
  });

  testWidgetsWithLeakTracking('Does tooltip end up in the right place - center prefer below fits', (WidgetTester tester) async {
    final GlobalKey<TooltipState> tooltipKey = GlobalKey<TooltipState>();
    late final OverlayEntry entry;
    addTearDown(() => entry..remove()..dispose());

    await tester.pumpWidget(
      Directionality(
        textDirection: TextDirection.ltr,
        child: Overlay(
          initialEntries: <OverlayEntry>[
            entry = OverlayEntry(
              builder: (BuildContext context) {
                return Stack(
                  children: <Widget>[
                    Positioned(
                      left: 400.0,
                      top: 300.0,
                      child: Tooltip(
                        key: tooltipKey,
                        message: tooltipText,
                        height: 190.0,
                        padding: EdgeInsets.zero,
                        verticalOffset: 100.0,
                        preferBelow: true,
                        child: const SizedBox.shrink(),
                      ),
                    ),
                  ],
                );
              },
            ),
          ],
        ),
      ),
    );
    tooltipKey.currentState?.ensureTooltipVisible();
    await tester.pump(const Duration(seconds: 2)); // faded in, show timer started (and at 0.0)

    /********************* 800x600 screen
     *                   *
     *                   *
     *         o         * y=300.0
     *        _|_        * }-100.0 vertical offset
     *       |___|       * }-190.0 height
     *                   * }- 10.0 margin
     *********************/

    final RenderBox tip = tester.renderObject(
      _findTooltipContainer(tooltipText),
    );
    expect(tip.size.height, equals(190.0));
    expect(tip.localToGlobal(tip.size.topLeft(Offset.zero)).dy, equals(400.0));
    expect(tip.localToGlobal(tip.size.bottomRight(Offset.zero)).dy, equals(590.0));
  });

  testWidgetsWithLeakTracking('Does tooltip end up in the right place - way off to the right', (WidgetTester tester) async {
    final GlobalKey<TooltipState> tooltipKey = GlobalKey<TooltipState>();
    late final OverlayEntry entry;
    addTearDown(() => entry..remove()..dispose());

    await tester.pumpWidget(
      Theme(
        data: ThemeData(useMaterial3: false),
        child: Directionality(
          textDirection: TextDirection.ltr,
          child: Overlay(
            initialEntries: <OverlayEntry>[
              entry = OverlayEntry(
                builder: (BuildContext context) {
                  return Stack(
                    children: <Widget>[
                      Positioned(
                        left: 1600.0,
                        top: 300.0,
                        child: Tooltip(
                          key: tooltipKey,
                          message: tooltipText,
                          height: 10.0,
                          padding: EdgeInsets.zero,
                          verticalOffset: 10.0,
                          preferBelow: true,
                          child: const SizedBox.shrink(),
                        ),
                      ),
                    ],
                  );
                },
              ),
            ],
          ),
        ),
      ),
    );
    tooltipKey.currentState?.ensureTooltipVisible();
    await tester.pump(const Duration(seconds: 2)); // faded in, show timer started (and at 0.0)

    /********************* 800x600 screen
     *                   *
     *                   *
     *                   * y=300.0;   target -->   o
     *              ___| * }-10.0 vertical offset
     *             |___| * }-10.0 height
     *                   *
     *                   * }-10.0 margin
     *********************/

    final RenderBox tip = tester.renderObject(
      _findTooltipContainer(tooltipText),
    );
    expect(tip.size.height, equals(14.0));
    expect(tip.localToGlobal(tip.size.topLeft(Offset.zero)).dy, equals(310.0));
    expect(tip.localToGlobal(tip.size.bottomRight(Offset.zero)).dx, equals(790.0));
    expect(tip.localToGlobal(tip.size.bottomRight(Offset.zero)).dy, equals(324.0));
  });

  testWidgetsWithLeakTracking('Does tooltip end up in the right place - near the edge', (WidgetTester tester) async {
    final GlobalKey<TooltipState> tooltipKey = GlobalKey<TooltipState>();
    late final OverlayEntry entry;
    addTearDown(() => entry..remove()..dispose());

    await tester.pumpWidget(
      Theme(
        data: ThemeData(useMaterial3: false),
        child: Directionality(
          textDirection: TextDirection.ltr,
          child: Overlay(
            initialEntries: <OverlayEntry>[
              entry = OverlayEntry(
                builder: (BuildContext context) {
                  return Stack(
                    children: <Widget>[
                      Positioned(
                        left: 780.0,
                        top: 300.0,
                        child: Tooltip(
                          key: tooltipKey,
                          message: tooltipText,
                          height: 10.0,
                          padding: EdgeInsets.zero,
                          verticalOffset: 10.0,
                          preferBelow: true,
                          child: const SizedBox.shrink(),
                        ),
                      ),
                    ],
                  );
                },
              ),
            ],
          ),
        ),
      ),
    );
    tooltipKey.currentState?.ensureTooltipVisible();
    await tester.pump(const Duration(seconds: 2)); // faded in, show timer started (and at 0.0)

    /********************* 800x600 screen
     *                   *
     *                   *
     *                o  * y=300.0
     *              __|  * }-10.0 vertical offset
     *             |___| * }-10.0 height
     *                   *
     *                   * }-10.0 margin
     *********************/

    final RenderBox tip = tester.renderObject(
      _findTooltipContainer(tooltipText),
    );
    expect(tip.size.height, equals(14.0));
    expect(tip.localToGlobal(tip.size.topLeft(Offset.zero)).dy, equals(310.0));
    expect(tip.localToGlobal(tip.size.bottomRight(Offset.zero)).dx, equals(790.0));
    expect(tip.localToGlobal(tip.size.bottomRight(Offset.zero)).dy, equals(324.0));
  });

  testWidgetsWithLeakTracking('Tooltip should be fully visible when MediaQuery.viewInsets > 0', (WidgetTester tester) async {
    // Regression test for https://github.com/flutter/flutter/issues/23666
    Widget materialAppWithViewInsets(double viewInsetsHeight) {
      final Widget scaffold = Scaffold(
        body: const TextField(),
        floatingActionButton: FloatingActionButton(
          tooltip: tooltipText,
          onPressed: () { /* do nothing */ },
          child: const Icon(Icons.add),
        ),
      );
      return MediaQuery(
        data: MediaQueryData(
          viewInsets: EdgeInsets.only(bottom: viewInsetsHeight),
        ),
        child: MaterialApp(
          useInheritedMediaQuery: true,
          home: scaffold,
        ),
      );
    }

    // Start with MediaQuery.viewInsets.bottom = 0
    await tester.pumpWidget(materialAppWithViewInsets(0));

    // Show FAB tooltip
    final Finder fabFinder = find.byType(FloatingActionButton);
    await tester.longPress(fabFinder);
    await tester.pump(const Duration(milliseconds: 500));
    expect(find.byType(Tooltip), findsOneWidget);

    // FAB tooltip should be above FAB
    RenderBox tip = tester.renderObject(_findTooltipContainer(tooltipText));
    Offset fabTopRight = tester.getTopRight(fabFinder);
    Offset tooltipTopRight = tip.localToGlobal(tip.size.topRight(Offset.zero));
    expect(tooltipTopRight.dy, lessThan(fabTopRight.dy));

    // Simulate Keyboard opening (MediaQuery.viewInsets.bottom = 300))
    await tester.pumpWidget(materialAppWithViewInsets(300));
    // Wait for the tooltip to dismiss.
    await tester.pump(const Duration(days: 1));
    await tester.pumpAndSettle();

    // Show FAB tooltip
    await tester.longPress(fabFinder);
    await tester.pump(const Duration(milliseconds: 500));
    expect(find.byType(Tooltip), findsOneWidget);

    // FAB tooltip should still be above FAB
    tip = tester.renderObject(_findTooltipContainer(tooltipText));
    fabTopRight = tester.getTopRight(fabFinder);
    tooltipTopRight = tip.localToGlobal(tip.size.topRight(Offset.zero));
    expect(tooltipTopRight.dy, lessThan(fabTopRight.dy));
  });

  testWidgetsWithLeakTracking('Custom tooltip margin', (WidgetTester tester) async {
    const double customMarginValue = 10.0;
    final GlobalKey<TooltipState> tooltipKey = GlobalKey<TooltipState>();
    late final OverlayEntry entry;
    addTearDown(() => entry..remove()..dispose());

    await tester.pumpWidget(
      Directionality(
        textDirection: TextDirection.ltr,
        child: Overlay(
          initialEntries: <OverlayEntry>[
            entry = OverlayEntry(
              builder: (BuildContext context) {
                return Tooltip(
                  key: tooltipKey,
                  message: tooltipText,
                  padding: EdgeInsets.zero,
                  margin: const EdgeInsets.all(customMarginValue),
                  child: const SizedBox.shrink(),
                );
              },
            ),
          ],
        ),
      ),
    );
    tooltipKey.currentState?.ensureTooltipVisible();
    await tester.pump(const Duration(seconds: 2)); // faded in, show timer started (and at 0.0)

    final Offset topLeftTipInGlobal = tester.getTopLeft(
      _findTooltipContainer(tooltipText),
    );
    final Offset topLeftTooltipContentInGlobal = tester.getTopLeft(find.text(tooltipText));
    expect(topLeftTooltipContentInGlobal.dx, topLeftTipInGlobal.dx + customMarginValue);
    expect(topLeftTooltipContentInGlobal.dy, topLeftTipInGlobal.dy + customMarginValue);

    final Offset topRightTipInGlobal = tester.getTopRight(
      _findTooltipContainer(tooltipText),
    );
    final Offset topRightTooltipContentInGlobal = tester.getTopRight(find.text(tooltipText));
    expect(topRightTooltipContentInGlobal.dx, topRightTipInGlobal.dx - customMarginValue);
    expect(topRightTooltipContentInGlobal.dy, topRightTipInGlobal.dy + customMarginValue);

    final Offset bottomLeftTipInGlobal = tester.getBottomLeft(
      _findTooltipContainer(tooltipText),
    );
    final Offset bottomLeftTooltipContentInGlobal = tester.getBottomLeft(find.text(tooltipText));
    expect(bottomLeftTooltipContentInGlobal.dx, bottomLeftTipInGlobal.dx + customMarginValue);
    expect(bottomLeftTooltipContentInGlobal.dy, bottomLeftTipInGlobal.dy - customMarginValue);

    final Offset bottomRightTipInGlobal = tester.getBottomRight(
      _findTooltipContainer(tooltipText),
    );
    final Offset bottomRightTooltipContentInGlobal = tester.getBottomRight(find.text(tooltipText));
    expect(bottomRightTooltipContentInGlobal.dx, bottomRightTipInGlobal.dx - customMarginValue);
    expect(bottomRightTooltipContentInGlobal.dy, bottomRightTipInGlobal.dy - customMarginValue);
  });

  testWidgetsWithLeakTracking('Default tooltip message textStyle - light', (WidgetTester tester) async {
    final GlobalKey<TooltipState> tooltipKey = GlobalKey<TooltipState>();
    await tester.pumpWidget(MaterialApp(
      theme: ThemeData(useMaterial3: false),
      home: Tooltip(
        key: tooltipKey,
        message: tooltipText,
        child: Container(
          width: 100.0,
          height: 100.0,
          color: Colors.green[500],
        ),
      ),
    ));
    tooltipKey.currentState?.ensureTooltipVisible();
    await tester.pump(const Duration(seconds: 2)); // faded in, show timer started (and at 0.0)

    final TextStyle textStyle = tester.widget<Text>(find.text(tooltipText)).style!;
    expect(textStyle.color, Colors.white);
    expect(textStyle.fontFamily, 'Roboto');
    expect(textStyle.decoration, TextDecoration.none);
    expect(textStyle.debugLabel, '((englishLike bodyMedium 2014).merge(blackMountainView bodyMedium)).copyWith');
  });

  testWidgetsWithLeakTracking('Default tooltip message textStyle - dark', (WidgetTester tester) async {
    final GlobalKey<TooltipState> tooltipKey = GlobalKey<TooltipState>();
    await tester.pumpWidget(MaterialApp(
      theme: ThemeData(
        useMaterial3: false,
        brightness: Brightness.dark,
      ),
      home: Tooltip(
        key: tooltipKey,
        message: tooltipText,
        child: Container(
          width: 100.0,
          height: 100.0,
          color: Colors.green[500],
        ),
      ),
    ));
    tooltipKey.currentState?.ensureTooltipVisible();
    await tester.pump(const Duration(seconds: 2)); // faded in, show timer started (and at 0.0)

    final TextStyle textStyle = tester.widget<Text>(find.text(tooltipText)).style!;
    expect(textStyle.color, Colors.black);
    expect(textStyle.fontFamily, 'Roboto');
    expect(textStyle.decoration, TextDecoration.none);
    expect(textStyle.debugLabel, '((englishLike bodyMedium 2014).merge(whiteMountainView bodyMedium)).copyWith');
  });

  testWidgetsWithLeakTracking('Custom tooltip message textStyle', (WidgetTester tester) async {
    final GlobalKey<TooltipState> tooltipKey = GlobalKey<TooltipState>();
    await tester.pumpWidget(MaterialApp(
      home: Tooltip(
        key: tooltipKey,
        textStyle: const TextStyle(
          color: Colors.orange,
          decoration: TextDecoration.underline,
        ),
        message: tooltipText,
        child: Container(
          width: 100.0,
          height: 100.0,
          color: Colors.green[500],
        ),
      ),
    ));
    tooltipKey.currentState?.ensureTooltipVisible();
    await tester.pump(const Duration(seconds: 2)); // faded in, show timer started (and at 0.0)

    final TextStyle textStyle = tester.widget<Text>(find.text(tooltipText)).style!;
    expect(textStyle.color, Colors.orange);
    expect(textStyle.fontFamily, null);
    expect(textStyle.decoration, TextDecoration.underline);
  });

  testWidgetsWithLeakTracking('Custom tooltip message textAlign', (WidgetTester tester) async {
    Future<void> pumpTooltipWithTextAlign({TextAlign? textAlign}) async {
      final GlobalKey<TooltipState> tooltipKey = GlobalKey<TooltipState>();
      await tester.pumpWidget(
        MaterialApp(
          home: Tooltip(
            key: tooltipKey,
            textAlign: textAlign,
            message: tooltipText,
            child: Container(
              width: 100.0,
              height: 100.0,
              color: Colors.green[500],
            ),
          ),
        ),
      );
      tooltipKey.currentState?.ensureTooltipVisible();
      await tester.pump(const Duration(seconds: 2)); // faded in, show timer started (and at 0.0)
    }

    // Default value should be TextAlign.start
    await pumpTooltipWithTextAlign();
    TextAlign textAlign = tester.widget<Text>(find.text(tooltipText)).textAlign!;
    expect(textAlign, TextAlign.start);

    await pumpTooltipWithTextAlign(textAlign: TextAlign.center);
    textAlign = tester.widget<Text>(find.text(tooltipText)).textAlign!;
    expect(textAlign, TextAlign.center);

    await pumpTooltipWithTextAlign(textAlign: TextAlign.end);
    textAlign = tester.widget<Text>(find.text(tooltipText)).textAlign!;
    expect(textAlign, TextAlign.end);
  });

  testWidgetsWithLeakTracking('Tooltip overlay respects ambient Directionality', (WidgetTester tester) async {
    // Regression test for https://github.com/flutter/flutter/issues/40702.
    Widget buildApp(String text, TextDirection textDirection) {
      return MaterialApp(
        home: Directionality(
          textDirection: textDirection,
          child: Center(
            child: Tooltip(
              message: text,
              child: Container(
                width: 100.0,
                height: 100.0,
                color: Colors.green[500],
              ),
            ),
          ),
        ),
      );
    }

    await tester.pumpWidget(buildApp(tooltipText, TextDirection.rtl));
    await tester.longPress(find.byType(Tooltip));
    expect(find.text(tooltipText), findsOneWidget);
    RenderParagraph tooltipRenderParagraph = tester.renderObject<RenderParagraph>(find.text(tooltipText));
    expect(tooltipRenderParagraph.textDirection, TextDirection.rtl);

    await tester.pump(const Duration(seconds: 10));
    await tester.pumpAndSettle();
    await tester.pump();

    await tester.pumpWidget(buildApp(tooltipText, TextDirection.ltr));
    await tester.longPress(find.byType(Tooltip));
    expect(find.text(tooltipText), findsOneWidget);
    tooltipRenderParagraph = tester.renderObject<RenderParagraph>(find.text(tooltipText));
    expect(tooltipRenderParagraph.textDirection, TextDirection.ltr);
  });

  testWidgetsWithLeakTracking('Tooltip overlay wrapped with a non-fallback DefaultTextStyle widget', (WidgetTester tester) async {
    // A Material widget is needed as an ancestor of the Text widget.
    // It is invalid to have text in a Material application that
    // does not have a Material ancestor.
    final GlobalKey<TooltipState> tooltipKey = GlobalKey<TooltipState>();
    await tester.pumpWidget(MaterialApp(
      home: Tooltip(
        key: tooltipKey,
        message: tooltipText,
        child: Container(
          width: 100.0,
          height: 100.0,
          color: Colors.green[500],
        ),
      ),
    ));
    tooltipKey.currentState?.ensureTooltipVisible();
    await tester.pump(const Duration(seconds: 2)); // faded in, show timer started (and at 0.0)

    final TextStyle textStyle = tester.widget<DefaultTextStyle>(
      find.ancestor(
        of: find.text(tooltipText),
        matching: find.byType(DefaultTextStyle),
      ).first,
    ).style;

    // The default fallback text style results in a text with a
    // double underline of Color(0xffffff00).
    expect(textStyle.decoration, isNot(TextDecoration.underline));
    expect(textStyle.decorationColor, isNot(const Color(0xffffff00)));
    expect(textStyle.decorationStyle, isNot(TextDecorationStyle.double));
  });

  testWidgetsWithLeakTracking('Does tooltip end up with the right default size, shape, and color', (WidgetTester tester) async {
    final GlobalKey<TooltipState> tooltipKey = GlobalKey<TooltipState>();
    late final OverlayEntry entry;
    addTearDown(() => entry..remove()..dispose());

    await tester.pumpWidget(
      Theme(
        data: ThemeData(useMaterial3: false),
        child: Directionality(
          textDirection: TextDirection.ltr,
          child: Overlay(
            initialEntries: <OverlayEntry>[
              entry = OverlayEntry(
                builder: (BuildContext context) {
                  return Tooltip(
                    key: tooltipKey,
                    message: tooltipText,
                    child: const SizedBox.shrink(),
                  );
                },
              ),
            ],
          ),
        ),
      ),
    );
    tooltipKey.currentState?.ensureTooltipVisible();
    await tester.pump(const Duration(seconds: 2)); // faded in, show timer started (and at 0.0)

    final RenderBox tip = tester.renderObject(_findTooltipContainer(tooltipText));
    expect(tip.size.height, equals(32.0));
    expect(tip.size.width, equals(74.0));
    expect(tip, paints..rrect(
      rrect: RRect.fromRectAndRadius(tip.paintBounds, const Radius.circular(4.0)),
      color: const Color(0xe6616161),
    ));

    final Container tooltipContainer = tester.firstWidget<Container>(_findTooltipContainer(tooltipText));
    expect(tooltipContainer.padding, const EdgeInsets.symmetric(horizontal: 16.0, vertical: 4.0));
  });

  testWidgetsWithLeakTracking('Tooltip default size, shape, and color test for Desktop', (WidgetTester tester) async {
    // Regressing test for https://github.com/flutter/flutter/issues/68601
    final GlobalKey<TooltipState> tooltipKey = GlobalKey<TooltipState>();
    await tester.pumpWidget(
      MaterialApp(
        theme: ThemeData(useMaterial3: false),
        home: Tooltip(
          key: tooltipKey,
          message: tooltipText,
          child: const SizedBox.shrink(),
        ),
      ),
    );
    tooltipKey.currentState?.ensureTooltipVisible();
    await tester.pump(const Duration(seconds: 2)); // faded in, show timer started (and at 0.0)

    final RenderParagraph tooltipRenderParagraph = tester.renderObject<RenderParagraph>(find.text(tooltipText));
    expect(tooltipRenderParagraph.textSize.height, equals(12.0));

    final RenderBox tooltipRenderBox = tester.renderObject(_findTooltipContainer(tooltipText));
    expect(tooltipRenderBox.size.height, equals(24.0));
    expect(tooltipRenderBox, paints..rrect(
      rrect: RRect.fromRectAndRadius(tooltipRenderBox.paintBounds, const Radius.circular(4.0)),
      color: const Color(0xe6616161),
    ));

    final Container tooltipContainer = tester.firstWidget<Container>(_findTooltipContainer(tooltipText));
    expect(tooltipContainer.padding, const EdgeInsets.symmetric(horizontal: 8.0, vertical: 4.0));
  }, variant: const TargetPlatformVariant(<TargetPlatform>{TargetPlatform.macOS, TargetPlatform.linux, TargetPlatform.windows}));

  testWidgetsWithLeakTracking('Can tooltip decoration be customized', (WidgetTester tester) async {
    final GlobalKey<TooltipState> tooltipKey = GlobalKey<TooltipState>();
    const Decoration customDecoration = ShapeDecoration(
      shape: StadiumBorder(),
      color: Color(0x80800000),
    );
    late final OverlayEntry entry;
    addTearDown(() => entry..remove()..dispose());

    await tester.pumpWidget(
      Theme(
        data: ThemeData(useMaterial3: false),
        child: Directionality(
          textDirection: TextDirection.ltr,
          child: Overlay(
            initialEntries: <OverlayEntry>[
              entry = OverlayEntry(
                builder: (BuildContext context) {
                  return Tooltip(
                    key: tooltipKey,
                    decoration: customDecoration,
                    message: tooltipText,
                    child: const SizedBox.shrink(),
                  );
                },
              ),
            ],
          ),
        ),
      ),
    );
    tooltipKey.currentState?.ensureTooltipVisible();
    await tester.pump(const Duration(seconds: 2)); // faded in, show timer started (and at 0.0)

    final RenderBox tip = tester.renderObject(
      _findTooltipContainer(tooltipText),
    );
    expect(tip.size.height, equals(32.0));
    expect(tip.size.width, equals(74.0));
    expect(tip, paints..rrect(color: const Color(0x80800000)));
  });

  testWidgetsWithLeakTracking('Tooltip stays after long press', (WidgetTester tester) async {
    await tester.pumpWidget(
      MaterialApp(
        home: Center(
          child: Tooltip(
            triggerMode: TooltipTriggerMode.longPress,
            message: tooltipText,
            child: Container(
              width: 100.0,
              height: 100.0,
              color: Colors.green[500],
            ),
          ),
        ),
      ),
    );

    final Finder tooltip = find.byType(Tooltip);
    TestGesture gesture = await tester.startGesture(tester.getCenter(tooltip));

    // long press reveals tooltip
    await tester.pump(kLongPressTimeout);
    await tester.pump(const Duration(milliseconds: 10));
    expect(find.text(tooltipText), findsOneWidget);
    await gesture.up();

    // tap (down, up) gesture hides tooltip, since its not
    // a long press
    await tester.tap(tooltip);
    await tester.pump();
    await tester.pumpAndSettle();
    expect(find.text(tooltipText), findsNothing);

    // long press once more
    gesture = await tester.startGesture(tester.getCenter(tooltip));
    await tester.pump();
    await tester.pump(const Duration(milliseconds: 300));
    expect(find.text(tooltipText), findsNothing);

    await tester.pump(kLongPressTimeout);
    await tester.pump(const Duration(milliseconds: 10));
    expect(find.text(tooltipText), findsOneWidget);

    // keep holding the long press, should still show tooltip
    await tester.pump(kLongPressTimeout);
    expect(find.text(tooltipText), findsOneWidget);
    await gesture.up();
  });

  testWidgetsWithLeakTracking('Tooltip dismiss countdown begins on long press release', (WidgetTester tester) async {
    // Specs: https://github.com/flutter/flutter/issues/4182
    const Duration showDuration = Duration(seconds: 1);
    const Duration eternity = Duration(days: 9999);
    await setWidgetForTooltipMode(tester, TooltipTriggerMode.longPress, showDuration: showDuration);

    final Finder tooltip = find.byType(Tooltip);
    final TestGesture gesture = await tester.startGesture(tester.getCenter(tooltip));

    await tester.pump(kLongPressTimeout);
    expect(find.text(tooltipText), findsOneWidget);
    // Keep holding to prevent the tooltip from dismissing.
    await tester.pump(eternity);
    expect(find.text(tooltipText), findsOneWidget);
    await tester.pump();
    expect(find.text(tooltipText), findsOneWidget);

    await gesture.up();
    await tester.pump();
    expect(find.text(tooltipText), findsOneWidget);

    await tester.pump(showDuration);
    await tester.pump(const Duration(milliseconds: 500));
    expect(find.text(tooltipText), findsNothing);
  });

  testWidgetsWithLeakTracking('Tooltip is dismissed after a long press and showDuration expired', (WidgetTester tester) async {
    const Duration showDuration = Duration(seconds: 3);
    await setWidgetForTooltipMode(tester, TooltipTriggerMode.longPress, showDuration: showDuration);

    final Finder tooltip = find.byType(Tooltip);
    final TestGesture gesture = await tester.startGesture(tester.getCenter(tooltip));

    // Long press reveals tooltip
    await tester.pump(kLongPressTimeout);
    await tester.pump(const Duration(milliseconds: 10));
    expect(find.text(tooltipText), findsOneWidget);
    await gesture.up();

    // Tooltip is dismissed after showDuration expired
    await tester.pump(showDuration);
    await tester.pump(const Duration(milliseconds: 10));
    expect(find.text(tooltipText), findsNothing);
  });

  testWidgetsWithLeakTracking('Tooltip is dismissed after a tap and showDuration expired', (WidgetTester tester) async {
    const Duration showDuration = Duration(seconds: 3);
    await setWidgetForTooltipMode(tester, TooltipTriggerMode.tap, showDuration: showDuration);

    final Finder tooltip = find.byType(Tooltip);
    expect(find.text(tooltipText), findsNothing);

    await _testGestureTap(tester, tooltip);
    expect(find.text(tooltipText), findsOneWidget);

    // Tooltip is dismissed after showDuration expired
    await tester.pump(showDuration);
    await tester.pump(const Duration(milliseconds: 10));
    expect(find.text(tooltipText), findsNothing);
  });

  testWidgetsWithLeakTracking('Tooltip is dismissed after a tap and showDuration expired when competing with a GestureDetector', (WidgetTester tester) async {
    // Regression test for https://github.com/flutter/flutter/issues/98854
    const Duration showDuration = Duration(seconds: 3);
    await tester.pumpWidget(
      MaterialApp(
        home: GestureDetector(
          onVerticalDragStart: (_) { /* Do nothing */ },
          child: const Tooltip(
            message: tooltipText,
            triggerMode: TooltipTriggerMode.tap,
            showDuration: showDuration,
            child: SizedBox(width: 100.0, height: 100.0),
          ),
        ),
      ),
    );
    final Finder tooltip = find.byType(Tooltip);
    expect(find.text(tooltipText), findsNothing);

    await tester.tap(tooltip);
    // Wait for GestureArena disambiguation, delay is kPressTimeout to disambiguate
    // between onTap and onVerticalDragStart
    await tester.pump(kPressTimeout);
    expect(find.text(tooltipText), findsOneWidget);

    // Tooltip is dismissed after showDuration expired
    await tester.pump(showDuration);
    await tester.pump(const Duration(milliseconds: 10));
    expect(find.text(tooltipText), findsNothing);
  });

  testWidgetsWithLeakTracking('Dispatch the mouse events before tip overlay detached', (WidgetTester tester) async {
    // Regression test for https://github.com/flutter/flutter/issues/96890
    const Duration waitDuration = Duration.zero;
    final TestGesture gesture = await tester.createGesture(kind: PointerDeviceKind.mouse);
    addTearDown(() async {
      return gesture.removePointer();
    });
    await gesture.addPointer();
    await gesture.moveTo(const Offset(1.0, 1.0));
    await tester.pump();
    await gesture.moveTo(Offset.zero);

    await tester.pumpWidget(
      const MaterialApp(
        home: Center(
          child: Tooltip(
            message: tooltipText,
            waitDuration: waitDuration,
            child: SizedBox(
              width: 100.0,
              height: 100.0,
            ),
          ),
        ),
      ),
    );

    // Trigger the tip overlay.
    final Finder tooltip = find.byType(Tooltip);
    await gesture.moveTo(tester.getCenter(tooltip));
    await tester.pump();
    // Wait for it to appear.
    await tester.pump(waitDuration);

    // Remove the `Tooltip` widget.
    await tester.pumpWidget(
      const MaterialApp(
        home: Center(
          child: SizedBox.shrink(),
        ),
      ),
    );

    // The tooltip should be removed, including the overlay child.
    expect(find.text(tooltipText), findsNothing);
    expect(find.byTooltip(tooltipText), findsNothing);
  });

  testWidgetsWithLeakTracking('Calling ensureTooltipVisible on an unmounted TooltipState returns false', (WidgetTester tester) async {
    // Regression test for https://github.com/flutter/flutter/issues/95851
    await tester.pumpWidget(
      const MaterialApp(
        home: Center(
          child: Tooltip(
            message: tooltipText,
            child: SizedBox(
              width: 100.0,
              height: 100.0,
            ),
          ),
        ),
      ),
    );

    final TooltipState tooltipState = tester.state(find.byType(Tooltip));
    expect(tooltipState.ensureTooltipVisible(), true);

    // Remove the tooltip.
    await tester.pumpWidget(
      const MaterialApp(
        home: Center(
          child: SizedBox.shrink(),
        ),
      ),
    );

    expect(tooltipState.ensureTooltipVisible(), false);
  });

  testWidgetsWithLeakTracking('Tooltip shows/hides when hovered', (WidgetTester tester) async {
    const Duration waitDuration = Duration.zero;
    final TestGesture gesture = await tester.createGesture(kind: PointerDeviceKind.mouse);
    addTearDown(() async {
      return gesture.removePointer();
    });
    await gesture.addPointer();
    await gesture.moveTo(const Offset(1.0, 1.0));
    await tester.pump();
    await gesture.moveTo(Offset.zero);

    await tester.pumpWidget(
      const MaterialApp(
        home: Center(
          child: Tooltip(
            message: tooltipText,
            waitDuration: waitDuration,
            child: SizedBox(
              width: 100.0,
              height: 100.0,
            ),
          ),
        ),
      ),
    );

    final Finder tooltip = find.byType(Tooltip);
    await gesture.moveTo(Offset.zero);
    await tester.pump();
    await gesture.moveTo(tester.getCenter(tooltip));
    await tester.pump();
    // Wait for it to appear.
    await tester.pump(waitDuration);
    expect(find.text(tooltipText), findsOneWidget);

    // Wait a looong time to make sure that it doesn't go away if the mouse is
    // still over the widget.
    await tester.pump(const Duration(days: 1));
    await tester.pumpAndSettle();
    expect(find.text(tooltipText), findsOneWidget);

    await gesture.moveTo(Offset.zero);
    await tester.pump();

    // Wait for it to disappear.
    await tester.pumpAndSettle();
    await gesture.removePointer();
    expect(find.text(tooltipText), findsNothing);
  });

  testWidgetsWithLeakTracking('Tooltip text is also hoverable', (WidgetTester tester) async {
    const Duration waitDuration = Duration.zero;
    final TestGesture gesture = await tester.createGesture(kind: PointerDeviceKind.mouse);
    addTearDown(() async {
      return gesture.removePointer();
    });
    await gesture.addPointer();
    await gesture.moveTo(const Offset(1.0, 1.0));
    await tester.pump();
    await gesture.moveTo(Offset.zero);

    await tester.pumpWidget(
      const MaterialApp(
        home: Center(
          child: Tooltip(
            message: tooltipText,
            waitDuration: waitDuration,
            child: Text('I am tool tip'),
          ),
        ),
      ),
    );

    final Finder tooltip = find.byType(Tooltip);
    await gesture.moveTo(Offset.zero);
    await tester.pump();
    await gesture.moveTo(tester.getCenter(tooltip));
    await tester.pump();
    // Wait for it to appear.
    await tester.pump(waitDuration);
    expect(find.text(tooltipText), findsOneWidget);

    // Wait a looong time to make sure that it doesn't go away if the mouse is
    // still over the widget.
    await tester.pump(const Duration(days: 1));
    await tester.pumpAndSettle();
    expect(find.text(tooltipText), findsOneWidget);

    // Hover to the tool tip text and verify the tooltip doesn't go away.
    await gesture.moveTo(tester.getTopLeft(find.text(tooltipText)));
    await tester.pump(const Duration(days: 1));
    await tester.pumpAndSettle();
    expect(find.text(tooltipText), findsOneWidget);

    await gesture.moveTo(Offset.zero);
    await tester.pump();

    // Wait for it to disappear.
    await tester.pumpAndSettle();
    await gesture.removePointer();
    expect(find.text(tooltipText), findsNothing);
  });

  testWidgetsWithLeakTracking('Tooltip should not show more than one tooltip when hovered', (WidgetTester tester) async {
    const Duration waitDuration = Duration(milliseconds: 500);
    final UniqueKey innerKey = UniqueKey();
    final UniqueKey outerKey = UniqueKey();
    await tester.pumpWidget(
      MaterialApp(
        home: Center(
          child: Tooltip(
            message: 'Outer',
            child: Container(
              key: outerKey,
              width: 100,
              height: 100,
              alignment: Alignment.centerRight,
              child: Tooltip(
                message: 'Inner',
                child: SizedBox(
                  key: innerKey,
                  width: 25,
                  height: 100,
                ),
              ),
            ),
          ),
        ),
      ),
    );

    TestGesture? gesture = await tester.createGesture(kind: PointerDeviceKind.mouse);
    addTearDown(() async { gesture?.removePointer(); });

    // Both the inner and outer containers have tooltips associated with them, but only
    // the currently hovered one should appear, even though the pointer is inside both.
    final Finder outer = find.byKey(outerKey);
    final Finder inner = find.byKey(innerKey);
    await gesture.moveTo(Offset.zero);
    await tester.pump();
    await gesture.moveTo(tester.getCenter(outer));
    await tester.pump();
    await gesture.moveTo(tester.getCenter(inner));
    await tester.pump();

    // Wait for it to appear.
    await tester.pump(waitDuration);

    expect(find.text('Outer'), findsNothing);
    expect(find.text('Inner'), findsOneWidget);
    await gesture.moveTo(tester.getCenter(outer));
    await tester.pump();
    // Wait for it to switch.
    await tester.pumpAndSettle();
    expect(find.text('Outer'), findsOneWidget);
    expect(find.text('Inner'), findsNothing);

    await gesture.moveTo(Offset.zero);

    // Wait for all tooltips to disappear.
    await tester.pumpAndSettle();
    await gesture.removePointer();
    gesture = null;
    expect(find.text('Outer'), findsNothing);
    expect(find.text('Inner'), findsNothing);
  });

  testWidgetsWithLeakTracking('Tooltip can be dismissed by escape key', (WidgetTester tester) async {
    const Duration waitDuration = Duration.zero;
    TestGesture? gesture = await tester.createGesture(kind: PointerDeviceKind.mouse);
    addTearDown(() async {
      if (gesture != null) {
        return gesture.removePointer();
      }
    });
    await gesture.addPointer();
    await gesture.moveTo(const Offset(1.0, 1.0));
    await tester.pump();
    await gesture.moveTo(Offset.zero);

    await tester.pumpWidget(
      const MaterialApp(
        home: Center(
          child: Tooltip(
            message: tooltipText,
            waitDuration: waitDuration,
            child: Text('I am tool tip'),
          ),
        ),
      ),
    );

    final Finder tooltip = find.byType(Tooltip);
    await gesture.moveTo(Offset.zero);
    await tester.pump();
    await gesture.moveTo(tester.getCenter(tooltip));
    await tester.pump();
    // Wait for it to appear.
    await tester.pump(waitDuration);
    expect(find.text(tooltipText), findsOneWidget);

    // Try to dismiss the tooltip with the shortcut key
    await tester.sendKeyEvent(LogicalKeyboardKey.escape);
    await tester.pumpAndSettle();
    expect(find.text(tooltipText), findsNothing);

    await gesture.moveTo(Offset.zero);
    await tester.pumpAndSettle();
    await gesture.removePointer();
    gesture = null;
  });

  testWidgetsWithLeakTracking('Multiple Tooltips are dismissed by escape key', (WidgetTester tester) async {
    const Duration waitDuration = Duration.zero;
    await tester.pumpWidget(
      const MaterialApp(
        home: Center(
          child: Column(
            children: <Widget>[
              Tooltip(
                message: 'message1',
                waitDuration: waitDuration,
                showDuration: Duration(days: 1),
                child: Text('tooltip1'),
              ),
              Spacer(flex: 2),
              Tooltip(
                message: 'message2',
                waitDuration: waitDuration,
                showDuration: Duration(days: 1),
                child: Text('tooltip2'),
              ),
            ],
          ),
        ),
      ),
    );

    tester.state<TooltipState>(find.byTooltip('message1')).ensureTooltipVisible();
    tester.state<TooltipState>(find.byTooltip('message2')).ensureTooltipVisible();
    await tester.pump();
    await tester.pump(waitDuration);
    // Make sure both messages are on the screen.
    expect(find.text('message1'), findsOneWidget);
    expect(find.text('message2'), findsOneWidget);

    // Try to dismiss the tooltip with the shortcut key
    await tester.sendKeyEvent(LogicalKeyboardKey.escape);
    await tester.pumpAndSettle();
    expect(find.text('message1'), findsNothing);
    expect(find.text('message2'), findsNothing);
  });

  testWidgetsWithLeakTracking('Tooltip does not attempt to show after unmount', (WidgetTester tester) async {
    // Regression test for https://github.com/flutter/flutter/issues/54096.
    const Duration waitDuration = Duration(seconds: 1);
    final TestGesture gesture = await tester.createGesture(kind: PointerDeviceKind.mouse);
    addTearDown(() async {
      return gesture.removePointer();
    });
    await gesture.addPointer();
    await gesture.moveTo(const Offset(1.0, 1.0));
    await tester.pump();
    await gesture.moveTo(Offset.zero);

    await tester.pumpWidget(
      const MaterialApp(
        home: Center(
          child: Tooltip(
            message: tooltipText,
            waitDuration: waitDuration,
            child: SizedBox(
              width: 100.0,
              height: 100.0,
            ),
          ),
        ),
      ),
    );

    final Finder tooltip = find.byType(Tooltip);
    await gesture.moveTo(Offset.zero);
    await tester.pump();
    await gesture.moveTo(tester.getCenter(tooltip));
    await tester.pump();

    // Pump another random widget to unmount the Tooltip widget.
    await tester.pumpWidget(
        const MaterialApp(
          home: Center(
            child: SizedBox(),
        ),
      ),
    );

    // If the issue regresses, an exception will be thrown while we are waiting.
    await tester.pump(waitDuration);
  });

  testWidgetsWithLeakTracking('Does tooltip contribute semantics', (WidgetTester tester) async {
    final SemanticsTester semantics = SemanticsTester(tester);
    final GlobalKey<TooltipState> tooltipKey = GlobalKey<TooltipState>();
    late final OverlayEntry entry;
    addTearDown(() => entry..remove()..dispose());

    await tester.pumpWidget(
      Directionality(
        textDirection: TextDirection.ltr,
        child: Overlay(
          initialEntries: <OverlayEntry>[
            entry = OverlayEntry(
              builder: (BuildContext context) {
                return Stack(
                  children: <Widget>[
                    Positioned(
                      left: 780.0,
                      top: 300.0,
                      child: Tooltip(
                        key: tooltipKey,
                        message: tooltipText,
                        child: const SizedBox(width: 10.0, height: 10.0),
                      ),
                    ),
                  ],
                );
              },
            ),
          ],
        ),
      ),
    );

    final TestSemantics expected = TestSemantics.root(
      children: <TestSemantics>[
        TestSemantics.rootChild(
          id: 1,
          tooltip: 'TIP',
          textDirection: TextDirection.ltr,
        ),
      ],
    );

    expect(semantics, hasSemantics(expected, ignoreTransform: true, ignoreRect: true));

    // This triggers a rebuild of the semantics because the tree changes.
    tooltipKey.currentState?.ensureTooltipVisible();

    await tester.pump(const Duration(seconds: 2)); // faded in, show timer started (and at 0.0)

    expect(semantics, hasSemantics(expected, ignoreTransform: true, ignoreRect: true));

    semantics.dispose();
  });

  testWidgetsWithLeakTracking('Tooltip semantics does not merge into child', (WidgetTester tester) async {
    final SemanticsTester semantics = SemanticsTester(tester);
    final GlobalKey<TooltipState> tooltipKey = GlobalKey<TooltipState>();
    late final OverlayEntry entry;
    addTearDown(() => entry..remove()..dispose());

    await tester.pumpWidget(
      Directionality(
        textDirection: TextDirection.ltr,
        child: Overlay(
          initialEntries: <OverlayEntry>[
            entry = OverlayEntry(
              builder: (BuildContext context) {
                return ListView(
                  children: <Widget>[
                    const Text('before'),
                    Tooltip(
                      key: tooltipKey,
                      showDuration: const Duration(seconds: 50),
                      message: 'B',
                      child: const Text('child'),
                    ),
                    const Text('after'),
                  ],
                );
              },
            ),
          ],
        ),
      ),
    );

    tooltipKey.currentState?.ensureTooltipVisible();

    // Starts the animation.
    await tester.pump();
    // Make sure the fade in animation has started and the tooltip isn't transparent.
    await tester.pump(const Duration(seconds: 2));

    expect(semantics, hasSemantics(
        TestSemantics.root(
          children: <TestSemantics>[
            TestSemantics(
              children: <TestSemantics>[
                TestSemantics(
                  flags: <SemanticsFlag>[SemanticsFlag.hasImplicitScrolling],
                  children: <TestSemantics>[
                    TestSemantics(label: 'before'),
                    TestSemantics(label: 'child', tooltip: 'B', children: <TestSemantics>[TestSemantics(label: 'B')]),
                    TestSemantics(label: 'after'),
                  ],
                ),
              ],
            ),
          ],
        ),
        ignoreId: true,
        ignoreRect: true,
        ignoreTransform: true,
    ));

    semantics.dispose();
  });

  testWidgetsWithLeakTracking('Tooltip text scales with textScaleFactor', (WidgetTester tester) async {
    Widget buildApp(String text, { required double textScaleFactor }) {
      return Theme(
        data: ThemeData(useMaterial3: false),
        child: MediaQuery(
          data: MediaQueryData(textScaleFactor: textScaleFactor),
          child: Directionality(
            textDirection: TextDirection.ltr,
            child: Navigator(
              onGenerateRoute: (RouteSettings settings) {
                return MaterialPageRoute<void>(
                  builder: (BuildContext context) {
                    return Center(
                      child: Tooltip(
                        message: text,
                        child: Container(
                          width: 100.0,
                          height: 100.0,
                          color: Colors.green[500],
                        ),
                      ),
                    );
                  },
                );
              },
            ),
          ),
        ),
      );
    }

    await tester.pumpWidget(buildApp(tooltipText, textScaleFactor: 1.0));
    await tester.longPress(find.byType(Tooltip));
    expect(find.text(tooltipText), findsOneWidget);
    expect(tester.getSize(find.text(tooltipText)), equals(const Size(42.0, 14.0)));
    RenderBox tip = tester.renderObject(
      _findTooltipContainer(tooltipText),
    );
    expect(tip.size.height, equals(32.0));

    await tester.pumpWidget(buildApp(tooltipText, textScaleFactor: 4.0));
    await tester.longPress(find.byType(Tooltip));
    expect(find.text(tooltipText), findsOneWidget);
    expect(tester.getSize(find.text(tooltipText)), equals(const Size(168.0, 56.0)));
    tip = tester.renderObject(
      _findTooltipContainer(tooltipText),
    );
    expect(tip.size.height, equals(64.0));
  });

  testWidgetsWithLeakTracking('Tooltip text displays with richMessage', (WidgetTester tester) async {
    final GlobalKey<TooltipState> tooltipKey = GlobalKey<TooltipState>();
    const String textSpan1Text = 'I am a rich tooltip message. ';
    const String textSpan2Text = 'I am another span of a rich tooltip message';
    await tester.pumpWidget(
      MaterialApp(
        home: Tooltip(
          key: tooltipKey,
          richMessage: const TextSpan(
            text: textSpan1Text,
            children: <InlineSpan>[
              TextSpan(
                text: textSpan2Text,
              ),
            ],
          ),
          child: Container(
            width: 100.0,
            height: 100.0,
            color: Colors.green[500],
          ),
        ),
      ),
    );
    tooltipKey.currentState?.ensureTooltipVisible();
    await tester.pump(const Duration(seconds: 2)); // faded in, show timer started (and at 0.0)

    final RichText richText = tester.widget<RichText>(find.byType(RichText));
    expect(richText.text.toPlainText(), equals('$textSpan1Text$textSpan2Text'));
  });

  testWidgetsWithLeakTracking('Tooltip throws assertion error when both message and richMessage are specified', (WidgetTester tester) async {
    expect(
      () {
        MaterialApp(
          home: Tooltip(
            message: 'I am a tooltip message.',
            richMessage: const TextSpan(
              text: 'I am a rich tooltip.',
              children: <InlineSpan>[
                TextSpan(
                  text: 'I am another span of a rich tooltip.',
                ),
              ],
            ),
            child: Container(
              width: 100.0,
              height: 100.0,
              color: Colors.green[500],
            ),
          ),
        );
      },
      throwsA(const TypeMatcher<AssertionError>()),
    );
  });

  testWidgetsWithLeakTracking('Haptic feedback', (WidgetTester tester) async {
    final FeedbackTester feedback = FeedbackTester();
    await tester.pumpWidget(
      MaterialApp(
        home: Center(
          child: Tooltip(
            message: 'Foo',
            child: Container(
              width: 100.0,
              height: 100.0,
              color: Colors.green[500],
            ),
          ),
        ),
      ),
    );

    await tester.longPress(find.byType(Tooltip));
    await tester.pumpAndSettle(const Duration(seconds: 1));
    expect(feedback.hapticCount, 1);

    feedback.dispose();
  });

  testWidgetsWithLeakTracking('Semantics included', (WidgetTester tester) async {
    final SemanticsTester semantics = SemanticsTester(tester);

    await tester.pumpWidget(
      const MaterialApp(
        home: Center(
          child: Tooltip(
            message: 'Foo',
            child: Text('Bar'),
          ),
        ),
      ),
    );

    expect(semantics, hasSemantics(TestSemantics.root(
      children: <TestSemantics>[
        TestSemantics.rootChild(
          children: <TestSemantics>[
            TestSemantics(
              children: <TestSemantics>[
                TestSemantics(
                  flags: <SemanticsFlag>[SemanticsFlag.scopesRoute],
                  children: <TestSemantics>[
                    TestSemantics(
                      tooltip: 'Foo',
                      label: 'Bar',
                      textDirection: TextDirection.ltr,
                    ),
                  ],
                ),
              ],
            ),
          ],
        ),
      ],
    ), ignoreRect: true, ignoreId: true, ignoreTransform: true));

    semantics.dispose();
  });

  testWidgetsWithLeakTracking('Semantics excluded', (WidgetTester tester) async {
    final SemanticsTester semantics = SemanticsTester(tester);

    await tester.pumpWidget(
      const MaterialApp(
        home: Center(
          child: Tooltip(
            message: 'Foo',
            excludeFromSemantics: true,
            child: Text('Bar'),
          ),
        ),
      ),
    );

    expect(semantics, hasSemantics(TestSemantics.root(
      children: <TestSemantics>[
        TestSemantics.rootChild(
          children: <TestSemantics>[
            TestSemantics(
              children: <TestSemantics>[
                TestSemantics(
                  flags: <SemanticsFlag>[SemanticsFlag.scopesRoute],
                  children: <TestSemantics>[
                    TestSemantics(
                      label: 'Bar',
                      textDirection: TextDirection.ltr,
                    ),
                  ],
                ),
              ],
            ),
          ],
        ),
      ],
    ), ignoreRect: true, ignoreId: true, ignoreTransform: true));

    semantics.dispose();
  });

  testWidgetsWithLeakTracking('has semantic events', (WidgetTester tester) async {
    final List<dynamic> semanticEvents = <dynamic>[];
    tester.binding.defaultBinaryMessenger.setMockDecodedMessageHandler<dynamic>(SystemChannels.accessibility, (dynamic message) async {
      semanticEvents.add(message);
    });
    final SemanticsTester semantics = SemanticsTester(tester);

    await tester.pumpWidget(
      MaterialApp(
        home: Center(
          child: Tooltip(
            message: 'Foo',
            child: Container(
              width: 100.0,
              height: 100.0,
              color: Colors.green[500],
            ),
          ),
        ),
      ),
    );

    await tester.longPress(find.byType(Tooltip));
    final RenderObject object = tester.firstRenderObject(find.byType(Tooltip));

    expect(semanticEvents, unorderedEquals(<dynamic>[
      <String, dynamic>{
        'type': 'longPress',
        'nodeId': _findDebugSemantics(object).id,
        'data': <String, dynamic>{},
      },
      <String, dynamic>{
        'type': 'tooltip',
        'data': <String, dynamic>{
          'message': 'Foo',
        },
      },
    ]));
    semantics.dispose();
    tester.binding.defaultBinaryMessenger.setMockDecodedMessageHandler<dynamic>(SystemChannels.accessibility, null);
  });
  testWidgetsWithLeakTracking('default Tooltip debugFillProperties', (WidgetTester tester) async {
    final DiagnosticPropertiesBuilder builder = DiagnosticPropertiesBuilder();

    const Tooltip(message: 'message').debugFillProperties(builder);

    final List<String> description = builder.properties
      .where((DiagnosticsNode node) => !node.isFiltered(DiagnosticLevel.info))
      .map((DiagnosticsNode node) => node.toString()).toList();

    expect(description, <String>[
      '"message"',
    ]);
  });
  testWidgetsWithLeakTracking('default Tooltip debugFillProperties with richMessage', (WidgetTester tester) async {
    final DiagnosticPropertiesBuilder builder = DiagnosticPropertiesBuilder();

    const Tooltip(
      richMessage: TextSpan(
        text: 'This is a ',
        children: <InlineSpan>[
          TextSpan(
            text: 'richMessage',
          ),
        ],
      ),
    ).debugFillProperties(builder);

    final List<String> description = builder.properties
        .where((DiagnosticsNode node) => !node.isFiltered(DiagnosticLevel.info))
        .map((DiagnosticsNode node) => node.toString()).toList();

    expect(description, <String>[
      '"This is a richMessage"',
    ]);
  });
  testWidgetsWithLeakTracking('Tooltip implements debugFillProperties', (WidgetTester tester) async {
    final DiagnosticPropertiesBuilder builder = DiagnosticPropertiesBuilder();

    // Not checking controller, inputFormatters, focusNode
    const Tooltip(
      key: ValueKey<String>('foo'),
      message: 'message',
      decoration: BoxDecoration(),
      waitDuration: Duration(seconds: 1),
      showDuration: Duration(seconds: 2),
      padding: EdgeInsets.zero,
      margin: EdgeInsets.all(5.0),
      height: 100.0,
      excludeFromSemantics: true,
      preferBelow: false,
      verticalOffset: 50.0,
      triggerMode: TooltipTriggerMode.manual,
      enableFeedback: true,
    ).debugFillProperties(builder);

    final List<String> description = builder.properties
      .where((DiagnosticsNode node) => !node.isFiltered(DiagnosticLevel.info))
      .map((DiagnosticsNode node) => node.toString()).toList();

    expect(description, <String>[
      '"message"',
      'height: 100.0',
      'padding: EdgeInsets.zero',
      'margin: EdgeInsets.all(5.0)',
      'vertical offset: 50.0',
      'position: above',
      'semantics: excluded',
      'wait duration: 0:00:01.000000',
      'show duration: 0:00:02.000000',
      'triggerMode: TooltipTriggerMode.manual',
      'enableFeedback: true',
    ]);
  });

  testWidgetsWithLeakTracking('Tooltip triggers on tap when trigger mode is tap', (WidgetTester tester) async {
    await setWidgetForTooltipMode(tester, TooltipTriggerMode.tap);

    final Finder tooltip = find.byType(Tooltip);
    expect(find.text(tooltipText), findsNothing);

    await _testGestureTap(tester, tooltip);
    expect(find.text(tooltipText), findsOneWidget);
  });

  testWidgetsWithLeakTracking('Tooltip triggers on long press when mode is long press', (WidgetTester tester) async {
    await setWidgetForTooltipMode(tester, TooltipTriggerMode.longPress);

    final Finder tooltip = find.byType(Tooltip);
    expect(find.text(tooltipText), findsNothing);

    await _testGestureTap(tester, tooltip);
    expect(find.text(tooltipText), findsNothing);

    await _testGestureLongPress(tester, tooltip);
    expect(find.text(tooltipText), findsOneWidget);
  });

  testWidgetsWithLeakTracking('Tooltip does not trigger on tap when trigger mode is longPress', (WidgetTester tester) async {
    await setWidgetForTooltipMode(tester, TooltipTriggerMode.longPress);

    final Finder tooltip = find.byType(Tooltip);
    expect(find.text(tooltipText), findsNothing);

    await _testGestureTap(tester, tooltip);
    expect(find.text(tooltipText), findsNothing);
  });

  testWidgetsWithLeakTracking('Tooltip does not trigger when trigger mode is manual', (WidgetTester tester) async {
    await setWidgetForTooltipMode(tester, TooltipTriggerMode.manual);

    final Finder tooltip = find.byType(Tooltip);
    expect(find.text(tooltipText), findsNothing);

    await _testGestureTap(tester, tooltip);
    expect(find.text(tooltipText), findsNothing);

    await _testGestureLongPress(tester, tooltip);
    expect(find.text(tooltipText), findsNothing);
  });

  testWidgetsWithLeakTracking('Tooltip onTriggered is called when Tooltip triggers', (WidgetTester tester) async {
    bool onTriggeredCalled = false;
    void onTriggered() => onTriggeredCalled = true;

    await setWidgetForTooltipMode(tester, TooltipTriggerMode.longPress, onTriggered: onTriggered);
    Finder tooltip = find.byType(Tooltip);
    await _testGestureLongPress(tester, tooltip);
    expect(onTriggeredCalled, true);

    onTriggeredCalled = false;
    await setWidgetForTooltipMode(tester, TooltipTriggerMode.tap, onTriggered: onTriggered);
    tooltip = find.byType(Tooltip);
    await _testGestureTap(tester, tooltip);
    expect(onTriggeredCalled, true);
  });

  testWidgetsWithLeakTracking('Tooltip onTriggered is not called when Tooltip is hovered', (WidgetTester tester) async {
    bool onTriggeredCalled = false;
    void onTriggered() => onTriggeredCalled = true;

    const Duration waitDuration = Duration.zero;
    final TestGesture gesture = await tester.createGesture(kind: PointerDeviceKind.mouse);
    await gesture.addPointer();
    await gesture.moveTo(Offset.zero);

    await tester.pumpWidget(
      MaterialApp(
        home: Center(
          child: Tooltip(
            message: tooltipText,
            waitDuration: waitDuration,
            onTriggered: onTriggered,
            child: const SizedBox(
              width: 100.0,
              height: 100.0,
            ),
          ),
        ),
      ),
    );

    final Finder tooltip = find.byType(Tooltip);
    await gesture.moveTo(tester.getCenter(tooltip));
    await tester.pump();
    // Wait for it to appear.
    await tester.pump(waitDuration);
    expect(onTriggeredCalled, false);
  });

  testWidgetsWithLeakTracking('dismissAllToolTips dismisses hovered tooltips', (WidgetTester tester) async {
    const Duration waitDuration = Duration.zero;
    final TestGesture gesture = await tester.createGesture(kind: PointerDeviceKind.mouse);
    await gesture.addPointer();
    await gesture.moveTo(Offset.zero);

    await tester.pumpWidget(
      const MaterialApp(
        home: Center(
          child: Tooltip(
            message: tooltipText,
            waitDuration: waitDuration,
            child: SizedBox(
              width: 100.0,
              height: 100.0,
            ),
          ),
        ),
      ),
    );

    final Finder tooltip = find.byType(Tooltip);
    await gesture.moveTo(tester.getCenter(tooltip));
    await tester.pump();
    // Wait for it to appear.
    await tester.pump(waitDuration);
    expect(find.text(tooltipText), findsOneWidget);
    await tester.pump(const Duration(days: 1));
    await tester.pumpAndSettle();
    expect(find.text(tooltipText), findsOneWidget);

    expect(Tooltip.dismissAllToolTips(), isTrue);
    await tester.pumpAndSettle();
    expect(find.text(tooltipText), findsNothing);
  });

  testWidgetsWithLeakTracking('Hovered tooltips do not dismiss after showDuration', (WidgetTester tester) async {
    const Duration waitDuration = Duration.zero;
    final TestGesture gesture = await tester.createGesture(kind: PointerDeviceKind.mouse);
    await gesture.addPointer();
    await gesture.moveTo(Offset.zero);

    await tester.pumpWidget(
      const MaterialApp(
        home: Center(
          child: Tooltip(
            message: tooltipText,
            waitDuration: waitDuration,
            triggerMode: TooltipTriggerMode.longPress,
            child: SizedBox(
              width: 100.0,
              height: 100.0,
            ),
          ),
        ),
      ),
    );

    final Finder tooltip = find.byType(Tooltip);
    await gesture.moveTo(tester.getCenter(tooltip));
    await tester.pump();
    // Wait for it to appear.
    await tester.pump(waitDuration);
    expect(find.text(tooltipText), findsOneWidget);
    await tester.pump(const Duration(days: 1));
    await tester.pumpAndSettle();
    expect(find.text(tooltipText), findsOneWidget);

    await tester.longPressAt(tester.getCenter(tooltip));
    await tester.pump(const Duration(days: 1));
    await tester.pumpAndSettle();
    // Still visible.
    expect(find.text(tooltipText), findsOneWidget);

    // Still visible.
    await tester.pump(const Duration(days: 1));
    await tester.pumpAndSettle();

    // The tooltip is no longer hovered and becomes invisible.
    await gesture.moveTo(Offset.zero);
    await tester.pump(const Duration(days: 1));
    await tester.pumpAndSettle();
    expect(find.text(tooltipText), findsNothing);
  });

  testWidgetsWithLeakTracking('Tooltip should not be shown with empty message (with child)', (WidgetTester tester) async {
    await tester.pumpWidget(
      const MaterialApp(
        home: Tooltip(
          message: tooltipText,
          child: Text(tooltipText),
        ),
      ),
    );
    expect(find.text(tooltipText), findsOneWidget);
  });

  testWidgetsWithLeakTracking('Tooltip should not be shown with empty message (without child)', (WidgetTester tester) async {
    await tester.pumpWidget(
      const MaterialApp(
        home: Tooltip(
          message: tooltipText,
        ),
      ),
    );
    expect(find.text(tooltipText), findsNothing);
    if (tooltipText.isEmpty) {
      expect(find.byType(SizedBox), findsOneWidget);
    }
  });

  testWidgetsWithLeakTracking('Tooltip trigger mode ignores mouse events', (WidgetTester tester) async {
    await tester.pumpWidget(
      const MaterialApp(
        home: Tooltip(
          message: tooltipText,
          triggerMode: TooltipTriggerMode.longPress,
          child: SizedBox.expand(),
        ),
      ),
    );

    final TestGesture mouseGesture = await tester.startGesture(tester.getCenter(find.byTooltip(tooltipText)), kind: PointerDeviceKind.mouse);
    await tester.pump(kLongPressTimeout + kPressTimeout);
    await mouseGesture.up();

    await tester.pump();
    await tester.pumpAndSettle();
    expect(find.text(tooltipText), findsNothing);

    final TestGesture touchGesture = await tester.startGesture(tester.getCenter(find.byTooltip(tooltipText)));
    await tester.pump(kLongPressTimeout + kPressTimeout);
    await touchGesture.up();

    await tester.pump();
    await tester.pumpAndSettle();
    expect(find.text(tooltipText), findsOneWidget);
  });

  testWidgetsWithLeakTracking('Tooltip does not block other mouse regions', (WidgetTester tester) async {
    bool entered = false;

    await tester.pumpWidget(
      MaterialApp(
        home: MouseRegion(
          onEnter: (PointerEnterEvent event) { entered = true; },
          child: const Tooltip(
            message: tooltipText,
            child: SizedBox.expand(),
          ),
        ),
      ),
    );

    expect(entered, isFalse);

    final TestGesture gesture = await tester.createGesture(kind: PointerDeviceKind.mouse);
    await gesture.addPointer();
    await gesture.moveTo(tester.getCenter(find.byType(Tooltip)));
    await gesture.removePointer();

    expect(entered, isTrue);
  });

  testWidgetsWithLeakTracking('Does not rebuild on mouse connect/disconnect', (WidgetTester tester) async {
    // Regression test for https://github.com/flutter/flutter/issues/117627
    int buildCount = 0;
    await tester.pumpWidget(
      MaterialApp(
        home: Tooltip(
          message: tooltipText,
          child: Builder(builder: (BuildContext context) {
            buildCount += 1;
            return const SizedBox.expand();
          }),
        ),
      ),
    );
    expect(buildCount, 1);

    final TestGesture gesture = await tester.createGesture(kind: PointerDeviceKind.mouse);
    await gesture.addPointer();
    await tester.pump();
    await gesture.removePointer();
    await tester.pump();

    expect(buildCount, 1);
  });

  testWidgetsWithLeakTracking('Tooltip should not ignore users tap on richMessage', (WidgetTester tester) async {
    bool isTapped = false;

    await tester.pumpWidget(
      MaterialApp(
        home: Tooltip(
          richMessage: TextSpan(
            text: tooltipText,
            recognizer: TapGestureRecognizer()..onTap = () {
              isTapped = true;
            }
          ),
          showDuration: const Duration(seconds: 5),
          triggerMode: TooltipTriggerMode.tap,
          child: const Icon(Icons.refresh)
        ),
      ),
    );

    final Finder tooltip = find.byType(Tooltip);
    expect(find.text(tooltipText), findsNothing);

    await _testGestureTap(tester, tooltip);
    final Finder textSpan = find.text(tooltipText);
    expect(textSpan, findsOneWidget);

    await _testGestureTap(tester, textSpan);
    expect(isTapped, isTrue);
  });

  testWidgetsWithLeakTracking('Hold mouse button down and hover over the Tooltip widget', (WidgetTester tester) async {
    await tester.pumpWidget(
      const MaterialApp(
        home: Center(
          child: SizedBox.square(
            dimension: 10.0,
            child: Tooltip(
              message: tooltipText,
              waitDuration: Duration(seconds: 1),
              triggerMode: TooltipTriggerMode.longPress,
              child: SizedBox.expand(),
            ),
          ),
        ),
      ),
    );

    final TestGesture mouseGesture = await tester.startGesture(Offset.zero, kind: PointerDeviceKind.mouse);
    addTearDown(mouseGesture.removePointer);
    await mouseGesture.moveTo(tester.getCenter(find.byTooltip(tooltipText)));
    await tester.pump(const Duration(seconds: 1));
    expect(
      find.text(tooltipText), findsOneWidget, reason: 'Tooltip should be visible when hovered.');

    await mouseGesture.up();
    await tester.pump(const Duration(days: 10));
    await tester.pumpAndSettle();
    expect(
      find.text(tooltipText),
      findsOneWidget,
      reason: 'Tooltip should be visible even when there is a PointerUp when hovered.',
    );

    await mouseGesture.moveTo(Offset.zero);
    await tester.pump(const Duration(seconds: 1));
    await tester.pumpAndSettle();
    expect(
      find.text(tooltipText),
      findsNothing,
      reason: 'Tooltip should be dismissed with no hovering mouse cursor.' ,
    );
  });

  testWidgetsWithLeakTracking('Hovered text should dismiss when clicked outside', (WidgetTester tester) async {
    await tester.pumpWidget(
      const MaterialApp(
        home: Center(
          child: SizedBox.square(
            dimension: 10.0,
            child: Tooltip(
              message: tooltipText,
              waitDuration: Duration(seconds: 1),
              triggerMode: TooltipTriggerMode.longPress,
              child: SizedBox.expand(),
            ),
          ),
        ),
      ),
    );

    // Avoid using startGesture here to avoid the PointDown event from also being
    // interpreted as a PointHover event by the Tooltip.
    final TestGesture mouseGesture1 = await tester.createGesture(kind: PointerDeviceKind.mouse);
    addTearDown(mouseGesture1.removePointer);
    await mouseGesture1.moveTo(tester.getCenter(find.byTooltip(tooltipText)));
    await tester.pump(const Duration(seconds: 1));
    expect(find.text(tooltipText), findsOneWidget, reason: 'Tooltip should be visible when hovered.');

    // Tapping on the Tooltip widget should dismiss the tooltip, since the
    // trigger mode is longPress.
    await tester.tap(find.byTooltip(tooltipText));
    await tester.pump();
    await tester.pumpAndSettle();
    expect(find.text(tooltipText), findsNothing);
    await mouseGesture1.removePointer();

    final TestGesture mouseGesture2 = await tester.createGesture(kind: PointerDeviceKind.mouse);
    addTearDown(mouseGesture2.removePointer);
    await mouseGesture2.moveTo(tester.getCenter(find.byTooltip(tooltipText)));
    await tester.pump(const Duration(seconds: 1));
    expect(find.text(tooltipText), findsOneWidget, reason: 'Tooltip should be visible when hovered.');

    await tester.tapAt(Offset.zero);
    await tester.pump();
    await tester.pumpAndSettle();
    expect(find.text(tooltipText), findsNothing, reason: 'Tapping outside of the Tooltip widget should dismiss the tooltip.');
  });

  testWidgetsWithLeakTracking('Mouse tap and hover over the Tooltip widget', (WidgetTester tester) async {
    // Regression test for https://github.com/flutter/flutter/issues/127575 .
    await tester.pumpWidget(
      const MaterialApp(
        home: Center(
          child: SizedBox.square(
            dimension: 10.0,
            child: Tooltip(
              message: tooltipText,
              waitDuration: Duration(seconds: 1),
              triggerMode: TooltipTriggerMode.longPress,
              child: SizedBox.expand(),
            ),
          ),
        ),
      ),
    );

    // The PointDown event is also interpreted as a PointHover event by the
    // Tooltip. This should be pretty rare but since it's more of a tap event
    // than a hover event, the tooltip shouldn't show unless the triggerMode
    // is set to tap.
    final TestGesture mouseGesture1 = await tester.startGesture(
      tester.getCenter(find.byTooltip(tooltipText)),
      kind: PointerDeviceKind.mouse,
    );
    addTearDown(mouseGesture1.removePointer);
    await tester.pump(const Duration(seconds: 1));
    expect(
      find.text(tooltipText),
      findsNothing,
      reason: 'Tooltip should NOT be visible when hovered and tapped, when trigger mode is not tap',
    );
    await mouseGesture1.up();
    await mouseGesture1.removePointer();
    await tester.pump(const Duration(days: 10));
    await tester.pumpAndSettle();

    await tester.pumpWidget(
      const MaterialApp(
        home: Center(
          child: SizedBox.square(
            dimension: 10.0,
            child: Tooltip(
              message: tooltipText,
              waitDuration: Duration(seconds: 1),
              triggerMode: TooltipTriggerMode.tap,
              child: SizedBox.expand(),
            ),
          ),
        ),
      ),
    );

    final TestGesture mouseGesture2 = await tester.startGesture(
      tester.getCenter(find.byTooltip(tooltipText)),
      kind: PointerDeviceKind.mouse,
    );
    addTearDown(mouseGesture2.removePointer);
    // The tap should be ignored, since Tooltip does not track "trigger gestures"
    // for mouse devices.
    await tester.pump(const Duration(milliseconds: 100));
    await mouseGesture2.up();
    await tester.pump(const Duration(seconds: 1));
    expect(
      find.text(tooltipText),
      findsNothing,
      reason: 'Tooltip should NOT be visible when hovered and tapped, when trigger mode is tap',
    );
  });

  testWidgetsWithLeakTracking('Tooltip does not rebuild for fade in / fade out animation', (WidgetTester tester) async {
    await tester.pumpWidget(
      const MaterialApp(
        home: Center(
          child: SizedBox.square(
            dimension: 10.0,
            child: Tooltip(
              message: tooltipText,
              waitDuration: Duration(seconds: 1),
              triggerMode: TooltipTriggerMode.longPress,
              child: SizedBox.expand(),
            ),
          ),
        ),
      ),
    );
    final TooltipState tooltipState = tester.state(find.byType(Tooltip));
    final Element element = tooltipState.context as Element;
    // The Tooltip widget itself is almost stateless thus doesn't need
    // rebuilding.
    expect(element.dirty, isFalse);

    expect(tooltipState.ensureTooltipVisible(), isTrue);
    expect(element.dirty, isFalse);
    await tester.pump(const Duration(seconds: 1));
    expect(element.dirty, isFalse);

    expect(Tooltip.dismissAllToolTips(), isTrue);
    expect(element.dirty, isFalse);
    await tester.pump(const Duration(seconds: 1));
    expect(element.dirty, isFalse);
  });

<<<<<<< HEAD
  testWidgets('Tooltip does not initialize animation controller in dispose process', (WidgetTester tester) async {
=======
  testWidgetsWithLeakTracking('Tooltip does not initialize animation controller in dispose process', (WidgetTester tester) async {
>>>>>>> cd2c08ee
    await tester.pumpWidget(
      const MaterialApp(
        home: Center(
          child: Tooltip(
            message: tooltipText,
            waitDuration: Duration(seconds: 1),
            triggerMode: TooltipTriggerMode.longPress,
            child: SizedBox.square(dimension: 50),
          ),
        ),
      ),
    );

<<<<<<< HEAD
    await tester.startGesture(tester.getCenter(find.byType(Tooltip)));
    await tester.pumpWidget(const SizedBox());
    expect(tester.takeException(), isNull);
  });

  testWidgets('Tooltip does not crash when showing the tooltip but the OverlayPortal is unmounted, during dispose', (WidgetTester tester) async {
=======
    final TestGesture gesture = await tester.startGesture(tester.getCenter(find.byType(Tooltip)));
    await tester.pumpWidget(const SizedBox());
    expect(tester.takeException(), isNull);

    // Finish gesture to release resources.
    await gesture.up();
    await tester.pumpAndSettle();
  });

  testWidgetsWithLeakTracking('Tooltip does not crash when showing the tooltip but the OverlayPortal is unmounted, during dispose', (WidgetTester tester) async {
>>>>>>> cd2c08ee
    await tester.pumpWidget(
      const MaterialApp(
        home: SelectionArea(
          child: Center(
            child: Tooltip(
              message: tooltipText,
              waitDuration: Duration(seconds: 1),
              triggerMode: TooltipTriggerMode.longPress,
              child: SizedBox.square(dimension: 50),
            ),
          ),
        ),
      ),
    );

    final TooltipState tooltipState = tester.state(find.byType(Tooltip));
<<<<<<< HEAD
    await tester.startGesture(tester.getCenter(find.byType(Tooltip)));
    tooltipState.ensureTooltipVisible();
    await tester.pumpWidget(const SizedBox());
    expect(tester.takeException(), isNull);
  });

  testWidgets('Tooltip is not selectable', (WidgetTester tester) async {
=======
    final TestGesture gesture = await tester.startGesture(tester.getCenter(find.byType(Tooltip)));
    tooltipState.ensureTooltipVisible();
    await tester.pumpWidget(const SizedBox());
    expect(tester.takeException(), isNull);

    // Finish gesture to release resources.
    await gesture.up();
    await tester.pumpAndSettle();
  });

  testWidgetsWithLeakTracking('Tooltip is not selectable', (WidgetTester tester) async {
>>>>>>> cd2c08ee
    const String tooltipText = 'AAAAAAAAAAAAAAAAAAAAAAA';
    String? selectedText;
    await tester.pumpWidget(
      MaterialApp(
        home: SelectionArea(
          onSelectionChanged: (SelectedContent? content) { selectedText = content?.plainText; },
          child: const Center(
            child: Column(
              children: <Widget>[
                Text('Select Me'),
                Tooltip(
                  message: tooltipText,
                  waitDuration: Duration(seconds: 1),
                  triggerMode: TooltipTriggerMode.longPress,
                  child: SizedBox.square(dimension: 50),
                ),
              ],
            ),
          ),
        ),
      ),
    );

    final TooltipState tooltipState = tester.state(find.byType(Tooltip));

    final Rect textRect = tester.getRect(find.text('Select Me'));
    final TestGesture gesture = await tester.startGesture(Alignment.centerLeft.alongSize(textRect.size) + textRect.topLeft);
    // Drag from centerLeft to centerRight to select the text.
    await tester.pump(const Duration(seconds: 1));
    await gesture.moveTo(Alignment.centerRight.alongSize(textRect.size) + textRect.topLeft);
    await tester.pump();

    tooltipState.ensureTooltipVisible();
    await tester.pump();
    // Make sure the tooltip becomes visible.
    expect(find.text(tooltipText), findsOneWidget);
    assert(selectedText != null);

    final Rect tooltipTextRect = tester.getRect(find.text(tooltipText));
    // Now drag from centerLeft to centerRight to select the tooltip text.
    await gesture.moveTo(Alignment.centerLeft.alongSize(tooltipTextRect.size) + tooltipTextRect.topLeft);
    await tester.pump();
    await gesture.moveTo(Alignment.centerRight.alongSize(tooltipTextRect.size) + tooltipTextRect.topLeft);
    await tester.pump();

    expect(selectedText, isNot(contains('A')));
  });
}

Future<void> setWidgetForTooltipMode(
  WidgetTester tester,
  TooltipTriggerMode triggerMode, {
  Duration? showDuration,
  TooltipTriggeredCallback? onTriggered,
}) async {
  await tester.pumpWidget(
    MaterialApp(
      home: Tooltip(
        message: tooltipText,
        triggerMode: triggerMode,
        onTriggered: onTriggered,
        showDuration: showDuration,
        child: const SizedBox(width: 100.0, height: 100.0),
      ),
    ),
  );
}

Future<void> _testGestureLongPress(WidgetTester tester, Finder tooltip) async {
  final TestGesture gestureLongPress = await tester.startGesture(tester.getCenter(tooltip));
  await tester.pump();
  await tester.pump(kLongPressTimeout);
  await gestureLongPress.up();
  await tester.pump();
}

Future<void> _testGestureTap(WidgetTester tester, Finder tooltip) async {
  await tester.tap(tooltip);
  await tester.pump(const Duration(milliseconds: 10));
}

SemanticsNode _findDebugSemantics(RenderObject object) {
  if (object.debugSemantics != null) {
    return object.debugSemantics!;
  }
  return _findDebugSemantics(object.parent!);
}<|MERGE_RESOLUTION|>--- conflicted
+++ resolved
@@ -2376,11 +2376,7 @@
     expect(element.dirty, isFalse);
   });
 
-<<<<<<< HEAD
   testWidgets('Tooltip does not initialize animation controller in dispose process', (WidgetTester tester) async {
-=======
-  testWidgetsWithLeakTracking('Tooltip does not initialize animation controller in dispose process', (WidgetTester tester) async {
->>>>>>> cd2c08ee
     await tester.pumpWidget(
       const MaterialApp(
         home: Center(
@@ -2394,25 +2390,12 @@
       ),
     );
 
-<<<<<<< HEAD
     await tester.startGesture(tester.getCenter(find.byType(Tooltip)));
     await tester.pumpWidget(const SizedBox());
     expect(tester.takeException(), isNull);
   });
 
   testWidgets('Tooltip does not crash when showing the tooltip but the OverlayPortal is unmounted, during dispose', (WidgetTester tester) async {
-=======
-    final TestGesture gesture = await tester.startGesture(tester.getCenter(find.byType(Tooltip)));
-    await tester.pumpWidget(const SizedBox());
-    expect(tester.takeException(), isNull);
-
-    // Finish gesture to release resources.
-    await gesture.up();
-    await tester.pumpAndSettle();
-  });
-
-  testWidgetsWithLeakTracking('Tooltip does not crash when showing the tooltip but the OverlayPortal is unmounted, during dispose', (WidgetTester tester) async {
->>>>>>> cd2c08ee
     await tester.pumpWidget(
       const MaterialApp(
         home: SelectionArea(
@@ -2429,7 +2412,6 @@
     );
 
     final TooltipState tooltipState = tester.state(find.byType(Tooltip));
-<<<<<<< HEAD
     await tester.startGesture(tester.getCenter(find.byType(Tooltip)));
     tooltipState.ensureTooltipVisible();
     await tester.pumpWidget(const SizedBox());
@@ -2437,19 +2419,6 @@
   });
 
   testWidgets('Tooltip is not selectable', (WidgetTester tester) async {
-=======
-    final TestGesture gesture = await tester.startGesture(tester.getCenter(find.byType(Tooltip)));
-    tooltipState.ensureTooltipVisible();
-    await tester.pumpWidget(const SizedBox());
-    expect(tester.takeException(), isNull);
-
-    // Finish gesture to release resources.
-    await gesture.up();
-    await tester.pumpAndSettle();
-  });
-
-  testWidgetsWithLeakTracking('Tooltip is not selectable', (WidgetTester tester) async {
->>>>>>> cd2c08ee
     const String tooltipText = 'AAAAAAAAAAAAAAAAAAAAAAA';
     String? selectedText;
     await tester.pumpWidget(
