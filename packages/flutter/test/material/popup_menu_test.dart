// Copyright 2014 The Flutter Authors. All rights reserved.
// Use of this source code is governed by a BSD-style license that can be
// found in the LICENSE file.

import 'dart:ui' show window, SemanticsFlag;

import 'package:flutter/foundation.dart';
import 'package:flutter_test/flutter_test.dart';
import 'package:flutter/gestures.dart';
import 'package:flutter/rendering.dart';
import 'package:flutter/material.dart';

import '../widgets/semantics_tester.dart';
import 'feedback_tester.dart';

void main() {
  testWidgets('Navigator.push works within a PopupMenuButton', (WidgetTester tester) async {
    final Key targetKey = UniqueKey();
    await tester.pumpWidget(
      MaterialApp(
        routes: <String, WidgetBuilder>{
          '/next': (BuildContext context) {
            return const Text('Next');
          },
        },
        home: Material(
          child: Center(
            child: Builder(
              key: targetKey,
              builder: (BuildContext context) {
                return PopupMenuButton<int>(
                  onSelected: (int value) {
                    Navigator.pushNamed(context, '/next');
                  },
                  itemBuilder: (BuildContext context) {
                    return <PopupMenuItem<int>>[
                      const PopupMenuItem<int>(
                        value: 1,
                        child: Text('One'),
                      ),
                    ];
                  },
                );
              },
            ),
          ),
        ),
      ),
    );

    await tester.tap(find.byKey(targetKey));
    await tester.pump();
    await tester.pump(const Duration(seconds: 1)); // finish the menu animation

    expect(find.text('One'), findsOneWidget);
    expect(find.text('Next'), findsNothing);

    await tester.tap(find.text('One'));
    await tester.pump(); // return the future
    await tester.pump(); // start the navigation
    await tester.pump(const Duration(seconds: 1)); // end the navigation

    expect(find.text('One'), findsNothing);
    expect(find.text('Next'), findsOneWidget);
  });

  testWidgets('PopupMenuButton calls onCanceled callback when an item is not selected', (WidgetTester tester) async {
    int cancels = 0;
    late BuildContext popupContext;
    final Key noCallbackKey = UniqueKey();
    final Key withCallbackKey = UniqueKey();

    await tester.pumpWidget(
      MaterialApp(
        home: Material(
          child: Column(
            children: <Widget>[
              PopupMenuButton<int>(
                key: noCallbackKey,
                itemBuilder: (BuildContext context) {
                  return <PopupMenuEntry<int>>[
                    const PopupMenuItem<int>(
                      value: 1,
                      child: Text('Tap me please!'),
                    ),
                  ];
                },
              ),
              PopupMenuButton<int>(
                key: withCallbackKey,
                onCanceled: () => cancels++,
                itemBuilder: (BuildContext context) {
                  popupContext = context;
                  return <PopupMenuEntry<int>>[
                    const PopupMenuItem<int>(
                      value: 1,
                      child: Text('Tap me, too!'),
                    ),
                  ];
                },
              ),
            ],
          ),
        ),
      ),
    );

    // Make sure everything works if no callback is provided
    await tester.tap(find.byKey(noCallbackKey));
    await tester.pump();
    await tester.pump(const Duration(seconds: 1));
    await tester.tapAt(Offset.zero);
    await tester.pump();
    expect(cancels, equals(0));

    // Make sure callback is called when a non-selection tap occurs
    await tester.tap(find.byKey(withCallbackKey));
    await tester.pump();
    await tester.pump(const Duration(seconds: 1));
    await tester.tapAt(Offset.zero);
    await tester.pump();
    expect(cancels, equals(1));

    // Make sure callback is called when back navigation occurs
    await tester.tap(find.byKey(withCallbackKey));
    await tester.pump();
    await tester.pump(const Duration(seconds: 1));
    Navigator.of(popupContext).pop();
    await tester.pump();
    expect(cancels, equals(2));
  });

  testWidgets('disabled PopupMenuButton will not call itemBuilder, onSelected or onCanceled', (WidgetTester tester) async {
    final GlobalKey popupButtonKey = GlobalKey();
    bool itemBuilderCalled = false;
    bool onSelectedCalled = false;
    bool onCanceledCalled = false;

    Widget buildApp({bool directional = false}) {
      return MaterialApp(
        home: Builder(builder: (BuildContext context) {
          return MediaQuery(
            data: MediaQuery.of(context).copyWith(
              navigationMode: NavigationMode.directional,
            ),
            child: Material(
              child: Column(
                children: <Widget>[
                  PopupMenuButton<int>(
                    child: Text('Tap Me', key: popupButtonKey),
                    enabled: false,
                    itemBuilder: (BuildContext context) {
                      itemBuilderCalled = true;
                      return <PopupMenuEntry<int>>[
                        const PopupMenuItem<int>(
                          value: 1,
                          child: Text('Tap me please!'),
                        ),
                      ];
                    },
                    onSelected: (int selected) => onSelectedCalled = true,
                    onCanceled: () => onCanceledCalled = true,
                  ),
                ],
              ),
            ),
          );
        }),
      );
    }

    await tester.pumpWidget(buildApp());

    // Try to bring up the popup menu and select the first item from it
    await tester.tap(find.byKey(popupButtonKey));
    await tester.pumpAndSettle();
    await tester.tap(find.byKey(popupButtonKey));
    await tester.pumpAndSettle();
    expect(itemBuilderCalled, isFalse);
    expect(onSelectedCalled, isFalse);

    // Try to bring up the popup menu and tap outside it to cancel the menu
    await tester.tap(find.byKey(popupButtonKey));
    await tester.pumpAndSettle();
    await tester.tapAt(Offset.zero);
    await tester.pumpAndSettle();
    expect(itemBuilderCalled, isFalse);
    expect(onCanceledCalled, isFalse);

    // Test again, with directional navigation mode and after focusing the button.
    await tester.pumpWidget(buildApp(directional: true));

    // Try to bring up the popup menu and select the first item from it
    Focus.of(popupButtonKey.currentContext!).requestFocus();
    await tester.pumpAndSettle();
    await tester.tap(find.byKey(popupButtonKey));
    await tester.pumpAndSettle();
    await tester.tap(find.byKey(popupButtonKey));
    await tester.pumpAndSettle();
    expect(itemBuilderCalled, isFalse);
    expect(onSelectedCalled, isFalse);

    // Try to bring up the popup menu and tap outside it to cancel the menu
    await tester.tap(find.byKey(popupButtonKey));
    await tester.pumpAndSettle();
    await tester.tapAt(Offset.zero);
    await tester.pumpAndSettle();
    expect(itemBuilderCalled, isFalse);
    expect(onCanceledCalled, isFalse);
  });

  testWidgets('disabled PopupMenuButton is not focusable', (WidgetTester tester) async {
    final Key popupButtonKey = UniqueKey();
    final GlobalKey childKey = GlobalKey();
    bool itemBuilderCalled = false;
    bool onSelectedCalled = false;

    await tester.pumpWidget(
      MaterialApp(
        home: Material(
          child: Column(
            children: <Widget>[
              PopupMenuButton<int>(
                key: popupButtonKey,
                child: Container(key: childKey),
                enabled: false,
                itemBuilder: (BuildContext context) {
                  itemBuilderCalled = true;
                  return <PopupMenuEntry<int>>[
                    const PopupMenuItem<int>(
                      value: 1,
                      child: Text('Tap me please!'),
                    ),
                  ];
                },
                onSelected: (int selected) => onSelectedCalled = true,
              ),
            ],
          ),
        ),
      ),
    );
    Focus.of(childKey.currentContext!).requestFocus();
    await tester.pump();

    expect(Focus.of(childKey.currentContext!).hasPrimaryFocus, isFalse);
    expect(itemBuilderCalled, isFalse);
    expect(onSelectedCalled, isFalse);
  });

  testWidgets('disabled PopupMenuButton is focusable with directional navigation', (WidgetTester tester) async {
    final Key popupButtonKey = UniqueKey();
    final GlobalKey childKey = GlobalKey();

    await tester.pumpWidget(
      MaterialApp(
        home: Builder(builder: (BuildContext context) {
          return MediaQuery(
            data: MediaQuery.of(context).copyWith(
              navigationMode: NavigationMode.directional,
            ),
            child: Material(
              child: Column(
                children: <Widget>[
                  PopupMenuButton<int>(
                    key: popupButtonKey,
                    child: Container(key: childKey),
                    enabled: false,
                    itemBuilder: (BuildContext context) {
                      return <PopupMenuEntry<int>>[
                        const PopupMenuItem<int>(
                          value: 1,
                          child: Text('Tap me please!'),
                        ),
                      ];
                    },
                    onSelected: (int selected) {},
                  ),
                ],
              ),
            ),
          );
        }),
      ),
    );
    Focus.of(childKey.currentContext!).requestFocus();
    await tester.pump();

    expect(Focus.of(childKey.currentContext!).hasPrimaryFocus, isTrue);
  });

  testWidgets('PopupMenuItem is only focusable when enabled', (WidgetTester tester) async {
    final Key popupButtonKey = UniqueKey();
    final GlobalKey childKey = GlobalKey();
    bool itemBuilderCalled = false;

    await tester.pumpWidget(
      MaterialApp(
        home: Material(
          child: Column(
            children: <Widget>[
              PopupMenuButton<int>(
                key: popupButtonKey,
                itemBuilder: (BuildContext context) {
                  itemBuilderCalled = true;
                  return <PopupMenuEntry<int>>[
                    PopupMenuItem<int>(
                      enabled: true,
                      value: 1,
                      child: Text('Tap me please!', key: childKey),
                    ),
                  ];
                },
              ),
            ],
          ),
        ),
      ),
    );

    // Open the popup to build and show the menu contents.
    await tester.tap(find.byKey(popupButtonKey));
    await tester.pumpAndSettle();
    final FocusNode childNode = Focus.of(childKey.currentContext!);
    // Now that the contents are shown, request focus on the child text.
    childNode.requestFocus();
    await tester.pumpAndSettle();
    expect(itemBuilderCalled, isTrue);

    // Make sure that the focus went where we expected it to.
    expect(childNode.hasPrimaryFocus, isTrue);
    itemBuilderCalled = false;

    // Close the popup.
    await tester.tap(find.byKey(popupButtonKey), warnIfMissed: false);
    await tester.pumpAndSettle();

    await tester.pumpWidget(
      MaterialApp(
        home: Material(
          child: Column(
            children: <Widget>[
              PopupMenuButton<int>(
                key: popupButtonKey,
                itemBuilder: (BuildContext context) {
                  itemBuilderCalled = true;
                  return <PopupMenuEntry<int>>[
                    PopupMenuItem<int>(
                      enabled: false,
                      value: 1,
                      child: Text('Tap me please!', key: childKey),
                    ),
                  ];
                },
              ),
            ],
          ),
        ),
      ),
    );
    await tester.pumpAndSettle();
    // Open the popup again to rebuild the contents with enabled == false.
    await tester.tap(find.byKey(popupButtonKey));
    await tester.pumpAndSettle();

    expect(itemBuilderCalled, isTrue);
    expect(Focus.of(childKey.currentContext!).hasPrimaryFocus, isFalse);
  });

  testWidgets('PopupMenuButton is horizontal on iOS', (WidgetTester tester) async {
    Widget build(TargetPlatform platform) {
      debugDefaultTargetPlatformOverride = platform;
      return MaterialApp(
        home: Scaffold(
          appBar: AppBar(
            actions: <Widget>[
              PopupMenuButton<int>(
                itemBuilder: (BuildContext context) {
                  return <PopupMenuItem<int>>[
                    const PopupMenuItem<int>(
                      value: 1,
                      child: Text('One'),
                    ),
                  ];
                },
              ),
            ],
          ),
        ),
      );
    }

    await tester.pumpWidget(build(TargetPlatform.android));

    expect(find.byIcon(Icons.more_vert), findsOneWidget);
    expect(find.byIcon(Icons.more_horiz), findsNothing);

    await tester.pumpWidget(build(TargetPlatform.iOS));
    await tester.pumpAndSettle(); // Run theme change animation.

    expect(find.byIcon(Icons.more_vert), findsNothing);
    expect(find.byIcon(Icons.more_horiz), findsOneWidget);

    await tester.pumpWidget(build(TargetPlatform.macOS));
    await tester.pumpAndSettle(); // Run theme change animation.

    expect(find.byIcon(Icons.more_vert), findsNothing);
    expect(find.byIcon(Icons.more_horiz), findsOneWidget);

    debugDefaultTargetPlatformOverride = null;
  });

  group('PopupMenuButton with Icon', () {
    // Helper function to create simple and valid popup menus.
    List<PopupMenuItem<int>> simplePopupMenuItemBuilder(BuildContext context) {
      return <PopupMenuItem<int>>[
        const PopupMenuItem<int>(
            value: 1,
            child: Text('1'),
        ),
      ];
    }

    testWidgets('PopupMenuButton fails when given both child and icon', (WidgetTester tester) async {
      expect(() {
        PopupMenuButton<int>(
            child: const Text('heyo'),
            icon: const Icon(Icons.view_carousel),
            itemBuilder: simplePopupMenuItemBuilder,
        );
      }, throwsAssertionError);
    });

    testWidgets('PopupMenuButton creates IconButton when given an icon', (WidgetTester tester) async {
      final PopupMenuButton<int> button = PopupMenuButton<int>(
        icon: const Icon(Icons.view_carousel),
        itemBuilder: simplePopupMenuItemBuilder,
      );

      await tester.pumpWidget(MaterialApp(
          home: Scaffold(
            appBar: AppBar(
              actions: <Widget>[button],
            ),
          ),
        ),
      );

      expect(find.byType(IconButton), findsOneWidget);
      expect(find.byIcon(Icons.view_carousel), findsOneWidget);
    });
  });

  testWidgets('PopupMenu positioning', (WidgetTester tester) async {
    final Widget testButton = PopupMenuButton<int>(
      itemBuilder: (BuildContext context) {
        return <PopupMenuItem<int>>[
          const PopupMenuItem<int>(value: 1, child: Text('AAA')),
          const PopupMenuItem<int>(value: 2, child: Text('BBB')),
          const PopupMenuItem<int>(value: 3, child: Text('CCC')),
        ];
      },
      child: const SizedBox(
        height: 100.0,
        width: 100.0,
        child: Text('XXX'),
      ),
    );
    final WidgetPredicate popupMenu = (Widget widget) {
      final String widgetType = widget.runtimeType.toString();
      // TODO(mraleph): Remove the old case below.
      return widgetType == '_PopupMenu<int?>' // normal case
          || widgetType == '_PopupMenu'; // for old versions of Dart that don't reify method type arguments
    };

    Future<void> openMenu(TextDirection textDirection, Alignment alignment) async {
      return TestAsyncUtils.guard<void>(() async {
        await tester.pumpWidget(Container()); // reset in case we had a menu up already
        await tester.pumpWidget(TestApp(
          textDirection: textDirection,
          child: Align(
            alignment: alignment,
            child: testButton,
          ),
        ));
        await tester.tap(find.text('XXX'));
        await tester.pump();
      });
    }

    Future<void> testPositioningDown(
      WidgetTester tester,
      TextDirection textDirection,
      Alignment alignment,
      TextDirection growthDirection,
      Rect startRect,
    ) {
      return TestAsyncUtils.guard<void>(() async {
        await openMenu(textDirection, alignment);
        Rect rect = tester.getRect(find.byWidgetPredicate(popupMenu));
        expect(rect, startRect);
        bool doneVertically = false;
        bool doneHorizontally = false;
        do {
          await tester.pump(const Duration(milliseconds: 20));
          final Rect newRect = tester.getRect(find.byWidgetPredicate(popupMenu));
          expect(newRect.top, rect.top);
          if (doneVertically) {
            expect(newRect.bottom, rect.bottom);
          } else {
            if (newRect.bottom == rect.bottom) {
              doneVertically = true;
            } else {
              expect(newRect.bottom, greaterThan(rect.bottom));
            }
          }
          switch (growthDirection) {
            case TextDirection.rtl:
              expect(newRect.right, rect.right);
              if (doneHorizontally) {
                expect(newRect.left, rect.left);
              } else {
                if (newRect.left == rect.left) {
                  doneHorizontally = true;
                } else {
                  expect(newRect.left, lessThan(rect.left));
                }
              }
              break;
            case TextDirection.ltr:
              expect(newRect.left, rect.left);
              if (doneHorizontally) {
                expect(newRect.right, rect.right);
              } else {
                if (newRect.right == rect.right) {
                  doneHorizontally = true;
                } else {
                  expect(newRect.right, greaterThan(rect.right));
                }
              }
              break;
          }
          rect = newRect;
        } while (tester.binding.hasScheduledFrame);
      });
    }

    Future<void> testPositioningDownThenUp(
      WidgetTester tester,
      TextDirection textDirection,
      Alignment alignment,
      TextDirection growthDirection,
      Rect startRect,
    ) {
      return TestAsyncUtils.guard<void>(() async {
        await openMenu(textDirection, alignment);
        Rect rect = tester.getRect(find.byWidgetPredicate(popupMenu));
        expect(rect, startRect);
        int verticalStage = 0; // 0=down, 1=up, 2=done
        bool doneHorizontally = false;
        do {
          await tester.pump(const Duration(milliseconds: 20));
          final Rect newRect = tester.getRect(find.byWidgetPredicate(popupMenu));
          switch (verticalStage) {
            case 0:
              if (newRect.top < rect.top) {
                verticalStage = 1;
                expect(newRect.bottom, greaterThanOrEqualTo(rect.bottom));
                break;
              }
              expect(newRect.top, rect.top);
              expect(newRect.bottom, greaterThan(rect.bottom));
              break;
            case 1:
              if (newRect.top == rect.top) {
                verticalStage = 2;
                expect(newRect.bottom, rect.bottom);
                break;
              }
              expect(newRect.top, lessThan(rect.top));
              expect(newRect.bottom, rect.bottom);
              break;
            case 2:
              expect(newRect.bottom, rect.bottom);
              expect(newRect.top, rect.top);
              break;
            default:
              assert(false);
          }
          switch (growthDirection) {
            case TextDirection.rtl:
              expect(newRect.right, rect.right);
              if (doneHorizontally) {
                expect(newRect.left, rect.left);
              } else {
                if (newRect.left == rect.left) {
                  doneHorizontally = true;
                } else {
                  expect(newRect.left, lessThan(rect.left));
                }
              }
              break;
            case TextDirection.ltr:
              expect(newRect.left, rect.left);
              if (doneHorizontally) {
                expect(newRect.right, rect.right);
              } else {
                if (newRect.right == rect.right) {
                  doneHorizontally = true;
                } else {
                  expect(newRect.right, greaterThan(rect.right));
                }
              }
              break;
          }
          rect = newRect;
        } while (tester.binding.hasScheduledFrame);
      });
    }

    await testPositioningDown(tester, TextDirection.ltr, Alignment.topRight, TextDirection.rtl, const Rect.fromLTWH(792.0, 8.0, 0.0, 0.0));
    await testPositioningDown(tester, TextDirection.rtl, Alignment.topRight, TextDirection.rtl, const Rect.fromLTWH(792.0, 8.0, 0.0, 0.0));
    await testPositioningDown(tester, TextDirection.ltr, Alignment.topLeft, TextDirection.ltr, const Rect.fromLTWH(8.0, 8.0, 0.0, 0.0));
    await testPositioningDown(tester, TextDirection.rtl, Alignment.topLeft, TextDirection.ltr, const Rect.fromLTWH(8.0, 8.0, 0.0, 0.0));
    await testPositioningDown(tester, TextDirection.ltr, Alignment.topCenter, TextDirection.ltr, const Rect.fromLTWH(350.0, 8.0, 0.0, 0.0));
    await testPositioningDown(tester, TextDirection.rtl, Alignment.topCenter, TextDirection.rtl, const Rect.fromLTWH(450.0, 8.0, 0.0, 0.0));
    await testPositioningDown(tester, TextDirection.ltr, Alignment.centerRight, TextDirection.rtl, const Rect.fromLTWH(792.0, 250.0, 0.0, 0.0));
    await testPositioningDown(tester, TextDirection.rtl, Alignment.centerRight, TextDirection.rtl, const Rect.fromLTWH(792.0, 250.0, 0.0, 0.0));
    await testPositioningDown(tester, TextDirection.ltr, Alignment.centerLeft, TextDirection.ltr, const Rect.fromLTWH(8.0, 250.0, 0.0, 0.0));
    await testPositioningDown(tester, TextDirection.rtl, Alignment.centerLeft, TextDirection.ltr, const Rect.fromLTWH(8.0, 250.0, 0.0, 0.0));
    await testPositioningDown(tester, TextDirection.ltr, Alignment.center, TextDirection.ltr, const Rect.fromLTWH(350.0, 250.0, 0.0, 0.0));
    await testPositioningDown(tester, TextDirection.rtl, Alignment.center, TextDirection.rtl, const Rect.fromLTWH(450.0, 250.0, 0.0, 0.0));
    await testPositioningDownThenUp(tester, TextDirection.ltr, Alignment.bottomRight, TextDirection.rtl, const Rect.fromLTWH(792.0, 500.0, 0.0, 0.0));
    await testPositioningDownThenUp(tester, TextDirection.rtl, Alignment.bottomRight, TextDirection.rtl, const Rect.fromLTWH(792.0, 500.0, 0.0, 0.0));
    await testPositioningDownThenUp(tester, TextDirection.ltr, Alignment.bottomLeft, TextDirection.ltr, const Rect.fromLTWH(8.0, 500.0, 0.0, 0.0));
    await testPositioningDownThenUp(tester, TextDirection.rtl, Alignment.bottomLeft, TextDirection.ltr, const Rect.fromLTWH(8.0, 500.0, 0.0, 0.0));
    await testPositioningDownThenUp(tester, TextDirection.ltr, Alignment.bottomCenter, TextDirection.ltr, const Rect.fromLTWH(350.0, 500.0, 0.0, 0.0));
    await testPositioningDownThenUp(tester, TextDirection.rtl, Alignment.bottomCenter, TextDirection.rtl, const Rect.fromLTWH(450.0, 500.0, 0.0, 0.0));
  });

  testWidgets('PopupMenu positioning inside nested Overlay', (WidgetTester tester) async {
    final Key buttonKey = UniqueKey();

    await tester.pumpWidget(
      MaterialApp(
        home: Scaffold(
          appBar: AppBar(title: const Text('Example')),
          body: Padding(
            padding: const EdgeInsets.all(8.0),
            child: Overlay(
              initialEntries: <OverlayEntry>[
                OverlayEntry(
                  builder: (_) => Center(
                    child: PopupMenuButton<int>(
                      key: buttonKey,
                      itemBuilder: (_) => <PopupMenuItem<int>>[
                        const PopupMenuItem<int>(value: 1, child: Text('Item 1')),
                        const PopupMenuItem<int>(value: 2, child: Text('Item 2')),
                      ],
                      child: const Text('Show Menu'),
                    ),
                  ),
                ),
              ],
            ),
          ),
        ),
      ),
    );

    final Finder buttonFinder = find.byKey(buttonKey);
    final Finder popupFinder = find.bySemanticsLabel('Popup menu');
    await tester.tap(buttonFinder);
    await tester.pumpAndSettle();

    final Offset buttonTopLeft = tester.getTopLeft(buttonFinder);
    expect(tester.getTopLeft(popupFinder), buttonTopLeft);
  });

  testWidgets('PopupMenu positioning inside nested Navigator', (WidgetTester tester) async {
    final Key buttonKey = UniqueKey();

    await tester.pumpWidget(
      MaterialApp(
        home: Scaffold(
          appBar: AppBar(title: const Text('Example')),
          body: Padding(
            padding: const EdgeInsets.all(8.0),
            child: Navigator(
              onGenerateRoute: (RouteSettings settings) {
                return MaterialPageRoute<dynamic>(
                  builder: (BuildContext context) {
                    return Padding(
                      padding: const EdgeInsets.all(8.0),
                      child: Center(
                        child: PopupMenuButton<int>(
                          key: buttonKey,
                          itemBuilder: (_) => <PopupMenuItem<int>>[
                            const PopupMenuItem<int>(value: 1, child: Text('Item 1')),
                            const PopupMenuItem<int>(value: 2, child: Text('Item 2')),
                          ],
                          child: const Text('Show Menu'),
                        ),
                      ),
                    );
                  },
                );
              },
            ),
          ),
        ),
      ),
    );

    final Finder buttonFinder = find.byKey(buttonKey);
    final Finder popupFinder = find.bySemanticsLabel('Popup menu');
    await tester.tap(buttonFinder);
    await tester.pumpAndSettle();

    final Offset buttonTopLeft = tester.getTopLeft(buttonFinder);
    expect(tester.getTopLeft(popupFinder), buttonTopLeft);
  });

  testWidgets('PopupMenu removes MediaQuery padding', (WidgetTester tester) async {
    late BuildContext popupContext;

    await tester.pumpWidget(MaterialApp(
      home: MediaQuery(
        data: const MediaQueryData(
          padding: EdgeInsets.all(50.0),
        ),
        child: Material(
          child: PopupMenuButton<int>(
            itemBuilder: (BuildContext context) {
              popupContext = context;
              return <PopupMenuItem<int>>[
                PopupMenuItem<int>(
                  value: 1,
                  child: Builder(
                    builder: (BuildContext context) {
                      popupContext = context;
                      return const Text('AAA');
                    },
                  ),
                ),
              ];
            },
            child: const SizedBox(
              height: 100.0,
              width: 100.0,
              child: Text('XXX'),
            ),
          ),
        ),
      ),
    ));

    await tester.tap(find.text('XXX'));

    await tester.pump();

    expect(MediaQuery.of(popupContext).padding, EdgeInsets.zero);
  });

  testWidgets('Popup Menu Offset Test', (WidgetTester tester) async {
    PopupMenuButton<int> buildMenuButton({Offset offset = Offset.zero}) {
<<<<<<< HEAD
      return  PopupMenuButton<int>(
=======
      return PopupMenuButton<int>(
        placement: PopupMenuPlacement.belowButton,
>>>>>>> 3490ae82
        offset: offset,
        itemBuilder: (BuildContext context) {
          return <PopupMenuItem<int>>[
            PopupMenuItem<int>(
              value: 1,
              child: Builder(
                builder: (BuildContext context) {
                  return const Text('AAA');
                },
              ),
            ),
          ];
        },
      );
    }

    // Popup a menu without any offset.
    await tester.pumpWidget(
      MaterialApp(
        home: Scaffold(
          body: Material(
            child: buildMenuButton(),
          ),
        ),
      ),
    );

    // Popup the menu.
    await tester.tap(find.byType(IconButton));
    await tester.pumpAndSettle();

    // Initial state, the menu start at Offset(8.0, 8.0), the 8 pixels is edge padding when offset.dx < 8.0.
    expect(tester.getTopLeft(find.byWidgetPredicate((Widget w) => '${w.runtimeType}' == '_PopupMenu<int?>')), const Offset(8.0, 8.0));

    // Collapse the menu.
    await tester.tap(find.byType(IconButton), warnIfMissed: false);
    await tester.pumpAndSettle();

    // Popup a new menu with Offset(50.0, 50.0).
    await tester.pumpWidget(
      MaterialApp(
        home: Scaffold(
          body: Material(
            child: buildMenuButton(offset: const Offset(50.0, 50.0)),
          ),
        ),
      ),
    );

    await tester.tap(find.byType(IconButton));
    await tester.pumpAndSettle();

    // This time the menu should start at Offset(50.0, 50.0), the padding only added when offset.dx < 8.0.
    expect(tester.getTopLeft(find.byWidgetPredicate((Widget w) => '${w.runtimeType}' == '_PopupMenu<int?>')), const Offset(50.0, 50.0));
  });

  testWidgets('open PopupMenu has correct semantics', (WidgetTester tester) async {
    final SemanticsTester semantics = SemanticsTester(tester);
    await tester.pumpWidget(
      MaterialApp(
        home: Material(
          child: PopupMenuButton<int>(
            itemBuilder: (BuildContext context) {
              return <PopupMenuItem<int>>[
                const PopupMenuItem<int>(value: 1, child: Text('1')),
                const PopupMenuItem<int>(value: 2, child: Text('2')),
                const PopupMenuItem<int>(value: 3, child: Text('3')),
                const PopupMenuItem<int>(value: 4, child: Text('4')),
                const PopupMenuItem<int>(value: 5, child: Text('5')),
              ];
            },
            child: const SizedBox(
              height: 100.0,
              width: 100.0,
              child: Text('XXX'),
            ),
          ),
        ),
      ),
    );
    await tester.tap(find.text('XXX'));
    await tester.pumpAndSettle();

    expect(semantics, hasSemantics(
      TestSemantics.root(
        children: <TestSemantics>[
          TestSemantics(
            textDirection: TextDirection.ltr,
            children: <TestSemantics>[
              TestSemantics(
                children: <TestSemantics>[
                  TestSemantics(
                    flags: <SemanticsFlag>[
                      SemanticsFlag.scopesRoute,
                      SemanticsFlag.namesRoute,
                    ],
                    label: 'Popup menu',
                    textDirection: TextDirection.ltr,
                    children: <TestSemantics>[
                      TestSemantics(
                        flags: <SemanticsFlag>[
                          SemanticsFlag.hasImplicitScrolling,
                        ],
                        children: <TestSemantics>[
                          TestSemantics(
                            flags: <SemanticsFlag>[
                              SemanticsFlag.isButton,
                              SemanticsFlag.hasEnabledState,
                              SemanticsFlag.isEnabled,
                              SemanticsFlag.isFocusable,
                            ],
                            actions: <SemanticsAction>[SemanticsAction.tap],
                            label: '1',
                            textDirection: TextDirection.ltr,
                          ),
                          TestSemantics(
                            flags: <SemanticsFlag>[
                              SemanticsFlag.isButton,
                              SemanticsFlag.hasEnabledState,
                              SemanticsFlag.isEnabled,
                              SemanticsFlag.isFocusable,
                            ],
                            actions: <SemanticsAction>[SemanticsAction.tap],
                            label: '2',
                            textDirection: TextDirection.ltr,
                          ),
                          TestSemantics(
                            flags: <SemanticsFlag>[
                              SemanticsFlag.isButton,
                              SemanticsFlag.hasEnabledState,
                              SemanticsFlag.isEnabled,
                              SemanticsFlag.isFocusable,
                            ],
                            actions: <SemanticsAction>[SemanticsAction.tap],
                            label: '3',
                            textDirection: TextDirection.ltr,
                          ),
                          TestSemantics(
                            flags: <SemanticsFlag>[
                              SemanticsFlag.isButton,
                              SemanticsFlag.hasEnabledState,
                              SemanticsFlag.isEnabled,
                              SemanticsFlag.isFocusable,
                            ],
                            actions: <SemanticsAction>[SemanticsAction.tap],
                            label: '4',
                            textDirection: TextDirection.ltr,
                          ),
                          TestSemantics(
                            flags: <SemanticsFlag>[
                              SemanticsFlag.isButton,
                              SemanticsFlag.hasEnabledState,
                              SemanticsFlag.isEnabled,
                              SemanticsFlag.isFocusable,
                            ],
                            actions: <SemanticsAction>[SemanticsAction.tap],
                            label: '5',
                            textDirection: TextDirection.ltr,
                          ),
                        ],
                      ),
                    ],
                  ),
                ],
              ),
              TestSemantics(),
            ],
          ),
        ],
      ),
      ignoreId: true, ignoreTransform: true, ignoreRect: true,
    ));

    semantics.dispose();
  });

  testWidgets('PopupMenuItem merges the semantics of its descendants', (WidgetTester tester) async {
    final SemanticsTester semantics = SemanticsTester(tester);
    await tester.pumpWidget(
      MaterialApp(
        home: Material(
          child: PopupMenuButton<int>(
            itemBuilder: (BuildContext context) {
              return <PopupMenuItem<int>>[
                PopupMenuItem<int>(
                  value: 1,
                  child: Row(
                    children: <Widget>[
                      Semantics(
                        child: const Text('test1'),
                      ),
                      Semantics(
                        child: const Text('test2'),
                      ),
                    ],
                  ),
                ),
              ];
            },
            child: const SizedBox(
              height: 100.0,
              width: 100.0,
              child: Text('XXX'),
            ),
          ),
        ),
      ),
    );
    await tester.tap(find.text('XXX'));
    await tester.pumpAndSettle();

    expect(semantics, hasSemantics(
      TestSemantics.root(
        children: <TestSemantics>[
          TestSemantics(
            textDirection: TextDirection.ltr,
            children: <TestSemantics>[
              TestSemantics(
                children: <TestSemantics>[
                  TestSemantics(
                    flags: <SemanticsFlag>[
                      SemanticsFlag.scopesRoute,
                      SemanticsFlag.namesRoute,
                    ],
                    label: 'Popup menu',
                    textDirection: TextDirection.ltr,
                    children: <TestSemantics>[
                      TestSemantics(
                        flags: <SemanticsFlag>[
                          SemanticsFlag.hasImplicitScrolling,
                        ],
                        children: <TestSemantics>[
                          TestSemantics(
                            flags: <SemanticsFlag>[
                              SemanticsFlag.isButton,
                              SemanticsFlag.hasEnabledState,
                              SemanticsFlag.isEnabled,
                              SemanticsFlag.isFocusable,
                            ],
                            actions: <SemanticsAction>[SemanticsAction.tap],
                            label: 'test1\ntest2',
                            textDirection: TextDirection.ltr,
                          ),
                        ],
                      ),
                    ],
                  ),
                ],
              ),
              TestSemantics(),
            ],
          ),
        ],
      ),
      ignoreId: true, ignoreTransform: true, ignoreRect: true,
    ));

    semantics.dispose();
  });

  testWidgets('disabled PopupMenuItem has correct semantics', (WidgetTester tester) async {
    // Regression test for https://github.com/flutter/flutter/issues/45044.
    final SemanticsTester semantics = SemanticsTester(tester);
    await tester.pumpWidget(
      MaterialApp(
        home: Material(
          child: PopupMenuButton<int>(
            itemBuilder: (BuildContext context) {
              return <PopupMenuItem<int>>[
                const PopupMenuItem<int>(value: 1, child: Text('1')),
                const PopupMenuItem<int>(value: 2, enabled: false ,child: Text('2')),
                const PopupMenuItem<int>(value: 3, child: Text('3')),
                const PopupMenuItem<int>(value: 4, child: Text('4')),
                const PopupMenuItem<int>(value: 5, child: Text('5')),
              ];
            },
            child: const SizedBox(
              height: 100.0,
              width: 100.0,
              child: Text('XXX'),
            ),
          ),
        ),
      ),
    );
    await tester.tap(find.text('XXX'));
    await tester.pumpAndSettle();

    expect(semantics, hasSemantics(
      TestSemantics.root(
        children: <TestSemantics>[
          TestSemantics(
            textDirection: TextDirection.ltr,
            children: <TestSemantics>[
              TestSemantics(
                children: <TestSemantics>[
                  TestSemantics(
                    flags: <SemanticsFlag>[
                      SemanticsFlag.scopesRoute,
                      SemanticsFlag.namesRoute,
                    ],
                    label: 'Popup menu',
                    textDirection: TextDirection.ltr,
                    children: <TestSemantics>[
                      TestSemantics(
                        flags: <SemanticsFlag>[
                          SemanticsFlag.hasImplicitScrolling,
                        ],
                        children: <TestSemantics>[
                          TestSemantics(
                            flags: <SemanticsFlag>[
                              SemanticsFlag.isButton,
                              SemanticsFlag.hasEnabledState,
                              SemanticsFlag.isEnabled,
                              SemanticsFlag.isFocusable,
                            ],
                            actions: <SemanticsAction>[SemanticsAction.tap],
                            label: '1',
                            textDirection: TextDirection.ltr,
                          ),
                          TestSemantics(
                            flags: <SemanticsFlag>[
                              SemanticsFlag.isButton,
                              SemanticsFlag.hasEnabledState,
                            ],
                            actions: <SemanticsAction>[],
                            label: '2',
                            textDirection: TextDirection.ltr,
                          ),
                          TestSemantics(
                            flags: <SemanticsFlag>[
                              SemanticsFlag.isButton,
                              SemanticsFlag.hasEnabledState,
                              SemanticsFlag.isEnabled,
                              SemanticsFlag.isFocusable,
                            ],
                            actions: <SemanticsAction>[SemanticsAction.tap],
                            label: '3',
                            textDirection: TextDirection.ltr,
                          ),
                          TestSemantics(
                            flags: <SemanticsFlag>[
                              SemanticsFlag.isButton,
                              SemanticsFlag.hasEnabledState,
                              SemanticsFlag.isEnabled,
                              SemanticsFlag.isFocusable,
                            ],
                            actions: <SemanticsAction>[SemanticsAction.tap],
                            label: '4',
                            textDirection: TextDirection.ltr,
                          ),
                          TestSemantics(
                            flags: <SemanticsFlag>[
                              SemanticsFlag.isButton,
                              SemanticsFlag.hasEnabledState,
                              SemanticsFlag.isEnabled,
                              SemanticsFlag.isFocusable,
                            ],
                            actions: <SemanticsAction>[SemanticsAction.tap],
                            label: '5',
                            textDirection: TextDirection.ltr,
                          ),
                        ],
                      ),
                    ],
                  ),
                ],
              ),
              TestSemantics(),
            ],
          ),
        ],
      ),
      ignoreId: true, ignoreTransform: true, ignoreRect: true,
    ));

    semantics.dispose();
  });

  testWidgets('PopupMenuButton PopupMenuDivider', (WidgetTester tester) async {
    // Regression test for https://github.com/flutter/flutter/issues/27072

    late String selectedValue;
    await tester.pumpWidget(
      MaterialApp(
        home: Scaffold(
          body: Container(
            child: Center(
              child: PopupMenuButton<String>(
                onSelected: (String result) {
                  selectedValue = result;
                },
                child: const Text('Menu Button'),
                initialValue: '1',
                itemBuilder: (BuildContext context) => <PopupMenuEntry<String>>[
                  const PopupMenuItem<String>(
                    child: Text('1'),
                    value: '1',
                  ),
                  const PopupMenuDivider(),
                  const PopupMenuItem<String>(
                    child: Text('2'),
                    value: '2',
                  ),
                ],
              ),
            ),
          ),
        ),
      ),
    );

    await tester.tap(find.text('Menu Button'));
    await tester.pumpAndSettle();
    expect(find.text('1'), findsOneWidget);
    expect(find.byType(PopupMenuDivider), findsOneWidget);
    expect(find.text('2'), findsOneWidget);

    await tester.tap(find.text('1'));
    await tester.pumpAndSettle();
    expect(selectedValue, '1');

    await tester.tap(find.text('Menu Button'));
    await tester.pumpAndSettle();
    expect(find.text('1'), findsOneWidget);
    expect(find.byType(PopupMenuDivider), findsOneWidget);
    expect(find.text('2'), findsOneWidget);

    await tester.tap(find.text('2'));
    await tester.pumpAndSettle();
    expect(selectedValue, '2');
  });

  testWidgets('PopupMenuItem child height is a minimum, child is vertically centered', (WidgetTester tester) async {
    final Key popupMenuButtonKey = UniqueKey();
    final Type menuItemType = const PopupMenuItem<String>(child: Text('item')).runtimeType;

    await tester.pumpWidget(
      MaterialApp(
        home: Scaffold(
          body: Center(
            child: PopupMenuButton<String>(
              key: popupMenuButtonKey,
              child: const Text('button'),
              onSelected: (String result) { },
              itemBuilder: (BuildContext context) {
                return <PopupMenuEntry<String>>[
                  // This menu item's height will be 48 because the default minimum height
                  // is 48 and the height of the text is less than 48.
                  const PopupMenuItem<String>(
                    value: '0',
                    child: Text('Item 0'),
                  ),
                  // This menu item's height parameter specifies its minimum height. The
                  // overall height of the menu item will be 50 because the child's
                  // height 40, is less than 50.
                  const PopupMenuItem<String>(
                    height: 50,
                    value: '1',
                    child: SizedBox(
                      height: 40,
                      child: Text('Item 1'),
                    ),
                  ),
                  // This menu item's height parameter specifies its minimum height, so the
                  // overall height of the menu item will be 75.
                  const PopupMenuItem<String>(
                    height: 75,
                    value: '2',
                    child: SizedBox(
                      child: Text('Item 2'),
                    ),
                  ),
                  // This menu item's height will be 100.
                  const PopupMenuItem<String>(
                    value: '3',
                    child: SizedBox(
                      height: 100,
                      child: Text('Item 3'),
                    ),
                  ),
                ];
              },
            ),
          ),
        ),
      ),
    );

    // Show the menu
    await tester.tap(find.byKey(popupMenuButtonKey));
    await tester.pumpAndSettle();

    // The menu items and their InkWells should have the expected vertical size
    expect(tester.getSize(find.widgetWithText(menuItemType, 'Item 0')).height, 48);
    expect(tester.getSize(find.widgetWithText(menuItemType, 'Item 1')).height, 50);
    expect(tester.getSize(find.widgetWithText(menuItemType, 'Item 2')).height, 75);
    expect(tester.getSize(find.widgetWithText(menuItemType, 'Item 3')).height, 100);
    expect(tester.getSize(find.widgetWithText(InkWell, 'Item 0')).height, 48);
    expect(tester.getSize(find.widgetWithText(InkWell, 'Item 1')).height, 50);
    expect(tester.getSize(find.widgetWithText(InkWell, 'Item 2')).height, 75);
    expect(tester.getSize(find.widgetWithText(InkWell, 'Item 3')).height, 100);

    // Menu item children which whose height is less than the PopupMenuItem
    // are vertically centered.
    expect(
      tester.getRect(find.widgetWithText(menuItemType, 'Item 0')).center.dy,
      tester.getRect(find.text('Item 0')).center.dy,
    );
    expect(
      tester.getRect(find.widgetWithText(menuItemType, 'Item 2')).center.dy,
      tester.getRect(find.text('Item 2')).center.dy,
    );
  });

  testWidgets('Update PopupMenuItem layout while the menu is visible', (WidgetTester tester) async {
    final Key popupMenuButtonKey = UniqueKey();
    final Type menuItemType = const PopupMenuItem<String>(child: Text('item')).runtimeType;

    Widget buildFrame({
      TextDirection textDirection = TextDirection.ltr,
      double fontSize = 24,
    }) {
      return MaterialApp(
        builder: (BuildContext context, Widget? child) {
          return Directionality(
            textDirection: textDirection,
            child: PopupMenuTheme(
              data: PopupMenuTheme.of(context).copyWith(
                textStyle: Theme.of(context).textTheme.subtitle1!.copyWith(fontSize: fontSize),
              ),
              child: child!,
            ),
          );
        },
        home: Scaffold(
          body: PopupMenuButton<String>(
            key: popupMenuButtonKey,
            child: const Text('button'),
            onSelected: (String result) { },
            itemBuilder: (BuildContext context) {
              return <PopupMenuEntry<String>>[
                const PopupMenuItem<String>(
                  value: '0',
                  child: Text('Item 0'),
                ),
                const PopupMenuItem<String>(
                  value: '1',
                  child: Text('Item 1'),
                ),
              ];
            },
          ),
        ),
      );
    }

    // Show the menu
    await tester.pumpWidget(buildFrame());
    await tester.tap(find.byKey(popupMenuButtonKey));
    await tester.pumpAndSettle();

    // The menu items should have their default heights and horizontal alignment.
    expect(tester.getSize(find.widgetWithText(menuItemType, 'Item 0')).height, 48);
    expect(tester.getSize(find.widgetWithText(menuItemType, 'Item 1')).height, 48);
    expect(tester.getTopLeft(find.text('Item 0')).dx, 24);
    expect(tester.getTopLeft(find.text('Item 1')).dx, 24);

    // While the menu is up, change its font size to 64 (default is 16).
    await tester.pumpWidget(buildFrame(fontSize: 64));
    await tester.pumpAndSettle(); // Theme changes are animated.
    expect(tester.getSize(find.widgetWithText(menuItemType, 'Item 0')).height, 128);
    expect(tester.getSize(find.widgetWithText(menuItemType, 'Item 1')).height, 128);
    expect(tester.getSize(find.text('Item 0')).height, 128);
    expect(tester.getSize(find.text('Item 1')).height, 128);
    expect(tester.getTopLeft(find.text('Item 0')).dx, 24);
    expect(tester.getTopLeft(find.text('Item 1')).dx, 24);

    // While the menu is up, change the textDirection to rtl. Now menu items
    // will be aligned right.
    await tester.pumpWidget(buildFrame(textDirection: TextDirection.rtl));
    await tester.pumpAndSettle(); // Theme changes are animated.
    expect(tester.getSize(find.widgetWithText(menuItemType, 'Item 0')).height, 48);
    expect(tester.getSize(find.widgetWithText(menuItemType, 'Item 1')).height, 48);
    expect(tester.getTopLeft(find.text('Item 0')).dx, 72);
    expect(tester.getTopLeft(find.text('Item 1')).dx, 72);
  });

  test("PopupMenuButton's child and icon properties cannot be simultaneously defined", () {
    expect(() {
      PopupMenuButton<int>(
        itemBuilder: (BuildContext context) => <PopupMenuItem<int>>[],
        child: Container(),
        icon: const Icon(Icons.error),
      );
    }, throwsAssertionError);
  });

  testWidgets('PopupMenuButton default tooltip', (WidgetTester tester) async {
    await tester.pumpWidget(
      MaterialApp(
        home: Material(
          child: Column(
            children: <Widget>[
              // Default Tooltip should be present when [PopupMenuButton.icon]
              // and [PopupMenuButton.child] are undefined.
              PopupMenuButton<int>(
                itemBuilder: (BuildContext context) {
                  return <PopupMenuEntry<int>>[
                    const PopupMenuItem<int>(
                      value: 1,
                      child: Text('Tap me please!'),
                    ),
                  ];
                },
              ),
              // Default Tooltip should be present when
              // [PopupMenuButton.child] is defined.
              PopupMenuButton<int>(
                itemBuilder: (BuildContext context) {
                  return <PopupMenuEntry<int>>[
                    const PopupMenuItem<int>(
                      value: 1,
                      child: Text('Tap me please!'),
                    ),
                  ];
                },
                child: const Text('Test text'),
              ),
              // Default Tooltip should be present when
              // [PopupMenuButton.icon] is defined.
              PopupMenuButton<int>(
                itemBuilder: (BuildContext context) {
                  return <PopupMenuEntry<int>>[
                    const PopupMenuItem<int>(
                      value: 1,
                      child: Text('Tap me please!'),
                    ),
                  ];
                },
                icon: const Icon(Icons.check),
              ),
            ],
          ),
        ),
      ),
    );

    // The default tooltip is defined as [MaterialLocalizations.showMenuTooltip]
    // and it is used when no tooltip is provided.
    expect(find.byType(Tooltip), findsNWidgets(3));
    expect(find.byTooltip(const DefaultMaterialLocalizations().showMenuTooltip), findsNWidgets(3));
  });

  testWidgets('PopupMenuButton custom tooltip', (WidgetTester tester) async {
    await tester.pumpWidget(
      MaterialApp(
        home: Material(
          child: Column(
            children: <Widget>[
              // Tooltip should work when [PopupMenuButton.icon]
              // and [PopupMenuButton.child] are undefined.
              PopupMenuButton<int>(
                itemBuilder: (BuildContext context) {
                  return <PopupMenuEntry<int>>[
                    const PopupMenuItem<int>(
                      value: 1,
                      child: Text('Tap me please!'),
                    ),
                  ];
                },
                tooltip: 'Test tooltip',
              ),
              // Tooltip should work when
              // [PopupMenuButton.child] is defined.
              PopupMenuButton<int>(
                itemBuilder: (BuildContext context) {
                  return <PopupMenuEntry<int>>[
                    const PopupMenuItem<int>(
                      value: 1,
                      child: Text('Tap me please!'),
                    ),
                  ];
                },
                tooltip: 'Test tooltip',
                child: const Text('Test text'),
              ),
              // Tooltip should work when
              // [PopupMenuButton.icon] is defined.
              PopupMenuButton<int>(
                itemBuilder: (BuildContext context) {
                  return <PopupMenuEntry<int>>[
                    const PopupMenuItem<int>(
                      value: 1,
                      child: Text('Tap me please!'),
                    ),
                  ];
                },
                tooltip: 'Test tooltip',
                icon: const Icon(Icons.check),
              ),
            ],
          ),
        ),
      ),
    );

    expect(find.byType(Tooltip), findsNWidgets(3));
    expect(find.byTooltip('Test tooltip',), findsNWidgets(3));
  });

  testWidgets('Allow Widget for PopupMenuButton.icon', (WidgetTester tester) async {
    await tester.pumpWidget(
      MaterialApp(
        home: Material(
          child: PopupMenuButton<int>(
            itemBuilder: (BuildContext context) {
              return <PopupMenuEntry<int>>[
                const PopupMenuItem<int>(
                  value: 1,
                  child: Text('Tap me please!'),
                ),
              ];
            },
            tooltip: 'Test tooltip',
            icon: const Text('PopupMenuButton icon'),
          ),
        ),
      ),
    );

    expect(find.text('PopupMenuButton icon'), findsOneWidget);
  });

  testWidgets('showMenu uses nested navigator by default', (WidgetTester tester) async {
    final MenuObserver rootObserver = MenuObserver();
    final MenuObserver nestedObserver = MenuObserver();

    await tester.pumpWidget(MaterialApp(
      navigatorObservers: <NavigatorObserver>[rootObserver],
      home: Navigator(
        observers: <NavigatorObserver>[nestedObserver],
        onGenerateRoute: (RouteSettings settings) {
          return MaterialPageRoute<dynamic>(
            builder: (BuildContext context) {
              return ElevatedButton(
                onPressed: () {
                  showMenu<int>(
                    context: context,
                    position: RelativeRect.fill,
                    items: <PopupMenuItem<int>>[
                      const PopupMenuItem<int>(
                        value: 1, child: Text('1'),
                      ),
                    ],
                  );
                },
                child: const Text('Show Menu'),
              );
            },
          );
        },
      ),
    ));

    // Open the dialog.
    await tester.tap(find.byType(ElevatedButton));

    expect(rootObserver.menuCount, 0);
    expect(nestedObserver.menuCount, 1);
  });

  testWidgets('showMenu uses root navigator if useRootNavigator is true', (WidgetTester tester) async {
    final MenuObserver rootObserver = MenuObserver();
    final MenuObserver nestedObserver = MenuObserver();

    await tester.pumpWidget(MaterialApp(
      navigatorObservers: <NavigatorObserver>[rootObserver],
      home: Navigator(
        observers: <NavigatorObserver>[nestedObserver],
        onGenerateRoute: (RouteSettings settings) {
          return MaterialPageRoute<dynamic>(
            builder: (BuildContext context) {
              return ElevatedButton(
                onPressed: () {
                  showMenu<int>(
                    context: context,
                    useRootNavigator: true,
                    position: RelativeRect.fill,
                    items: <PopupMenuItem<int>>[
                      const PopupMenuItem<int>(
                        value: 1, child: Text('1'),
                      ),
                    ],
                  );
                },
                child: const Text('Show Menu'),
              );
            },
          );
        },
      ),
    ));

    // Open the dialog.
    await tester.tap(find.byType(ElevatedButton));

    expect(rootObserver.menuCount, 1);
    expect(nestedObserver.menuCount, 0);
  });

  testWidgets('PopupMenuButton calling showButtonMenu manually', (WidgetTester tester) async {
    final GlobalKey<PopupMenuButtonState<int>> globalKey = GlobalKey();

    await tester.pumpWidget(
        MaterialApp(
          home: Material(
            child: Column(
              children: <Widget>[
                PopupMenuButton<int>(
                  key: globalKey,
                  itemBuilder: (BuildContext context) {
                    return <PopupMenuEntry<int>>[
                      const PopupMenuItem<int>(
                        value: 1,
                        child: Text('Tap me please!'),
                      ),
                    ];
                  },
                ),
              ],
            ),
          ),
        )
    );

    expect(find.text('Tap me please!'), findsNothing);

    globalKey.currentState!.showButtonMenu();
    // The PopupMenuItem will appear after an animation, hence,
    // we have to first wait for the tester to settle.
    await tester.pumpAndSettle();

    expect(find.text('Tap me please!'), findsOneWidget);
  });

  testWidgets('PopupMenuItem changes mouse cursor when hovered', (WidgetTester tester) async {
    const Key key = ValueKey<int>(1);
    // Test PopupMenuItem() constructor
    await tester.pumpWidget(
      MaterialApp(
        home: Scaffold(
          body: Align(
            alignment: Alignment.topLeft,
            child: Material(
              child: MouseRegion(
                cursor: SystemMouseCursors.forbidden,
                child: PopupMenuItem<int>(
                  key: key,
                  mouseCursor: SystemMouseCursors.text,
                  value: 1,
                  child: Container(),
                ),
              ),
            ),
          ),
        ),
      ),
    );

    final TestGesture gesture = await tester.createGesture(kind: PointerDeviceKind.mouse, pointer: 1);
    await gesture.addPointer(location: tester.getCenter(find.byKey(key)));
    addTearDown(gesture.removePointer);

    await tester.pump();

    expect(RendererBinding.instance!.mouseTracker.debugDeviceActiveCursor(1), SystemMouseCursors.text);

    // Test default cursor
    await tester.pumpWidget(
      MaterialApp(
        home: Scaffold(
          body: Align(
            alignment: Alignment.topLeft,
            child: Material(
              child: MouseRegion(
                cursor: SystemMouseCursors.forbidden,
                child: PopupMenuItem<int>(
                  key: key,
                  value: 1,
                  child: Container(),
                ),
              ),
            ),
          ),
        ),
      ),
    );

    expect(RendererBinding.instance!.mouseTracker.debugDeviceActiveCursor(1), SystemMouseCursors.click);

    // Test default cursor when disabled
    await tester.pumpWidget(
      MaterialApp(
        home: Scaffold(
          body: Align(
            alignment: Alignment.topLeft,
            child: Material(
              child: MouseRegion(
                cursor: SystemMouseCursors.forbidden,
                child: PopupMenuItem<int>(
                  key: key,
                  value: 1,
                  enabled: false,
                  child: Container(),
                ),
              ),
            ),
          ),
        ),
      ),
    );

    expect(RendererBinding.instance!.mouseTracker.debugDeviceActiveCursor(1), SystemMouseCursors.basic);
  });

  testWidgets('PopupMenu in AppBar does not overlap with the status bar', (WidgetTester tester) async {
    const List<PopupMenuItem<int>> choices = <PopupMenuItem<int>>[
      PopupMenuItem<int>(value: 1, child: Text('Item 1')),
      PopupMenuItem<int>(value: 2, child: Text('Item 2')),
      PopupMenuItem<int>(value: 3, child: Text('Item 3')),
    ];

    const double statusBarHeight = 24.0;
    final PopupMenuItem<int> firstItem = choices[0];
    int _selectedValue = choices[0].value!;

    await tester.pumpWidget(
      MaterialApp(
        builder: (BuildContext context, Widget? child) {
          return MediaQuery(
            data: const MediaQueryData(padding: EdgeInsets.only(top: statusBarHeight)), // status bar
            child: child!,
          );
        },
        home: StatefulBuilder(
          builder: (BuildContext context, StateSetter setState) {
            return Scaffold(
              appBar: AppBar(
                title: const Text('PopupMenu Test'),
                actions: <Widget>[
                  PopupMenuButton<int>(
                    onSelected: (int result) {
                      setState(() {
                        _selectedValue = result;
                      });
                    },
                    initialValue: _selectedValue,
                    itemBuilder: (BuildContext context) {
                      return choices;
                    },
                  ),
                ],
              ),
            );
          },
        ),
      ),
    );

    await tester.tap(find.byIcon(Icons.more_vert));
    await tester.pumpAndSettle();

    // Tap third item.
    await tester.tap(find.text('Item 3'));
    await tester.pumpAndSettle();

    // Open popupMenu again.
    await tester.tap(find.byIcon(Icons.more_vert));
    await tester.pumpAndSettle();

    // Check whether the first item is not overlapping with status bar.
    expect(tester.getTopLeft(find.byWidget(firstItem)).dy, greaterThan(statusBarHeight));
  });

  testWidgets('Vertically long PopupMenu does not overlap with the status bar and bottom notch', (WidgetTester tester) async {
    const double windowPaddingTop = 44;
    const double windowPaddingBottom = 34;
    final GlobalKey _firstKey = GlobalKey();
    final GlobalKey _lastKey = GlobalKey();

    await tester.pumpWidget(
      MaterialApp(
        builder: (BuildContext context, Widget? child) {
          return MediaQuery(
            data: const MediaQueryData(
              padding: EdgeInsets.only(
                top: windowPaddingTop,
                bottom: windowPaddingBottom,
              ),
            ),
            child: child!,
          );
        },
        home: Scaffold(
          appBar: AppBar(
            title: const Text('PopupMenu Test'),
          ),
          body: PopupMenuButton<int>(
            child: const Text('Show Menu'),
            itemBuilder: (BuildContext context) => Iterable<PopupMenuItem<int>>.generate(
              20, (int i) => PopupMenuItem<int>(
                // Set globalKey to the first and last item.
                key: i == 0 ? _firstKey : i == 19 ? _lastKey : null,
                value: i,
                child: Text('Item $i'),
              ),
            ).toList(),
          ),
        ),
      ),
    );

    await tester.tap(find.text('Show Menu'));
    await tester.pumpAndSettle();

    // Check whether the first item is not overlapping with status bar.
    expect(tester.getTopLeft(find.byKey(_firstKey)).dy, greaterThan(windowPaddingTop));

    await tester.ensureVisible(find.byKey(_lastKey, skipOffstage: false));
    await tester.pumpAndSettle();

    // Check whether the last item is not overlapping with bottom notch.
    expect(
      tester.getBottomLeft(find.byKey(_lastKey)).dy,
      lessThan(600 - windowPaddingBottom), // Device height is 600.
    );
  });

  group('feedback', () {
    late FeedbackTester feedback;

    setUp(() {
      feedback = FeedbackTester();
    });

    tearDown(() {
      feedback.dispose();
    });

    Widget buildFrame({ bool? widgetEnableFeedack, bool? themeEnableFeedback }) {
      return MaterialApp(
        home: Scaffold(
          body: PopupMenuTheme(
            data: PopupMenuThemeData(
              enableFeedback: themeEnableFeedback,
            ),
            child: PopupMenuButton<int>(
              enableFeedback: widgetEnableFeedack,
              child: const Text('Show Menu'),
              itemBuilder: (BuildContext context) {
                return <PopupMenuItem<int>>[
                  const PopupMenuItem<int>(
                    value: 1,
                    child: Text('One'),
                  ),
                ];
              },
            ),
          ),
        ),
      );
    }

    testWidgets('PopupMenuButton enableFeedback works properly', (WidgetTester tester) async {
      expect(feedback.clickSoundCount, 0);
      expect(feedback.hapticCount, 0);

      // PopupMenuButton with enabled feedback.
      await tester.pumpWidget(buildFrame(widgetEnableFeedack: true));
      await tester.tap(find.text('Show Menu'));
      await tester.pumpAndSettle();
      expect(feedback.clickSoundCount, 1);
      expect(feedback.hapticCount, 0);

      await tester.pumpWidget(Container());

      // PopupMenuButton with disabled feedback.
      await tester.pumpWidget(buildFrame(widgetEnableFeedack: false));
      await tester.tap(find.text('Show Menu'));
      await tester.pumpAndSettle();
      expect(feedback.clickSoundCount, 1);
      expect(feedback.hapticCount, 0);

      await tester.pumpWidget(Container());

      // PopupMenuButton with enabled feedback by default.
      await tester.pumpWidget(buildFrame());
      await tester.tap(find.text('Show Menu'));
      await tester.pumpAndSettle();
      expect(feedback.clickSoundCount, 2);
      expect(feedback.hapticCount, 0);

      await tester.pumpWidget(Container());

      // PopupMenu with disabled feedback using PopupMenuButtonTheme.
      await tester.pumpWidget(buildFrame(themeEnableFeedback: false));
      await tester.tap(find.text('Show Menu'));
      await tester.pumpAndSettle();
      expect(feedback.clickSoundCount, 2);
      expect(feedback.hapticCount, 0);

      await tester.pumpWidget(Container());

      // PopupMenu enableFeedback property overrides PopupMenuButtonTheme.
      await tester.pumpWidget(buildFrame(widgetEnableFeedack: false,themeEnableFeedback: true));
      await tester.tap(find.text('Show Menu'));
      await tester.pumpAndSettle();
      expect(feedback.clickSoundCount, 2);
      expect(feedback.hapticCount, 0);
    });
  });

  testWidgets('iconSize parameter tests', (WidgetTester tester) async {
    Future<void> buildFrame({double? iconSize}) {
      return tester.pumpWidget(
        MaterialApp(
          home: Scaffold(
            body: Center(
              child: PopupMenuButton<String>(
                iconSize: iconSize,
                itemBuilder: (_) => <PopupMenuEntry<String>>[
                  const PopupMenuItem<String>(
                    value: 'value',
                    child: Text('child'),
                  ),
                ],
              ),
            ),
          ),
        ),
      );
    }

    await buildFrame();
    expect(tester.widget<IconButton>(find.byType(IconButton)).iconSize, 24);

    await buildFrame(iconSize: 50);
    expect(tester.widget<IconButton>(find.byType(IconButton)).iconSize, 50);
  });
}

class TestApp extends StatefulWidget {
  const TestApp({
    Key? key,
    required this.textDirection,
    this.child,
  }) : super(key: key);

  final TextDirection textDirection;
  final Widget? child;

  @override
  _TestAppState createState() => _TestAppState();
}

class _TestAppState extends State<TestApp> {
  @override
  Widget build(BuildContext context) {
    return Localizations(
      locale: const Locale('en', 'US'),
      delegates: const <LocalizationsDelegate<dynamic>>[
        DefaultWidgetsLocalizations.delegate,
        DefaultMaterialLocalizations.delegate,
      ],
      child: MediaQuery(
        data: MediaQueryData.fromWindow(window),
        child: Directionality(
          textDirection: widget.textDirection,
          child: Navigator(
            onGenerateRoute: (RouteSettings settings) {
              assert(settings.name == '/');
              return MaterialPageRoute<void>(
                settings: settings,
                builder: (BuildContext context) => Material(
                  child: widget.child,
                ),
              );
            },
          ),
        ),
      ),
    );
  }
}

class MenuObserver extends NavigatorObserver {
  int menuCount = 0;

  @override
  void didPush(Route<dynamic> route, Route<dynamic>? previousRoute) {
    if (route.toString().contains('_PopupMenuRoute')) {
      menuCount++;
    }
    super.didPush(route, previousRoute);
  }
}<|MERGE_RESOLUTION|>--- conflicted
+++ resolved
@@ -764,12 +764,8 @@
 
   testWidgets('Popup Menu Offset Test', (WidgetTester tester) async {
     PopupMenuButton<int> buildMenuButton({Offset offset = Offset.zero}) {
-<<<<<<< HEAD
-      return  PopupMenuButton<int>(
-=======
       return PopupMenuButton<int>(
         placement: PopupMenuPlacement.belowButton,
->>>>>>> 3490ae82
         offset: offset,
         itemBuilder: (BuildContext context) {
           return <PopupMenuItem<int>>[
