// Copyright 2016 The Chromium Authors. All rights reserved.
// Use of this source code is governed by a BSD-style license that can be
// found in the LICENSE file.

import 'dart:ui';

import 'package:flutter/material.dart';
import 'package:flutter/rendering.dart';
import 'package:flutter_test/flutter_test.dart';
import 'package:vector_math/vector_math_64.dart' show Vector3;

import '../rendering/mock_canvas.dart';
import '../widgets/semantics_tester.dart';

void main() {
  testWidgets('BottomNavigationBar callback test', (WidgetTester tester) async {
    int mutatedIndex;

    await tester.pumpWidget(
      MaterialApp(
        home: Scaffold(
          bottomNavigationBar: BottomNavigationBar(
            items: const <BottomNavigationBarItem>[
              BottomNavigationBarItem(
                icon: Icon(Icons.ac_unit),
                title: Text('AC'),
              ),
              BottomNavigationBarItem(
                icon: Icon(Icons.access_alarm),
                title: Text('Alarm'),
              ),
            ],
            onTap: (int index) {
              mutatedIndex = index;
            },
          ),
        ),
      )
    );

    await tester.tap(find.text('Alarm'));

    expect(mutatedIndex, 1);
  });

  testWidgets('BottomNavigationBar content test', (WidgetTester tester) async {
    await tester.pumpWidget(
      MaterialApp(
        home: Scaffold(
          bottomNavigationBar: BottomNavigationBar(
            items: const <BottomNavigationBarItem>[
              BottomNavigationBarItem(
                icon: Icon(Icons.ac_unit),
                title: Text('AC'),
              ),
              BottomNavigationBarItem(
                icon: Icon(Icons.access_alarm),
                title: Text('Alarm'),
              ),
            ]
          ),
        ),
      )
    );

    final RenderBox box = tester.renderObject(find.byType(BottomNavigationBar));
    expect(box.size.height, kBottomNavigationBarHeight);
    expect(find.text('AC'), findsOneWidget);
    expect(find.text('Alarm'), findsOneWidget);
  });

  testWidgets('Fixed BottomNavigationBar defaults', (WidgetTester tester) async {
    const Color primaryColor = Color(0xFF000001);
    const Color captionColor = Color(0xFF000002);

    await tester.pumpWidget(
      MaterialApp(
        theme: ThemeData(
          primaryColor: primaryColor,
          textTheme: const TextTheme(caption: TextStyle(color: captionColor)),
        ),
        home: Scaffold(
          bottomNavigationBar: BottomNavigationBar(
            type: BottomNavigationBarType.fixed,
            items: const <BottomNavigationBarItem>[
              BottomNavigationBarItem(
                icon: Icon(Icons.ac_unit),
                title: Text('AC'),
              ),
              BottomNavigationBarItem(
                icon: Icon(Icons.access_alarm),
                title: Text('Alarm'),
              ),
            ],
          ),
        ),
      )
    );

    const double selectedFontSize = 14.0;
    const double unselectedFontSize = 12.0;
    final TextStyle selectedFontStyle = tester.renderObject<RenderParagraph>(find.text('AC')).text.style;
    final TextStyle unselectedFontStyle = tester.renderObject<RenderParagraph>(find.text('Alarm')).text.style;
    final TextStyle selectedIcon = _iconStyle(tester, Icons.ac_unit);
    final TextStyle unselectedIcon = _iconStyle(tester, Icons.access_alarm);
    expect(selectedFontStyle.color, equals(primaryColor));
    expect(selectedFontStyle.fontSize, selectedFontSize);
    expect(selectedFontStyle.fontWeight, equals(FontWeight.w400));
    expect(selectedFontStyle.height, isNull);
    expect(unselectedFontStyle.color, equals(captionColor));
    expect(unselectedFontStyle.fontWeight, equals(FontWeight.w400));
    expect(unselectedFontStyle.height, isNull);
    // Unselected label has a font size of 14 but is scaled down to be font size 12.
    expect(
      tester.firstWidget<Transform>(find.ancestor(of: find.text('Alarm'), matching: find.byType(Transform))).transform,
      equals(Matrix4.diagonal3(Vector3.all(unselectedFontSize / selectedFontSize))),
    );
    expect(selectedIcon.color, equals(primaryColor));
    expect(selectedIcon.fontSize, equals(24.0));
    expect(unselectedIcon.color, equals(captionColor));
    expect(unselectedIcon.fontSize, equals(24.0));
    expect(_getOpacity(tester, 'Alarm'), equals(1.0));
    expect(_getMaterial(tester).elevation, equals(8.0));
  });

  testWidgets('Custom selected and unselected font styles', (WidgetTester tester) async {
    const TextStyle selectedTextStyle = TextStyle(fontWeight: FontWeight.w200, fontSize: 18.0);
    const TextStyle unselectedTextStyle = TextStyle(fontWeight: FontWeight.w600, fontSize: 12.0);

    await tester.pumpWidget(
        MaterialApp(
          home: Scaffold(
            bottomNavigationBar: BottomNavigationBar(
              type: BottomNavigationBarType.fixed,
              selectedLabelStyle: selectedTextStyle,
              unselectedLabelStyle: unselectedTextStyle,
              items: const <BottomNavigationBarItem>[
                BottomNavigationBarItem(
                  icon: Icon(Icons.ac_unit),
                  title: Text('AC'),
                ),
                BottomNavigationBarItem(
                  icon: Icon(Icons.access_alarm),
                  title: Text('Alarm'),
                ),
              ],
            ),
          ),
        )
    );

    final TextStyle selectedFontStyle = tester.renderObject<RenderParagraph>(find.text('AC')).text.style;
    final TextStyle unselectedFontStyle = tester.renderObject<RenderParagraph>(find.text('Alarm')).text.style;
    expect(selectedFontStyle.fontSize, equals(selectedTextStyle.fontSize));
    expect(selectedFontStyle.fontWeight, equals(selectedTextStyle.fontWeight));
    expect(
      tester.firstWidget<Transform>(find.ancestor(of: find.text('Alarm'), matching: find.byType(Transform))).transform,
      equals(Matrix4.diagonal3(Vector3.all(unselectedTextStyle.fontSize / selectedTextStyle.fontSize))),
    );
    expect(unselectedFontStyle.fontWeight, equals(unselectedTextStyle.fontWeight));
  });

  testWidgets('font size on text styles overrides font size params', (WidgetTester tester) async {
    const TextStyle selectedTextStyle = TextStyle(fontSize: 18.0);
    const TextStyle unselectedTextStyle = TextStyle(fontSize: 12.0);
    const double selectedFontSize = 17.0;
    const double unselectedFontSize = 11.0;

    await tester.pumpWidget(
        MaterialApp(
          home: Scaffold(
            bottomNavigationBar: BottomNavigationBar(
              type: BottomNavigationBarType.fixed,
              selectedLabelStyle: selectedTextStyle,
              unselectedLabelStyle: unselectedTextStyle,
              selectedFontSize: selectedFontSize,
              unselectedFontSize: unselectedFontSize,
              items: const <BottomNavigationBarItem>[
                BottomNavigationBarItem(
                  icon: Icon(Icons.ac_unit),
                  title: Text('AC'),
                ),
                BottomNavigationBarItem(
                  icon: Icon(Icons.access_alarm),
                  title: Text('Alarm'),
                ),
              ],
            ),
          ),
        )
    );

    final TextStyle selectedFontStyle = tester.renderObject<RenderParagraph>(find.text('AC')).text.style;
    expect(selectedFontStyle.fontSize, equals(selectedTextStyle.fontSize));
    expect(
      tester.firstWidget<Transform>(find.ancestor(of: find.text('Alarm'), matching: find.byType(Transform))).transform,
      equals(Matrix4.diagonal3(Vector3.all(unselectedTextStyle.fontSize / selectedTextStyle.fontSize))),
    );
  });

  testWidgets('Custom selected and unselected icon themes', (WidgetTester tester) async {
    const IconThemeData selectedIconTheme = IconThemeData(size: 36, color: Color(1));
    const IconThemeData unselectedIconTheme = IconThemeData(size: 18, color: Color(2));

    await tester.pumpWidget(
      MaterialApp(
        home: Scaffold(
          bottomNavigationBar: BottomNavigationBar(
            type: BottomNavigationBarType.fixed,
            selectedIconTheme: selectedIconTheme,
            unselectedIconTheme: unselectedIconTheme,
            items: const <BottomNavigationBarItem>[
              BottomNavigationBarItem(
                icon: Icon(Icons.ac_unit),
                title: Text('AC'),
              ),
              BottomNavigationBarItem(
                icon: Icon(Icons.access_alarm),
                title: Text('Alarm'),
              ),
            ],
          ),
        ),
      )
    );

    final TextStyle selectedIcon = _iconStyle(tester, Icons.ac_unit);
    final TextStyle unselectedIcon = _iconStyle(tester, Icons.access_alarm);
    expect(selectedIcon.color, equals(selectedIconTheme.color));
    expect(selectedIcon.fontSize, equals(selectedIconTheme.size));
    expect(unselectedIcon.color, equals(unselectedIconTheme.color));
    expect(unselectedIcon.fontSize, equals(unselectedIconTheme.size));
  });

  testWidgets('color on icon theme overrides selected and unselected item colors', (WidgetTester tester) async {
    const IconThemeData selectedIconTheme = IconThemeData(size: 36, color: Color(1));
    const IconThemeData unselectedIconTheme = IconThemeData(size: 18, color: Color(2));
    const Color selectedItemColor = Color(3);
    const Color unselectedItemColor = Color(4);

    await tester.pumpWidget(
      MaterialApp(
        home: Scaffold(
          bottomNavigationBar: BottomNavigationBar(
            type: BottomNavigationBarType.fixed,
            selectedIconTheme: selectedIconTheme,
            unselectedIconTheme: unselectedIconTheme,
            selectedItemColor: selectedItemColor,
            unselectedItemColor: unselectedItemColor,
            items: const <BottomNavigationBarItem>[
              BottomNavigationBarItem(
                icon: Icon(Icons.ac_unit),
                title: Text('AC'),
              ),
              BottomNavigationBarItem(
                icon: Icon(Icons.access_alarm),
                title: Text('Alarm'),
              ),
            ],
          ),
        ),
      )
    );

    final TextStyle selectedFontStyle = tester.renderObject<RenderParagraph>(find.text('AC')).text.style;
    final TextStyle unselectedFontStyle = tester.renderObject<RenderParagraph>(find.text('Alarm')).text.style;
    final TextStyle selectedIcon = _iconStyle(tester, Icons.ac_unit);
    final TextStyle unselectedIcon = _iconStyle(tester, Icons.access_alarm);
    expect(selectedIcon.color, equals(selectedIconTheme.color));
    expect(unselectedIcon.color, equals(unselectedIconTheme.color));
    expect(selectedFontStyle.color, equals(selectedItemColor));
    expect(unselectedFontStyle.color, equals(unselectedItemColor));
  });

  testWidgets('Padding is calculated properly on items - all labels', (WidgetTester tester) async {
    const double selectedFontSize = 16.0;
    const double unselectedFontSize = 12.0;
    const double selectedIconSize = 36.0;
    const double unselectedIconSize = 20.0;
    const IconThemeData selectedIconTheme = IconThemeData(size: selectedIconSize);
    const IconThemeData unselectedIconTheme = IconThemeData(size: unselectedIconSize);

    await tester.pumpWidget(
      MaterialApp(
        home: Scaffold(
          bottomNavigationBar: BottomNavigationBar(
            type: BottomNavigationBarType.fixed,
            showSelectedLabels: true,
            showUnselectedLabels: true,
            selectedFontSize: selectedFontSize,
            unselectedFontSize: unselectedFontSize,
            selectedIconTheme: selectedIconTheme,
            unselectedIconTheme: unselectedIconTheme,
            items: const <BottomNavigationBarItem>[
              BottomNavigationBarItem(
                icon: Icon(Icons.ac_unit),
                title: Text('AC'),
              ),
              BottomNavigationBarItem(
                icon: Icon(Icons.access_alarm),
                title: Text('Alarm'),
              ),
            ],
          ),
        ),
      )
    );

    final EdgeInsets selectedItemPadding = _itemPadding(tester, Icons.ac_unit);
    expect(selectedItemPadding.top, equals(selectedFontSize / 2.0));
    expect(selectedItemPadding.bottom, equals(selectedFontSize / 2.0));
    final EdgeInsets unselectedItemPadding = _itemPadding(tester, Icons.access_alarm);
    const double expectedUnselectedPadding = (selectedIconSize - unselectedIconSize) / 2.0 + selectedFontSize / 2.0;
    expect(unselectedItemPadding.top, equals(expectedUnselectedPadding));
    expect(unselectedItemPadding.bottom, equals(expectedUnselectedPadding));
  });

  testWidgets('Padding is calculated properly on items - selected labels only', (WidgetTester tester) async {
    const double selectedFontSize = 16.0;
    const double unselectedFontSize = 12.0;
    const double selectedIconSize = 36.0;
    const double unselectedIconSize = 20.0;
    const IconThemeData selectedIconTheme = IconThemeData(size: selectedIconSize);
    const IconThemeData unselectedIconTheme = IconThemeData(size: unselectedIconSize);

    await tester.pumpWidget(
        MaterialApp(
          home: Scaffold(
            bottomNavigationBar: BottomNavigationBar(
              type: BottomNavigationBarType.fixed,
              showSelectedLabels: true,
              showUnselectedLabels: false,
              selectedFontSize: selectedFontSize,
              unselectedFontSize: unselectedFontSize,
              selectedIconTheme: selectedIconTheme,
              unselectedIconTheme: unselectedIconTheme,
              items: const <BottomNavigationBarItem>[
                BottomNavigationBarItem(
                  icon: Icon(Icons.ac_unit),
                  title: Text('AC'),
                ),
                BottomNavigationBarItem(
                  icon: Icon(Icons.access_alarm),
                  title: Text('Alarm'),
                ),
              ],
            ),
          ),
        )
    );

    final EdgeInsets selectedItemPadding = _itemPadding(tester, Icons.ac_unit);
    expect(selectedItemPadding.top, equals(selectedFontSize / 2.0));
    expect(selectedItemPadding.bottom, equals(selectedFontSize / 2.0));
    final EdgeInsets unselectedItemPadding = _itemPadding(tester, Icons.access_alarm);
    expect(unselectedItemPadding.top, equals((selectedIconSize - unselectedIconSize) / 2.0 + selectedFontSize));
    expect(unselectedItemPadding.bottom, equals((selectedIconSize - unselectedIconSize) / 2.0));
  });

  testWidgets('Padding is calculated properly on items - no labels', (WidgetTester tester) async {
    const double selectedFontSize = 16.0;
    const double unselectedFontSize = 12.0;
    const double selectedIconSize = 36.0;
    const double unselectedIconSize = 20.0;
    const IconThemeData selectedIconTheme = IconThemeData(size: selectedIconSize);
    const IconThemeData unselectedIconTheme = IconThemeData(size: unselectedIconSize);

    await tester.pumpWidget(
        MaterialApp(
          home: Scaffold(
            bottomNavigationBar: BottomNavigationBar(
              type: BottomNavigationBarType.fixed,
              showSelectedLabels: false,
              showUnselectedLabels: false,
              selectedFontSize: selectedFontSize,
              unselectedFontSize: unselectedFontSize,
              selectedIconTheme: selectedIconTheme,
              unselectedIconTheme: unselectedIconTheme,
              items: const <BottomNavigationBarItem>[
                BottomNavigationBarItem(
                  icon: Icon(Icons.ac_unit),
                  title: Text('AC'),
                ),
                BottomNavigationBarItem(
                  icon: Icon(Icons.access_alarm),
                  title: Text('Alarm'),
                ),
              ],
            ),
          ),
        )
    );

    final EdgeInsets selectedItemPadding = _itemPadding(tester, Icons.ac_unit);
    expect(selectedItemPadding.top, equals(selectedFontSize));
    expect(selectedItemPadding.bottom, equals(0.0));
    final EdgeInsets unselectedItemPadding = _itemPadding(tester, Icons.access_alarm);
    expect(unselectedItemPadding.top, equals((selectedIconSize - unselectedIconSize) / 2.0 + selectedFontSize));
    expect(unselectedItemPadding.bottom, equals((selectedIconSize - unselectedIconSize) / 2.0));
  });

  testWidgets('Shifting BottomNavigationBar defaults', (WidgetTester tester) async {
    await tester.pumpWidget(
      MaterialApp(
        home: Scaffold(
          bottomNavigationBar: BottomNavigationBar(
            type: BottomNavigationBarType.shifting,
            items: const <BottomNavigationBarItem>[
              BottomNavigationBarItem(
                icon: Icon(Icons.ac_unit),
                title: Text('AC'),
              ),
              BottomNavigationBarItem(
                icon: Icon(Icons.access_alarm),
                title: Text('Alarm'),
              ),
            ],
          ),
        ),
      )
    );

    const double selectedFontSize = 14.0;
    expect(tester.renderObject<RenderParagraph>(find.text('AC')).text.style.fontSize, selectedFontSize);
    expect(tester.renderObject<RenderParagraph>(find.text('AC')).text.style.color, equals(Colors.white));
    expect(_getOpacity(tester, 'Alarm'), equals(0.0));
    expect(_getMaterial(tester).elevation, equals(8.0));
  });

  testWidgets('Fixed BottomNavigationBar custom font size, color', (WidgetTester tester) async {
    const Color primaryColor = Colors.black;
    const Color captionColor = Colors.purple;
    const Color selectedColor = Colors.blue;
    const Color unselectedColor = Colors.yellow;
    const double selectedFontSize = 18.0;
    const double unselectedFontSize = 14.0;

    await tester.pumpWidget(
      MaterialApp(
        theme: ThemeData(
          primaryColor: primaryColor,
          textTheme: const TextTheme(caption: TextStyle(color: captionColor)),
        ),
        home: Scaffold(
          bottomNavigationBar: BottomNavigationBar(
            type: BottomNavigationBarType.fixed,
            selectedFontSize: selectedFontSize,
            unselectedFontSize: unselectedFontSize,
            selectedItemColor: selectedColor,
            unselectedItemColor: unselectedColor,
            items: const <BottomNavigationBarItem>[
              BottomNavigationBarItem(
                icon: Icon(Icons.ac_unit),
                title: Text('AC'),
              ),
              BottomNavigationBarItem(
                icon: Icon(Icons.access_alarm),
                title: Text('Alarm'),
              ),
            ],
          ),
        ),
      )
    );

    expect(tester.renderObject<RenderParagraph>(find.text('AC')).text.style.fontSize, selectedFontSize);
    // Unselected label has a font size of 18 but is scaled down to be font size 14.
    expect(tester.renderObject<RenderParagraph>(find.text('Alarm')).text.style.fontSize, selectedFontSize);
    expect(
      tester.firstWidget<Transform>(find.ancestor(of: find.text('Alarm'), matching: find.byType(Transform))).transform,
      equals(Matrix4.diagonal3(Vector3.all(unselectedFontSize / selectedFontSize))),
    );
    expect(tester.renderObject<RenderParagraph>(find.text('AC')).text.style.color, equals(selectedColor));
    expect(tester.renderObject<RenderParagraph>(find.text('Alarm')).text.style.color, equals(unselectedColor));
    expect(_getOpacity(tester, 'Alarm'), equals(1.0));
  });


  testWidgets('Shifting BottomNavigationBar custom font size, color', (WidgetTester tester) async {
    const Color primaryColor = Colors.black;
    const Color captionColor = Colors.purple;
    const Color selectedColor = Colors.blue;
    const Color unselectedColor = Colors.yellow;
    const double selectedFontSize = 18.0;
    const double unselectedFontSize = 14.0;

    await tester.pumpWidget(
      MaterialApp(
        theme: ThemeData(
          primaryColor: primaryColor,
          textTheme: const TextTheme(caption: TextStyle(color: captionColor)),
        ),
        home: Scaffold(
          bottomNavigationBar: BottomNavigationBar(
            type: BottomNavigationBarType.shifting,
            selectedFontSize: selectedFontSize,
            unselectedFontSize: unselectedFontSize,
            selectedItemColor: selectedColor,
            unselectedItemColor: unselectedColor,
            items: const <BottomNavigationBarItem>[
              BottomNavigationBarItem(
                icon: Icon(Icons.ac_unit),
                title: Text('AC'),
              ),
              BottomNavigationBarItem(
                icon: Icon(Icons.access_alarm),
                title: Text('Alarm'),
              ),
            ],
          ),
        ),
      )
    );

    expect(tester.renderObject<RenderParagraph>(find.text('AC')).text.style.fontSize, selectedFontSize);
    expect(tester.renderObject<RenderParagraph>(find.text('AC')).text.style.color, equals(selectedColor));
    expect(_getOpacity(tester, 'Alarm'), equals(0.0));
  });

  testWidgets('Fixed BottomNavigationBar can hide unselected labels', (WidgetTester tester) async {
    await tester.pumpWidget(
      MaterialApp(
        home: Scaffold(
          bottomNavigationBar: BottomNavigationBar(
            type: BottomNavigationBarType.fixed,
            showUnselectedLabels: false,
            items: const <BottomNavigationBarItem>[
              BottomNavigationBarItem(
                icon: Icon(Icons.ac_unit),
                title: Text('AC'),
              ),
              BottomNavigationBarItem(
                icon: Icon(Icons.access_alarm),
                title: Text('Alarm'),
              ),
            ],
          ),
        ),
      )
    );

    expect(_getOpacity(tester, 'AC'), equals(1.0));
    expect(_getOpacity(tester, 'Alarm'), equals(0.0));
  });

  testWidgets('Fixed BottomNavigationBar can update background color', (WidgetTester tester) async {
    const Color color = Colors.yellow;

    await tester.pumpWidget(
      MaterialApp(
        home: Scaffold(
          bottomNavigationBar: BottomNavigationBar(
            type: BottomNavigationBarType.fixed,
            backgroundColor: color,
            items: const <BottomNavigationBarItem>[
              BottomNavigationBarItem(
                icon: Icon(Icons.ac_unit),
                title: Text('AC'),
              ),
              BottomNavigationBarItem(
                icon: Icon(Icons.access_alarm),
                title: Text('Alarm'),
              ),
            ],
          ),
        ),
      )
    );

    expect(_getMaterial(tester).color, equals(color));
  });

  testWidgets('Shifting BottomNavigationBar background color is overridden by item color', (WidgetTester tester) async {
    const Color itemColor = Colors.yellow;
    const Color backgroundColor = Colors.blue;

    await tester.pumpWidget(
      MaterialApp(
        home: Scaffold(
          bottomNavigationBar: BottomNavigationBar(
            type: BottomNavigationBarType.shifting,
            backgroundColor: backgroundColor,
            items: const <BottomNavigationBarItem>[
              BottomNavigationBarItem(
                icon: Icon(Icons.ac_unit),
                title: Text('AC'),
                backgroundColor: itemColor,
              ),
              BottomNavigationBarItem(
                icon: Icon(Icons.access_alarm),
                title: Text('Alarm'),
              ),
            ],
          ),
        ),
      )
    );

    expect(_getMaterial(tester).color, equals(itemColor));
  });

  testWidgets('Specifying both selectedItemColor and fixedColor asserts', (WidgetTester tester) async {
    expect(
      () {
        return BottomNavigationBar(
          selectedItemColor: Colors.black,
          fixedColor: Colors.black,
          items: const <BottomNavigationBarItem>[
            BottomNavigationBarItem(
              icon: Icon(Icons.ac_unit),
              title: Text('AC'),
            ),
            BottomNavigationBarItem(
              icon: Icon(Icons.access_alarm),
              title: Text('Alarm'),
            ),
          ],
        );
      },
      throwsAssertionError,
    );
  });

  testWidgets('Fixed BottomNavigationBar uses fixedColor when selectedItemColor not provided', (WidgetTester tester) async {
    const Color fixedColor = Colors.black;

    await tester.pumpWidget(
      MaterialApp(
        home: Scaffold(
          bottomNavigationBar: BottomNavigationBar(
            type: BottomNavigationBarType.fixed,
            fixedColor: fixedColor,
            items: const <BottomNavigationBarItem>[
              BottomNavigationBarItem(
                icon: Icon(Icons.ac_unit),
                title: Text('AC'),
              ),
              BottomNavigationBarItem(
                icon: Icon(Icons.access_alarm),
                title: Text('Alarm'),
              ),
            ],
          ),
        ),
      )
    );

    expect(tester.renderObject<RenderParagraph>(find.text('AC')).text.style.color, equals(fixedColor));
  });

  testWidgets('setting selectedFontSize to zero hides all labels', (WidgetTester tester) async {
    const double customElevation = 3.0;

    await tester.pumpWidget(
      MaterialApp(
        home: Scaffold(
          bottomNavigationBar: BottomNavigationBar(
            type: BottomNavigationBarType.fixed,
            elevation: customElevation,
            items: const <BottomNavigationBarItem>[
              BottomNavigationBarItem(
                icon: Icon(Icons.ac_unit),
                title: Text('AC'),
              ),
              BottomNavigationBarItem(
                icon: Icon(Icons.access_alarm),
                title: Text('Alarm'),
              ),
            ],
          ),
        ),
      )
    );

    expect(_getMaterial(tester).elevation, equals(customElevation));
  });

  testWidgets('BottomNavigationBar adds bottom padding to height', (WidgetTester tester) async {
    await tester.pumpWidget(
      MaterialApp(
        home: MediaQuery(
          data: const MediaQueryData(padding: EdgeInsets.only(bottom: 40.0)),
          child: Scaffold(
            bottomNavigationBar: BottomNavigationBar(
              items: const <BottomNavigationBarItem>[
                BottomNavigationBarItem(
                  icon: Icon(Icons.ac_unit),
                  title: Text('AC'),
                ),
                BottomNavigationBarItem(
                  icon: Icon(Icons.access_alarm),
                  title: Text('Alarm'),
                ),
              ]
            ),
          ),
        ),
      )
    );

    const double labelBottomMargin = 7.0; // 7 == defaulted selectedFontSize / 2.0.
    const double additionalPadding = 40.0 - labelBottomMargin;
    const double expectedHeight = kBottomNavigationBarHeight + additionalPadding;
    expect(tester.getSize(find.byType(BottomNavigationBar)).height, expectedHeight);
  });

  testWidgets('BottomNavigationBar action size test', (WidgetTester tester) async {
    await tester.pumpWidget(
      MaterialApp(
        home: Scaffold(
          bottomNavigationBar: BottomNavigationBar(
            type: BottomNavigationBarType.shifting,
            items: const <BottomNavigationBarItem>[
              BottomNavigationBarItem(
                icon: Icon(Icons.ac_unit),
                title: Text('AC'),
              ),
              BottomNavigationBarItem(
                icon: Icon(Icons.access_alarm),
                title: Text('Alarm'),
              ),
            ],
          ),
        ),
      )
    );

    Iterable<RenderBox> actions = tester.renderObjectList(find.byType(InkResponse));
    expect(actions.length, 2);
    expect(actions.elementAt(0).size.width, 480.0);
    expect(actions.elementAt(1).size.width, 320.0);

    await tester.pumpWidget(
      MaterialApp(
        home: Scaffold(
          bottomNavigationBar: BottomNavigationBar(
            currentIndex: 1,
            type: BottomNavigationBarType.shifting,
            items: const <BottomNavigationBarItem>[
              BottomNavigationBarItem(
                icon: Icon(Icons.ac_unit),
                title: Text('AC'),
              ),
              BottomNavigationBarItem(
                icon: Icon(Icons.access_alarm),
                title: Text('Alarm'),
              ),
            ],
          ),
        ),
      )
    );

    await tester.pump(const Duration(milliseconds: 200));

    actions = tester.renderObjectList(find.byType(InkResponse));
    expect(actions.length, 2);
    expect(actions.elementAt(0).size.width, 320.0);
    expect(actions.elementAt(1).size.width, 480.0);
  });

  testWidgets('BottomNavigationBar multiple taps test', (WidgetTester tester) async {
    await tester.pumpWidget(
      MaterialApp(
        home: Scaffold(
          bottomNavigationBar: BottomNavigationBar(
            type: BottomNavigationBarType.shifting,
            items: const <BottomNavigationBarItem>[
              BottomNavigationBarItem(
                icon: Icon(Icons.ac_unit),
                title: Text('AC'),
              ),
              BottomNavigationBarItem(
                icon: Icon(Icons.access_alarm),
                title: Text('Alarm'),
              ),
              BottomNavigationBarItem(
                icon: Icon(Icons.access_time),
                title: Text('Time'),
              ),
              BottomNavigationBarItem(
                icon: Icon(Icons.add),
                title: Text('Add'),
              ),
            ],
          ),
        ),
      )
    );

    // We want to make sure that the last label does not get displaced,
    // irrespective of how many taps happen on the first N - 1 labels and how
    // they grow.

    Iterable<RenderBox> actions = tester.renderObjectList(find.byType(InkResponse));
    final Offset originalOrigin = actions.elementAt(3).localToGlobal(Offset.zero);

    await tester.tap(find.text('AC'));
    await tester.pump();
    await tester.pump(const Duration(milliseconds: 100));

    actions = tester.renderObjectList(find.byType(InkResponse));
    expect(actions.elementAt(3).localToGlobal(Offset.zero), equals(originalOrigin));

    await tester.tap(find.text('Alarm'));
    await tester.pump();
    await tester.pump(const Duration(milliseconds: 100));

    actions = tester.renderObjectList(find.byType(InkResponse));
    expect(actions.elementAt(3).localToGlobal(Offset.zero), equals(originalOrigin));

    await tester.tap(find.text('Time'));
    await tester.pump();
    await tester.pump(const Duration(milliseconds: 100));

    actions = tester.renderObjectList(find.byType(InkResponse));
    expect(actions.elementAt(3).localToGlobal(Offset.zero), equals(originalOrigin));
  });

  testWidgets('BottomNavigationBar inherits shadowed app theme for shifting navbar', (WidgetTester tester) async {
    await tester.pumpWidget(
      MaterialApp(
        theme: ThemeData(brightness: Brightness.light),
        home: Theme(
          data: ThemeData(brightness: Brightness.dark),
          child: Scaffold(
            bottomNavigationBar: BottomNavigationBar(
              type: BottomNavigationBarType.shifting,
              items: const <BottomNavigationBarItem>[
                BottomNavigationBarItem(
                  icon: Icon(Icons.ac_unit),
                  title: Text('AC'),
                ),
                BottomNavigationBarItem(
                  icon: Icon(Icons.access_alarm),
                  title: Text('Alarm'),
                ),
                BottomNavigationBarItem(
                  icon: Icon(Icons.access_time),
                  title: Text('Time'),
                ),
                BottomNavigationBarItem(
                  icon: Icon(Icons.add),
                  title: Text('Add'),
                ),
              ],
            ),
          ),
        ),
      )
    );

    await tester.tap(find.text('Alarm'));
    await tester.pump(const Duration(seconds: 1));
    expect(Theme.of(tester.element(find.text('Alarm'))).brightness, equals(Brightness.dark));
  });

  testWidgets('BottomNavigationBar inherits shadowed app theme for fixed navbar', (WidgetTester tester) async {
    await tester.pumpWidget(
      MaterialApp(
        theme: ThemeData(brightness: Brightness.light),
        home: Theme(
          data: ThemeData(brightness: Brightness.dark),
          child: Scaffold(
            bottomNavigationBar: BottomNavigationBar(
              type: BottomNavigationBarType.fixed,
              items: const <BottomNavigationBarItem>[
                BottomNavigationBarItem(
                  icon: Icon(Icons.ac_unit),
                  title: Text('AC'),
                ),
                BottomNavigationBarItem(
                  icon: Icon(Icons.access_alarm),
                  title: Text('Alarm'),
                ),
                BottomNavigationBarItem(
                  icon: Icon(Icons.access_time),
                  title: Text('Time'),
                ),
                BottomNavigationBarItem(
                  icon: Icon(Icons.add),
                  title: Text('Add'),
                ),
              ],
            ),
          ),
        ),
      )
    );

    await tester.tap(find.text('Alarm'));
    await tester.pump(const Duration(seconds: 1));
    expect(Theme.of(tester.element(find.text('Alarm'))).brightness, equals(Brightness.dark));
  }, skip: isBrowser);

  testWidgets('BottomNavigationBar iconSize test', (WidgetTester tester) async {
    double builderIconSize;
    await tester.pumpWidget(
      MaterialApp(
        home: Scaffold(
          bottomNavigationBar: BottomNavigationBar(
            iconSize: 12.0,
            items: <BottomNavigationBarItem>[
              const BottomNavigationBarItem(
                title: Text('A'),
                icon: Icon(Icons.ac_unit),
              ),
              BottomNavigationBarItem(
                title: const Text('B'),
                icon: Builder(
                  builder: (BuildContext context) {
                    builderIconSize = IconTheme.of(context).size;
                    return SizedBox(
                      width: builderIconSize,
                      height: builderIconSize,
                    );
                  },
                ),
              ),
            ],
          ),
        ),
      ),
    );

    final RenderBox box = tester.renderObject(find.byType(Icon));
    expect(box.size.width, equals(12.0));
    expect(box.size.height, equals(12.0));
    expect(builderIconSize, 12.0);
  });


  testWidgets('BottomNavigationBar responds to textScaleFactor', (WidgetTester tester) async {
    await tester.pumpWidget(
      MaterialApp(
        home: Scaffold(
          bottomNavigationBar: BottomNavigationBar(
            type: BottomNavigationBarType.fixed,
            items: const <BottomNavigationBarItem>[
              BottomNavigationBarItem(
                title: Text('A'),
                icon: Icon(Icons.ac_unit),
              ),
              BottomNavigationBarItem(
                title: Text('B'),
                icon: Icon(Icons.battery_alert),
              ),
            ],
          ),
        ),
      ),
    );

    final RenderBox defaultBox = tester.renderObject(find.byType(BottomNavigationBar));
    expect(defaultBox.size.height, equals(kBottomNavigationBarHeight));

    await tester.pumpWidget(
      MaterialApp(
        home: Scaffold(
          bottomNavigationBar: BottomNavigationBar(
            type: BottomNavigationBarType.shifting,
            items: const <BottomNavigationBarItem>[
              BottomNavigationBarItem(
                title: Text('A'),
                icon: Icon(Icons.ac_unit),
              ),
              BottomNavigationBarItem(
                title: Text('B'),
                icon: Icon(Icons.battery_alert),
              ),
            ],
          ),
        ),
      ),
    );

    final RenderBox shiftingBox = tester.renderObject(find.byType(BottomNavigationBar));
    expect(shiftingBox.size.height, equals(kBottomNavigationBarHeight));

    await tester.pumpWidget(
      MaterialApp(
        home: MediaQuery(
          data: const MediaQueryData(textScaleFactor: 2.0),
          child: Scaffold(
            bottomNavigationBar: BottomNavigationBar(
              items: const <BottomNavigationBarItem>[
                BottomNavigationBarItem(
                  title: Text('A'),
                  icon: Icon(Icons.ac_unit),
                ),
                BottomNavigationBarItem(
                  title: Text('B'),
                  icon: Icon(Icons.battery_alert),
                ),
              ],
            ),
          ),
        ),
      ),
    );

    final RenderBox box = tester.renderObject(find.byType(BottomNavigationBar));
    expect(box.size.height, equals(66.0));
  }, skip: isBrowser);

  testWidgets('BottomNavigationBar limits width of tiles with long titles', (WidgetTester tester) async {
    final Text longTextA = Text(''.padLeft(100, 'A'));
    final Text longTextB = Text(''.padLeft(100, 'B'));

    await tester.pumpWidget(
      MaterialApp(
        home: Scaffold(
          bottomNavigationBar: BottomNavigationBar(
            items: <BottomNavigationBarItem>[
              BottomNavigationBarItem(
                title: longTextA,
                icon: const Icon(Icons.ac_unit),
              ),
              BottomNavigationBarItem(
                title: longTextB,
                icon: const Icon(Icons.battery_alert),
              ),
            ],
          ),
        ),
      ),
    );

    final RenderBox box = tester.renderObject(find.byType(BottomNavigationBar));
    expect(box.size.height, equals(kBottomNavigationBarHeight));

    final RenderBox itemBoxA = tester.renderObject(find.text(longTextA.data));
    expect(itemBoxA.size, equals(const Size(400.0, 14.0)));
    final RenderBox itemBoxB = tester.renderObject(find.text(longTextB.data));
    expect(itemBoxB.size, equals(const Size(400.0, 14.0)));
  }, skip: isBrowser);

  testWidgets('BottomNavigationBar paints circles', (WidgetTester tester) async {
    await tester.pumpWidget(
      boilerplate(
        textDirection: TextDirection.ltr,
        bottomNavigationBar: BottomNavigationBar(
          items: const <BottomNavigationBarItem>[
            BottomNavigationBarItem(
              title: Text('A'),
              icon: Icon(Icons.ac_unit),
            ),
            BottomNavigationBarItem(
              title: Text('B'),
              icon: Icon(Icons.battery_alert),
            ),
          ],
        ),
      ),
    );

    final RenderBox box = tester.renderObject(find.byType(BottomNavigationBar));
    expect(box, isNot(paints..circle()));

    await tester.tap(find.text('A'));
    await tester.pump();
    await tester.pump(const Duration(milliseconds: 20));
    expect(box, paints..circle(x: 200.0));

    await tester.tap(find.text('B'));
    await tester.pump();
    await tester.pump(const Duration(milliseconds: 20));
    expect(box, paints..circle(x: 200.0)..translate(x: 400.0)..circle(x: 200.0));

    // Now we flip the directionality and verify that the circles switch positions.
    await tester.pumpWidget(
      boilerplate(
        textDirection: TextDirection.rtl,
        bottomNavigationBar: BottomNavigationBar(
          items: const <BottomNavigationBarItem>[
            BottomNavigationBarItem(
              title: Text('A'),
              icon: Icon(Icons.ac_unit),
            ),
            BottomNavigationBarItem(
              title: Text('B'),
              icon: Icon(Icons.battery_alert),
            ),
          ],
        ),
      ),
    );

    expect(box, paints..translate()..save()..translate(x: 400.0)..circle(x: 200.0)..restore()..circle(x: 200.0));

    await tester.tap(find.text('A'));
    await tester.pump();
    await tester.pump(const Duration(milliseconds: 20));
    expect(
        box,
        paints
          ..translate(x: 0.0, y: 0.0)
          ..save()
          ..translate(x: 400.0)
          ..circle(x: 200.0)
          ..restore()
          ..circle(x: 200.0)
          ..translate(x: 400.0)
          ..circle(x: 200.0),
    );
  }, skip: isBrowser);

  testWidgets('BottomNavigationBar inactiveIcon shown', (WidgetTester tester) async {
    const Key filled = Key('filled');
    const Key stroked = Key('stroked');
    int selectedItem = 0;

    await tester.pumpWidget(
      boilerplate(
        textDirection: TextDirection.ltr,
        bottomNavigationBar: BottomNavigationBar(
          currentIndex: selectedItem,
          items:  const <BottomNavigationBarItem>[
            BottomNavigationBarItem(
              activeIcon: Icon(Icons.favorite, key: filled),
              icon: Icon(Icons.favorite_border, key: stroked),
              title: Text('Favorite'),
            ),
            BottomNavigationBarItem(
              icon: Icon(Icons.access_alarm),
              title: Text('Alarm'),
            ),
          ],
        ),
      ),
    );

    expect(find.byKey(filled), findsOneWidget);
    expect(find.byKey(stroked), findsNothing);
    selectedItem = 1;

    await tester.pumpWidget(
      boilerplate(
        textDirection: TextDirection.ltr,
        bottomNavigationBar: BottomNavigationBar(
          currentIndex: selectedItem,
          items:  const <BottomNavigationBarItem>[
            BottomNavigationBarItem(
              activeIcon: Icon(Icons.favorite, key: filled),
              icon: Icon(Icons.favorite_border, key: stroked),
              title: Text('Favorite'),
            ),
            BottomNavigationBarItem(
              icon: Icon(Icons.access_alarm),
              title: Text('Alarm'),
            ),
          ],
        ),
      ),
    );

    expect(find.byKey(filled), findsNothing);
    expect(find.byKey(stroked), findsOneWidget);
  });

  testWidgets('BottomNavigationBar.fixed semantics', (WidgetTester tester) async {
    final SemanticsTester semantics = SemanticsTester(tester);

    await tester.pumpWidget(
      boilerplate(
        textDirection: TextDirection.ltr,
        bottomNavigationBar: BottomNavigationBar(
          items: const <BottomNavigationBarItem>[
            BottomNavigationBarItem(
              icon: Icon(Icons.ac_unit),
              title: Text('AC'),
            ),
            BottomNavigationBarItem(
              icon: Icon(Icons.access_alarm),
              title: Text('Alarm'),
            ),
            BottomNavigationBarItem(
              icon: Icon(Icons.hot_tub),
              title: Text('Hot Tub'),
            ),
          ],
        ),
      ),
    );

    final TestSemantics expected = TestSemantics.root(
      children: <TestSemantics>[
        TestSemantics(
          children: <TestSemantics>[
            TestSemantics(
              children: <TestSemantics>[
                TestSemantics(
                  flags: <SemanticsFlag>[
                    SemanticsFlag.isSelected,
                    SemanticsFlag.isHeader,
                  ],
                  actions: <SemanticsAction>[SemanticsAction.tap],
                  label: 'AC\nTab 1 of 3',
                  textDirection: TextDirection.ltr,
                ),
                TestSemantics(
                  flags: <SemanticsFlag>[
                    SemanticsFlag.isHeader,
                  ],
                  actions: <SemanticsAction>[SemanticsAction.tap],
                  label: 'Alarm\nTab 2 of 3',
                  textDirection: TextDirection.ltr,
                ),
                TestSemantics(
                  flags: <SemanticsFlag>[
                    SemanticsFlag.isHeader,
                  ],
                  actions: <SemanticsAction>[SemanticsAction.tap],
                  label: 'Hot Tub\nTab 3 of 3',
                  textDirection: TextDirection.ltr,
                ),
              ],
            ),
          ],
        ),
      ],
    );
    expect(semantics, hasSemantics(expected, ignoreId: true, ignoreTransform: true, ignoreRect: true));

    semantics.dispose();
  });

  testWidgets('BottomNavigationBar.shifting semantics', (WidgetTester tester) async {
    final SemanticsTester semantics = SemanticsTester(tester);

    await tester.pumpWidget(
      boilerplate(
        textDirection: TextDirection.ltr,
        bottomNavigationBar: BottomNavigationBar(
          type: BottomNavigationBarType.shifting,
          items: const <BottomNavigationBarItem>[
            BottomNavigationBarItem(
              icon: Icon(Icons.ac_unit),
              title: Text('AC'),
            ),
            BottomNavigationBarItem(
              icon: Icon(Icons.access_alarm),
              title: Text('Alarm'),
            ),
            BottomNavigationBarItem(
              icon: Icon(Icons.hot_tub),
              title: Text('Hot Tub'),
            ),
          ],
        ),
      ),
    );

    final TestSemantics expected = TestSemantics.root(
      children: <TestSemantics>[
        TestSemantics(
          children: <TestSemantics>[
            TestSemantics(
              children: <TestSemantics>[
                TestSemantics(
                  flags: <SemanticsFlag>[
                    SemanticsFlag.isSelected,
                    SemanticsFlag.isHeader,
                  ],
                  actions: <SemanticsAction>[SemanticsAction.tap],
                  label: 'AC\nTab 1 of 3',
                  textDirection: TextDirection.ltr,
                ),
                TestSemantics(
                  flags: <SemanticsFlag>[
                    SemanticsFlag.isHeader,
                  ],
                  actions: <SemanticsAction>[SemanticsAction.tap],
                  label: 'Alarm\nTab 2 of 3',
                  textDirection: TextDirection.ltr,
                ),
                TestSemantics(
                  flags: <SemanticsFlag>[
                    SemanticsFlag.isHeader,
                  ],
                  actions: <SemanticsAction>[SemanticsAction.tap],
                  label: 'Hot Tub\nTab 3 of 3',
                  textDirection: TextDirection.ltr,
                ),
              ],
            ),
          ],
        ),
      ],
    );
    expect(semantics, hasSemantics(expected, ignoreId: true, ignoreTransform: true, ignoreRect: true));

    semantics.dispose();
  });

  testWidgets('BottomNavigationBar handles items.length changes', (WidgetTester tester) async {
    // Regression test for https://github.com/flutter/flutter/issues/10322

    Widget buildFrame(int itemCount) {
      return MaterialApp(
        home: Scaffold(
          bottomNavigationBar: BottomNavigationBar(
            type: BottomNavigationBarType.fixed,
            currentIndex: 0,
            items: List<BottomNavigationBarItem>.generate(itemCount, (int itemIndex) {
              return BottomNavigationBarItem(
                icon: const Icon(Icons.android),
                title: Text('item $itemIndex'),
              );
            }),
          ),
        ),
      );
    }

    await tester.pumpWidget(buildFrame(3));
    expect(find.text('item 0'), findsOneWidget);
    expect(find.text('item 1'), findsOneWidget);
    expect(find.text('item 2'), findsOneWidget);
    expect(find.text('item 3'), findsNothing);

    await tester.pumpWidget(buildFrame(4));
    expect(find.text('item 0'), findsOneWidget);
    expect(find.text('item 1'), findsOneWidget);
    expect(find.text('item 2'), findsOneWidget);
    expect(find.text('item 3'), findsOneWidget);

    await tester.pumpWidget(buildFrame(2));
    expect(find.text('item 0'), findsOneWidget);
    expect(find.text('item 1'), findsOneWidget);
    expect(find.text('item 2'), findsNothing);
    expect(find.text('item 3'), findsNothing);
  });

  testWidgets('BottomNavigationBar change backgroundColor test', (WidgetTester tester) async {
    // Regression test for: https://github.com/flutter/flutter/issues/19653

    Color _backgroundColor = Colors.red;

    await tester.pumpWidget(
      MaterialApp(
        home: StatefulBuilder(
          builder: (BuildContext context, StateSetter setState) {
            return Scaffold(
              body: Center(
                child: RaisedButton(
                  child: const Text('green'),
                  onPressed: () {
                    setState(() {
                      _backgroundColor = Colors.green;
                    });
                  },
                ),
              ),
              bottomNavigationBar: BottomNavigationBar(
                type: BottomNavigationBarType.shifting,
                items: <BottomNavigationBarItem>[
                  BottomNavigationBarItem(
                    title: const Text('Page 1'),
                    backgroundColor: _backgroundColor,
                    icon: const Icon(Icons.dashboard),
                  ),
                  BottomNavigationBarItem(
                    title: const Text('Page 2'),
                    backgroundColor: _backgroundColor,
                    icon: const Icon(Icons.menu),
                  ),
                ],
              ),
            );
          },
        ),
      ),
    );

    final Finder backgroundMaterial = find.descendant(
      of: find.byType(BottomNavigationBar),
      matching: find.byWidgetPredicate((Widget w) {
        if (w is Material)
          return w.type == MaterialType.canvas;
        return false;
      }),
    );

    expect(_backgroundColor, Colors.red);
    expect(tester.widget<Material>(backgroundMaterial).color, Colors.red);
    await tester.tap(find.text('green'));
    await tester.pumpAndSettle();
    expect(_backgroundColor, Colors.green);
    expect(tester.widget<Material>(backgroundMaterial).color, Colors.green);
  });

  testWidgets('BottomNavigationBar shifting backgroundColor with transition', (WidgetTester tester) async {
    // Regression test for: https://github.com/flutter/flutter/issues/22226

    int _currentIndex = 0;
    await tester.pumpWidget(
      MaterialApp(
        home: StatefulBuilder(
          builder: (BuildContext context, StateSetter setState) {
            return Scaffold(
              bottomNavigationBar: RepaintBoundary(
                child: BottomNavigationBar(
                  type: BottomNavigationBarType.shifting,
                  currentIndex: _currentIndex,
                  onTap: (int index) {
                    setState(() {
                      _currentIndex = index;
                    });
                  },
                  items: const <BottomNavigationBarItem>[
                    BottomNavigationBarItem(
                      title: Text('Red'),
                      backgroundColor: Colors.red,
                      icon: Icon(Icons.dashboard),
                    ),
                    BottomNavigationBarItem(
                      title: Text('Green'),
                      backgroundColor: Colors.green,
                      icon: Icon(Icons.menu),
                    ),
                  ],
                ),
              ),
            );
          },
        ),
      ),
    );

    await tester.tap(find.text('Green'));

    for (int pump = 0; pump < 8; pump++) {
      await tester.pump(const Duration(milliseconds: 30));
      await expectLater(
        find.byType(BottomNavigationBar),
<<<<<<< HEAD
        matchesGoldenFile('bottom_navigation_bar.shifting_transition.2.$pump.png'),
=======
        matchesGoldenFile('bottom_navigation_bar.shifting_transition.$pump.2.png'),
        skip: !isLinux,
>>>>>>> 8f75d537
      );
    }
  }, skip: isBrowser);

  testWidgets('BottomNavigationBar item title should not be nullable', (WidgetTester tester) async {
    expect(() {
      MaterialApp(
          home: Scaffold(
              bottomNavigationBar: BottomNavigationBar(
                  type: BottomNavigationBarType.shifting,
                  items: const <BottomNavigationBarItem>[
            BottomNavigationBarItem(
              icon: Icon(Icons.ac_unit),
              title: Text('AC'),
            ),
            BottomNavigationBarItem(
              icon: Icon(Icons.access_alarm),
            ),
          ])));
    }, throwsA(isInstanceOf<AssertionError>()));
  });

  testWidgets(
    'BottomNavigationBar [showSelectedLabels]=false and [showUnselectedLabels]=false '
    'for shifting navbar, expect that there is no rendered text',
    (WidgetTester tester) async {
      final Widget widget = MaterialApp(
        home: StatefulBuilder(
          builder: (BuildContext context, StateSetter setState) {
            return Scaffold(
              bottomNavigationBar: BottomNavigationBar(
                showSelectedLabels: false,
                showUnselectedLabels: false,
                type: BottomNavigationBarType.shifting,
                items: const <BottomNavigationBarItem>[
                  BottomNavigationBarItem(
                    title: Text('Red'),
                    backgroundColor: Colors.red,
                    icon: Icon(Icons.dashboard),
                  ),
                  BottomNavigationBarItem(
                    title: Text('Green'),
                    backgroundColor: Colors.green,
                    icon: Icon(Icons.menu),
                  ),
                ],
              ),
            );
          },
        ),
      );
      await tester.pumpWidget(widget);
      expect(find.text('Red'), findsOneWidget);
      expect(find.text('Green'), findsOneWidget);
      expect(tester.widget<Opacity>(find.byType(Opacity).first).opacity, 0.0);
      expect(tester.widget<Opacity>(find.byType(Opacity).last).opacity, 0.0);
    });

  testWidgets(
    'BottomNavigationBar [showSelectedLabels]=false and [showUnselectedLabels]=false '
    'for fixed navbar, expect that there is no rendered text',
    (WidgetTester tester) async {
      await tester.pumpWidget(
        MaterialApp(
          home: StatefulBuilder(
            builder: (BuildContext context, StateSetter setState) {
              return Scaffold(
                bottomNavigationBar: BottomNavigationBar(
                  showSelectedLabels: false,
                  showUnselectedLabels: false,
                  type: BottomNavigationBarType.fixed,
                  items: const <BottomNavigationBarItem>[
                    BottomNavigationBarItem(
                      title: Text('Red'),
                      backgroundColor: Colors.red,
                      icon: Icon(Icons.dashboard),
                    ),
                    BottomNavigationBarItem(
                      title: Text('Green'),
                      backgroundColor: Colors.green,
                      icon: Icon(Icons.menu),
                    ),
                  ],
                ),
              );
            },
          ),
        ),
      );
      expect(find.text('Red'), findsOneWidget);
      expect(find.text('Green'), findsOneWidget);
      expect(tester.widget<Opacity>(find.byType(Opacity).first).opacity, 0.0);
      expect(tester.widget<Opacity>(find.byType(Opacity).last).opacity, 0.0);
    });

  testWidgets('BottomNavigationBar.fixed [showSelectedLabels]=false and [showUnselectedLabels]=false semantics', (WidgetTester tester) async {
    final SemanticsTester semantics = SemanticsTester(tester);

    await tester.pumpWidget(
      boilerplate(
        textDirection: TextDirection.ltr,
        bottomNavigationBar: BottomNavigationBar(
          showSelectedLabels: false,
          showUnselectedLabels: false,
          items: const <BottomNavigationBarItem>[
            BottomNavigationBarItem(
              icon: Icon(Icons.ac_unit),
              title: Text('Red'),
            ),
            BottomNavigationBarItem(
              icon: Icon(Icons.access_alarm),
              title: Text('Green'),
            ),
          ],
        ),
      ),
    );

    final TestSemantics expected = TestSemantics.root(
      children: <TestSemantics>[
        TestSemantics(
          children: <TestSemantics>[
            TestSemantics(
              children: <TestSemantics>[
                TestSemantics(
                  flags: <SemanticsFlag>[
                    SemanticsFlag.isSelected,
                    SemanticsFlag.isHeader,
                  ],
                  actions: <SemanticsAction>[SemanticsAction.tap],
                  label: 'Red\nTab 1 of 2',
                  textDirection: TextDirection.ltr,
                ),
                TestSemantics(
                  flags: <SemanticsFlag>[
                    SemanticsFlag.isHeader,
                  ],
                  actions: <SemanticsAction>[SemanticsAction.tap],
                  label: 'Green\nTab 2 of 2',
                  textDirection: TextDirection.ltr,
                ),
              ],
            ),
          ],
        ),
      ],
    );
    expect(semantics, hasSemantics(expected, ignoreId: true, ignoreTransform: true, ignoreRect: true));

    semantics.dispose();
  });

  testWidgets('BottomNavigationBar.shifting [showSelectedLabels]=false and [showUnselectedLabels]=false semantics', (WidgetTester tester) async {
    final SemanticsTester semantics = SemanticsTester(tester);

    await tester.pumpWidget(
      boilerplate(
        textDirection: TextDirection.ltr,
        bottomNavigationBar: BottomNavigationBar(
          showSelectedLabels: false,
          showUnselectedLabels: false,
          type: BottomNavigationBarType.shifting,
          items: const <BottomNavigationBarItem>[
            BottomNavigationBarItem(
              icon: Icon(Icons.ac_unit),
              title: Text('Red'),
            ),
            BottomNavigationBarItem(
              icon: Icon(Icons.access_alarm),
              title: Text('Green'),
            ),
          ],
        ),
      ),
    );

    final TestSemantics expected = TestSemantics.root(
      children: <TestSemantics>[
        TestSemantics(
          children: <TestSemantics>[
            TestSemantics(
              children: <TestSemantics>[
                TestSemantics(
                  flags: <SemanticsFlag>[
                    SemanticsFlag.isSelected,
                    SemanticsFlag.isHeader,
                  ],
                  actions: <SemanticsAction>[SemanticsAction.tap],
                  label: 'Red\nTab 1 of 2',
                  textDirection: TextDirection.ltr,
                ),
                TestSemantics(
                  flags: <SemanticsFlag>[
                    SemanticsFlag.isHeader,
                  ],
                  actions: <SemanticsAction>[SemanticsAction.tap],
                  label: 'Green\nTab 2 of 2',
                  textDirection: TextDirection.ltr,
                ),
              ],
            ),
          ],
        ),
      ],
    );
    expect(semantics, hasSemantics(expected, ignoreId: true, ignoreTransform: true, ignoreRect: true));

    semantics.dispose();
  });

}

Widget boilerplate({ Widget bottomNavigationBar, @required TextDirection textDirection }) {
  assert(textDirection != null);
  return Localizations(
    locale: const Locale('en', 'US'),
    delegates: const <LocalizationsDelegate<dynamic>>[
      DefaultMaterialLocalizations.delegate,
      DefaultWidgetsLocalizations.delegate,
    ],
    child: Directionality(
      textDirection: textDirection,
      child: MediaQuery(
        data: const MediaQueryData(),
        child: Material(
          child: Scaffold(
            bottomNavigationBar: bottomNavigationBar,
          ),
        ),
      ),
    ),
  );
}

double _getOpacity(WidgetTester tester, String textValue) {
  final FadeTransition opacityWidget = tester.widget<FadeTransition>(
      find.ancestor(
        of: find.text(textValue),
        matching: find.byType(FadeTransition),
      ).first
  );
  return opacityWidget.opacity.value;
}

Material _getMaterial(WidgetTester tester) {
  return tester.firstWidget<Material>(
    find.descendant(of: find.byType(BottomNavigationBar), matching: find.byType(Material)),
  );
}

TextStyle _iconStyle(WidgetTester tester, IconData icon) {
  final RichText iconRichText = tester.widget<RichText>(
      find.descendant(of: find.byIcon(icon), matching: find.byType(RichText)),
  );
  return iconRichText.text.style;
}

EdgeInsets _itemPadding(WidgetTester tester, IconData icon) {
  return tester.widget<Padding>(
      find.descendant(
        of: find.ancestor(of: find.byIcon(icon), matching: find.byType(InkResponse)),
        matching: find.byType(Padding)
      ).first,
    ).padding.resolve(TextDirection.ltr);
}<|MERGE_RESOLUTION|>--- conflicted
+++ resolved
@@ -1434,12 +1434,7 @@
       await tester.pump(const Duration(milliseconds: 30));
       await expectLater(
         find.byType(BottomNavigationBar),
-<<<<<<< HEAD
-        matchesGoldenFile('bottom_navigation_bar.shifting_transition.2.$pump.png'),
-=======
         matchesGoldenFile('bottom_navigation_bar.shifting_transition.$pump.2.png'),
-        skip: !isLinux,
->>>>>>> 8f75d537
       );
     }
   }, skip: isBrowser);
