// Copyright 2015 The Chromium Authors. All rights reserved.
// Use of this source code is governed by a BSD-style license that can be
// found in the LICENSE file.

import 'package:flutter_test/flutter_test.dart';
import 'package:flutter/material.dart';
import 'package:flutter/widgets.dart';
import 'package:flutter/gestures.dart';

import '../widgets/semantics_tester.dart';

void main() {
  testWidgets('Verify that a tap dismisses a modal BottomSheet', (WidgetTester tester) async {
    BuildContext savedContext;

    await tester.pumpWidget(MaterialApp(
      home: Builder(
        builder: (BuildContext context) {
          savedContext = context;
          return Container();
        }
      ),
    ));

    await tester.pump();
    expect(find.text('BottomSheet'), findsNothing);

    bool showBottomSheetThenCalled = false;
    showModalBottomSheet<void>(
      context: savedContext,
      builder: (BuildContext context) => const Text('BottomSheet'),
    ).then<void>((void value) {
      showBottomSheetThenCalled = true;
    });

    await tester.pump(); // bottom sheet show animation starts
    await tester.pump(const Duration(seconds: 1)); // animation done
    expect(find.text('BottomSheet'), findsOneWidget);
    expect(showBottomSheetThenCalled, isFalse);

    // Tap on the bottom sheet itself to dismiss it.
    await tester.tap(find.text('BottomSheet'));
    await tester.pump(); // bottom sheet dismiss animation starts
    expect(showBottomSheetThenCalled, isTrue);
    await tester.pump(const Duration(seconds: 1)); // last frame of animation (sheet is entirely off-screen, but still present)
    await tester.pump(const Duration(seconds: 1)); // frame after the animation (sheet has been removed)
    expect(find.text('BottomSheet'), findsNothing);

    showBottomSheetThenCalled = false;
    showModalBottomSheet<void>(
      context: savedContext,
      builder: (BuildContext context) => const Text('BottomSheet'),
    ).then<void>((void value) {
      showBottomSheetThenCalled = true;
    });
    await tester.pump(); // bottom sheet show animation starts
    await tester.pump(const Duration(seconds: 1)); // animation done
    expect(find.text('BottomSheet'), findsOneWidget);
    expect(showBottomSheetThenCalled, isFalse);

    // Tap above the bottom sheet to dismiss it
    await tester.tapAt(const Offset(20.0, 20.0));
    await tester.pump(); // bottom sheet dismiss animation starts
    expect(showBottomSheetThenCalled, isTrue);
    await tester.pump(const Duration(seconds: 1)); // animation done
    await tester.pump(const Duration(seconds: 1)); // rebuild frame
    expect(find.text('BottomSheet'), findsNothing);
  });

  testWidgets('Verify that a downwards fling dismisses a persistent BottomSheet', (WidgetTester tester) async {
    final GlobalKey<ScaffoldState> scaffoldKey = GlobalKey<ScaffoldState>();
    bool showBottomSheetThenCalled = false;

    await tester.pumpWidget(MaterialApp(
      home: Scaffold(
        key: scaffoldKey,
        body: const Center(child: Text('body')),
      ),
    ));

    expect(showBottomSheetThenCalled, isFalse);
    expect(find.text('BottomSheet'), findsNothing);

    scaffoldKey.currentState.showBottomSheet<void>((BuildContext context) {
      return Container(
        margin: const EdgeInsets.all(40.0),
        child: const Text('BottomSheet'),
      );
    }).closed.whenComplete(() {
      showBottomSheetThenCalled = true;
    });

    expect(showBottomSheetThenCalled, isFalse);
    expect(find.text('BottomSheet'), findsNothing);

    await tester.pump(); // bottom sheet show animation starts

    expect(showBottomSheetThenCalled, isFalse);
    expect(find.text('BottomSheet'), findsOneWidget);

    await tester.pump(const Duration(seconds: 1)); // animation done

    expect(showBottomSheetThenCalled, isFalse);
    expect(find.text('BottomSheet'), findsOneWidget);

    // The fling below must be such that the velocity estimation examines an
    // offset greater than the kTouchSlop. Too slow or too short a distance, and
    // it won't trigger. Also, it musn't be so much that it drags the bottom
    // sheet off the screen, or we won't see it after we pump!
    await tester.fling(find.text('BottomSheet'), const Offset(0.0, 50.0), 2000.0);
    await tester.pump(); // drain the microtask queue (Future completion callback)

    expect(showBottomSheetThenCalled, isTrue);
    expect(find.text('BottomSheet'), findsOneWidget);

    await tester.pump(); // bottom sheet dismiss animation starts

    expect(showBottomSheetThenCalled, isTrue);
    expect(find.text('BottomSheet'), findsOneWidget);

    await tester.pump(const Duration(seconds: 1)); // animation done

    expect(showBottomSheetThenCalled, isTrue);
    expect(find.text('BottomSheet'), findsNothing);
  });

  testWidgets('Verify that dragging past the bottom dismisses a persistent BottomSheet', (WidgetTester tester) async {
    // This is a regression test for https://github.com/flutter/flutter/issues/5528
    final GlobalKey<ScaffoldState> scaffoldKey = GlobalKey<ScaffoldState>();

    await tester.pumpWidget(MaterialApp(
      home: Scaffold(
        key: scaffoldKey,
        body: const Center(child: Text('body')),
      ),
    ));

    scaffoldKey.currentState.showBottomSheet<void>((BuildContext context) {
      return Container(
        margin: const EdgeInsets.all(40.0),
        child: const Text('BottomSheet'),
      );
    });

    await tester.pump(); // bottom sheet show animation starts
    await tester.pump(const Duration(seconds: 1)); // animation done
    expect(find.text('BottomSheet'), findsOneWidget);

    await tester.fling(find.text('BottomSheet'), const Offset(0.0, 400.0), 1000.0);
    await tester.pump(); // drain the microtask queue (Future completion callback)
    await tester.pump(); // bottom sheet dismiss animation starts
    await tester.pump(const Duration(seconds: 1)); // animation done

    expect(find.text('BottomSheet'), findsNothing);
  });

  testWidgets('modal BottomSheet has no top MediaQuery', (WidgetTester tester) async {
    BuildContext outerContext;
    BuildContext innerContext;

    await tester.pumpWidget(Localizations(
      locale: const Locale('en', 'US'),
      delegates: const <LocalizationsDelegate<dynamic>>[
        DefaultWidgetsLocalizations.delegate,
        DefaultMaterialLocalizations.delegate,
      ],
      child: Directionality(
        textDirection: TextDirection.ltr,
        child: MediaQuery(
          data: const MediaQueryData(
            padding: EdgeInsets.all(50.0),
            size: Size(400.0, 600.0),
          ),
          child: Navigator(
            onGenerateRoute: (_) {
              return PageRouteBuilder<void>(
                pageBuilder: (BuildContext context, Animation<double> animation, Animation<double> secondaryAnimation) {
                  outerContext = context;
                  return Container();
                },
              );
            },
          ),
        ),
      ),
    ));

    showModalBottomSheet<void>(
      context: outerContext,
      builder: (BuildContext context) {
        innerContext = context;
        return Container();
      },
    );
    await tester.pump();
    await tester.pump(const Duration(seconds: 1));

    expect(
      MediaQuery.of(outerContext).padding,
      const EdgeInsets.all(50.0),
    );
    expect(
      MediaQuery.of(innerContext).padding,
      const EdgeInsets.only(left: 50.0, right: 50.0, bottom: 50.0),
    );
  });

  testWidgets('modal BottomSheet has semantics', (WidgetTester tester) async {
    final SemanticsTester semantics = SemanticsTester(tester);
    final GlobalKey<ScaffoldState> scaffoldKey = GlobalKey<ScaffoldState>();

    await tester.pumpWidget(MaterialApp(
      home: Scaffold(
        key: scaffoldKey,
        body: const Center(child: Text('body')),
      ),
    ));


    showModalBottomSheet<void>(context: scaffoldKey.currentContext, builder: (BuildContext context) {
      return Container(
        child: const Text('BottomSheet'),
      );
    });

    await tester.pump(); // bottom sheet show animation starts
    await tester.pump(const Duration(seconds: 1)); // animation done

    expect(semantics, hasSemantics(TestSemantics.root(
      children: <TestSemantics>[
        TestSemantics.rootChild(
          children: <TestSemantics>[
            TestSemantics(
              label: 'Dialog',
              textDirection: TextDirection.ltr,
              flags: <SemanticsFlag>[
                SemanticsFlag.scopesRoute,
                SemanticsFlag.namesRoute,
              ],
              children: <TestSemantics>[
                TestSemantics(
                  label: 'BottomSheet',
                  textDirection: TextDirection.ltr,
                ),
              ],
            ),
          ],
        ),
      ],
    ), ignoreTransform: true, ignoreRect: true, ignoreId: true));
    semantics.dispose();
  });

<<<<<<< HEAD
  testWidgets('Verify that visual properties are passed through', (WidgetTester tester) async {
    final GlobalKey<ScaffoldState> scaffoldKey = GlobalKey<ScaffoldState>();
    const Color color = Colors.pink;
    const double elevation = 9.0;
    final ShapeBorder shape = BeveledRectangleBorder(borderRadius: BorderRadius.circular(12));
=======
  testWidgets('modal BottomSheet with scrollController has semantics', (WidgetTester tester) async {
    final SemanticsTester semantics = SemanticsTester(tester);
    final GlobalKey<ScaffoldState> scaffoldKey = GlobalKey<ScaffoldState>();
>>>>>>> 8e66c53f

    await tester.pumpWidget(MaterialApp(
      home: Scaffold(
        key: scaffoldKey,
<<<<<<< HEAD
        body: const Center(child: Text('body')),
      ),
    ));

    showModalBottomSheet<void>(
      context: scaffoldKey.currentContext,
      color: color,
      elevation: elevation,
      shape: shape,
      builder: (BuildContext context) {
        return Container(
          child: const Text('BottomSheet'),
        );
      },
    );

    await tester.pump();
    await tester.pump(const Duration(seconds: 1));

    final BottomSheet bottomSheet = tester.widget(find.byType(BottomSheet));
    expect(bottomSheet.color, color);
    expect(bottomSheet.elevation, elevation);
    expect(bottomSheet.shape, shape);
=======
        body: const Center(child: Text('body'))
      )
    ));


    showModalBottomSheet<void>(
      context: scaffoldKey.currentContext,
      builder: (BuildContext context) {
        return DraggableScrollableSheet(
          expand: false,
          builder: (_, ScrollController controller) {
            return SingleChildScrollView(
              controller: controller,
              child: Container(
                child: const Text('BottomSheet'),
              ),
            );
          },
        );
      },
    );

    await tester.pump(); // bottom sheet show animation starts
    await tester.pump(const Duration(seconds: 1)); // animation done

    expect(semantics, hasSemantics(TestSemantics.root(
      children: <TestSemantics>[
        TestSemantics.rootChild(
          children: <TestSemantics>[
            TestSemantics(
              label: 'Dialog',
              textDirection: TextDirection.ltr,
              flags: <SemanticsFlag>[
                SemanticsFlag.scopesRoute,
                SemanticsFlag.namesRoute,
              ],
              children: <TestSemantics>[
                TestSemantics(
                  flags: <SemanticsFlag>[SemanticsFlag.hasImplicitScrolling],
                  children: <TestSemantics>[
                    TestSemantics(
                      label: 'BottomSheet',
                      textDirection: TextDirection.ltr,
                    ),
                  ],
                ),
              ],
            ),
          ],
        ),
      ],
    ), ignoreTransform: true, ignoreRect: true, ignoreId: true));
    semantics.dispose();
>>>>>>> 8e66c53f
  });
}<|MERGE_RESOLUTION|>--- conflicted
+++ resolved
@@ -251,29 +251,22 @@
     semantics.dispose();
   });
 
-<<<<<<< HEAD
   testWidgets('Verify that visual properties are passed through', (WidgetTester tester) async {
     final GlobalKey<ScaffoldState> scaffoldKey = GlobalKey<ScaffoldState>();
     const Color color = Colors.pink;
     const double elevation = 9.0;
     final ShapeBorder shape = BeveledRectangleBorder(borderRadius: BorderRadius.circular(12));
-=======
-  testWidgets('modal BottomSheet with scrollController has semantics', (WidgetTester tester) async {
-    final SemanticsTester semantics = SemanticsTester(tester);
-    final GlobalKey<ScaffoldState> scaffoldKey = GlobalKey<ScaffoldState>();
->>>>>>> 8e66c53f
-
-    await tester.pumpWidget(MaterialApp(
-      home: Scaffold(
-        key: scaffoldKey,
-<<<<<<< HEAD
+
+    await tester.pumpWidget(MaterialApp(
+      home: Scaffold(
+        key: scaffoldKey,
         body: const Center(child: Text('body')),
       ),
     ));
 
     showModalBottomSheet<void>(
       context: scaffoldKey.currentContext,
-      color: color,
+      backgroundColor: color,
       elevation: elevation,
       shape: shape,
       builder: (BuildContext context) {
@@ -287,10 +280,18 @@
     await tester.pump(const Duration(seconds: 1));
 
     final BottomSheet bottomSheet = tester.widget(find.byType(BottomSheet));
-    expect(bottomSheet.color, color);
+    expect(bottomSheet.backgroundColor, color);
     expect(bottomSheet.elevation, elevation);
     expect(bottomSheet.shape, shape);
-=======
+  });
+
+  testWidgets('modal BottomSheet with scrollController has semantics', (WidgetTester tester) async {
+    final SemanticsTester semantics = SemanticsTester(tester);
+    final GlobalKey<ScaffoldState> scaffoldKey = GlobalKey<ScaffoldState>();
+
+    await tester.pumpWidget(MaterialApp(
+      home: Scaffold(
+        key: scaffoldKey,
         body: const Center(child: Text('body'))
       )
     ));
@@ -344,6 +345,5 @@
       ],
     ), ignoreTransform: true, ignoreRect: true, ignoreId: true));
     semantics.dispose();
->>>>>>> 8e66c53f
   });
 }