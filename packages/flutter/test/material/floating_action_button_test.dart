--- conflicted
+++ resolved
@@ -736,15 +736,10 @@
     await tester.pump(const Duration(milliseconds: 1000));
     await expectLater(
       find.byKey(key),
-<<<<<<< HEAD
-      matchesGoldenFile('floating_action_button_test.clip.2.png'),
-=======
       matchesGoldenFile(
         'floating_action_button_test.clip.png',
         version: 2,
       ),
-      skip: !isLinux,
->>>>>>> 7d95e8e0
     );
   });
 
