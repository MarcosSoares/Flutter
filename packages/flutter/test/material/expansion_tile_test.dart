--- conflicted
+++ resolved
@@ -2,15 +2,11 @@
 // Use of this source code is governed by a BSD-style license that can be
 // found in the LICENSE file.
 
-<<<<<<< HEAD
-import 'dart:ui';
-=======
 // This file is run as part of a reduced test set in CI on Mac and Windows
 // machines.
 @Tags(<String>['reduced-test-set'])
 library;
->>>>>>> b9e53733
-
+import 'dart:ui';
 import 'package:flutter/material.dart';
 import 'package:flutter/rendering.dart';
 import 'package:flutter_test/flutter_test.dart';
@@ -684,7 +680,6 @@
     expect(listTile.trailing, isNull);
   });
 
-<<<<<<< HEAD
   testWidgets('ExpansionTile respects hoverColor', (WidgetTester tester) async {
     await tester.pumpWidget(MaterialApp(
         home: Material(
@@ -710,10 +705,7 @@
     expect(inkFeatures, paints..rect(rect: const Rect.fromLTRB(0.0, 272.0, 800.0, 328.0), color: const Color(0xff00ff00)));
   });
 
-  testWidgetsWithLeakTracking('ExpansionTile override rotating icon test', (WidgetTester tester) async {
-=======
   testWidgets('ExpansionTile override rotating icon test', (WidgetTester tester) async {
->>>>>>> b9e53733
     await tester.pumpWidget(const MaterialApp(
       home: Material(
         child: ExpansionTile(
