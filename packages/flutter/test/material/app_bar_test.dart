--- conflicted
+++ resolved
@@ -1934,7 +1934,6 @@
     expect(tester.getCenter(appBarTitle).dy, tester.getCenter(toolbar).dy);
   });
 
-<<<<<<< HEAD
   testWidgets('SliverAppBar configures the delegate properly', (WidgetTester tester) async {
     Future<void> buildAndVerifyDelegate({ bool pinned, bool floating, bool snap }) async {
       await tester.pumpWidget(
@@ -1968,7 +1967,8 @@
 
     await buildAndVerifyDelegate(pinned: true, floating: true, snap: false);
     await buildAndVerifyDelegate(pinned: true, floating: true, snap: true);
-=======
+  });
+
   testWidgets('AppBar respects toolbarHeight', (WidgetTester tester) async {
     await tester.pumpWidget(
       MaterialApp(
@@ -2036,6 +2036,5 @@
       expect(error.toString(), contains('toolbarHeight != null'));
       expect(error.toString(), contains('is not true'));
     }
->>>>>>> 2ab50994
   });
 }