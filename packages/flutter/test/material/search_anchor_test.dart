--- conflicted
+++ resolved
@@ -1641,10 +1641,7 @@
     expect(controller.value.text, suggestion);
   });
 
-<<<<<<< HEAD
-  testWidgetsWithLeakTracking('SearchAnchor suggestionsBuilder property could be async', (WidgetTester tester) async {
-=======
-  testWidgets('SearchAnchor should update suggestions on changes to search controller', (WidgetTester tester) async {
+  testWidgetsWithLeakTracking('SearchAnchor should update suggestions on changes to search controller', (WidgetTester tester) async {
     final SearchController controller = SearchController();
     const List<String> suggestions = <String>['foo','far','bim'];
     addTearDown(controller.dispose);
@@ -1733,8 +1730,7 @@
     expect(listTile3, findsNothing);
   });
 
-  testWidgets('SearchAnchor suggestionsBuilder property could be async', (WidgetTester tester) async {
->>>>>>> c0d19ca5
+  testWidgetsWithLeakTracking('SearchAnchor suggestionsBuilder property could be async', (WidgetTester tester) async {
     final SearchController controller = SearchController();
     addTearDown(controller.dispose);
     const String suggestion = 'suggestion text';
