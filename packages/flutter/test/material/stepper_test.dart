--- conflicted
+++ resolved
@@ -533,13 +533,8 @@
       equalsIgnoringHashCodes(
         '══╡ EXCEPTION CAUGHT BY WIDGETS LIBRARY ╞════════════════════════\n'
         'The following assertion was thrown building Stepper(dirty,\n'
-<<<<<<< HEAD
-        'dependencies: [_LocalizationsScope-[GlobalKey#6b31b],\n'
-        'TickerMode], state: _StepperState#1bf00):\n'
-=======
         'dependencies: [_LocalizationsScope-[GlobalKey#00000]], state:\n'
         '_StepperState#00000):\n'
->>>>>>> 5e1000cd
         'Steppers must not be nested.\n'
         'The material specification advises that one should avoid\n'
         'embedding steppers within steppers.\n'
