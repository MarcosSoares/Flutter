--- conflicted
+++ resolved
@@ -3520,7 +3520,299 @@
     expect(log, <String>['init: 0', 'init: 3', 'dispose: 0']);
   });
 
-<<<<<<< HEAD
+  testWidgets("TabController's animation value should be updated when TabController's index >= tabs's length", (WidgetTester tester) async {
+    // This is a regression test for the issue brought up here
+    // https://github.com/flutter/flutter/issues/79226
+
+    final List<String> tabs = <String>['A', 'B', 'C'];
+    await tester.pumpWidget(
+      MaterialApp(
+        home: StatefulBuilder(
+          builder: (BuildContext context, StateSetter setState) {
+            return DefaultTabController(
+              length: tabs.length,
+              child: Scaffold(
+                appBar: AppBar(
+                  bottom: TabBar(
+                    tabs: tabs.map<Widget>((String tab) => Tab(text: tab)).toList(),
+                  ),
+                  actions: <Widget>[
+                    TextButton(
+                      child: const Text('Remove Last Tab'),
+                      onPressed: () {
+                        setState(() {
+                          tabs.removeLast();
+                        });
+                      },
+                    ),
+                  ],
+                ),
+                body: TabBarView(
+                  children: tabs.map<Widget>((String tab) => Tab(text: 'Tab child $tab')).toList(),
+                ),
+              ),
+            );
+          },
+        ),
+      ),
+    );
+
+    TabController getController() => DefaultTabController.of(tester.element(find.text('B')))!;
+    TabController controller = getController();
+
+    controller.animateTo(2, duration: const Duration(milliseconds: 200), curve: Curves.linear);
+    await tester.pump();
+    await tester.pump(const Duration(milliseconds: 300));
+
+    controller = getController();
+    expect(controller.index, 2);
+    expect(controller.animation!.value, 2);
+
+    await tester.tap(find.text('Remove Last Tab'));
+    await tester.pumpAndSettle();
+
+    controller = getController();
+    expect(controller.index, 1);
+    expect(controller.animation!.value, 1);
+  });
+
+  testWidgets('Tab preferredSize gives correct value', (WidgetTester tester) async {
+    await tester.pumpWidget(
+      MaterialApp(
+        home: Material(
+          child: Row(
+            children: const <Tab>[
+              Tab(icon: Icon(Icons.message)),
+              Tab(text: 'Two'),
+              Tab(text: 'Three', icon: Icon(Icons.chat)),
+            ],
+          ),
+        ),
+      ),
+    );
+
+    final Tab firstTab = tester.widget(find.widgetWithIcon(Tab, Icons.message));
+    final Tab secondTab = tester.widget(find.widgetWithText(Tab, 'Two'));
+    final Tab thirdTab = tester.widget(find.widgetWithText(Tab, 'Three'));
+
+    expect(firstTab.preferredSize, const Size.fromHeight(46.0));
+    expect(secondTab.preferredSize, const Size.fromHeight(46.0));
+    expect(thirdTab.preferredSize, const Size.fromHeight(72.0));
+  });
+
+  testWidgets('TabBar preferredSize gives correct value when there are both icon and text in tabs', (WidgetTester tester) async {
+    await tester.pumpWidget(MaterialApp(
+      home: DefaultTabController(
+        length: 5,
+        child: Scaffold(
+          appBar: AppBar(
+            bottom: const TabBar(
+              tabs: <Widget>[
+                Tab(text: 'car'),
+                Tab(text: 'transit'),
+                Tab(text: 'bike'),
+                Tab(text: 'boat', icon: Icon(Icons.message)),
+                Tab(text: 'bus'),
+              ],
+            ),
+            title: const Text('Tabs Test'),
+          ),
+        ),
+      ),
+    ));
+
+    final TabBar tabBar = tester.widget(find.widgetWithText(TabBar, 'car'));
+
+    expect(tabBar.preferredSize, const Size.fromHeight(74.0));
+  });
+
+  testWidgets('TabBar preferredSize gives correct value when there is only icon or text in tabs', (WidgetTester tester) async {
+    await tester.pumpWidget(MaterialApp(
+      home: DefaultTabController(
+        length: 5,
+        child: Scaffold(
+          appBar: AppBar(
+            bottom: const TabBar(
+              tabs: <Widget>[
+                Tab(text: 'car'),
+                Tab(icon: Icon(Icons.message)),
+                Tab(text: 'bike'),
+                Tab(icon: Icon(Icons.chat)),
+                Tab(text: 'bus'),
+              ],
+            ),
+            title: const Text('Tabs Test'),
+          ),
+        ),
+      ),
+    ));
+
+    final TabBar tabBar = tester.widget(find.widgetWithText(TabBar, 'car'));
+
+    expect(tabBar.preferredSize, const Size.fromHeight(48.0));
+  });
+
+  testWidgets('Tabs are given uniform padding in case of few tabs having both text and icon', (WidgetTester tester) async {
+    const EdgeInsetsGeometry expectedPaddingAdjusted = EdgeInsets.symmetric(vertical: 13.0, horizontal: 16.0);
+    const EdgeInsetsGeometry expectedPaddingDefault = EdgeInsets.symmetric(vertical: 0.0, horizontal: 16.0);
+
+    await tester.pumpWidget(
+      MaterialApp(
+        home: Scaffold(
+          appBar: AppBar(
+            bottom: TabBar(
+              controller: TabController(length: 3, vsync: const TestVSync()),
+              tabs: const <Widget>[
+                Tab(text: 'Tab 1', icon: Icon(Icons.plus_one)),
+                Tab(text: 'Tab 2'),
+                Tab(text: 'Tab 3'),
+              ],
+            ),
+          ),
+        ),
+      ),
+    );
+
+    final Padding tabOne = tester.widget<Padding>(find.widgetWithText(Padding, 'Tab 1').first);
+    final Padding tabTwo = tester.widget<Padding>(find.widgetWithText(Padding, 'Tab 2').first);
+    final Padding tabThree = tester.widget<Padding>(find.widgetWithText(Padding, 'Tab 3').first);
+
+    expect(tabOne.padding, expectedPaddingDefault);
+    expect(tabTwo.padding, expectedPaddingAdjusted);
+    expect(tabThree.padding, expectedPaddingAdjusted);
+  });
+
+  testWidgets('Tabs are given uniform padding when labelPadding is given', (WidgetTester tester) async {
+    const EdgeInsetsGeometry labelPadding = EdgeInsets.symmetric(vertical: 10.0, horizontal: 20.0);
+    const EdgeInsetsGeometry expectedPaddingAdjusted = EdgeInsets.symmetric(vertical: 23.0, horizontal: 20.0);
+    const EdgeInsetsGeometry expectedPaddingDefault = EdgeInsets.symmetric(vertical: 10.0, horizontal: 20.0);
+
+    await tester.pumpWidget(
+      MaterialApp(
+        home: Scaffold(
+          appBar: AppBar(
+            bottom: TabBar(
+              labelPadding: labelPadding,
+              controller: TabController(length: 3, vsync: const TestVSync()),
+              tabs: const <Widget>[
+                Tab(text: 'Tab 1', icon: Icon(Icons.plus_one)),
+                Tab(text: 'Tab 2'),
+                Tab(text: 'Tab 3'),
+              ],
+            ),
+          ),
+        ),
+      ),
+    );
+
+    final Padding tabOne = tester.widget<Padding>(find.widgetWithText(Padding, 'Tab 1').first);
+    final Padding tabTwo = tester.widget<Padding>(find.widgetWithText(Padding, 'Tab 2').first);
+    final Padding tabThree = tester.widget<Padding>(find.widgetWithText(Padding, 'Tab 3').first);
+
+    expect(tabOne.padding, expectedPaddingDefault);
+    expect(tabTwo.padding, expectedPaddingAdjusted);
+    expect(tabThree.padding, expectedPaddingAdjusted);
+  });
+
+  testWidgets('Tabs are given uniform padding TabBarTheme.labelPadding is given', (WidgetTester tester) async {
+    const EdgeInsetsGeometry labelPadding = EdgeInsets.symmetric(vertical: 15.0, horizontal: 20);
+    const EdgeInsetsGeometry expectedPaddingAdjusted = EdgeInsets.symmetric(vertical: 28.0, horizontal: 20.0);
+    const EdgeInsetsGeometry expectedPaddingDefault = EdgeInsets.symmetric(vertical: 15.0, horizontal: 20.0);
+
+    await tester.pumpWidget(
+      MaterialApp(
+        theme: ThemeData(
+          tabBarTheme: const TabBarTheme(labelPadding: labelPadding),
+        ),
+        home: Scaffold(
+          appBar: AppBar(
+            bottom: TabBar(
+              controller: TabController(length: 3, vsync: const TestVSync()),
+              tabs: const <Widget>[
+                Tab(text: 'Tab 1', icon: Icon(Icons.plus_one)),
+                Tab(text: 'Tab 2'),
+                Tab(text: 'Tab 3'),
+              ],
+            ),
+          ),
+        ),
+      ),
+    );
+
+    final Padding tabOne = tester.widget<Padding>(find.widgetWithText(Padding, 'Tab 1').first);
+    final Padding tabTwo = tester.widget<Padding>(find.widgetWithText(Padding, 'Tab 2').first);
+    final Padding tabThree = tester.widget<Padding>(find.widgetWithText(Padding, 'Tab 3').first);
+
+    expect(tabOne.padding, expectedPaddingDefault);
+    expect(tabTwo.padding, expectedPaddingAdjusted);
+    expect(tabThree.padding, expectedPaddingAdjusted);
+  });
+
+  testWidgets('Change tab bar height', (WidgetTester tester) async {
+    await tester.pumpWidget(MaterialApp(
+      home: DefaultTabController(
+        length: 4,
+        child: Scaffold(
+          appBar: AppBar(
+            bottom: const TabBar(
+              tabs: <Widget>[
+                Tab(
+                  icon: Icon(Icons.check,size: 40),
+                  child: Text('1 - OK',style: TextStyle(fontSize: 25),),
+                  height: 85,
+                ), // icon and child
+                Tab(
+                  child: Text('2 - OK',style: TextStyle(fontSize: 25),),
+                  height: 85,
+                ), // child
+                Tab(
+                  icon: Icon(Icons.done,size: 40),
+                  height: 85,
+                ), // icon
+                Tab(
+                  text: '4 - OK',
+                  height: 85,
+                ), // text
+              ],
+            ),
+          ),
+        ),
+      ),
+    ));
+    final Tab firstTab = tester.widget(find.widgetWithIcon(Tab, Icons.check));
+    final Tab secTab = tester.widget(find.widgetWithText(Tab, '2 - OK' ));
+    final Tab thirdTab = tester.widget(find.widgetWithIcon(Tab, Icons.done));
+    final Tab fourthTab = tester.widget(find.widgetWithText(Tab, '4 - OK' ));
+    expect(firstTab.preferredSize.height, 85);
+    expect(firstTab.height, 85);
+    expect(secTab.height, 85);
+    expect(thirdTab.height, 85);
+    expect(fourthTab.height, 85);
+  });
+
+  testWidgets('Change tab bar height 2', (WidgetTester tester) async {
+    await tester.pumpWidget(MaterialApp(
+      home: DefaultTabController(
+        length: 1,
+        child: Scaffold(
+          appBar: AppBar(
+            bottom: const TabBar(
+              tabs: <Widget>[
+                Tab(
+                  icon: Icon(Icons.check,size: 40),
+                  text: '1 - OK',
+                  height: 85,
+                ), // icon and text
+              ],
+            ),
+          ),
+        ),
+      ),
+    ));
+    final Tab firstTab = tester.widget(find.widgetWithIcon(Tab, Icons.check));
+    expect(firstTab.height, 85);
+  });
+
   // Regression test for https://github.com/flutter/flutter/issues/10969.
   testWidgets('TabBar and TabBarView should be restored correctly', (WidgetTester tester) async {
     final GlobalKey<State<StatefulWidget>> globalKey = GlobalKey();
@@ -3591,299 +3883,6 @@
     final Element pageViewElement = find.byType(PageView).evaluate().firstWhere((Element element) => element != globalKey.currentContext);
     final PageController innerPageController = (pageViewElement.widget as PageView).controller;
     expect(innerPageController.page, tabController.index.toDouble());
-=======
-  testWidgets("TabController's animation value should be updated when TabController's index >= tabs's length", (WidgetTester tester) async {
-    // This is a regression test for the issue brought up here
-    // https://github.com/flutter/flutter/issues/79226
-
-    final List<String> tabs = <String>['A', 'B', 'C'];
-    await tester.pumpWidget(
-      MaterialApp(
-        home: StatefulBuilder(
-          builder: (BuildContext context, StateSetter setState) {
-            return DefaultTabController(
-              length: tabs.length,
-              child: Scaffold(
-                appBar: AppBar(
-                  bottom: TabBar(
-                    tabs: tabs.map<Widget>((String tab) => Tab(text: tab)).toList(),
-                  ),
-                  actions: <Widget>[
-                    TextButton(
-                      child: const Text('Remove Last Tab'),
-                      onPressed: () {
-                        setState(() {
-                          tabs.removeLast();
-                        });
-                      },
-                    ),
-                  ],
-                ),
-                body: TabBarView(
-                  children: tabs.map<Widget>((String tab) => Tab(text: 'Tab child $tab')).toList(),
-                ),
-              ),
-            );
-          },
-        ),
-      ),
-    );
-
-    TabController getController() => DefaultTabController.of(tester.element(find.text('B')))!;
-    TabController controller = getController();
-
-    controller.animateTo(2, duration: const Duration(milliseconds: 200), curve: Curves.linear);
-    await tester.pump();
-    await tester.pump(const Duration(milliseconds: 300));
-
-    controller = getController();
-    expect(controller.index, 2);
-    expect(controller.animation!.value, 2);
-
-    await tester.tap(find.text('Remove Last Tab'));
-    await tester.pumpAndSettle();
-
-    controller = getController();
-    expect(controller.index, 1);
-    expect(controller.animation!.value, 1);
-  });
-
-  testWidgets('Tab preferredSize gives correct value', (WidgetTester tester) async {
-    await tester.pumpWidget(
-      MaterialApp(
-        home: Material(
-          child: Row(
-            children: const <Tab>[
-              Tab(icon: Icon(Icons.message)),
-              Tab(text: 'Two'),
-              Tab(text: 'Three', icon: Icon(Icons.chat)),
-            ],
-          ),
-        ),
-      ),
-    );
-
-    final Tab firstTab = tester.widget(find.widgetWithIcon(Tab, Icons.message));
-    final Tab secondTab = tester.widget(find.widgetWithText(Tab, 'Two'));
-    final Tab thirdTab = tester.widget(find.widgetWithText(Tab, 'Three'));
-
-    expect(firstTab.preferredSize, const Size.fromHeight(46.0));
-    expect(secondTab.preferredSize, const Size.fromHeight(46.0));
-    expect(thirdTab.preferredSize, const Size.fromHeight(72.0));
-  });
-
-  testWidgets('TabBar preferredSize gives correct value when there are both icon and text in tabs', (WidgetTester tester) async {
-    await tester.pumpWidget(MaterialApp(
-      home: DefaultTabController(
-        length: 5,
-        child: Scaffold(
-          appBar: AppBar(
-            bottom: const TabBar(
-              tabs: <Widget>[
-                Tab(text: 'car'),
-                Tab(text: 'transit'),
-                Tab(text: 'bike'),
-                Tab(text: 'boat', icon: Icon(Icons.message)),
-                Tab(text: 'bus'),
-              ],
-            ),
-            title: const Text('Tabs Test'),
-          ),
-        ),
-      ),
-    ));
-
-    final TabBar tabBar = tester.widget(find.widgetWithText(TabBar, 'car'));
-
-    expect(tabBar.preferredSize, const Size.fromHeight(74.0));
-  });
-
-  testWidgets('TabBar preferredSize gives correct value when there is only icon or text in tabs', (WidgetTester tester) async {
-    await tester.pumpWidget(MaterialApp(
-      home: DefaultTabController(
-        length: 5,
-        child: Scaffold(
-          appBar: AppBar(
-            bottom: const TabBar(
-              tabs: <Widget>[
-                Tab(text: 'car'),
-                Tab(icon: Icon(Icons.message)),
-                Tab(text: 'bike'),
-                Tab(icon: Icon(Icons.chat)),
-                Tab(text: 'bus'),
-              ],
-            ),
-            title: const Text('Tabs Test'),
-          ),
-        ),
-      ),
-    ));
-
-    final TabBar tabBar = tester.widget(find.widgetWithText(TabBar, 'car'));
-
-    expect(tabBar.preferredSize, const Size.fromHeight(48.0));
-  });
-
-  testWidgets('Tabs are given uniform padding in case of few tabs having both text and icon', (WidgetTester tester) async {
-    const EdgeInsetsGeometry expectedPaddingAdjusted = EdgeInsets.symmetric(vertical: 13.0, horizontal: 16.0);
-    const EdgeInsetsGeometry expectedPaddingDefault = EdgeInsets.symmetric(vertical: 0.0, horizontal: 16.0);
-
-    await tester.pumpWidget(
-      MaterialApp(
-        home: Scaffold(
-          appBar: AppBar(
-            bottom: TabBar(
-              controller: TabController(length: 3, vsync: const TestVSync()),
-              tabs: const <Widget>[
-                Tab(text: 'Tab 1', icon: Icon(Icons.plus_one)),
-                Tab(text: 'Tab 2'),
-                Tab(text: 'Tab 3'),
-              ],
-            ),
-          ),
-        ),
-      ),
-    );
-
-    final Padding tabOne = tester.widget<Padding>(find.widgetWithText(Padding, 'Tab 1').first);
-    final Padding tabTwo = tester.widget<Padding>(find.widgetWithText(Padding, 'Tab 2').first);
-    final Padding tabThree = tester.widget<Padding>(find.widgetWithText(Padding, 'Tab 3').first);
-
-    expect(tabOne.padding, expectedPaddingDefault);
-    expect(tabTwo.padding, expectedPaddingAdjusted);
-    expect(tabThree.padding, expectedPaddingAdjusted);
-  });
-
-  testWidgets('Tabs are given uniform padding when labelPadding is given', (WidgetTester tester) async {
-    const EdgeInsetsGeometry labelPadding = EdgeInsets.symmetric(vertical: 10.0, horizontal: 20.0);
-    const EdgeInsetsGeometry expectedPaddingAdjusted = EdgeInsets.symmetric(vertical: 23.0, horizontal: 20.0);
-    const EdgeInsetsGeometry expectedPaddingDefault = EdgeInsets.symmetric(vertical: 10.0, horizontal: 20.0);
-
-    await tester.pumpWidget(
-      MaterialApp(
-        home: Scaffold(
-          appBar: AppBar(
-            bottom: TabBar(
-              labelPadding: labelPadding,
-              controller: TabController(length: 3, vsync: const TestVSync()),
-              tabs: const <Widget>[
-                Tab(text: 'Tab 1', icon: Icon(Icons.plus_one)),
-                Tab(text: 'Tab 2'),
-                Tab(text: 'Tab 3'),
-              ],
-            ),
-          ),
-        ),
-      ),
-    );
-
-    final Padding tabOne = tester.widget<Padding>(find.widgetWithText(Padding, 'Tab 1').first);
-    final Padding tabTwo = tester.widget<Padding>(find.widgetWithText(Padding, 'Tab 2').first);
-    final Padding tabThree = tester.widget<Padding>(find.widgetWithText(Padding, 'Tab 3').first);
-
-    expect(tabOne.padding, expectedPaddingDefault);
-    expect(tabTwo.padding, expectedPaddingAdjusted);
-    expect(tabThree.padding, expectedPaddingAdjusted);
-  });
-
-  testWidgets('Tabs are given uniform padding TabBarTheme.labelPadding is given', (WidgetTester tester) async {
-    const EdgeInsetsGeometry labelPadding = EdgeInsets.symmetric(vertical: 15.0, horizontal: 20);
-    const EdgeInsetsGeometry expectedPaddingAdjusted = EdgeInsets.symmetric(vertical: 28.0, horizontal: 20.0);
-    const EdgeInsetsGeometry expectedPaddingDefault = EdgeInsets.symmetric(vertical: 15.0, horizontal: 20.0);
-
-    await tester.pumpWidget(
-      MaterialApp(
-        theme: ThemeData(
-          tabBarTheme: const TabBarTheme(labelPadding: labelPadding),
-        ),
-        home: Scaffold(
-          appBar: AppBar(
-            bottom: TabBar(
-              controller: TabController(length: 3, vsync: const TestVSync()),
-              tabs: const <Widget>[
-                Tab(text: 'Tab 1', icon: Icon(Icons.plus_one)),
-                Tab(text: 'Tab 2'),
-                Tab(text: 'Tab 3'),
-              ],
-            ),
-          ),
-        ),
-      ),
-    );
-
-    final Padding tabOne = tester.widget<Padding>(find.widgetWithText(Padding, 'Tab 1').first);
-    final Padding tabTwo = tester.widget<Padding>(find.widgetWithText(Padding, 'Tab 2').first);
-    final Padding tabThree = tester.widget<Padding>(find.widgetWithText(Padding, 'Tab 3').first);
-
-    expect(tabOne.padding, expectedPaddingDefault);
-    expect(tabTwo.padding, expectedPaddingAdjusted);
-    expect(tabThree.padding, expectedPaddingAdjusted);
-  });
-
-  testWidgets('Change tab bar height', (WidgetTester tester) async {
-    await tester.pumpWidget(MaterialApp(
-      home: DefaultTabController(
-        length: 4,
-        child: Scaffold(
-          appBar: AppBar(
-            bottom: const TabBar(
-              tabs: <Widget>[
-                Tab(
-                  icon: Icon(Icons.check,size: 40),
-                  child: Text('1 - OK',style: TextStyle(fontSize: 25),),
-                  height: 85,
-                ), // icon and child
-                Tab(
-                  child: Text('2 - OK',style: TextStyle(fontSize: 25),),
-                  height: 85,
-                ), // child
-                Tab(
-                  icon: Icon(Icons.done,size: 40),
-                  height: 85,
-                ), // icon
-                Tab(
-                  text: '4 - OK',
-                  height: 85,
-                ), // text
-              ],
-            ),
-          ),
-        ),
-      ),
-    ));
-    final Tab firstTab = tester.widget(find.widgetWithIcon(Tab, Icons.check));
-    final Tab secTab = tester.widget(find.widgetWithText(Tab, '2 - OK' ));
-    final Tab thirdTab = tester.widget(find.widgetWithIcon(Tab, Icons.done));
-    final Tab fourthTab = tester.widget(find.widgetWithText(Tab, '4 - OK' ));
-    expect(firstTab.preferredSize.height, 85);
-    expect(firstTab.height, 85);
-    expect(secTab.height, 85);
-    expect(thirdTab.height, 85);
-    expect(fourthTab.height, 85);
-  });
-
-  testWidgets('Change tab bar height 2', (WidgetTester tester) async {
-    await tester.pumpWidget(MaterialApp(
-      home: DefaultTabController(
-        length: 1,
-        child: Scaffold(
-          appBar: AppBar(
-            bottom: const TabBar(
-              tabs: <Widget>[
-                Tab(
-                  icon: Icon(Icons.check,size: 40),
-                  text: '1 - OK',
-                  height: 85,
-                ), // icon and text
-              ],
-            ),
-          ),
-        ),
-      ),
-    ));
-    final Tab firstTab = tester.widget(find.widgetWithIcon(Tab, Icons.check));
-    expect(firstTab.height, 85);
->>>>>>> 03b76194
   });
 }
 
