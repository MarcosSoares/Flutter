// Copyright 2014 The Flutter Authors. All rights reserved.
// Use of this source code is governed by a BSD-style license that can be
// found in the LICENSE file.

// @dart = 2.8

import 'package:flutter_test/flutter_test.dart';
import 'package:flutter/gestures.dart';
import 'package:flutter/material.dart';
import 'package:flutter/widgets.dart';
import 'package:flutter/rendering.dart';
import 'package:flutter/physics.dart';

import '../rendering/mock_canvas.dart';
import '../rendering/recording_canvas.dart';
import '../widgets/semantics_tester.dart';

Widget boilerplate({ Widget child, TextDirection textDirection = TextDirection.ltr }) {
  return Localizations(
    locale: const Locale('en', 'US'),
    delegates: const <LocalizationsDelegate<dynamic>>[
      DefaultMaterialLocalizations.delegate,
      DefaultWidgetsLocalizations.delegate,
    ],
    child: Directionality(
      textDirection: textDirection,
      child: Material(
        child: child,
      ),
    ),
  );
}

class StateMarker extends StatefulWidget {
  const StateMarker({ Key key, this.child }) : super(key: key);

  final Widget child;

  @override
  StateMarkerState createState() => StateMarkerState();
}

class StateMarkerState extends State<StateMarker> {
  String marker;

  @override
  Widget build(BuildContext context) {
    if (widget.child != null)
      return widget.child;
    return Container();
  }
}

class AlwaysKeepAliveWidget extends StatefulWidget {
  const AlwaysKeepAliveWidget({ Key key}) : super(key: key);
  static String text = 'AlwaysKeepAlive';
  @override
  AlwaysKeepAliveState createState() => AlwaysKeepAliveState();
}

class AlwaysKeepAliveState extends State<AlwaysKeepAliveWidget>
    with AutomaticKeepAliveClientMixin {
  @override
  bool get wantKeepAlive => true;

  @override
  Widget build(BuildContext context) {
    super.build(context);
    return Text(AlwaysKeepAliveWidget.text);
  }
}

class _NestedTabBarContainer extends StatelessWidget {
  const _NestedTabBarContainer({
    this.tabController,
  });

  final TabController tabController;

  @override
  Widget build(BuildContext context) {
    return Container(
      color: Colors.blue,
      child: Column(
        children: <Widget>[
          TabBar(
            controller: tabController,
            tabs: const <Tab>[
              Tab(text: 'Yellow'),
              Tab(text: 'Grey'),
            ],
          ),
          Expanded(
            flex: 1,
            child: TabBarView(
              controller: tabController,
              children: <Widget>[
                Container(color: Colors.yellow),
                Container(color: Colors.grey),
              ],
            ),
          ),
        ],
      ),
    );
  }
}

Widget buildFrame({
  Key tabBarKey,
  List<String> tabs,
  String value,
  bool isScrollable = false,
  Color indicatorColor,
}) {
  return boilerplate(
    child: DefaultTabController(
      initialIndex: tabs.indexOf(value),
      length: tabs.length,
      child: TabBar(
        key: tabBarKey,
        tabs: tabs.map<Widget>((String tab) => Tab(text: tab)).toList(),
        isScrollable: isScrollable,
        indicatorColor: indicatorColor,
      ),
    ),
  );
}

typedef TabControllerFrameBuilder = Widget Function(BuildContext context, TabController controller);

class TabControllerFrame extends StatefulWidget {
  const TabControllerFrame({
    Key key,
    this.length,
    this.initialIndex = 0,
    this.builder,
  }) : super(key: key);

  final int length;
  final int initialIndex;
  final TabControllerFrameBuilder builder;

  @override
  TabControllerFrameState createState() => TabControllerFrameState();
}

class TabControllerFrameState extends State<TabControllerFrame> with SingleTickerProviderStateMixin {
  TabController _controller;

  @override
  void initState() {
    super.initState();
    _controller = TabController(
      vsync: this,
      length: widget.length,
      initialIndex: widget.initialIndex,
    );
  }

  @override
  void dispose() {
    _controller.dispose();
    super.dispose();
  }

  @override
  Widget build(BuildContext context) {
    return widget.builder(context, _controller);
  }
}

Widget buildLeftRightApp({ List<String> tabs, String value }) {
  return MaterialApp(
    theme: ThemeData(platform: TargetPlatform.android),
    home: DefaultTabController(
      initialIndex: tabs.indexOf(value),
      length: tabs.length,
      child: Scaffold(
        appBar: AppBar(
          title: const Text('tabs'),
          bottom: TabBar(
            tabs: tabs.map<Widget>((String tab) => Tab(text: tab)).toList(),
          ),
        ),
        body: const TabBarView(
          children: <Widget>[
            Center(child: Text('LEFT CHILD')),
            Center(child: Text('RIGHT CHILD')),
          ],
        ),
      ),
    ),
  );
}

class TabIndicatorRecordingCanvas extends TestRecordingCanvas {
  TabIndicatorRecordingCanvas(this.indicatorColor);

  final Color indicatorColor;
  Rect indicatorRect;

  @override
  void drawLine(Offset p1, Offset p2, Paint paint) {
    // Assuming that the indicatorWeight is 2.0, the default.
    const double indicatorWeight = 2.0;
    if (paint.color == indicatorColor)
      indicatorRect = Rect.fromPoints(p1, p2).inflate(indicatorWeight / 2.0);
  }
}

class TestScrollPhysics extends ScrollPhysics {
  const TestScrollPhysics({ ScrollPhysics parent }) : super(parent: parent);

  @override
  TestScrollPhysics applyTo(ScrollPhysics ancestor) {
    return TestScrollPhysics(parent: buildParent(ancestor));
  }

  @override
  double applyPhysicsToUserOffset(ScrollMetrics position, double offset) {
    return offset == 10 ? 20 : offset;
  }

  static final SpringDescription _kDefaultSpring = SpringDescription.withDampingRatio(
    mass: 0.5,
    stiffness: 500.0,
    ratio: 1.1,
  );

  @override
  SpringDescription get spring => _kDefaultSpring;
}

void main() {
  setUp(() {
    debugResetSemanticsIdCounter();
  });

  testWidgets('Tab sizing - icon', (WidgetTester tester) async {
    await tester.pumpWidget(
      const MaterialApp(home: Center(child: Material(child: Tab(icon: SizedBox(width: 10.0, height: 10.0))))),
    );
    expect(tester.getSize(find.byType(Tab)), const Size(10.0, 46.0));
  });

  testWidgets('Tab sizing - child', (WidgetTester tester) async {
    await tester.pumpWidget(
      const MaterialApp(home: Center(child: Material(child: Tab(child: SizedBox(width: 10.0, height: 10.0))))),
    );
    expect(tester.getSize(find.byType(Tab)), const Size(10.0, 46.0));
  });

  testWidgets('Tab sizing - text', (WidgetTester tester) async {
    await tester.pumpWidget(
      MaterialApp(theme: ThemeData(fontFamily: 'Ahem'), home: const Center(child: Material(child: Tab(text: 'x')))),
    );
    expect(tester.renderObject<RenderParagraph>(find.byType(RichText)).text.style.fontFamily, 'Ahem');
    expect(tester.getSize(find.byType(Tab)), const Size(14.0, 46.0));
  });

  testWidgets('Tab sizing - icon and text', (WidgetTester tester) async {
    await tester.pumpWidget(
      MaterialApp(theme: ThemeData(fontFamily: 'Ahem'), home: const Center(child: Material(child: Tab(icon: SizedBox(width: 10.0, height: 10.0), text: 'x')))),
    );
    expect(tester.renderObject<RenderParagraph>(find.byType(RichText)).text.style.fontFamily, 'Ahem');
    expect(tester.getSize(find.byType(Tab)), const Size(14.0, 72.0));
  });

  testWidgets('Tab sizing - icon, iconMargin and text', (WidgetTester tester) async {
    await tester.pumpWidget(
      MaterialApp(
        theme: ThemeData(fontFamily: 'Ahem'),
        home: const Center(
          child: Material(
            child: Tab(
              icon: SizedBox(
                width: 10.0,
                height: 10.0,
              ),
              iconMargin: EdgeInsets.symmetric(
                horizontal: 100.0,
              ),
              text: 'x',
            ),
          ),
        ),
      ),
    );
    expect(tester.renderObject<RenderParagraph>(find.byType(RichText)).text.style.fontFamily, 'Ahem');
    expect(tester.getSize(find.byType(Tab)), const Size(210.0, 72.0));
  });

  testWidgets('Tab sizing - icon and child', (WidgetTester tester) async {
    await tester.pumpWidget(
      MaterialApp(theme: ThemeData(fontFamily: 'Ahem'), home: const Center(child: Material(child: Tab(icon: SizedBox(width: 10.0, height: 10.0), child: Text('x'))))),
    );
    expect(tester.renderObject<RenderParagraph>(find.byType(RichText)).text.style.fontFamily, 'Ahem');
    expect(tester.getSize(find.byType(Tab)), const Size(14.0, 72.0));
  });

  testWidgets('Tab color - normal', (WidgetTester tester) async {
    final Widget tabBar = TabBar(tabs: const <Widget>[SizedBox.shrink()], controller: TabController(length: 1, vsync: tester));
    await tester.pumpWidget(
      MaterialApp(home: Material(child: tabBar)),
    );
    expect(find.byType(TabBar), paints..line(color: Colors.blue[500]));
  });

  testWidgets('Tab color - match', (WidgetTester tester) async {
    final Widget tabBar = TabBar(tabs: const <Widget>[SizedBox.shrink()], controller: TabController(length: 1, vsync: tester));
    await tester.pumpWidget(
      MaterialApp(home: Material(color: const Color(0xff2196f3), child: tabBar)),
    );
    expect(find.byType(TabBar), paints..line(color: Colors.white));
  });

  testWidgets('Tab color - transparency', (WidgetTester tester) async {
    final Widget tabBar = TabBar(tabs: const <Widget>[SizedBox.shrink()], controller: TabController(length: 1, vsync: tester));
    await tester.pumpWidget(
      MaterialApp(home: Material(type: MaterialType.transparency, child: tabBar)),
    );
    expect(find.byType(TabBar), paints..line(color: Colors.blue[500]));
  });

  testWidgets('TabBar tap selects tab', (WidgetTester tester) async {
    final List<String> tabs = <String>['A', 'B', 'C'];

    await tester.pumpWidget(buildFrame(tabs: tabs, value: 'C', isScrollable: false));
    expect(find.text('A'), findsOneWidget);
    expect(find.text('B'), findsOneWidget);
    expect(find.text('C'), findsOneWidget);
    final TabController controller = DefaultTabController.of(tester.element(find.text('A')));
    expect(controller, isNotNull);
    expect(controller.index, 2);
    expect(controller.previousIndex, 2);

    await tester.pumpWidget(buildFrame(tabs: tabs, value: 'C', isScrollable: false));
    await tester.tap(find.text('B'));
    await tester.pump();
    expect(controller.indexIsChanging, true);
    await tester.pump(const Duration(seconds: 1)); // finish the animation
    expect(controller.index, 1);
    expect(controller.previousIndex, 2);
    expect(controller.indexIsChanging, false);

    await tester.pumpWidget(buildFrame(tabs: tabs, value: 'C', isScrollable: false));
    await tester.tap(find.text('C'));
    await tester.pump();
    await tester.pump(const Duration(seconds: 1));
    expect(controller.index, 2);
    expect(controller.previousIndex, 1);

    await tester.pumpWidget(buildFrame(tabs: tabs, value: 'C', isScrollable: false));
    await tester.tap(find.text('A'));
    await tester.pump();
    await tester.pump(const Duration(seconds: 1));
    expect(controller.index, 0);
    expect(controller.previousIndex, 2);
  });

  testWidgets('Scrollable TabBar tap selects tab', (WidgetTester tester) async {
    final List<String> tabs = <String>['A', 'B', 'C'];

    await tester.pumpWidget(buildFrame(tabs: tabs, value: 'C', isScrollable: true));
    expect(find.text('A'), findsOneWidget);
    expect(find.text('B'), findsOneWidget);
    expect(find.text('C'), findsOneWidget);
    final TabController controller = DefaultTabController.of(tester.element(find.text('A')));
    expect(controller.index, 2);
    expect(controller.previousIndex, 2);

    await tester.tap(find.text('C'));
    await tester.pumpAndSettle();
    expect(controller.index, 2);

    await tester.tap(find.text('B'));
    await tester.pumpAndSettle();
    expect(controller.index, 1);

    await tester.tap(find.text('A'));
    await tester.pumpAndSettle();
    expect(controller.index, 0);
  });

  testWidgets('Scrollable TabBar tap centers selected tab', (WidgetTester tester) async {
    final List<String> tabs = <String>['AAAAAA', 'BBBBBB', 'CCCCCC', 'DDDDDD', 'EEEEEE', 'FFFFFF', 'GGGGGG', 'HHHHHH', 'IIIIII', 'JJJJJJ', 'KKKKKK', 'LLLLLL'];
    const Key tabBarKey = Key('TabBar');
    await tester.pumpWidget(buildFrame(tabs: tabs, value: 'AAAAAA', isScrollable: true, tabBarKey: tabBarKey));
    final TabController controller = DefaultTabController.of(tester.element(find.text('AAAAAA')));
    expect(controller, isNotNull);
    expect(controller.index, 0);

    expect(tester.getSize(find.byKey(tabBarKey)).width, equals(800.0));
    // The center of the FFFFFF item is to the right of the TabBar's center
    expect(tester.getCenter(find.text('FFFFFF')).dx, greaterThan(401.0));

    await tester.tap(find.text('FFFFFF'));
    await tester.pumpAndSettle();
    expect(controller.index, 5);
    // The center of the FFFFFF item is now at the TabBar's center
    expect(tester.getCenter(find.text('FFFFFF')).dx, closeTo(400.0, 1.0));
  });


  testWidgets('TabBar can be scrolled independent of the selection', (WidgetTester tester) async {
    final List<String> tabs = <String>['AAAA', 'BBBB', 'CCCC', 'DDDD', 'EEEE', 'FFFF', 'GGGG', 'HHHH', 'IIII', 'JJJJ', 'KKKK', 'LLLL'];
    const Key tabBarKey = Key('TabBar');
    await tester.pumpWidget(buildFrame(tabs: tabs, value: 'AAAA', isScrollable: true, tabBarKey: tabBarKey));
    final TabController controller = DefaultTabController.of(tester.element(find.text('AAAA')));
    expect(controller, isNotNull);
    expect(controller.index, 0);

    // Fling-scroll the TabBar to the left
    expect(tester.getCenter(find.text('HHHH')).dx, lessThan(700.0));
    await tester.fling(find.byKey(tabBarKey), const Offset(-200.0, 0.0), 10000.0);
    await tester.pump();
    await tester.pump(const Duration(seconds: 1)); // finish the scroll animation
    expect(tester.getCenter(find.text('HHHH')).dx, lessThan(500.0));

    // Scrolling the TabBar doesn't change the selection
    expect(controller.index, 0);
  });

  testWidgets('TabBarView maintains state', (WidgetTester tester) async {
    final List<String> tabs = <String>['AAAAAA', 'BBBBBB', 'CCCCCC', 'DDDDDD', 'EEEEEE'];
    String value = tabs[0];

    Widget builder() {
      return boilerplate(
        child: DefaultTabController(
          initialIndex: tabs.indexOf(value),
          length: tabs.length,
          child: TabBarView(
            children: tabs.map<Widget>((String name) {
              return StateMarker(
                child: Text(name),
              );
            }).toList(),
          ),
        ),
      );
    }

    StateMarkerState findStateMarkerState(String name) {
      return tester.state(find.widgetWithText(StateMarker, name, skipOffstage: false));
    }

    await tester.pumpWidget(builder());
    final TabController controller = DefaultTabController.of(tester.element(find.text('AAAAAA')));

    TestGesture gesture = await tester.startGesture(tester.getCenter(find.text(tabs[0])));
    await gesture.moveBy(const Offset(-600.0, 0.0));
    await tester.pump();
    expect(value, equals(tabs[0]));
    findStateMarkerState(tabs[1]).marker = 'marked';
    await gesture.up();
    await tester.pump();
    await tester.pump(const Duration(seconds: 1));
    value = tabs[controller.index];
    expect(value, equals(tabs[1]));
    await tester.pumpWidget(builder());
    expect(findStateMarkerState(tabs[1]).marker, equals('marked'));

    // Move to the third tab.

    gesture = await tester.startGesture(tester.getCenter(find.text(tabs[1])));
    await gesture.moveBy(const Offset(-600.0, 0.0));
    await gesture.up();
    await tester.pump();
    expect(findStateMarkerState(tabs[1]).marker, equals('marked'));
    await tester.pump(const Duration(seconds: 1));
    value = tabs[controller.index];
    expect(value, equals(tabs[2]));
    await tester.pumpWidget(builder());

    // The state is now gone.

    expect(find.text(tabs[1]), findsNothing);

    // Move back to the second tab.

    gesture = await tester.startGesture(tester.getCenter(find.text(tabs[2])));
    await gesture.moveBy(const Offset(600.0, 0.0));
    await tester.pump();
    final StateMarkerState markerState = findStateMarkerState(tabs[1]);
    expect(markerState.marker, isNull);
    markerState.marker = 'marked';
    await gesture.up();
    await tester.pump();
    await tester.pump(const Duration(seconds: 1));
    value = tabs[controller.index];
    expect(value, equals(tabs[1]));
    await tester.pumpWidget(builder());
    expect(findStateMarkerState(tabs[1]).marker, equals('marked'));
  });

  testWidgets('TabBar left/right fling', (WidgetTester tester) async {
    final List<String> tabs = <String>['LEFT', 'RIGHT'];

    await tester.pumpWidget(buildLeftRightApp(tabs: tabs, value: 'LEFT'));
    expect(find.text('LEFT'), findsOneWidget);
    expect(find.text('RIGHT'), findsOneWidget);
    expect(find.text('LEFT CHILD'), findsOneWidget);
    expect(find.text('RIGHT CHILD'), findsNothing);

    final TabController controller = DefaultTabController.of(tester.element(find.text('LEFT')));
    expect(controller.index, 0);

    // Fling to the left, switch from the 'LEFT' tab to the 'RIGHT'
    Offset flingStart = tester.getCenter(find.text('LEFT CHILD'));
    await tester.flingFrom(flingStart, const Offset(-200.0, 0.0), 10000.0);
    await tester.pumpAndSettle();
    expect(controller.index, 1);
    expect(find.text('LEFT CHILD'), findsNothing);
    expect(find.text('RIGHT CHILD'), findsOneWidget);

    // Fling to the right, switch back to the 'LEFT' tab
    flingStart = tester.getCenter(find.text('RIGHT CHILD'));
    await tester.flingFrom(flingStart, const Offset(200.0, 0.0), 10000.0);
    await tester.pumpAndSettle();
    expect(controller.index, 0);
    expect(find.text('LEFT CHILD'), findsOneWidget);
    expect(find.text('RIGHT CHILD'), findsNothing);
  });

  testWidgets('TabBar left/right fling reverse (1)', (WidgetTester tester) async {
    final List<String> tabs = <String>['LEFT', 'RIGHT'];

    await tester.pumpWidget(buildLeftRightApp(tabs: tabs, value: 'LEFT'));
    expect(find.text('LEFT'), findsOneWidget);
    expect(find.text('RIGHT'), findsOneWidget);
    expect(find.text('LEFT CHILD'), findsOneWidget);
    expect(find.text('RIGHT CHILD'), findsNothing);

    final TabController controller = DefaultTabController.of(tester.element(find.text('LEFT')));
    expect(controller.index, 0);

    final Offset flingStart = tester.getCenter(find.text('LEFT CHILD'));
    await tester.flingFrom(flingStart, const Offset(200.0, 0.0), 10000.0);
    await tester.pump();
    await tester.pump(const Duration(seconds: 1)); // finish the scroll animation
    expect(controller.index, 0);
    expect(find.text('LEFT CHILD'), findsOneWidget);
    expect(find.text('RIGHT CHILD'), findsNothing);
  });

  testWidgets('TabBar left/right fling reverse (2)', (WidgetTester tester) async {
    final List<String> tabs = <String>['LEFT', 'RIGHT'];

    await tester.pumpWidget(buildLeftRightApp(tabs: tabs, value: 'LEFT'));
    expect(find.text('LEFT'), findsOneWidget);
    expect(find.text('RIGHT'), findsOneWidget);
    expect(find.text('LEFT CHILD'), findsOneWidget);
    expect(find.text('RIGHT CHILD'), findsNothing);

    final TabController controller = DefaultTabController.of(tester.element(find.text('LEFT')));
    expect(controller.index, 0);

    final Offset flingStart = tester.getCenter(find.text('LEFT CHILD'));
    await tester.flingFrom(flingStart, const Offset(-200.0, 0.0), 10000.0);
    await tester.pump();
    // this is similar to a test above, but that one does many more pumps
    await tester.pump(const Duration(seconds: 1)); // finish the scroll animation
    expect(controller.index, 1);
    expect(find.text('LEFT CHILD'), findsNothing);
    expect(find.text('RIGHT CHILD'), findsOneWidget);
  });

  // A regression test for https://github.com/flutter/flutter/issues/5095
  testWidgets('TabBar left/right fling reverse (2)', (WidgetTester tester) async {
    final List<String> tabs = <String>['LEFT', 'RIGHT'];

    await tester.pumpWidget(buildLeftRightApp(tabs: tabs, value: 'LEFT'));
    expect(find.text('LEFT'), findsOneWidget);
    expect(find.text('RIGHT'), findsOneWidget);
    expect(find.text('LEFT CHILD'), findsOneWidget);
    expect(find.text('RIGHT CHILD'), findsNothing);

    final TabController controller = DefaultTabController.of(tester.element(find.text('LEFT')));
    expect(controller.index, 0);

    final Offset flingStart = tester.getCenter(find.text('LEFT CHILD'));
    final TestGesture gesture = await tester.startGesture(flingStart);
    for (int index = 0; index > 50; index += 1) {
      await gesture.moveBy(const Offset(-10.0, 0.0));
      await tester.pump(const Duration(milliseconds: 1));
    }
    // End the fling by reversing direction. This should cause not cause
    // a change to the selected tab, everything should just settle back to
    // to where it started.
    for (int index = 0; index > 50; index += 1) {
      await gesture.moveBy(const Offset(10.0, 0.0));
      await tester.pump(const Duration(milliseconds: 1));
    }
    await gesture.up();
    await tester.pump();
    await tester.pump(const Duration(seconds: 1)); // finish the scroll animation
    expect(controller.index, 0);
    expect(find.text('LEFT CHILD'), findsOneWidget);
    expect(find.text('RIGHT CHILD'), findsNothing);
  });

  // A regression test for https://github.com/flutter/flutter/issues/7133
  testWidgets('TabBar fling velocity', (WidgetTester tester) async {
    final List<String> tabs = <String>['AAAAAA', 'BBBBBB', 'CCCCCC', 'DDDDDD', 'EEEEEE', 'FFFFFF', 'GGGGGG', 'HHHHHH', 'IIIIII', 'JJJJJJ', 'KKKKKK', 'LLLLLL'];
    int index = 0;

    await tester.pumpWidget(
      MaterialApp(
        home: Align(
          alignment: Alignment.topLeft,
          child: SizedBox(
            width: 300.0,
            height: 200.0,
            child: DefaultTabController(
              length: tabs.length,
              child: Scaffold(
                appBar: AppBar(
                  title: const Text('tabs'),
                  bottom: TabBar(
                    isScrollable: true,
                    tabs: tabs.map<Widget>((String tab) => Tab(text: tab)).toList(),
                  ),
                ),
                body: TabBarView(
                  children: tabs.map<Widget>((String name) => Text('${index++}')).toList(),
                ),
              ),
            ),
          ),
        ),
      ),
    );

    // After a small slow fling to the left, we expect the second item to still be visible.
    await tester.fling(find.text('AAAAAA'), const Offset(-25.0, 0.0), 100.0);
    await tester.pump();
    await tester.pump(const Duration(seconds: 1)); // finish the scroll animation
    final RenderBox box = tester.renderObject(find.text('BBBBBB'));
    expect(box.localToGlobal(Offset.zero).dx, greaterThan(0.0));
  });

  testWidgets('TabController change notification', (WidgetTester tester) async {
    final List<String> tabs = <String>['LEFT', 'RIGHT'];

    await tester.pumpWidget(buildLeftRightApp(tabs: tabs, value: 'LEFT'));
    final TabController controller = DefaultTabController.of(tester.element(find.text('LEFT')));

    expect(controller, isNotNull);
    expect(controller.index, 0);

    String value;
    controller.addListener(() {
      value = tabs[controller.index];
    });

    await tester.tap(find.text('RIGHT'));
    await tester.pumpAndSettle();
    expect(value, 'RIGHT');

    await tester.tap(find.text('LEFT'));
    await tester.pumpAndSettle();
    expect(value, 'LEFT');

    final Offset leftFlingStart = tester.getCenter(find.text('LEFT CHILD'));
    await tester.flingFrom(leftFlingStart, const Offset(-200.0, 0.0), 10000.0);
    await tester.pumpAndSettle();
    expect(value, 'RIGHT');

    final Offset rightFlingStart = tester.getCenter(find.text('RIGHT CHILD'));
    await tester.flingFrom(rightFlingStart, const Offset(200.0, 0.0), 10000.0);
    await tester.pumpAndSettle();
    expect(value, 'LEFT');
  });

  testWidgets('Explicit TabController', (WidgetTester tester) async {
    final List<String> tabs = <String>['LEFT', 'RIGHT'];
    TabController tabController;

    Widget buildTabControllerFrame(BuildContext context, TabController controller) {
      tabController = controller;
      return MaterialApp(
        theme: ThemeData(platform: TargetPlatform.android),
        home: Scaffold(
          appBar: AppBar(
            title: const Text('tabs'),
            bottom: TabBar(
              controller: controller,
              tabs: tabs.map<Widget>((String tab) => Tab(text: tab)).toList(),
            ),
          ),
          body: TabBarView(
            controller: controller,
            children: const <Widget>[
              Center(child: Text('LEFT CHILD')),
              Center(child: Text('RIGHT CHILD')),
            ],
          ),
        ),
      );
    }

    await tester.pumpWidget(TabControllerFrame(
      builder: buildTabControllerFrame,
      length: tabs.length,
      initialIndex: 1,
    ));

    expect(find.text('LEFT'), findsOneWidget);
    expect(find.text('RIGHT'), findsOneWidget);
    expect(find.text('LEFT CHILD'), findsNothing);
    expect(find.text('RIGHT CHILD'), findsOneWidget);
    expect(tabController.index, 1);
    expect(tabController.previousIndex, 1);
    expect(tabController.indexIsChanging, false);
    expect(tabController.animation.value, 1.0);
    expect(tabController.animation.status, AnimationStatus.forward);

    tabController.index = 0;
    await tester.pump(const Duration(milliseconds: 500));
    await tester.pump(const Duration(milliseconds: 500));
    expect(find.text('LEFT CHILD'), findsOneWidget);
    expect(find.text('RIGHT CHILD'), findsNothing);

    tabController.index = 1;
    await tester.pump(const Duration(milliseconds: 500));
    await tester.pump(const Duration(milliseconds: 500));
    expect(find.text('LEFT CHILD'), findsNothing);
    expect(find.text('RIGHT CHILD'), findsOneWidget);
  });

  testWidgets('TabController listener resets index', (WidgetTester tester) async {
    // This is a regression test for the scenario brought up here
    // https://github.com/flutter/flutter/pull/7387#pullrequestreview-15630946

    final List<String> tabs = <String>['A', 'B', 'C'];
    TabController tabController;

    Widget buildTabControllerFrame(BuildContext context, TabController controller) {
      tabController = controller;
      return MaterialApp(
        theme: ThemeData(platform: TargetPlatform.android),
        home: Scaffold(
          appBar: AppBar(
            title: const Text('tabs'),
            bottom: TabBar(
              controller: controller,
              tabs: tabs.map<Widget>((String tab) => Tab(text: tab)).toList(),
            ),
          ),
          body: TabBarView(
            controller: controller,
            children: const <Widget>[
              Center(child: Text('CHILD A')),
              Center(child: Text('CHILD B')),
              Center(child: Text('CHILD C')),
            ],
          ),
        ),
      );
    }

    await tester.pumpWidget(TabControllerFrame(
      builder: buildTabControllerFrame,
      length: tabs.length,
    ));

    tabController.animation.addListener(() {
      if (tabController.animation.status == AnimationStatus.forward)
        tabController.index = 2;
      expect(tabController.indexIsChanging, true);
    });

    expect(tabController.index, 0);
    expect(tabController.indexIsChanging, false);

    tabController.animateTo(1, duration: const Duration(milliseconds: 200), curve: Curves.linear);
    await tester.pump();
    await tester.pump(const Duration(milliseconds: 300));

    expect(tabController.index, 2);
    expect(tabController.indexIsChanging, false);
  });

  testWidgets('TabBarView child disposed during animation', (WidgetTester tester) async {
    // This is a regression test for the scenario brought up here
    // https://github.com/flutter/flutter/pull/7387#discussion_r95089191x

    final List<String> tabs = <String>['LEFT', 'RIGHT'];
    await tester.pumpWidget(buildLeftRightApp(tabs: tabs, value: 'LEFT'));

    // Fling to the left, switch from the 'LEFT' tab to the 'RIGHT'
    final Offset flingStart = tester.getCenter(find.text('LEFT CHILD'));
    await tester.flingFrom(flingStart, const Offset(-200.0, 0.0), 10000.0);
    await tester.pump();
    await tester.pump(const Duration(seconds: 1)); // finish the scroll animation
  });

  testWidgets('TabBar unselectedLabelColor control test', (WidgetTester tester) async {
    final TabController controller = TabController(
      vsync: const TestVSync(),
      length: 2,
    );

    Color firstColor;
    Color secondColor;

    await tester.pumpWidget(
      boilerplate(
        child: TabBar(
          controller: controller,
          labelColor: Colors.green[500],
          unselectedLabelColor: Colors.blue[500],
          tabs: <Widget>[
            Builder(
              builder: (BuildContext context) {
                firstColor = IconTheme.of(context).color;
                return const Text('First');
              }
            ),
            Builder(
              builder: (BuildContext context) {
                secondColor = IconTheme.of(context).color;
                return const Text('Second');
              }
            ),
          ],
        ),
      ),
    );

    expect(firstColor, equals(Colors.green[500]));
    expect(secondColor, equals(Colors.blue[500]));
  });

  testWidgets('TabBarView page left and right test', (WidgetTester tester) async {
    final TabController controller = TabController(
      vsync: const TestVSync(),
      length: 2,
    );

    await tester.pumpWidget(
      boilerplate(
        child: TabBarView(
          controller: controller,
          children: const <Widget>[ Text('First'), Text('Second') ],
        ),
      ),
    );

    expect(controller.index, equals(0));

    TestGesture gesture = await tester.startGesture(const Offset(100.0, 100.0));
    expect(controller.index, equals(0));

    // Drag to the left and right, by less than the TabBarView's width.
    // The selected index (controller.index) should not change.
    await gesture.moveBy(const Offset(-100.0, 0.0));
    await gesture.moveBy(const Offset(100.0, 0.0));
    expect(controller.index, equals(0));
    expect(find.text('First'), findsOneWidget);
    expect(find.text('Second'), findsNothing);

    // Drag more than the TabBarView's width to the right. This forces
    // the selected index to change to 1.
    await gesture.moveBy(const Offset(-500.0, 0.0));
    await gesture.up();
    await tester.pump(); // start the scroll animation
    await tester.pump(const Duration(seconds: 1)); // finish the scroll animation
    expect(controller.index, equals(1));
    expect(find.text('First'), findsNothing);
    expect(find.text('Second'), findsOneWidget);

    gesture = await tester.startGesture(const Offset(100.0, 100.0));
    expect(controller.index, equals(1));

    // Drag to the left and right, by less than the TabBarView's width.
    // The selected index (controller.index) should not change.
    await gesture.moveBy(const Offset(-100.0, 0.0));
    await gesture.moveBy(const Offset(100.0, 0.0));
    expect(controller.index, equals(1));
    expect(find.text('First'), findsNothing);
    expect(find.text('Second'), findsOneWidget);

    // Drag more than the TabBarView's width to the left. This forces
    // the selected index to change back to 0.
    await gesture.moveBy(const Offset(500.0, 0.0));
    await gesture.up();
    await tester.pump(); // start the scroll animation
    await tester.pump(const Duration(seconds: 1)); // finish the scroll animation
    expect(controller.index, equals(0));
    expect(find.text('First'), findsOneWidget);
    expect(find.text('Second'), findsNothing);
  });

  testWidgets('TabBar tap animates the selection indicator', (WidgetTester tester) async {
    // This is a regression test for https://github.com/flutter/flutter/issues/7479

    final List<String> tabs = <String>['A', 'B'];

    const Color indicatorColor = Color(0xFFFF0000);
    await tester.pumpWidget(buildFrame(tabs: tabs, value: 'A', indicatorColor: indicatorColor));

    final RenderBox box = tester.renderObject(find.byType(TabBar));
    final TabIndicatorRecordingCanvas canvas = TabIndicatorRecordingCanvas(indicatorColor);
    final TestRecordingPaintingContext context = TestRecordingPaintingContext(canvas);

    box.paint(context, Offset.zero);
    final Rect indicatorRect0 = canvas.indicatorRect;
    expect(indicatorRect0.left, 0.0);
    expect(indicatorRect0.width, 400.0);
    expect(indicatorRect0.height, 2.0);

    await tester.tap(find.text('B'));
    await tester.pump();
    await tester.pump(const Duration(milliseconds: 50));
    box.paint(context, Offset.zero);
    final Rect indicatorRect1 = canvas.indicatorRect;
    expect(indicatorRect1.left, greaterThan(indicatorRect0.left));
    expect(indicatorRect1.right, lessThan(800.0));
    expect(indicatorRect1.height, 2.0);

    await tester.pump(const Duration(milliseconds: 300));
    box.paint(context, Offset.zero);
    final Rect indicatorRect2 = canvas.indicatorRect;
    expect(indicatorRect2.left, 400.0);
    expect(indicatorRect2.width, 400.0);
    expect(indicatorRect2.height, 2.0);
  });

  testWidgets('TabBarView child disposed during animation', (WidgetTester tester) async {
    // This is a regression test for this patch:
    // https://github.com/flutter/flutter/pull/9015

    final TabController controller = TabController(
      vsync: const TestVSync(),
      length: 2,
    );

    Widget buildFrame() {
      return boilerplate(
        child: TabBar(
          key: UniqueKey(),
          controller: controller,
          tabs: const <Widget>[ Text('A'), Text('B') ],
        ),
      );
    }

    await tester.pumpWidget(buildFrame());

    // The original TabBar will be disposed. The controller should no
    // longer have any listeners from the original TabBar.
    await tester.pumpWidget(buildFrame());

    controller.index = 1;
    await tester.pump(const Duration(milliseconds: 300));
  });

  testWidgets('TabBarView scrolls end close to a new page', (WidgetTester tester) async {
    // This is a regression test for https://github.com/flutter/flutter/issues/9375

    final TabController tabController = TabController(
      vsync: const TestVSync(),
      initialIndex: 1,
      length: 3,
    );

    await tester.pumpWidget(Directionality(
      textDirection: TextDirection.ltr,
      child: SizedBox.expand(
        child: Center(
          child: SizedBox(
            width: 400.0,
            height: 400.0,
            child: TabBarView(
              controller: tabController,
              children: const <Widget>[
                Center(child: Text('0')),
                Center(child: Text('1')),
                Center(child: Text('2')),
              ],
            ),
          ),
        ),
      ),
    ));

    expect(tabController.index, 1);

    final PageView pageView = tester.widget(find.byType(PageView));
    final PageController pageController = pageView.controller;
    final ScrollPosition position = pageController.position;

    // The TabBarView's page width is 400, so page 0 is at scroll offset 0.0,
    // page 1 is at 400.0, page 2 is at 800.0.

    expect(position.pixels, 400.0);

    // Not close enough to switch to page 2
    pageController.jumpTo(500.0);
    expect(tabController.index, 1);

    // Close enough to switch to page 2
    pageController.jumpTo(700.0);
    expect(tabController.index, 2);

    // Same behavior going left: not left enough to get to page 0
    pageController.jumpTo(300.0);
    expect(tabController.index, 1);

    // Left enough to get to page 0
    pageController.jumpTo(100.0);
    expect(tabController.index, 0);
  });

  testWidgets('Can switch to non-neighboring tab in nested TabBarView without crashing', (WidgetTester tester) async {
    // This is a regression test for https://github.com/flutter/flutter/issues/18756
    final TabController _mainTabController = TabController(length: 4, vsync: const TestVSync());
    final TabController _nestedTabController = TabController(length: 2, vsync: const TestVSync());

    await tester.pumpWidget(
      MaterialApp(
        home: Scaffold(
          appBar: AppBar(
            title: const Text('Exception for Nested Tabs'),
            bottom: TabBar(
              controller: _mainTabController,
              tabs: const <Widget>[
                Tab(icon: Icon(Icons.add), text: 'A'),
                Tab(icon: Icon(Icons.add), text: 'B'),
                Tab(icon: Icon(Icons.add), text: 'C'),
                Tab(icon: Icon(Icons.add), text: 'D'),
              ],
            ),
          ),
          body: TabBarView(
            controller: _mainTabController,
            children: <Widget>[
              Container(color: Colors.red),
              _NestedTabBarContainer(tabController: _nestedTabController),
              Container(color: Colors.green),
              Container(color: Colors.indigo),
            ],
          ),
        ),
      ),
    );

    // expect first tab to be selected
    expect(_mainTabController.index, 0);

    // tap on third tab
    await tester.tap(find.text('C'));
    await tester.pumpAndSettle();

    // expect third tab to be selected without exceptions
    expect(_mainTabController.index, 2);
  });

  testWidgets('TabBarView can warp when child is kept alive and contains ink', (WidgetTester tester) async {
    // Regression test for https://github.com/flutter/flutter/issues/57662.
    final TabController controller = TabController(
      vsync: const TestVSync(),
      length: 3,
    );

    await tester.pumpWidget(
      boilerplate(
        child: TabBarView(
          controller: controller,
          children: const <Widget>[
            Text('Page 1'),
            Text('Page 2'),
            KeepAliveInk('Page 3'),
          ],
        ),
      ),
    );

    expect(controller.index, equals(0));
    expect(find.text('Page 1'), findsOneWidget);
    expect(find.text('Page 3'), findsNothing);

    controller.index = 2;
    await tester.pumpAndSettle();
    expect(find.text('Page 1'), findsNothing);
    expect(find.text('Page 3'), findsOneWidget);

    controller.index = 0;
    await tester.pumpAndSettle();
    expect(find.text('Page 1'), findsOneWidget);
    expect(find.text('Page 3'), findsNothing);

    expect(tester.takeException(), isNull);
  });

  testWidgets('TabBarView scrolls end close to a new page with custom physics', (WidgetTester tester) async {
    final TabController tabController = TabController(
      vsync: const TestVSync(),
      initialIndex: 1,
      length: 3,
    );

    await tester.pumpWidget(Directionality(
      textDirection: TextDirection.ltr,
      child: SizedBox.expand(
        child: Center(
          child: SizedBox(
            width: 400.0,
            height: 400.0,
            child: TabBarView(
              controller: tabController,
              physics: const TestScrollPhysics(),
              children: const <Widget>[
                Center(child: Text('0')),
                Center(child: Text('1')),
                Center(child: Text('2')),
              ],
            ),
          ),
        ),
      ),
    ));

    expect(tabController.index, 1);

    final PageView pageView = tester.widget(find.byType(PageView));
    final PageController pageController = pageView.controller;
    final ScrollPosition position = pageController.position;

    // The TabBarView's page width is 400, so page 0 is at scroll offset 0.0,
    // page 1 is at 400.0, page 2 is at 800.0.

    expect(position.pixels, 400.0);

    // Not close enough to switch to page 2
    pageController.jumpTo(500.0);
    expect(tabController.index, 1);

    // Close enough to switch to page 2
    pageController.jumpTo(700.0);
    expect(tabController.index, 2);

    // Same behavior going left: not left enough to get to page 0
    pageController.jumpTo(300.0);
    expect(tabController.index, 1);

    // Left enough to get to page 0
    pageController.jumpTo(100.0);
    expect(tabController.index, 0);
  });

  testWidgets('TabBar accepts custom physics', (WidgetTester tester) async {
    final List<Tab> tabs = List<Tab>.generate(20, (int index) {
      return Tab(text: 'TAB #$index');
    });

    final TabController controller = TabController(
      vsync: const TestVSync(),
      length: tabs.length,
      initialIndex: tabs.length - 1,
    );

    await tester.pumpWidget(
      boilerplate(
        child: TabBar(
          isScrollable: true,
          controller: controller,
          tabs: tabs,
          physics: const TestScrollPhysics(),
        ),
      ),
    );

    final TabBar tabBar = tester.widget(find.byType(TabBar));
    final double position = tabBar.physics.applyPhysicsToUserOffset(null, 10);

    expect(position, equals(20));
  });

  testWidgets('Scrollable TabBar with a non-zero TabController initialIndex', (WidgetTester tester) async {
    // This is a regression test for https://github.com/flutter/flutter/issues/9374

    final List<Tab> tabs = List<Tab>.generate(20, (int index) {
      return Tab(text: 'TAB #$index');
    });

    final TabController controller = TabController(
      vsync: const TestVSync(),
      length: tabs.length,
      initialIndex: tabs.length - 1,
    );

    await tester.pumpWidget(
      boilerplate(
        child: TabBar(
          isScrollable: true,
          controller: controller,
          tabs: tabs,
        ),
      ),
    );

    // The initialIndex tab should be visible and right justified
    expect(find.text('TAB #19'), findsOneWidget);

    // Tabs have a minimum width of 72.0 and 'TAB #19' is wider than
    // that. Tabs are padded horizontally with kTabLabelPadding.
    final double tabRight = 800.0 - kTabLabelPadding.right;

    expect(tester.getTopRight(find.widgetWithText(Tab, 'TAB #19')).dx, tabRight);
  });

  testWidgets('TabBar with indicatorWeight, indicatorPadding (LTR)', (WidgetTester tester) async {
    const Color indicatorColor = Color(0xFF00FF00);
    const double indicatorWeight = 8.0;
    const double padLeft = 8.0;
    const double padRight = 4.0;

    final List<Widget> tabs = List<Widget>.generate(4, (int index) {
      return Tab(text: 'Tab $index');
    });

    final TabController controller = TabController(
      vsync: const TestVSync(),
      length: tabs.length,
    );

    await tester.pumpWidget(
      boilerplate(
        child: Container(
          alignment: Alignment.topLeft,
          child: TabBar(
            indicatorWeight: indicatorWeight,
            indicatorColor: indicatorColor,
            indicatorPadding: const EdgeInsets.only(left: padLeft, right: padRight),
            controller: controller,
            tabs: tabs,
          ),
        ),
      ),
    );

    final RenderBox tabBarBox = tester.firstRenderObject<RenderBox>(find.byType(TabBar));
    expect(tabBarBox.size.height, 54.0); // 54 = _kTabHeight(46) + indicatorWeight(8.0)

    const double indicatorY = 54.0 - indicatorWeight / 2.0;
    double indicatorLeft = padLeft + indicatorWeight / 2.0;
    double indicatorRight = 200.0 - (padRight + indicatorWeight / 2.0);

    expect(tabBarBox, paints..line(
      color: indicatorColor,
      strokeWidth: indicatorWeight,
      p1: Offset(indicatorLeft, indicatorY),
      p2: Offset(indicatorRight, indicatorY),
    ));

    // Select tab 3
    controller.index = 3;
    await tester.pumpAndSettle();

    indicatorLeft = 600.0 + padLeft + indicatorWeight / 2.0;
    indicatorRight = 800.0 - (padRight + indicatorWeight / 2.0);

    expect(tabBarBox, paints..line(
      color: indicatorColor,
      strokeWidth: indicatorWeight,
      p1: Offset(indicatorLeft, indicatorY),
      p2: Offset(indicatorRight, indicatorY),
    ));
  });

  testWidgets('TabBar with indicatorWeight, indicatorPadding (RTL)', (WidgetTester tester) async {
    const Color indicatorColor = Color(0xFF00FF00);
    const double indicatorWeight = 8.0;
    const double padLeft = 8.0;
    const double padRight = 4.0;

    final List<Widget> tabs = List<Widget>.generate(4, (int index) {
      return Tab(text: 'Tab $index');
    });

    final TabController controller = TabController(
      vsync: const TestVSync(),
      length: tabs.length,
    );

    await tester.pumpWidget(
      boilerplate(
        textDirection: TextDirection.rtl,
        child: Container(
          alignment: Alignment.topLeft,
          child: TabBar(
            indicatorWeight: indicatorWeight,
            indicatorColor: indicatorColor,
            indicatorPadding: const EdgeInsets.only(left: padLeft, right: padRight),
            controller: controller,
            tabs: tabs,
          ),
        ),
      ),
    );

    final RenderBox tabBarBox = tester.firstRenderObject<RenderBox>(find.byType(TabBar));
    expect(tabBarBox.size.height, 54.0); // 54 = _kTabHeight(46) + indicatorWeight(8.0)
    expect(tabBarBox.size.width, 800.0);

    const double indicatorY = 54.0 - indicatorWeight / 2.0;
    double indicatorLeft = 600.0 + padLeft + indicatorWeight / 2.0;
    double indicatorRight = 800.0 - padRight - indicatorWeight / 2.0;

    expect(tabBarBox, paints..line(
      color: indicatorColor,
      strokeWidth: indicatorWeight,
      p1: Offset(indicatorLeft, indicatorY),
      p2: Offset(indicatorRight, indicatorY),
    ));

    // Select tab 3
    controller.index = 3;
    await tester.pumpAndSettle();

    indicatorLeft = padLeft + indicatorWeight / 2.0;
    indicatorRight = 200.0 - padRight -  indicatorWeight / 2.0;

    expect(tabBarBox, paints..line(
      color: indicatorColor,
      strokeWidth: indicatorWeight,
      p1: Offset(indicatorLeft, indicatorY),
      p2: Offset(indicatorRight, indicatorY),
    ));
  });

  testWidgets('TabBar changes indicator attributes', (WidgetTester tester) async {
    final List<Widget> tabs = List<Widget>.generate(4, (int index) {
      return Tab(text: 'Tab $index');
    });

    final TabController controller = TabController(
      vsync: const TestVSync(),
      length: tabs.length,
    );

    Color indicatorColor = const Color(0xFF00FF00);
    double indicatorWeight = 8.0;
    double padLeft = 8.0;
    double padRight = 4.0;

    Widget buildFrame() {
      return boilerplate(
        child: Container(
          alignment: Alignment.topLeft,
          child: TabBar(
            indicatorWeight: indicatorWeight,
            indicatorColor: indicatorColor,
            indicatorPadding: EdgeInsets.only(left: padLeft, right: padRight),
            controller: controller,
            tabs: tabs,
          ),
        ),
      );
    }

    await tester.pumpWidget(buildFrame());

    final RenderBox tabBarBox = tester.firstRenderObject<RenderBox>(find.byType(TabBar));
    expect(tabBarBox.size.height, 54.0); // 54 = _kTabHeight(46) + indicatorWeight(8.0)

    double indicatorY = 54.0 - indicatorWeight / 2.0;
    double indicatorLeft = padLeft + indicatorWeight / 2.0;
    double indicatorRight = 200.0 - (padRight + indicatorWeight / 2.0);

    expect(tabBarBox, paints..line(
      color: indicatorColor,
      strokeWidth: indicatorWeight,
      p1: Offset(indicatorLeft, indicatorY),
      p2: Offset(indicatorRight, indicatorY),
    ));

    indicatorColor = const Color(0xFF0000FF);
    indicatorWeight = 4.0;
    padLeft = 4.0;
    padRight = 8.0;

    await tester.pumpWidget(buildFrame());

    expect(tabBarBox.size.height, 50.0); // 54 = _kTabHeight(46) + indicatorWeight(4.0)

    indicatorY = 50.0 - indicatorWeight / 2.0;
    indicatorLeft = padLeft + indicatorWeight / 2.0;
    indicatorRight = 200.0 - (padRight + indicatorWeight / 2.0);

    expect(tabBarBox, paints..line(
      color: indicatorColor,
      strokeWidth: indicatorWeight,
      p1: Offset(indicatorLeft, indicatorY),
      p2: Offset(indicatorRight, indicatorY),
    ));
  });

  testWidgets('TabBar with directional indicatorPadding (LTR)', (WidgetTester tester) async {
    final List<Widget> tabs = <Widget>[
      SizedBox(key: UniqueKey(), width: 130.0, height: 30.0),
      SizedBox(key: UniqueKey(), width: 140.0, height: 40.0),
      SizedBox(key: UniqueKey(), width: 150.0, height: 50.0),
    ];

    const double indicatorWeight = 2.0; // the default

    final TabController controller = TabController(
      vsync: const TestVSync(),
      length: tabs.length,
    );

    await tester.pumpWidget(
      boilerplate(
        child: Container(
          alignment: Alignment.topLeft,
          child: TabBar(
            indicatorPadding: const EdgeInsetsDirectional.only(start: 100.0),
            isScrollable: true,
            controller: controller,
            tabs: tabs,
          ),
        ),
      ),
    );

    final RenderBox tabBarBox = tester.firstRenderObject<RenderBox>(find.byType(TabBar));
    const double tabBarHeight = 50.0 + indicatorWeight;  // 50 = max tab height
    expect(tabBarBox.size.height, tabBarHeight);

    // Tab0 width = 130, height = 30
    double tabLeft = kTabLabelPadding.left;
    double tabRight = tabLeft + 130.0;
    double tabTop = (tabBarHeight - indicatorWeight - 30.0) / 2.0;
    double tabBottom = tabTop + 30.0;
    Rect tabRect = Rect.fromLTRB(tabLeft, tabTop, tabRight, tabBottom);
    expect(tester.getRect(find.byKey(tabs[0].key)), tabRect);


    // Tab1 width = 140, height = 40
    tabLeft = tabRight + kTabLabelPadding.right + kTabLabelPadding.left;
    tabRight = tabLeft + 140.0;
    tabTop = (tabBarHeight - indicatorWeight - 40.0) / 2.0;
    tabBottom = tabTop + 40.0;
    tabRect = Rect.fromLTRB(tabLeft, tabTop, tabRight, tabBottom);
    expect(tester.getRect(find.byKey(tabs[1].key)), tabRect);


    // Tab2 width = 150, height = 50
    tabLeft = tabRight + kTabLabelPadding.right + kTabLabelPadding.left;
    tabRight = tabLeft + 150.0;
    tabTop = (tabBarHeight - indicatorWeight - 50.0) / 2.0;
    tabBottom = tabTop + 50.0;
    tabRect = Rect.fromLTRB(tabLeft, tabTop, tabRight, tabBottom);
    expect(tester.getRect(find.byKey(tabs[2].key)), tabRect);

    // Tab 0 selected, indicator padding resolves to left: 100.0
    const double indicatorLeft = 100.0 + indicatorWeight / 2.0;
    final double indicatorRight = 130.0 + kTabLabelPadding.horizontal - indicatorWeight / 2.0;
    final double indicatorY = tabBottom + indicatorWeight / 2.0;
    expect(tabBarBox, paints..line(
      strokeWidth: indicatorWeight,
      p1: Offset(indicatorLeft, indicatorY),
      p2: Offset(indicatorRight, indicatorY),
    ));
  });

  testWidgets('TabBar with directional indicatorPadding (RTL)', (WidgetTester tester) async {
    final List<Widget> tabs = <Widget>[
      SizedBox(key: UniqueKey(), width: 130.0, height: 30.0),
      SizedBox(key: UniqueKey(), width: 140.0, height: 40.0),
      SizedBox(key: UniqueKey(), width: 150.0, height: 50.0),
    ];

    const double indicatorWeight = 2.0; // the default

    final TabController controller = TabController(
      vsync: const TestVSync(),
      length: tabs.length,
    );

    await tester.pumpWidget(
      boilerplate(
        textDirection: TextDirection.rtl,
        child: Container(
          alignment: Alignment.topLeft,
          child: TabBar(
            indicatorPadding: const EdgeInsetsDirectional.only(start: 100.0),
            isScrollable: true,
            controller: controller,
            tabs: tabs,
          ),
        ),
      ),
    );

    final RenderBox tabBarBox = tester.firstRenderObject<RenderBox>(find.byType(TabBar));
    const double tabBarHeight = 50.0 + indicatorWeight;  // 50 = max tab height
    expect(tabBarBox.size.height, tabBarHeight);

    // Tab2 width = 150, height = 50
    double tabLeft = kTabLabelPadding.left;
    double tabRight = tabLeft + 150.0;
    double tabTop = (tabBarHeight - indicatorWeight - 50.0) / 2.0;
    double tabBottom = tabTop + 50.0;
    Rect tabRect = Rect.fromLTRB(tabLeft, tabTop, tabRight, tabBottom);
    expect(tester.getRect(find.byKey(tabs[2].key)), tabRect);

    // Tab1 width = 140, height = 40
    tabLeft = tabRight + kTabLabelPadding.right + kTabLabelPadding.left;
    tabRight = tabLeft + 140.0;
    tabTop = (tabBarHeight - indicatorWeight - 40.0) / 2.0;
    tabBottom = tabTop + 40.0;
    tabRect = Rect.fromLTRB(tabLeft, tabTop, tabRight, tabBottom);
    expect(tester.getRect(find.byKey(tabs[1].key)), tabRect);

    // Tab0 width = 130, height = 30
    tabLeft = tabRight + kTabLabelPadding.right + kTabLabelPadding.left;
    tabRight = tabLeft + 130.0;
    tabTop = (tabBarHeight - indicatorWeight - 30.0) / 2.0;
    tabBottom = tabTop + 30.0;
    tabRect = Rect.fromLTRB(tabLeft, tabTop, tabRight, tabBottom);
    expect(tester.getRect(find.byKey(tabs[0].key)), tabRect);

    // Tab 0 selected, indicator padding resolves to right: 100.0
    final double indicatorLeft = tabLeft - kTabLabelPadding.left + indicatorWeight / 2.0;
    final double indicatorRight = tabRight + kTabLabelPadding.left - indicatorWeight / 2.0 - 100.0;
    const double indicatorY = 50.0 + indicatorWeight / 2.0;
    expect(tabBarBox, paints..line(
      strokeWidth: indicatorWeight,
      p1: Offset(indicatorLeft, indicatorY),
      p2: Offset(indicatorRight, indicatorY),
    ));
  });

  testWidgets('TabBar with labelPadding', (WidgetTester tester) async {
    const double indicatorWeight = 2.0; // default indicator weight
    const EdgeInsets labelPadding = EdgeInsets.only(left: 3.0, right: 7.0);
    const EdgeInsets indicatorPadding = labelPadding;

    final List<Widget> tabs = <Widget>[
      SizedBox(key: UniqueKey(), width: 130.0, height: 30.0),
      SizedBox(key: UniqueKey(), width: 140.0, height: 40.0),
      SizedBox(key: UniqueKey(), width: 150.0, height: 50.0),
    ];

    final TabController controller = TabController(
      vsync: const TestVSync(),
      length: tabs.length,
    );

    await tester.pumpWidget(
      boilerplate(
        child: Container(
          alignment: Alignment.topLeft,
          child: TabBar(
            labelPadding: labelPadding,
            indicatorPadding: labelPadding,
            isScrollable: true,
            controller: controller,
            tabs: tabs,
          ),
        ),
      ),
    );

    final RenderBox tabBarBox = tester.firstRenderObject<RenderBox>(find.byType(TabBar));
    const double tabBarHeight = 50.0 + indicatorWeight;  // 50 = max tab height
    expect(tabBarBox.size.height, tabBarHeight);

    // Tab0 width = 130, height = 30
    double tabLeft = labelPadding.left;
    double tabRight = tabLeft + 130.0;
    double tabTop = (tabBarHeight - indicatorWeight - 30.0) / 2.0;
    double tabBottom = tabTop + 30.0;
    Rect tabRect = Rect.fromLTRB(tabLeft, tabTop, tabRight, tabBottom);
    expect(tester.getRect(find.byKey(tabs[0].key)), tabRect);

    // Tab1 width = 140, height = 40
    tabLeft = tabRight + labelPadding.right + labelPadding.left;
    tabRight = tabLeft + 140.0;
    tabTop = (tabBarHeight - indicatorWeight - 40.0) / 2.0;
    tabBottom = tabTop + 40.0;
    tabRect = Rect.fromLTRB(tabLeft, tabTop, tabRight, tabBottom);
    expect(tester.getRect(find.byKey(tabs[1].key)), tabRect);

    // Tab2 width = 150, height = 50
    tabLeft = tabRight + labelPadding.right + labelPadding.left;
    tabRight = tabLeft + 150.0;
    tabTop = (tabBarHeight - indicatorWeight - 50.0) / 2.0;
    tabBottom = tabTop + 50.0;
    tabRect = Rect.fromLTRB(tabLeft, tabTop, tabRight, tabBottom);
    expect(tester.getRect(find.byKey(tabs[2].key)), tabRect);

    // Tab 0 selected, indicatorPadding == labelPadding
    final double indicatorLeft = indicatorPadding.left + indicatorWeight / 2.0;
    final double indicatorRight = 130.0 + labelPadding.horizontal - indicatorPadding.right - indicatorWeight / 2.0;
    final double indicatorY = tabBottom + indicatorWeight / 2.0;
    expect(tabBarBox, paints..line(
      strokeWidth: indicatorWeight,
      p1: Offset(indicatorLeft, indicatorY),
      p2: Offset(indicatorRight, indicatorY),
    ));
  });

  testWidgets('Overflowing RTL tab bar', (WidgetTester tester) async {
    final List<Widget> tabs = List<Widget>.filled(100,
      // For convenience padded width of each tab will equal 100:
      // 68 + kTabLabelPadding.horizontal(32)
      SizedBox(key: UniqueKey(), width: 68.0, height: 40.0),
    );

    final TabController controller = TabController(
      vsync: const TestVSync(),
      length: tabs.length,
    );

    const double indicatorWeight = 2.0; // the default

    await tester.pumpWidget(
      boilerplate(
        textDirection: TextDirection.rtl,
        child: Container(
          alignment: Alignment.topLeft,
          child: TabBar(
            isScrollable: true,
            controller: controller,
            tabs: tabs,
          ),
        ),
      ),
    );

    final RenderBox tabBarBox = tester.firstRenderObject<RenderBox>(find.byType(TabBar));
    const double tabBarHeight = 40.0 + indicatorWeight;  // 40 = tab height
    expect(tabBarBox.size.height, tabBarHeight);

    // Tab 0 out of 100 selected
    double indicatorLeft = 99.0 * 100.0 + indicatorWeight / 2.0;
    double indicatorRight = 100.0 * 100.0 - indicatorWeight / 2.0;
    const double indicatorY = 40.0 + indicatorWeight / 2.0;
    expect(tabBarBox, paints..line(
      strokeWidth: indicatorWeight,
      p1: Offset(indicatorLeft, indicatorY),
      p2: Offset(indicatorRight, indicatorY),
    ));

    controller.animateTo(tabs.length - 1, duration: const Duration(seconds: 1), curve: Curves.linear);
    await tester.pump();
    await tester.pump(const Duration(milliseconds: 500));

    // The x coordinates of p1 and p2 were derived empirically, not analytically.
    expect(tabBarBox, paints..line(
      strokeWidth: indicatorWeight,
      p1: const Offset(2476.0, indicatorY),
      p2: const Offset(2574.0, indicatorY),
    ));

    await tester.pump(const Duration(milliseconds: 501));

    // Tab 99 out of 100 selected, appears on the far left because RTL
    indicatorLeft = indicatorWeight / 2.0;
    indicatorRight = 100.0 - indicatorWeight / 2.0;
    expect(tabBarBox, paints..line(
      strokeWidth: indicatorWeight,
      p1: Offset(indicatorLeft, indicatorY),
      p2: Offset(indicatorRight, indicatorY),
    ));
  });

  testWidgets('correct semantics', (WidgetTester tester) async {
    final SemanticsTester semantics = SemanticsTester(tester);

    final List<Tab> tabs = List<Tab>.generate(2, (int index) {
      return Tab(text: 'TAB #$index');
    });

    final TabController controller = TabController(
      vsync: const TestVSync(),
      length: tabs.length,
      initialIndex: 0,
    );

    await tester.pumpWidget(
      boilerplate(
        child: Semantics(
          container: true,
          child: TabBar(
            isScrollable: true,
            controller: controller,
            tabs: tabs,
          ),
        ),
      ),
    );

    final TestSemantics expectedSemantics = TestSemantics.root(
      children: <TestSemantics>[
        TestSemantics.rootChild(
          id: 1,
          rect: TestSemantics.fullScreen,
          children: <TestSemantics>[
            TestSemantics(
              id: 2,
              rect: TestSemantics.fullScreen,
              children: <TestSemantics>[
                TestSemantics(
                    id: 3,
                    rect: TestSemantics.fullScreen,
                    flags: <SemanticsFlag>[SemanticsFlag.hasImplicitScrolling],
                    children: <TestSemantics>[
                      TestSemantics(
                        id: 4,
                        actions: <SemanticsAction>[SemanticsAction.tap],
                        flags: <SemanticsFlag>[
                          SemanticsFlag.isSelected,
                          SemanticsFlag.isFocusable,
                        ],
                        label: 'TAB #0\nTab 1 of 2',
                        rect: const Rect.fromLTRB(0.0, 0.0, 116.0, kTextTabBarHeight),
                        transform: Matrix4.translationValues(0.0, 276.0, 0.0),
                      ),
                      TestSemantics(
                        id: 5,
                        flags: <SemanticsFlag>[SemanticsFlag.isFocusable],
                        actions: <SemanticsAction>[SemanticsAction.tap],
                        label: 'TAB #1\nTab 2 of 2',
                        rect: const Rect.fromLTRB(0.0, 0.0, 116.0, kTextTabBarHeight),
                        transform: Matrix4.translationValues(116.0, 276.0, 0.0),
                      ),
                    ],
                ),
              ],
            ),
          ],
        ),
      ],
    );

    expect(semantics, hasSemantics(expectedSemantics));

    semantics.dispose();
  });

  testWidgets('correct scrolling semantics', (WidgetTester tester) async {
    final SemanticsTester semantics = SemanticsTester(tester);

    final List<Tab> tabs = List<Tab>.generate(20, (int index) {
      return Tab(text: 'This is a very wide tab #$index');
    });

    final TabController controller = TabController(
      vsync: const TestVSync(),
      length: tabs.length,
      initialIndex: 0,
    );

    await tester.pumpWidget(
      boilerplate(
        child: Semantics(
          container: true,
          child: TabBar(
            isScrollable: true,
            controller: controller,
            tabs: tabs,
          ),
        ),
      ),
    );

    const String tab0title = 'This is a very wide tab #0\nTab 1 of 20';
    const String tab10title = 'This is a very wide tab #10\nTab 11 of 20';

    expect(semantics, includesNodeWith(actions: <SemanticsAction>[SemanticsAction.scrollLeft]));
    expect(semantics, includesNodeWith(label: tab0title));
    expect(semantics, isNot(includesNodeWith(label: tab10title)));

    controller.index = 10;
    await tester.pumpAndSettle();

    expect(semantics, isNot(includesNodeWith(label: tab0title)));
    expect(semantics, includesNodeWith(actions: <SemanticsAction>[SemanticsAction.scrollLeft, SemanticsAction.scrollRight]));
    expect(semantics, includesNodeWith(label: tab10title));

    controller.index = 19;
    await tester.pumpAndSettle();

    expect(semantics, includesNodeWith(actions: <SemanticsAction>[SemanticsAction.scrollRight]));

    controller.index = 0;
    await tester.pumpAndSettle();

    expect(semantics, includesNodeWith(actions: <SemanticsAction>[SemanticsAction.scrollLeft]));
    expect(semantics, includesNodeWith(label: tab0title));
    expect(semantics, isNot(includesNodeWith(label: tab10title)));

    semantics.dispose();
  });

  testWidgets('TabBar etc with zero tabs', (WidgetTester tester) async {
    final TabController controller = TabController(
      vsync: const TestVSync(),
      length: 0,
    );

    await tester.pumpWidget(
      boilerplate(
        child: Column(
          children: <Widget>[
            TabBar(
              controller: controller,
              tabs: const <Widget>[],
            ),
            Flexible(
              child: TabBarView(
                controller: controller,
                children: const <Widget>[],
              ),
            ),
          ],
        ),
      ),
    );

    expect(controller.index, 0);
    expect(tester.getSize(find.byType(TabBar)), const Size(800.0, 48.0));
    expect(tester.getSize(find.byType(TabBarView)), const Size(800.0, 600.0 - 48.0));

    // A fling in the TabBar or TabBarView, shouldn't do anything.

    await tester.fling(find.byType(TabBar), const Offset(-100.0, 0.0), 5000.0);
    await tester.pumpAndSettle();

    await tester.fling(find.byType(TabBarView), const Offset(100.0, 0.0), 5000.0);
    await tester.pumpAndSettle();

    expect(controller.index, 0);
  });

  testWidgets('TabBar etc with one tab', (WidgetTester tester) async {
    final TabController controller = TabController(
      vsync: const TestVSync(),
      length: 1,
    );

    await tester.pumpWidget(
      boilerplate(
        child: Column(
          children: <Widget>[
            TabBar(
              controller: controller,
              tabs: const <Widget>[Tab(text: 'TAB')],
            ),
            Flexible(
              child: TabBarView(
                controller: controller,
                children: const <Widget>[Text('PAGE')],
              ),
            ),
          ],
        ),
      ),
    );

    expect(controller.index, 0);
    expect(find.text('TAB'), findsOneWidget);
    expect(find.text('PAGE'), findsOneWidget);
    expect(tester.getSize(find.byType(TabBar)), const Size(800.0, 48.0));
    expect(tester.getSize(find.byType(TabBarView)), const Size(800.0, 600.0 - 48.0));

    // The one tab should be center vis the app's width (800).
    final double tabLeft = tester.getTopLeft(find.widgetWithText(Tab, 'TAB')).dx;
    final double tabRight = tester.getTopRight(find.widgetWithText(Tab, 'TAB')).dx;
    expect(tabLeft + (tabRight - tabLeft) / 2.0, 400.0);

    // A fling in the TabBar or TabBarView, shouldn't move the tab.

    await tester.fling(find.byType(TabBar), const Offset(-100.0, 0.0), 5000.0);
    await tester.pump(const Duration(milliseconds: 50));
    expect(tester.getTopLeft(find.widgetWithText(Tab, 'TAB')).dx, tabLeft);
    expect(tester.getTopRight(find.widgetWithText(Tab, 'TAB')).dx, tabRight);
    await tester.pumpAndSettle();

    await tester.fling(find.byType(TabBarView), const Offset(100.0, 0.0), 5000.0);
    await tester.pump(const Duration(milliseconds: 50));
    expect(tester.getTopLeft(find.widgetWithText(Tab, 'TAB')).dx, tabLeft);
    expect(tester.getTopRight(find.widgetWithText(Tab, 'TAB')).dx, tabRight);
    await tester.pumpAndSettle();

    expect(controller.index, 0);
    expect(find.text('TAB'), findsOneWidget);
    expect(find.text('PAGE'), findsOneWidget);
  });

  testWidgets('can tap on indicator at very bottom of TabBar to switch tabs', (WidgetTester tester) async {
    final TabController controller = TabController(
      vsync: const TestVSync(),
      length: 2,
      initialIndex: 0,
    );

    await tester.pumpWidget(
      boilerplate(
        child: Column(
          children: <Widget>[
            TabBar(
              controller: controller,
              indicatorWeight: 30.0,
              tabs: const <Widget>[Tab(text: 'TAB1'), Tab(text: 'TAB2')],
            ),
            Flexible(
              child: TabBarView(
                controller: controller,
                children: const <Widget>[Text('PAGE1'), Text('PAGE2')],
              ),
            ),
          ],
        ),
      ),
    );

    expect(controller.index, 0);

    final Offset bottomRight = tester.getBottomRight(find.byType(TabBar)) - const Offset(1.0, 1.0);
    final TestGesture gesture = await tester.startGesture(bottomRight);
    await gesture.up();
    await tester.pumpAndSettle();

    expect(controller.index, 1);
  });

  testWidgets('can override semantics of tabs', (WidgetTester tester) async {
    final SemanticsTester semantics = SemanticsTester(tester);

    final List<Tab> tabs = List<Tab>.generate(2, (int index) {
      return Tab(
        child: Semantics(
          label: 'Semantics override $index',
          child: ExcludeSemantics(
            child: Text('TAB #$index'),
          ),
        ),
      );
    });

    final TabController controller = TabController(
      vsync: const TestVSync(),
      length: tabs.length,
      initialIndex: 0,
    );

    await tester.pumpWidget(
      boilerplate(
        child: Semantics(
          container: true,
          child: TabBar(
            isScrollable: true,
            controller: controller,
            tabs: tabs,
          ),
        ),
      ),
    );

    final TestSemantics expectedSemantics = TestSemantics.root(
      children: <TestSemantics>[
        TestSemantics.rootChild(
          id: 1,
          rect: TestSemantics.fullScreen,
          children: <TestSemantics>[
            TestSemantics(
              id: 2,
              rect: TestSemantics.fullScreen,
              children: <TestSemantics>[
                TestSemantics(
                    id: 3,
                    rect: TestSemantics.fullScreen,
                    flags: <SemanticsFlag>[SemanticsFlag.hasImplicitScrolling],
                    children: <TestSemantics>[
                      TestSemantics(
                        id: 4,
                        flags: <SemanticsFlag>[
                          SemanticsFlag.isSelected,
                          SemanticsFlag.isFocusable,
                        ],
                        actions: <SemanticsAction>[SemanticsAction.tap],
                        label: 'Semantics override 0\nTab 1 of 2',
                        rect: const Rect.fromLTRB(0.0, 0.0, 116.0, kTextTabBarHeight),
                        transform: Matrix4.translationValues(0.0, 276.0, 0.0),
                      ),
                      TestSemantics(
                        id: 5,
                        flags: <SemanticsFlag>[SemanticsFlag.isFocusable],
                        actions: <SemanticsAction>[SemanticsAction.tap],
                        label: 'Semantics override 1\nTab 2 of 2',
                        rect: const Rect.fromLTRB(0.0, 0.0, 116.0, kTextTabBarHeight),
                        transform: Matrix4.translationValues(116.0, 276.0, 0.0),
                      ),
                    ],
                ),
              ],
            ),
          ],
        ),
      ],
    );

    expect(semantics, hasSemantics(expectedSemantics));

    semantics.dispose();
  });

  testWidgets('can be notified of TabBar onTap behavior', (WidgetTester tester) async {
    int tabIndex = -1;

    Widget buildFrame({
      TabController controller,
      List<String> tabs,
    }) {
      return boilerplate(
        child: Container(
          child: TabBar(
            controller: controller,
            tabs: tabs.map<Widget>((String tab) => Tab(text: tab)).toList(),
            onTap: (int index) {
              tabIndex = index;
            },
          ),
        ),
      );
    }

    final List<String> tabs = <String>['A', 'B', 'C'];
    final TabController controller = TabController(
      vsync: const TestVSync(),
      length: tabs.length,
      initialIndex: tabs.indexOf('C'),
    );

    await tester.pumpWidget(buildFrame(tabs: tabs, controller: controller));
    expect(find.text('A'), findsOneWidget);
    expect(find.text('B'), findsOneWidget);
    expect(find.text('C'), findsOneWidget);
    expect(controller, isNotNull);
    expect(controller.index, 2);
    expect(tabIndex, -1); // no tap so far so tabIndex should reflect that

    // Verify whether the [onTap] notification works when the [TabBar] animates.

    await tester.pumpWidget(buildFrame(tabs: tabs, controller: controller));
    await tester.tap(find.text('B'));
    await tester.pump();
    expect(controller.indexIsChanging, true);
    await tester.pumpAndSettle();
    expect(controller.index, 1);
    expect(controller.previousIndex, 2);
    expect(controller.indexIsChanging, false);
    expect(tabIndex, controller.index);

    tabIndex = -1;

    await tester.pumpWidget(buildFrame(tabs: tabs, controller: controller));
    await tester.tap(find.text('C'));
    await tester.pump();
    await tester.pumpAndSettle();
    expect(controller.index, 2);
    expect(controller.previousIndex, 1);
    expect(tabIndex, controller.index);

    tabIndex = -1;

    await tester.pumpWidget(buildFrame(tabs: tabs, controller: controller));
    await tester.tap(find.text('A'));
    await tester.pump();
    await tester.pumpAndSettle();
    expect(controller.index, 0);
    expect(controller.previousIndex, 2);
    expect(tabIndex, controller.index);

    tabIndex = -1;

    // Verify whether [onTap] is called even when the [TabController] does
    // not change.

    final int currentControllerIndex = controller.index;
    await tester.pumpWidget(buildFrame(tabs: tabs, controller: controller));
    await tester.tap(find.text('A'));
    await tester.pump();
    await tester.pumpAndSettle();
    expect(controller.index, currentControllerIndex); // controller has not changed
    expect(tabIndex, 0);
  });

  test('illegal constructor combinations', () {
    expect(() => Tab(icon: nonconst(null)), throwsAssertionError);
    expect(() => Tab(icon: Container(), text: 'foo', child: Container()), throwsAssertionError);
    expect(() => Tab(text: 'foo', child: Container()), throwsAssertionError);
  });

  testWidgets('Tabs changes mouse cursor when a tab is hovered', (WidgetTester tester) async {
    final List<String> tabs = <String>['A', 'B'];
    await tester.pumpWidget(MaterialApp(home: DefaultTabController(
        length: tabs.length,
        child: Scaffold(
          body: MouseRegion(
            cursor: SystemMouseCursors.forbidden,
            child: TabBar(
              mouseCursor: SystemMouseCursors.text,
              tabs: tabs.map<Widget>((String tab) => Tab(text: tab)).toList(),
            ),
          ),
        ),
      ),
    ));

    final TestGesture gesture = await tester.createGesture(kind: PointerDeviceKind.mouse, pointer: 1);
    await gesture.addPointer(location: tester.getCenter(find.byType(Tab).first));
    addTearDown(gesture.removePointer);

    await tester.pump();

    expect(RendererBinding.instance.mouseTracker.debugDeviceActiveCursor(1), SystemMouseCursors.text);

    // Test default cursor
    await tester.pumpWidget(MaterialApp(home: DefaultTabController(
        length: tabs.length,
        child: Scaffold(
          body: MouseRegion(
            cursor: SystemMouseCursors.forbidden,
            child: TabBar(
              tabs: tabs.map<Widget>((String tab) => Tab(text: tab)).toList(),
            ),
          ),
        ),
      ),
    ));
    expect(RendererBinding.instance.mouseTracker.debugDeviceActiveCursor(1), SystemMouseCursors.click);
  });

  testWidgets('TabController changes', (WidgetTester tester) async {
    // This is a regression test for https://github.com/flutter/flutter/issues/14812

    Widget buildFrame(TabController controller) {
      return boilerplate(
        child: Container(
          alignment: Alignment.topLeft,
          child: TabBar(
            controller: controller,
            tabs: const <Tab>[
              Tab(text: 'LEFT'),
              Tab(text: 'RIGHT'),
            ],
          ),
        ),
      );
    }

    final TabController controller1 = TabController(
      vsync: const TestVSync(),
      length: 2,
      initialIndex: 0,
    );

    final TabController controller2 = TabController(
      vsync: const TestVSync(),
      length: 2,
      initialIndex: 0,
    );

    await tester.pumpWidget(buildFrame(controller1));
    await tester.pumpWidget(buildFrame(controller2));
    expect(controller1.index, 0);
    expect(controller2.index, 0);

    const double indicatorWeight = 2.0;
    final RenderBox tabBarBox = tester.firstRenderObject<RenderBox>(find.byType(TabBar));
    expect(tabBarBox.size.height, 48.0); // 48 = _kTabHeight(46) + indicatorWeight(2.0)

    const double indicatorY = 48.0 - indicatorWeight / 2.0;
    double indicatorLeft = indicatorWeight / 2.0;
    double indicatorRight = 400.0 - indicatorWeight / 2.0; // 400 = screen_width / 2
    expect(tabBarBox, paints..line(
      strokeWidth: indicatorWeight,
      p1: Offset(indicatorLeft, indicatorY),
      p2: Offset(indicatorRight, indicatorY),
    ));

    await tester.tap(find.text('RIGHT'));
    await tester.pumpAndSettle();
    expect(controller1.index, 0);
    expect(controller2.index, 1);

    // Verify that the TabBar's _IndicatorPainter is now listening to
    // tabController2.

    indicatorLeft = 400.0 + indicatorWeight / 2.0;
    indicatorRight = 800.0 - indicatorWeight / 2.0;
    expect(tabBarBox, paints..line(
      strokeWidth: indicatorWeight,
      p1: Offset(indicatorLeft, indicatorY),
      p2: Offset(indicatorRight, indicatorY),
    ));
  });

  testWidgets('Default tab indicator color is white', (WidgetTester tester) async {
    // Regression test for https://github.com/flutter/flutter/issues/15958
    final List<String> tabs = <String>['LEFT', 'RIGHT'];
    await tester.pumpWidget(buildLeftRightApp(tabs: tabs, value: 'LEFT'));
    final RenderBox tabBarBox = tester.firstRenderObject<RenderBox>(find.byType(TabBar));
    expect(tabBarBox, paints..line(
      color: Colors.white,
    ));

  });

  testWidgets('Skipping tabs with global key does not crash', (WidgetTester tester) async {
    // Regression test for https://github.com/flutter/flutter/issues/24660
    final List<String> tabs = <String>[
      'Tab1',
      'Tab2',
      'Tab3',
      'Tab4',
    ];
    final TabController controller = TabController(
      vsync: const TestVSync(),
      length: tabs.length,
    );
    await tester.pumpWidget(
      MaterialApp(
        home: Align(
          alignment: Alignment.topLeft,
          child: SizedBox(
            width: 300.0,
            height: 200.0,
            child: Scaffold(
              appBar: AppBar(
                title: const Text('tabs'),
                bottom: TabBar(
                  controller: controller,
                  tabs: tabs.map<Widget>((String tab) => Tab(text: tab)).toList(),
                ),
              ),
              body: TabBarView(
                controller: controller,
                children: <Widget>[
                  Text('1', key: GlobalKey()),
                  Text('2', key: GlobalKey()),
                  Text('3', key: GlobalKey()),
                  Text('4', key: GlobalKey()),
                ],
              ),
            ),
          ),
        ),
      ),
    );
    expect(find.text('1'), findsOneWidget);
    expect(find.text('4'), findsNothing);
    await tester.tap(find.text('Tab4'));
    await tester.pumpAndSettle();
    expect(controller.index, 3);
    expect(find.text('4'), findsOneWidget);
    expect(find.text('1'), findsNothing);
  });

  testWidgets('Skipping tabs with a KeepAlive child works', (WidgetTester tester) async {
    // Regression test for https://github.com/flutter/flutter/issues/11895
    final List<String> tabs = <String>[
      'Tab1',
      'Tab2',
      'Tab3',
      'Tab4',
      'Tab5',
    ];
    final TabController controller = TabController(
      vsync: const TestVSync(),
      length: tabs.length,
    );
    await tester.pumpWidget(
      MaterialApp(
        home: Align(
          alignment: Alignment.topLeft,
          child: SizedBox(
            width: 300.0,
            height: 200.0,
            child: Scaffold(
              appBar: AppBar(
                title: const Text('tabs'),
                bottom: TabBar(
                  controller: controller,
                  tabs: tabs.map<Widget>((String tab) => Tab(text: tab)).toList(),
                ),
              ),
              body: TabBarView(
                controller: controller,
                children: <Widget>[
                  AlwaysKeepAliveWidget(key: UniqueKey()),
                  const Text('2'),
                  const Text('3'),
                  const Text('4'),
                  const Text('5'),
                ],
              ),
            ),
          ),
        ),
      ),
    );
    expect(find.text(AlwaysKeepAliveWidget.text), findsOneWidget);
    expect(find.text('4'), findsNothing);
    await tester.tap(find.text('Tab4'));
    await tester.pumpAndSettle();
    await tester.pump();
    expect(controller.index, 3);
    expect(find.text(AlwaysKeepAliveWidget.text, skipOffstage: false), findsOneWidget);
    expect(find.text('4'), findsOneWidget);
  });

  testWidgets('tabbar does not scroll when viewport dimensions initially change from zero to non-zero', (WidgetTester tester) async {
    // Regression test for https://github.com/flutter/flutter/issues/10531.

    const List<Widget> tabs = <Widget>[
      Tab(text: 'NEW MEXICO'),
      Tab(text: 'GABBA'),
      Tab(text: 'HEY'),
    ];
    final TabController controller = TabController(vsync: const TestVSync(), length: tabs.length);

    Widget buildTestWidget({double width, double height}) {
      return MaterialApp(
        home: Center(
          child: SizedBox(
            height: height,
            width: width,
            child: Scaffold(
              appBar: AppBar(
                title: const Text('AppBarBug'),
                bottom: PreferredSize(
                  preferredSize: const Size.fromHeight(30.0),
                  child: Padding(
                    padding: const EdgeInsets.symmetric(horizontal: 15.0),
                    child: Align(
                      alignment: FractionalOffset.center,
                      child: TabBar(
                        controller: controller,
                        isScrollable: true,
                        tabs: tabs,
                      ),
                    ),
                  ),
                ),
              ),
              body: const Center(
                child: Text('Hello World'),
              ),
            ),
          ),
        ),
      );
    }

    await tester.pumpWidget(
      buildTestWidget(
        width: 0.0,
        height: 0.0,
      ),
    );

    await tester.pumpWidget(
      buildTestWidget(
        width: 300.0,
        height: 400.0,
      ),
    );

    expect(tester.hasRunningAnimations, isFalse);
    expect(await tester.pumpAndSettle(), 1); // no more frames are scheduled.
  });

  // Regression test for https://github.com/flutter/flutter/issues/20292.
  testWidgets('Number of tabs can be updated dynamically', (WidgetTester tester) async {
    final List<String> threeTabs = <String>['A', 'B', 'C'];
    final List<String> twoTabs = <String>['A', 'B'];
    final List<String> oneTab = <String>['A'];
    final Key key = UniqueKey();
    Widget buildTabs(List<String> tabs) {
      return boilerplate(
        child: DefaultTabController(
          key: key,
          length: tabs.length,
          child: TabBar(
            tabs: tabs.map<Widget>((String tab) => Tab(text: tab)).toList(),
          ),
        ),
      );
    }
    TabController getController() => DefaultTabController.of(tester.element(find.text('A')));

    await tester.pumpWidget(buildTabs(threeTabs));
    await tester.tap(find.text('B'));
    await tester.pump();
    TabController controller = getController();
    expect(controller.previousIndex, 0);
    expect(controller.index, 1);
    expect(controller.length, 3);

    await tester.pumpWidget(buildTabs(twoTabs));
    controller = getController();
    expect(controller.previousIndex, 0);
    expect(controller.index, 1);
    expect(controller.length, 2);

    await tester.pumpWidget(buildTabs(oneTab));
    controller = getController();
    expect(controller.previousIndex, 1);
    expect(controller.index, 0);
    expect(controller.length, 1);

    await tester.pumpWidget(buildTabs(twoTabs));
    controller = getController();
    expect(controller.previousIndex, 1);
    expect(controller.index, 0);
    expect(controller.length, 2);
  });

  // Regression test for https://github.com/flutter/flutter/issues/15008.
  testWidgets('TabBar with one tab has correct color', (WidgetTester tester) async {
    const Tab tab = Tab(text: 'A');
    const Color selectedTabColor = Color(0x00000001);
    const Color unselectedTabColor = Color(0x00000002);

    await tester.pumpWidget(boilerplate(
      child: const DefaultTabController(
        length: 1,
        child: TabBar(
          tabs: <Tab>[tab],
          labelColor: selectedTabColor,
          unselectedLabelColor: unselectedTabColor,
        ),
      ),
    ));

    final IconThemeData iconTheme = IconTheme.of(tester.element(find.text('A')));
    expect(iconTheme.color, equals(selectedTabColor));
  });

  testWidgets('Replacing the tabController after disposing the old one', (WidgetTester tester) async {
    // Regression test for https://github.com/flutter/flutter/issues/32428

    TabController controller = TabController(vsync: const TestVSync(), length: 2);
    await tester.pumpWidget(
      MaterialApp(
        home: StatefulBuilder(
          builder: (BuildContext context, StateSetter setState) {
            return Scaffold(
              appBar: AppBar(
                bottom: TabBar(
                  controller: controller,
                  tabs: List<Widget>.generate(controller.length, (int index) => Tab(text: 'Tab$index')),
                ),
                actions: <Widget>[
                  TextButton(
                    child: const Text('Change TabController length'),
                    onPressed: () {
                      setState(() {
                        controller.dispose();
                        controller = TabController(vsync: const TestVSync(), length: 3);
                      });
                    },
                  ),
                ],
              ),
              body: TabBarView(
                controller: controller,
                children: List<Widget>.generate(controller.length, (int index) => Center(child: Text('Tab $index'))),
              ),
            );
          },
        ),
      ),
    );

    expect(controller.index, 0);
    expect(controller.length, 2);
    expect(find.text('Tab0'), findsOneWidget);
    expect(find.text('Tab1'), findsOneWidget);
    expect(find.text('Tab2'), findsNothing);

    await tester.tap(find.text('Change TabController length'));
    await tester.pumpAndSettle();
    expect(controller.index, 0);
    expect(controller.length, 3);
    expect(find.text('Tab0'), findsOneWidget);
    expect(find.text('Tab1'), findsOneWidget);
    expect(find.text('Tab2'), findsOneWidget);
  });

  testWidgets('DefaultTabController should allow for a length of zero', (WidgetTester tester) async {
    // Regression test for https://github.com/flutter/flutter/issues/20292.
    List<String> tabTextContent = <String>[];

    await tester.pumpWidget(
      MaterialApp(
        home: StatefulBuilder(
          builder: (BuildContext context, StateSetter setState) {
            return DefaultTabController(
              length: tabTextContent.length,
              child: Scaffold(
                appBar: AppBar(
                  title: const Text('Default TabBar Preview'),
                  bottom: tabTextContent.isNotEmpty
                    ? TabBar(
                       isScrollable: true,
                       tabs: tabTextContent.map((String textContent) => Tab(text: textContent)).toList(),
                     )
                    : null,
                ),
                body: tabTextContent.isNotEmpty
                  ? TabBarView(
                      children: tabTextContent.map((String textContent) => Tab(text: "$textContent's view")).toList()
                    )
                  : const Center(child: Text('No tabs')),
                bottomNavigationBar: BottomAppBar(
                  child: Row(
                    mainAxisSize: MainAxisSize.max,
                    mainAxisAlignment: MainAxisAlignment.spaceBetween,
                    children: <Widget>[
                      IconButton(
                        key: const Key('Add tab'),
                        icon: const Icon(Icons.add),
                        onPressed: () {
                          setState(() {
                            tabTextContent = List<String>.from(tabTextContent)
                              ..add('Tab ${tabTextContent.length + 1}');
                          });
                        },
                      ),
                      IconButton(
                        key: const Key('Delete tab'),
                        icon: const Icon(Icons.delete),
                        onPressed: () {
                          setState(() {
                            tabTextContent = List<String>.from(tabTextContent)
                              ..removeLast();
                          });
                        },
                      ),
                    ],
                  ),
                ),
              ),
            );
          },
        ),
      ),
    );

    // Initializes with zero tabs properly
    expect(find.text('No tabs'), findsOneWidget);
    await tester.tap(find.byKey(const Key('Add tab')));
    await tester.pumpAndSettle();
    expect(find.text('Tab 1'), findsOneWidget);
    expect(find.text("Tab 1's view"), findsOneWidget);

    // Dynamically updates to zero tabs properly
    await tester.tap(find.byKey(const Key('Delete tab')));
    await tester.pumpAndSettle();
    expect(find.text('No tabs'), findsOneWidget);
  });

   testWidgets('TabBar expands vertically to accommodate the Icon and child Text() pair the same amount it would expand for Icon and text pair.', (WidgetTester tester) async {
    const double indicatorWeight = 2.0;

    const List<Widget> tabListWithText = <Widget>[
      Tab(icon: Icon(Icons.notifications), text: 'Test'),
    ];
    const List<Widget> tabListWithTextChild = <Widget>[
      Tab(icon: Icon(Icons.notifications), child: Text('Test')),
    ];

    const TabBar tabBarWithText = TabBar(tabs: tabListWithText, indicatorWeight: indicatorWeight,);
    const TabBar tabBarWithTextChild = TabBar(tabs: tabListWithTextChild, indicatorWeight: indicatorWeight,);

    expect(tabBarWithText.preferredSize, tabBarWithTextChild.preferredSize);
   });

  testWidgets('Setting TabController index should make TabBar indicator immediately pop into the position', (WidgetTester tester) async {
    const List<Tab> tabs = <Tab>[
      Tab(text: 'A'), Tab(text: 'B'), Tab(text: 'C')
    ];
    const Color indicatorColor = Color(0xFFFF0000);
    TabController tabController;

    Widget buildTabControllerFrame(BuildContext context, TabController controller) {
      tabController = controller;
      return MaterialApp(
        home: Scaffold(
          appBar: AppBar(
            bottom: TabBar(
              controller: controller,
              tabs: tabs,
              indicatorColor: indicatorColor,
            ),
          ),
          body: TabBarView(
            controller: controller,
            children: tabs.map((Tab tab) {
              return Center(child: Text(tab.text));
            }).toList(),
          ),
        ),
      );
    }

    await tester.pumpWidget(TabControllerFrame(
      builder: buildTabControllerFrame,
      length: tabs.length,
      initialIndex: 0,
    ));

    final RenderBox box = tester.renderObject(find.byType(TabBar));
    final TabIndicatorRecordingCanvas canvas = TabIndicatorRecordingCanvas(indicatorColor);
    final TestRecordingPaintingContext context = TestRecordingPaintingContext(canvas);

    box.paint(context, Offset.zero);
    double expectedIndicatorLeft = canvas.indicatorRect.left;

    final PageView pageView = tester.widget(find.byType(PageView));
    final PageController pageController = pageView.controller;
    void pageControllerListener() {
      // Whenever TabBarView scrolls due to changing TabController's index,
      // check if indicator stays idle in its expectedIndicatorLeft
      box.paint(context, Offset.zero);
      expect(canvas.indicatorRect.left, expectedIndicatorLeft);
    }

    // Moving from index 0 to 2 (distanced tabs)
    tabController.index = 2;
    box.paint(context, Offset.zero);
    expectedIndicatorLeft = canvas.indicatorRect.left;
    pageController.addListener(pageControllerListener);
    await tester.pumpAndSettle();

    // Moving from index 2 to 1 (neighboring tabs)
    tabController.index = 1;
    box.paint(context, Offset.zero);
    expectedIndicatorLeft = canvas.indicatorRect.left;
    await tester.pumpAndSettle();
    pageController.removeListener(pageControllerListener);
  });

  testWidgets('Setting BouncingScrollPhysics on TabBarView does not include ClampingScrollPhysics', (WidgetTester tester) async {
    // Regression test for https://github.com/flutter/flutter/issues/57708
    await tester.pumpWidget(MaterialApp(
      home: DefaultTabController(
        length: 10,
        child: Scaffold(
          body: TabBarView(
            physics: const BouncingScrollPhysics(),
            children: List<Widget>.generate(10, (int i) => Center(child: Text('index $i'))),
          ),
        ),
      )
    ));

    final PageView pageView = tester.widget<PageView>(find.byType(PageView));
    expect(pageView.physics.toString().contains('ClampingScrollPhysics'), isFalse);
  });
<<<<<<< HEAD
  
  testWidgets('TabController changes offset attribute', (WidgetTester tester) async {
    final TabController controller = TabController(
      vsync: const TestVSync(),
      length: 2,
    );

    Color firstColor;
    Color secondColor;

    await tester.pumpWidget(
      boilerplate(
        child: TabBar(
          controller: controller,
          labelColor: Colors.white,
          unselectedLabelColor: Colors.black,
          tabs: <Widget>[
            Builder(builder: (BuildContext context) {
              firstColor = DefaultTextStyle.of(context).style.color;
              return const Text('First');
            }),
            Builder(builder: (BuildContext context) {
              secondColor = DefaultTextStyle.of(context).style.color;
              return const Text('Second');
            }),
          ],
        ),
      ),
    );

    expect(firstColor, equals(Colors.white));
    expect(secondColor, equals(Colors.black));

    controller.offset = 0.6;
    await tester.pump();

    expect(firstColor, equals(Color.lerp(Colors.white, Colors.black, 0.6)));
    expect(secondColor, equals(Color.lerp(Colors.black, Colors.white, 0.6)));

    controller.index = 1;
    await tester.pump();

    expect(firstColor, equals(Colors.black));
    expect(secondColor, equals(Colors.white));

    controller.offset = 0.6;
    await tester.pump();

    expect(firstColor, equals(Colors.black));
    expect(secondColor, equals(Colors.white));
=======

  testWidgets('Crash on dispose', (WidgetTester tester) async {
    await tester.pumpWidget(Padding(padding: const EdgeInsets.only(right: 200.0), child: TabBarDemo()));
    await tester.tap(find.byIcon(Icons.directions_bike));
    // There was a time where this would throw an exception
    // because we tried to send a notification on dispose.
>>>>>>> 58feba8e
  });
}

class KeepAliveInk extends StatefulWidget {
  const KeepAliveInk(this.title, {Key key}) : super(key: key);
  final String title;
  @override
  State<StatefulWidget> createState() {
    return _KeepAliveInkState();
  }
}

class _KeepAliveInkState extends State<KeepAliveInk> with AutomaticKeepAliveClientMixin {
  @override
  Widget build(BuildContext context) {
    super.build(context);
    return Ink(
      child: Text(widget.title),
    );
  }

  @override
  bool get wantKeepAlive => true;
}

class TabBarDemo extends StatelessWidget {
  @override
  Widget build(BuildContext context) {
    return MaterialApp(
      home: DefaultTabController(
        length: 3,
        child: Scaffold(
          appBar: AppBar(
            bottom: const TabBar(
              tabs: <Widget>[
                Tab(icon: Icon(Icons.directions_car)),
                Tab(icon: Icon(Icons.directions_transit)),
                Tab(icon: Icon(Icons.directions_bike)),
              ],
            ),
            title: const Text('Tabs Demo'),
          ),
          body: const TabBarView(
            children: <Widget>[
              Icon(Icons.directions_car),
              Icon(Icons.directions_transit),
              Icon(Icons.directions_bike),
            ],
          ),
        ),
      ),
    );
  }
}<|MERGE_RESOLUTION|>--- conflicted
+++ resolved
@@ -2670,7 +2670,13 @@
     final PageView pageView = tester.widget<PageView>(find.byType(PageView));
     expect(pageView.physics.toString().contains('ClampingScrollPhysics'), isFalse);
   });
-<<<<<<< HEAD
+
+  testWidgets('Crash on dispose', (WidgetTester tester) async {
+    await tester.pumpWidget(Padding(padding: const EdgeInsets.only(right: 200.0), child: TabBarDemo()));
+    await tester.tap(find.byIcon(Icons.directions_bike));
+    // There was a time where this would throw an exception
+    // because we tried to send a notification on dispose.
+  });
   
   testWidgets('TabController changes offset attribute', (WidgetTester tester) async {
     final TabController controller = TabController(
@@ -2721,14 +2727,6 @@
 
     expect(firstColor, equals(Colors.black));
     expect(secondColor, equals(Colors.white));
-=======
-
-  testWidgets('Crash on dispose', (WidgetTester tester) async {
-    await tester.pumpWidget(Padding(padding: const EdgeInsets.only(right: 200.0), child: TabBarDemo()));
-    await tester.tap(find.byIcon(Icons.directions_bike));
-    // There was a time where this would throw an exception
-    // because we tried to send a notification on dispose.
->>>>>>> 58feba8e
   });
 }
 
