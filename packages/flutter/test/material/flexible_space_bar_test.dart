--- conflicted
+++ resolved
@@ -165,12 +165,8 @@
     );
 
     final dynamic backgroundOpacity = tester.firstWidget(
-<<<<<<< HEAD
-      find.byWidgetPredicate((Widget widget) => widget.runtimeType.toString() == '_FlexibleSpaceHeaderOpacity'));
-=======
       find.byWidgetPredicate((Widget widget) => widget.runtimeType.toString() == '_FlexibleSpaceHeaderOpacity')
     );
->>>>>>> f468f336
     // accessing private type member.
     // ignore: avoid_dynamic_calls
     expect(backgroundOpacity.opacity, 1.0);
@@ -803,48 +799,20 @@
     expect(getTitleBottomLeft(), const Offset(390.0, 0.0));
   });
 
-<<<<<<< HEAD
-  testWidgetsWithLeakTracking('FlexibleSpaceBar rebuilds when scrolling.', (WidgetTester tester) async {
-=======
   testWidgets('FlexibleSpaceBar rebuilds when scrolling.', (WidgetTester tester) async {
->>>>>>> f468f336
     await tester.pumpWidget(const MaterialApp(
       home: SubCategoryScreenView(),
     ));
 
     expect(RenderRebuildTracker.count, 1);
-<<<<<<< HEAD
-    expect(
-      tester.layers.lastWhere((Layer element) => element is OpacityLayer),
-      isA<OpacityLayer>().having((OpacityLayer p0) => p0.alpha, 'alpha', 255),
-    );
 
     // We drag up to fully collapse the space bar.
-    for (int i = 0; i < 9; i++) {
+    for (int i = 0; i < 20; i++) {
       await tester.drag(find.byKey(SubCategoryScreenView.scrollKey), const Offset(0, -50.0));
       await tester.pumpAndSettle();
     }
 
-    expect(
-      tester.layers.lastWhere((Layer element) => element is OpacityLayer),
-      isA<OpacityLayer>().having((OpacityLayer p0) => p0.alpha, 'alpha', lessThan(255)),
-    );
-
-    for (int i = 0; i < 11; i++) {
-=======
-
-    // We drag up to fully collapse the space bar.
-    for (int i = 0; i < 20; i++) {
->>>>>>> f468f336
-      await tester.drag(find.byKey(SubCategoryScreenView.scrollKey), const Offset(0, -50.0));
-      await tester.pumpAndSettle();
-    }
-
     expect(RenderRebuildTracker.count, greaterThan(1));
-<<<<<<< HEAD
-    expect(tester.layers.whereType<OpacityLayer>(), isEmpty);
-=======
->>>>>>> f468f336
   });
 }
 
