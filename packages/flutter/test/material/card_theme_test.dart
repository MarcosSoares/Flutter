// Copyright 2019 The Chromium Authors. All rights reserved.
// Use of this source code is governed by a BSD-style license that can be
// found in the LICENSE file.

import 'package:flutter/material.dart';
import 'package:flutter/rendering.dart';
import 'package:flutter_test/flutter_test.dart';

void main() {
  test('CardTheme copyWith, ==, hashCode basics', () {
    expect(const CardTheme(), const CardTheme().copyWith());
    expect(const CardTheme().hashCode, const CardTheme().copyWith().hashCode);
  });

  testWidgets('Passing no CardTheme returns defaults', (WidgetTester tester) async {
    await tester.pumpWidget(const MaterialApp(
      home: Scaffold(
        body: Card(),
      ),
    ));

    final Container container = _getCardContainer(tester);
    final Material material = _getCardMaterial(tester);

    expect(material.clipBehavior, Clip.none);
    expect(material.color, Colors.white);
    expect(material.elevation, 1.0);
    expect(container.margin, const EdgeInsets.all(4.0));
    expect(material.shape, const RoundedRectangleBorder(
      borderRadius: BorderRadius.all(Radius.circular(4.0)),
    ));
  });

  testWidgets('Card uses values from CardTheme', (WidgetTester tester) async {
    final CardTheme cardTheme = _cardTheme();

    await tester.pumpWidget(MaterialApp(
      theme: ThemeData(cardTheme: cardTheme),
      home: const Scaffold(
        body: Card(),
      ),
    ));

    final Container container = _getCardContainer(tester);
    final Material material = _getCardMaterial(tester);

    expect(material.clipBehavior, cardTheme.clipBehavior);
    expect(material.color, cardTheme.color);
    expect(material.elevation, cardTheme.elevation);
    expect(container.margin, cardTheme.margin);
    expect(material.shape, cardTheme.shape);
  });

  testWidgets('Card widget properties take priority over theme', (WidgetTester tester) async {
    const Clip clip = Clip.hardEdge;
    const Color color = Colors.orange;
    const double elevation = 7.0;
    const EdgeInsets margin = EdgeInsets.all(3.0);
    const ShapeBorder shape = RoundedRectangleBorder(
      borderRadius: BorderRadius.all(Radius.circular(9.0)),
    );

    await tester.pumpWidget(MaterialApp(
      theme: _themeData().copyWith(cardTheme: _cardTheme()),
      home: const Scaffold(
        body: Card(
          clipBehavior: clip,
          color: color,
          elevation: elevation,
          margin: margin,
          shape: shape,
        ),
      ),
    ));

    final Container container = _getCardContainer(tester);
    final Material material = _getCardMaterial(tester);

    expect(material.clipBehavior, clip);
    expect(material.color, color);
    expect(material.elevation, elevation);
    expect(container.margin, margin);
    expect(material.shape, shape);
  });

  testWidgets('CardTheme properties take priority over ThemeData properties', (WidgetTester tester) async {
    final CardTheme cardTheme = _cardTheme();
    final ThemeData themeData = _themeData().copyWith(cardTheme: cardTheme);

    await tester.pumpWidget(MaterialApp(
      theme: themeData,
      home: const Scaffold(
        body: Card(),
      ),
    ));

    final Material material = _getCardMaterial(tester);
    expect(material.color, cardTheme.color);
  });

  testWidgets('ThemeData properties are used when no CardTheme is set', (WidgetTester tester) async {
    final ThemeData themeData = _themeData();

    await tester.pumpWidget(MaterialApp(
      theme: themeData,
      home: const Scaffold(
        body: Card(),
      ),
    ));

    final Material material = _getCardMaterial(tester);
    expect(material.color, themeData.cardColor);
  });

  testWidgets('CardTheme customizes shape', (WidgetTester tester) async {
    const CardTheme cardTheme = CardTheme(
      color: Colors.white,
      shape: BeveledRectangleBorder(borderRadius: BorderRadius.all(Radius.circular(7))),
      elevation: 1.0,
    );

    final Key painterKey = UniqueKey();

    await tester.pumpWidget(MaterialApp(
      theme: ThemeData(cardTheme: cardTheme),
      home: Scaffold(
        body: RepaintBoundary(
          key: painterKey,
          child: Center(
            child: Card(
              child: SizedBox.fromSize(size: const Size(200, 300),),
            ),
          ),
        ),
      ),
    ));

    await expectLater(
      find.byKey(painterKey),
      matchesGoldenFile('card_theme.custom_shape.png'),
<<<<<<< HEAD
=======
      skip: !isLinux,
>>>>>>> 8f75d537
    );
  },  skip: isBrowser);
}

CardTheme _cardTheme() {
  return const CardTheme(
    clipBehavior: Clip.antiAlias,
    color: Colors.green,
    elevation: 6.0,
    margin: EdgeInsets.all(7.0),
    shape: RoundedRectangleBorder(
      borderRadius: BorderRadius.all(Radius.circular(5.0)),
    ),
  );
}

ThemeData _themeData() {
  return ThemeData(
    cardColor: Colors.pink,
  );
}

Material _getCardMaterial(WidgetTester tester) {
  return tester.widget<Material>(
    find.descendant(
      of: find.byType(Card),
      matching: find.byType(Material),
    ),
  );
}

Container _getCardContainer(WidgetTester tester) {
  return tester.widget<Container>(
    find.descendant(
      of: find.byType(Card),
      matching: find.byType(Container),
    ),
  );
}<|MERGE_RESOLUTION|>--- conflicted
+++ resolved
@@ -138,10 +138,6 @@
     await expectLater(
       find.byKey(painterKey),
       matchesGoldenFile('card_theme.custom_shape.png'),
-<<<<<<< HEAD
-=======
-      skip: !isLinux,
->>>>>>> 8f75d537
     );
   },  skip: isBrowser);
 }
