--- conflicted
+++ resolved
@@ -1597,13 +1597,11 @@
       const TextSelection(baseOffset: 0, extentOffset: 7),
     );
 
-<<<<<<< HEAD
-=======
-      // Selected text shows 'Copy'.
-      expect(find.text('Paste'), findsNothing);
-      expect(find.text('Copy'), findsOneWidget);
-      expect(find.text('Cut'), findsNothing);
-      expect(find.text('Select All'), findsNothing);
+    // Selected text shows 'Copy'.
+    expect(find.text('Paste'), findsNothing);
+    expect(find.text('Copy'), findsOneWidget);
+    expect(find.text('Cut'), findsNothing);
+    expect(find.text('Select All'), findsNothing);
   },
     variant: const TargetPlatformVariant(<TargetPlatform>{ TargetPlatform.iOS, TargetPlatform.macOS }),
     skip: isContextMenuProvidedByPlatform, // [intended] only applies to platforms where we supply the context menu.
@@ -1635,6 +1633,15 @@
       const TextSelection(baseOffset: 0, extentOffset: 7),
     );
 
+    // Tap elsewhere to hide the context menu so that subsequent taps don't
+    // collide with it.
+    await tester.tapAt(textOffsetToPosition(tester, controller.text.length));
+    await tester.pump();
+    expect(
+      controller.selection,
+      const TextSelection.collapsed(offset: 35, affinity: TextAffinity.upstream),
+    );
+
     // Double tap on the same location to select the word around the cursor.
     await tester.tapAt(textOffsetToPosition(tester, 10));
     await tester.pump(const Duration(milliseconds: 50));
@@ -1645,20 +1652,15 @@
       const TextSelection(baseOffset: 8, extentOffset: 12),
     );
 
->>>>>>> 156c3132
     // Selected text shows 'Copy'.
     expect(find.text('Paste'), findsNothing);
     expect(find.text('Copy'), findsOneWidget);
     expect(find.text('Cut'), findsNothing);
     expect(find.text('Select All'), findsNothing);
-<<<<<<< HEAD
-  }, skip: isContextMenuProvidedByPlatform); // [intended] only applies to platforms where we supply the context menu.
-=======
   },
     variant: TargetPlatformVariant.all(excluding: <TargetPlatform>{ TargetPlatform.iOS, TargetPlatform.macOS }),
     skip: isContextMenuProvidedByPlatform, // [intended] only applies to platforms where we supply the context menu.
   );
->>>>>>> 156c3132
 
   testWidgets('Read only text field', (WidgetTester tester) async {
     final TextEditingController controller = TextEditingController(text: 'readonly');
@@ -1973,10 +1975,7 @@
   );
 
   testWidgets(
-<<<<<<< HEAD
-    'double tap selects word',
-=======
-    'double tap selects word and first tap of double tap moves cursor for non-Apple platforms',
+    'double tap selects word for non-Apple platforms',
     (WidgetTester tester) async {
       final TextEditingController controller = TextEditingController(
         text: 'Atwater Peel Sherbrooke Bonaventure',
@@ -1998,6 +1997,15 @@
       expect(
         controller.selection,
         const TextSelection(baseOffset: 0, extentOffset: 7),
+      );
+
+      // Tap elsewhere to hide the context menu so that subsequent taps don't
+      // collide with it.
+      await tester.tapAt(textOffsetToPosition(tester, controller.text.length));
+      await tester.pump();
+      expect(
+        controller.selection,
+        const TextSelection.collapsed(offset: 35, affinity: TextAffinity.upstream),
       );
 
       // Double tap in the middle of 'Peel' to select the word.
@@ -2011,7 +2019,7 @@
       );
 
       // Selected text shows 3 toolbar buttons.
-      expect(find.byType(CupertinoButton), isContextMenuProvidedByPlatform ? findsNothing : findsNWidgets(3));
+      expect(find.byType(CupertinoButton), isContextMenuProvidedByPlatform ? findsNothing : findsNWidgets(4));
 
       // Tap somewhere else to move the cursor.
       await tester.tapAt(textOffsetToPosition(tester, index));
@@ -2022,8 +2030,7 @@
   );
 
   testWidgets(
-    'double tap selects word and first tap of double tap moves cursor for Apple platforms',
->>>>>>> 156c3132
+    'double tap selects word for Apple platforms',
     (WidgetTester tester) async {
       final TextEditingController controller = TextEditingController(
         text: 'Atwater Peel Sherbrooke Bonaventure',
@@ -2044,11 +2051,13 @@
       await tester.pump();
       expect(
         controller.selection,
-       const TextSelection.collapsed(offset: index),
-      );
-
-      // Double tap on the same location to select the word around the cursor.
-      await tester.tapAt(textOffsetToPosition(tester, index));
+        const TextSelection.collapsed(offset: index),
+      );
+
+      // Double tap to select the word around the cursor. Move slightly left of
+      // the previous tap in order to avoid hitting the text selection toolbar
+      // on Mac.
+      await tester.tapAt(textOffsetToPosition(tester, index) - Offset(1.0, 0.0));
       await tester.pump(const Duration(milliseconds: 50));
       await tester.tapAt(textOffsetToPosition(tester, index));
       await tester.pumpAndSettle();
@@ -2057,7 +2066,6 @@
         const TextSelection(baseOffset: 0, extentOffset: 7),
       );
 
-<<<<<<< HEAD
       if (isContextMenuProvidedByPlatform) {
         expect(find.byType(CupertinoButton), findsNothing);
       } else {
@@ -2074,14 +2082,9 @@
             break;
         }
       }
-    });
-=======
-      // Selected text shows 3 toolbar buttons.
-      expect(find.byType(CupertinoButton), isContextMenuProvidedByPlatform ? findsNothing : findsNWidgets(3));
     },
     variant: const TargetPlatformVariant(<TargetPlatform>{ TargetPlatform.iOS, TargetPlatform.macOS }),
   );
->>>>>>> 156c3132
 
   testWidgets(
     'double tap does not select word on read-only obscured field',
@@ -2695,8 +2698,8 @@
         const TextSelection(baseOffset: 0, extentOffset: 7, affinity: TextAffinity.upstream),
       );
 
-      // Non-Collapsed toolbar shows 3 buttons.
-      expect(find.byType(CupertinoButton), isContextMenuProvidedByPlatform ? findsNothing : findsNWidgets(3));
+      // Non-Collapsed toolbar shows 4 buttons.
+      expect(find.byType(CupertinoButton), isContextMenuProvidedByPlatform ? findsNothing : findsNWidgets(4));
     },
     variant: TargetPlatformVariant.all(excluding: <TargetPlatform>{ TargetPlatform.iOS, TargetPlatform.macOS }),
   );
@@ -2729,7 +2732,14 @@
       );
 
       // Collapsed toolbar shows 2 buttons.
-      expect(find.byType(CupertinoButton), isContextMenuProvidedByPlatform ? findsNothing : findsNWidgets(2));
+      expect(
+        find.byType(CupertinoButton),
+        isContextMenuProvidedByPlatform
+            ? findsNothing
+            : defaultTargetPlatform == TargetPlatform.iOS
+                ? findsNWidgets(2)
+                : findsNWidgets(1),
+      );
     },
     variant: const TargetPlatformVariant(<TargetPlatform>{ TargetPlatform.iOS, TargetPlatform.macOS }),
   );
@@ -2839,7 +2849,7 @@
         const TextSelection(baseOffset: 0, extentOffset: 23, affinity: TextAffinity.upstream),
       );
       // The toolbar now shows up.
-      expect(find.byType(CupertinoButton), isContextMenuProvidedByPlatform ? findsNothing : findsNWidgets(3));
+      expect(find.byType(CupertinoButton), isContextMenuProvidedByPlatform ? findsNothing : findsNWidgets(4));
     },
     variant: TargetPlatformVariant.all(excluding: <TargetPlatform>{ TargetPlatform.iOS, TargetPlatform.macOS }),
   );
@@ -2903,7 +2913,14 @@
         const TextSelection.collapsed(offset: 9, affinity: TextAffinity.upstream),
       );
       // The toolbar now shows up.
-      expect(find.byType(CupertinoButton), isContextMenuProvidedByPlatform ? findsNothing : findsNWidgets(2));
+      expect(
+        find.byType(CupertinoButton),
+        isContextMenuProvidedByPlatform
+            ? findsNothing
+            : defaultTargetPlatform == TargetPlatform.iOS
+                ? findsNWidgets(2)
+                : findsNWidgets(1),
+      );
     },
     variant: const TargetPlatformVariant(<TargetPlatform>{ TargetPlatform.iOS, TargetPlatform.macOS }),
   );
@@ -6848,12 +6865,8 @@
       await gesture.up();
       await tester.pumpAndSettle();
       expect(find.byKey(fakeMagnifier.key!), findsNothing);
-<<<<<<< HEAD
-    }, variant: const TargetPlatformVariant(<TargetPlatform>{ TargetPlatform.android, TargetPlatform.iOS }));
+    }, variant: const TargetPlatformVariant(<TargetPlatform>{ TargetPlatform.iOS }));
   });
-=======
-    }, variant: const TargetPlatformVariant(<TargetPlatform>{ TargetPlatform.iOS }));
->>>>>>> 156c3132
 
   group('TapRegion integration', () {
     testWidgets('Tapping outside loses focus on desktop', (WidgetTester tester) async {
