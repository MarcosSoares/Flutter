--- conflicted
+++ resolved
@@ -1758,9 +1758,6 @@
   }, variant: const TargetPlatformVariant(<TargetPlatform>{ TargetPlatform.iOS,  TargetPlatform.macOS }));
 
   testWidgets(
-<<<<<<< HEAD
-    'double tap selects word',
-=======
     'Tapping on a collapsed selection toggles the toolbar',
     (WidgetTester tester) async {
       final TextEditingController controller = TextEditingController(
@@ -1920,8 +1917,7 @@
   );
 
   testWidgets(
-    'double tap selects word and first tap of double tap moves cursor',
->>>>>>> d20129b6
+    'double tap selects word',
     (WidgetTester tester) async {
       final TextEditingController controller = TextEditingController(
         text: 'Atwater Peel Sherbrooke Bonaventure',
@@ -2624,12 +2620,7 @@
       await tester.tapAt(ePos + const Offset(-1.0, 0.0));
       await tester.pump();
 
-<<<<<<< HEAD
-      // We ended up moving the cursor to the edge of the same word and
-      // dismissed the toolbar.
-=======
       // The cursor does not move and the toolbar is toggled.
->>>>>>> d20129b6
       expect(controller.selection.isCollapsed, isTrue);
       expect(controller.selection.baseOffset, 6);
 
