--- conflicted
+++ resolved
@@ -6286,11 +6286,7 @@
 
     // The ListView has scrolled to keep the TextField and cursor handle
     // visible.
-<<<<<<< HEAD
-    expect(scrollController.offset, 28.0);
-=======
     expect(scrollController.offset, 27.0);
->>>>>>> 80a4f9b1
   });
 
   testWidgets('disabled state golden', (WidgetTester tester) async {
