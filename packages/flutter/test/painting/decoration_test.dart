--- conflicted
+++ resolved
@@ -180,11 +180,7 @@
 
   test('BoxDecorationImageListenerAsync', () async {
     final ui.Image image = await createTestImage(width: 10, height: 10);
-<<<<<<< HEAD
     FakeAsync().run((FakeAsync async) {
-=======
-    FakeAsync().run((FakeAsync async)  {
->>>>>>> 5e97eed8
       final ImageProvider imageProvider = AsyncTestImageProvider(image);
       final DecorationImage backgroundImage = DecorationImage(image: imageProvider);
 
