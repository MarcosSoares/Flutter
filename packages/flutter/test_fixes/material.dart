--- conflicted
+++ resolved
@@ -519,7 +519,9 @@
   colorScheme.primaryVariant;
   colorScheme.secondaryVariant;
 
-<<<<<<< HEAD
+  // Changes made in https://github.com/flutter/flutter/pull/96115
+  Icon icon = Icons.pie_chart_outlined;
+
   // Changes mades in https://github.com/flutter/flutter/pull/94156
   ThemeData themeData = ThemeData();
   themeData = ThemeData(errorColor: Colors.red);
@@ -558,13 +560,9 @@
   themeData = themeData.copyWith(backgroundColor: Colors.grey, colorScheme: ColorScheme.light(), primarySwatch: Colors.blue);
   themeData.backgroundColor;
 
-  // Changes mades in https://github.com/flutter/flutter/pull/94156 TODO: REMOVE
+  // Changes mades in https://github.com/flutter/flutter/pull/94156
   ThemeData themeData = ThemeData();
   themeData = ThemeData(backgroundColor: Colors.grey, errorColor: Colors.red);
   themeData = ThemeData.raw(backgroundColor: Colors.grey, errorColor: Colors.red);
   themeData = themeData.copyWith(backgroundColor: Colors.grey, errorColor: Colors.red);
-=======
-  // Changes made in https://github.com/flutter/flutter/pull/96115
-  Icon icon = Icons.pie_chart_outlined;
->>>>>>> 9818d179
 }