// Copyright 2015 The Chromium Authors. All rights reserved.
// Use of this source code is governed by a BSD-style license that can be
// found in the LICENSE file.

//ignore: Remove this once Google catches up with dev.4 Dart.
import 'dart:async';
import 'dart:math' as math;
import 'dart:ui' as ui show TextBox, lerpDouble;

import 'package:flutter/foundation.dart';
import 'package:flutter/gestures.dart';
import 'package:flutter/semantics.dart';
import 'package:flutter/services.dart';

import 'box.dart';
import 'object.dart';
import 'viewport_offset.dart';

const double _kCaretGap = 1.0; // pixels
const double _kCaretHeightOffset = 2.0; // pixels

// The additional size on the x and y axis with which to expand the prototype
// cursor to render the floating cursor in pixels.
const Offset _kFloatingCaretSizeIncrease = Offset(0.5, 2.0);

// The corner radius of the floating cursor in pixels.
const double _kFloatingCaretRadius = 1.0;

/// Signature for the callback that reports when the user changes the selection
/// (including the cursor location).
///
/// Used by [RenderEditable.onSelectionChanged].
typedef SelectionChangedHandler = void Function(TextSelection selection, RenderEditable renderObject, SelectionChangedCause cause);

/// Indicates what triggered the change in selected text (including changes to
/// the cursor location).
enum SelectionChangedCause {
  /// The user tapped on the text and that caused the selection (or the location
  /// of the cursor) to change.
  tap,

  /// The user tapped twice in quick succession on the text and that caused
  /// the selection (or the location of the cursor) to change.
  doubleTap,

  /// The user long-pressed the text and that caused the selection (or the
  /// location of the cursor) to change.
  longPress,

  /// The user used the keyboard to change the selection or the location of the
  /// cursor.
  ///
  /// Keyboard-triggered selection changes may be caused by the IME as well as
  /// by accessibility tools (e.g. TalkBack on Android).
  keyboard,
}

/// Signature for the callback that reports when the caret location changes.
///
/// Used by [RenderEditable.onCaretChanged].
typedef CaretChangedHandler = void Function(Rect caretRect);

/// Represents the coordinates of the point in a selection, and the text
/// direction at that point, relative to top left of the [RenderEditable] that
/// holds the selection.
@immutable
class TextSelectionPoint {
  /// Creates a description of a point in a text selection.
  ///
  /// The [point] argument must not be null.
  const TextSelectionPoint(this.point, this.direction)
      : assert(point != null);

  /// Coordinates of the lower left or lower right corner of the selection,
  /// relative to the top left of the [RenderEditable] object.
  final Offset point;

  /// Direction of the text at this edge of the selection.
  final TextDirection direction;

  @override
  String toString() {
    switch (direction) {
      case TextDirection.ltr:
        return '$point-ltr';
      case TextDirection.rtl:
        return '$point-rtl';
    }
    return '$point';
  }
}

/// Displays some text in a scrollable container with a potentially blinking
/// cursor and with gesture recognizers.
///
/// This is the renderer for an editable text field. It does not directly
/// provide affordances for editing the text, but it does handle text selection
/// and manipulation of the text cursor.
///
/// The [text] is displayed, scrolled by the given [offset], aligned according
/// to [textAlign]. The [maxLines] property controls whether the text displays
/// on one line or many. The [selection], if it is not collapsed, is painted in
/// the [selectionColor]. If it _is_ collapsed, then it represents the cursor
/// position. The cursor is shown while [showCursor] is true. It is painted in
/// the [cursorColor].
///
/// If, when the render object paints, the caret is found to have changed
/// location, [onCaretChanged] is called.
///
/// The user may interact with the render object by tapping or long-pressing.
/// When the user does so, the selection is updated, and [onSelectionChanged] is
/// called.
///
/// Keyboard handling, IME handling, scrolling, toggling the [showCursor] value
/// to actually blink the cursor, and other features not mentioned above are the
/// responsibility of higher layers and not handled by this object.
class RenderEditable extends RenderBox {
  /// Creates a render object that implements the visual aspects of a text field.
  ///
  /// The [textAlign] argument must not be null. It defaults to [TextAlign.start].
  ///
  /// The [textDirection] argument must not be null.
  ///
  /// If [showCursor] is not specified, then it defaults to hiding the cursor.
  ///
  /// The [maxLines] property can be set to null to remove the restriction on
  /// the number of lines. By default, it is 1, meaning this is a single-line
  /// text field. If it is not null, it must be greater than zero.
  ///
  /// The [offset] is required and must not be null. You can use [new
  /// ViewportOffset.zero] if you have no need for scrolling.
  RenderEditable({
    TextSpan text,
    @required TextDirection textDirection,
    TextAlign textAlign = TextAlign.start,
    Color cursorColor,
    Color backgroundCursorColor,
    ValueNotifier<bool> showCursor,
    bool hasFocus,
    int maxLines = 1,
    Color selectionColor,
    double textScaleFactor = 1.0,
    TextSelection selection,
    @required ViewportOffset offset,
    this.onSelectionChanged,
    this.onCaretChanged,
    this.ignorePointer = false,
    bool obscureText = false,
    Locale locale,
    double cursorWidth = 1.0,
    Radius cursorRadius,
<<<<<<< HEAD
    bool enableInteractiveSelection,
=======
    EdgeInsets floatingCursorAddedMargin = const EdgeInsets.fromLTRB(3, 6, 3, 6),
    bool enableInteractiveSelection = true,
>>>>>>> f0871deb
    @required this.textSelectionDelegate,
  }) : assert(textAlign != null),
       assert(textDirection != null, 'RenderEditable created without a textDirection.'),
       assert(maxLines == null || maxLines > 0),
       assert(textScaleFactor != null),
       assert(offset != null),
       assert(ignorePointer != null),
       assert(obscureText != null),
       assert(textSelectionDelegate != null),
       _textPainter = TextPainter(
         text: text,
         textAlign: textAlign,
         textDirection: textDirection,
         textScaleFactor: textScaleFactor,
         locale: locale,
       ),
       _cursorColor = cursorColor,
       _backgroundCursorColor = backgroundCursorColor,
       _showCursor = showCursor ?? ValueNotifier<bool>(false),
       _hasFocus = hasFocus ?? false,
       _maxLines = maxLines,
       _selectionColor = selectionColor,
       _selection = selection,
       _offset = offset,
       _cursorWidth = cursorWidth,
       _cursorRadius = cursorRadius,
       _floatingCursorAddedMargin = floatingCursorAddedMargin,
       _enableInteractiveSelection = enableInteractiveSelection,
       _obscureText = obscureText {
    assert(_showCursor != null);
    assert(!_showCursor.value || cursorColor != null);
    _tap = TapGestureRecognizer(debugOwner: this)
      ..onTapDown = _handleTapDown
      ..onTap = _handleTap;
    _longPress = LongPressGestureRecognizer(debugOwner: this)
      ..onLongPress = _handleLongPress;
  }

  /// Character used to obscure text if [obscureText] is true.
  static const String obscuringCharacter = '•';

  /// Called when the selection changes.
  SelectionChangedHandler onSelectionChanged;

  double _textLayoutLastWidth;

  /// Called during the paint phase when the caret location changes.
  CaretChangedHandler onCaretChanged;

  /// If true [handleEvent] does nothing and it's assumed that this
  /// renderer will be notified of input gestures via [handleTapDown],
  /// [handleTap], [handleDoubleTap], and [handleLongPress].
  ///
  /// The default value of this property is false.
  bool ignorePointer;

  /// Whether to hide the text being edited (e.g., for passwords).
  bool get obscureText => _obscureText;
  bool _obscureText;
  set obscureText(bool value) {
    if (_obscureText == value)
      return;
    _obscureText = value;
    markNeedsSemanticsUpdate();
  }

  /// The object that controls the text selection, used by this render object
  /// for implementing cut, copy, and paste keyboard shortcuts.
  ///
  /// It must not be null. It will make cut, copy and paste functionality work
  /// with the most recently set [TextSelectionDelegate].
  TextSelectionDelegate textSelectionDelegate;

  Rect _lastCaretRect;

  static const int _kLeftArrowCode = 21;
  static const int _kRightArrowCode = 22;
  static const int _kUpArrowCode = 19;
  static const int _kDownArrowCode = 20;
  static const int _kXKeyCode = 52;
  static const int _kCKeyCode = 31;
  static const int _kVKeyCode = 50;
  static const int _kAKeyCode = 29;
  static const int _kDelKeyCode = 112;

  // The extent offset of the current selection
  int _extentOffset = -1;

  // The base offset of the current selection
  int _baseOffset = -1;

  // Holds the last location the user selected in the case that he selects all
  // the way to the end or beginning of the field.
  int _previousCursorLocation = -1;

  // Whether we should reset the location of the cursor in the case the user
  // selects all the way to the end or the beginning of a field.
  bool _resetCursor = false;

  static const int _kShiftMask = 1; // https://developer.android.com/reference/android/view/KeyEvent.html#META_SHIFT_ON
  static const int _kControlMask = 1 << 12; // https://developer.android.com/reference/android/view/KeyEvent.html#META_CTRL_ON

  // TODO(goderbauer): doesn't handle extended grapheme clusters with more than one Unicode scalar value (https://github.com/flutter/flutter/issues/13404).
  void _handleKeyEvent(RawKeyEvent keyEvent) {
    if (defaultTargetPlatform != TargetPlatform.android)
      return;

    if (keyEvent is RawKeyUpEvent)
      return;

    final RawKeyEventDataAndroid rawAndroidEvent = keyEvent.data;
    final int pressedKeyCode = rawAndroidEvent.keyCode;
    final int pressedKeyMetaState = rawAndroidEvent.metaState;

    if (selection.isCollapsed) {
      _extentOffset = selection.extentOffset;
      _baseOffset = selection.baseOffset;
    }

    // Update current key states
    final bool shift = pressedKeyMetaState & _kShiftMask > 0;
    final bool ctrl = pressedKeyMetaState & _kControlMask > 0;

    final bool rightArrow = pressedKeyCode == _kRightArrowCode;
    final bool leftArrow = pressedKeyCode == _kLeftArrowCode;
    final bool upArrow = pressedKeyCode == _kUpArrowCode;
    final bool downArrow = pressedKeyCode == _kDownArrowCode;
    final bool arrow = leftArrow || rightArrow || upArrow || downArrow;
    final bool aKey = pressedKeyCode == _kAKeyCode;
    final bool xKey = pressedKeyCode == _kXKeyCode;
    final bool vKey = pressedKeyCode == _kVKeyCode;
    final bool cKey = pressedKeyCode == _kCKeyCode;
    final bool del = pressedKeyCode == _kDelKeyCode;

    // We will only move select or more the caret if an arrow is pressed
    if (arrow) {
      int newOffset = _extentOffset;

      // Because the user can use multiple keys to change how he selects
      // the new offset variable is threaded through these four functions
      // and potentially changes after each one.
      if (ctrl)
        newOffset = _handleControl(rightArrow, leftArrow, ctrl, newOffset);
      newOffset = _handleHorizontalArrows(rightArrow, leftArrow, shift, newOffset);
      if (downArrow || upArrow)
        newOffset = _handleVerticalArrows(upArrow, downArrow, shift, newOffset);
      newOffset = _handleShift(rightArrow, leftArrow, shift, newOffset);

      _extentOffset = newOffset;
    } else if (ctrl && (xKey || vKey || cKey || aKey)) {
      // _handleShortcuts depends on being started in the same stack invocation as the _handleKeyEvent method
      _handleShortcuts(pressedKeyCode);
    }
    if (del)
      _handleDelete();
  }

  // Handles full word traversal using control.
  int _handleControl(bool rightArrow, bool leftArrow, bool ctrl, int newOffset) {
    // If control is pressed, we will decide which way to look for a word
    // based on which arrow is pressed.
    if (leftArrow && _extentOffset > 2) {
      final TextSelection textSelection = _selectWordAtOffset(TextPosition(offset: _extentOffset - 2));
      newOffset = textSelection.baseOffset + 1;
    } else if (rightArrow && _extentOffset < text.text.length - 2) {
      final TextSelection textSelection = _selectWordAtOffset(TextPosition(offset: _extentOffset + 1));
      newOffset = textSelection.extentOffset - 1;
    }
    return newOffset;
  }

  int _handleHorizontalArrows(bool rightArrow, bool leftArrow, bool shift, int newOffset) {
    // Set the new offset to be +/- 1 depending on which arrow is pressed
    // If shift is down, we also want to update the previous cursor location
    if (rightArrow && _extentOffset < text.text.length) {
      newOffset += 1;
      if (shift)
        _previousCursorLocation += 1;
    }
    if (leftArrow && _extentOffset > 0) {
      newOffset -= 1;
      if (shift)
        _previousCursorLocation -= 1;
    }
    return newOffset;
  }

  // Handles moving the cursor vertically as well as taking care of the
  // case where the user moves the cursor to the end or beginning of the text
  // and then back up or down.
  int _handleVerticalArrows(bool upArrow, bool downArrow, bool shift, int newOffset) {
    // The caret offset gives a location in the upper left hand corner of
    // the caret so the middle of the line above is a half line above that
    // point and the line below is 1.5 lines below that point.
    final double plh = _textPainter.preferredLineHeight;
    final double verticalOffset = upArrow ? -0.5 * plh : 1.5 * plh;

    final Offset caretOffset = _textPainter.getOffsetForCaret(TextPosition(offset: _extentOffset), _caretPrototype);
    final Offset caretOffsetTranslated = caretOffset.translate(0.0, verticalOffset);
    final TextPosition position = _textPainter.getPositionForOffset(caretOffsetTranslated);

    // To account for the possibility where the user vertically highlights
    // all the way to the top or bottom of the text, we hold the previous
    // cursor location. This allows us to restore to this position in the
    // case that the user wants to unhighlight some text.
    if (position.offset == _extentOffset) {
      if (downArrow)
        newOffset = text.text.length;
      else if (upArrow)
        newOffset = 0;
      _resetCursor = shift;
    } else if (_resetCursor && shift) {
      newOffset = _previousCursorLocation;
      _resetCursor = false;
    } else {
      newOffset = position.offset;
      _previousCursorLocation = newOffset;
    }
    return newOffset;
  }

  // Handles the selection of text or removal of the selection and placing
  // of the caret.
  int _handleShift(bool rightArrow, bool leftArrow, bool shift, int newOffset) {
    if (onSelectionChanged == null)
      return newOffset;
    // In the text_selection class, a TextSelection is defined such that the
    // base offset is always less than the extent offset.
    if (shift) {
      if (_baseOffset < newOffset) {
        onSelectionChanged(
          TextSelection(
            baseOffset: _baseOffset,
            extentOffset: newOffset
          ),
          this,
          SelectionChangedCause.keyboard,
        );
      } else {
        onSelectionChanged(
          TextSelection(
            baseOffset: newOffset,
            extentOffset: _baseOffset
          ),
          this,
          SelectionChangedCause.keyboard,
        );
      }
    } else {
      // We want to put the cursor at the correct location depending on which
      // arrow is used while there is a selection.
      if (!selection.isCollapsed) {
        if (leftArrow)
          newOffset = _baseOffset < _extentOffset ? _baseOffset : _extentOffset;
        else if (rightArrow)
          newOffset = _baseOffset > _extentOffset ? _baseOffset : _extentOffset;
      }
      onSelectionChanged(
        TextSelection.fromPosition(
          TextPosition(
            offset: newOffset
          )
        ),
        this,
        SelectionChangedCause.keyboard,
      );
    }
    return newOffset;
  }

  // Handles shortcut functionality including cut, copy, paste and select all
  // using control + (X, C, V, A).
  Future<void> _handleShortcuts(int pressedKeyCode) async {
    switch (pressedKeyCode) {
      case _kCKeyCode:
        if (!selection.isCollapsed) {
          Clipboard.setData(
            ClipboardData(text: selection.textInside(text.text)));
        }
        break;
      case _kXKeyCode:
        if (!selection.isCollapsed) {
          Clipboard.setData(
            ClipboardData(text: selection.textInside(text.text)));
          textSelectionDelegate.textEditingValue = TextEditingValue(
            text: selection.textBefore(text.text)
              + selection.textAfter(text.text),
            selection: TextSelection.collapsed(offset: selection.start),
          );
        }
        break;
      case _kVKeyCode:
        // Snapshot the input before using `await`.
        // See https://github.com/flutter/flutter/issues/11427
        final TextEditingValue value = textSelectionDelegate.textEditingValue;
        final ClipboardData data = await Clipboard.getData(Clipboard.kTextPlain);
        if (data != null) {
          textSelectionDelegate.textEditingValue = TextEditingValue(
            text: value.selection.textBefore(value.text)
              + data.text
              + value.selection.textAfter(value.text),
            selection: TextSelection.collapsed(
              offset: value.selection.start + data.text.length
            ),
          );
        }
        break;
      case _kAKeyCode:
        _baseOffset = 0;
        _extentOffset = textSelectionDelegate.textEditingValue.text.length;
        onSelectionChanged(
          TextSelection(
            baseOffset: 0,
            extentOffset: textSelectionDelegate.textEditingValue.text.length,
          ),
          this,
          SelectionChangedCause.keyboard,
        );
        break;
      default:
        assert(false);
    }
  }

  void _handleDelete() {
    if (selection.textAfter(text.text).isNotEmpty) {
      textSelectionDelegate.textEditingValue = TextEditingValue(
        text: selection.textBefore(text.text)
          + selection.textAfter(text.text).substring(1),
        selection: TextSelection.collapsed(offset: selection.start)
      );
    } else {
      textSelectionDelegate.textEditingValue = TextEditingValue(
        text: selection.textBefore(text.text),
        selection: TextSelection.collapsed(offset: selection.start)
      );
    }
  }

  /// Marks the render object as needing to be laid out again and have its text
  /// metrics recomputed.
  ///
  /// Implies [markNeedsLayout].
  @protected
  void markNeedsTextLayout() {
    _textLayoutLastWidth = null;
    markNeedsLayout();
  }

  /// The text to display.
  TextSpan get text => _textPainter.text;
  final TextPainter _textPainter;
  set text(TextSpan value) {
    if (_textPainter.text == value)
      return;
    _textPainter.text = value;
    markNeedsTextLayout();
    markNeedsSemanticsUpdate();
  }

  /// How the text should be aligned horizontally.
  ///
  /// This must not be null.
  TextAlign get textAlign => _textPainter.textAlign;
  set textAlign(TextAlign value) {
    assert(value != null);
    if (_textPainter.textAlign == value)
      return;
    _textPainter.textAlign = value;
    markNeedsPaint();
  }

  /// The directionality of the text.
  ///
  /// This decides how the [TextAlign.start], [TextAlign.end], and
  /// [TextAlign.justify] values of [textAlign] are interpreted.
  ///
  /// This is also used to disambiguate how to render bidirectional text. For
  /// example, if the [text] is an English phrase followed by a Hebrew phrase,
  /// in a [TextDirection.ltr] context the English phrase will be on the left
  /// and the Hebrew phrase to its right, while in a [TextDirection.rtl]
  /// context, the English phrase will be on the right and the Hebrew phrase on
  /// its left.
  ///
  /// This must not be null.
  TextDirection get textDirection => _textPainter.textDirection;
  set textDirection(TextDirection value) {
    assert(value != null);
    if (_textPainter.textDirection == value)
      return;
    _textPainter.textDirection = value;
    markNeedsTextLayout();
    markNeedsSemanticsUpdate();
  }

  /// Used by this renderer's internal [TextPainter] to select a locale-specific
  /// font.
  ///
  /// In some cases the same Unicode character may be rendered differently depending
  /// on the locale. For example the '骨' character is rendered differently in
  /// the Chinese and Japanese locales. In these cases the [locale] may be used
  /// to select a locale-specific font.
  ///
  /// If this value is null, a system-dependent algorithm is used to select
  /// the font.
  Locale get locale => _textPainter.locale;
  set locale(Locale value) {
    if (_textPainter.locale == value)
      return;
    _textPainter.locale = value;
    markNeedsTextLayout();
  }

  /// The color to use when painting the cursor.
  Color get cursorColor => _cursorColor;
  Color _cursorColor;
  set cursorColor(Color value) {
    if (_cursorColor == value)
      return;
    _cursorColor = value;
    markNeedsPaint();
  }

  /// The color to use when painting the cursor aligned to the text while
  /// rendering the floating cursor.
  ///
  /// The default is light grey.
  Color get backgroundCursorColor => _backgroundCursorColor;
  Color _backgroundCursorColor;
  set backgroundCursorColor(Color value) {
    if (backgroundCursorColor == value)
      return;
    _backgroundCursorColor = value;
    markNeedsPaint();
  }

  /// Whether to paint the cursor.
  ValueNotifier<bool> get showCursor => _showCursor;
  ValueNotifier<bool> _showCursor;
  set showCursor(ValueNotifier<bool> value) {
    assert(value != null);
    if (_showCursor == value)
      return;
    if (attached)
      _showCursor.removeListener(markNeedsPaint);
    _showCursor = value;
    if (attached)
      _showCursor.addListener(markNeedsPaint);
    markNeedsPaint();
  }

  /// Whether the editable is currently focused.
  bool get hasFocus => _hasFocus;
  bool _hasFocus;
  bool _listenerAttached = false;
  set hasFocus(bool value) {
    assert(value != null);
    if (_hasFocus == value)
      return;
    _hasFocus = value;
    if (_hasFocus) {
      assert(!_listenerAttached);
      RawKeyboard.instance.addListener(_handleKeyEvent);
      _listenerAttached = true;
    }
    else {
      assert(_listenerAttached);
      RawKeyboard.instance.removeListener(_handleKeyEvent);
      _listenerAttached = false;
    }

    markNeedsSemanticsUpdate();
  }

  /// The maximum number of lines for the text to span, wrapping if necessary.
  ///
  /// If this is 1 (the default), the text will not wrap, but will extend
  /// indefinitely instead.
  ///
  /// If this is null, there is no limit to the number of lines.
  ///
  /// When this is not null, the intrinsic height of the render object is the
  /// height of one line of text multiplied by this value. In other words, this
  /// also controls the height of the actual editing widget.
  int get maxLines => _maxLines;
  int _maxLines;
  /// The value may be null. If it is not null, then it must be greater than zero.
  set maxLines(int value) {
    assert(value == null || value > 0);
    if (maxLines == value)
      return;
    _maxLines = value;
    markNeedsTextLayout();
  }

  /// The color to use when painting the selection.
  Color get selectionColor => _selectionColor;
  Color _selectionColor;
  set selectionColor(Color value) {
    if (_selectionColor == value)
      return;
    _selectionColor = value;
    markNeedsPaint();
  }

  /// The number of font pixels for each logical pixel.
  ///
  /// For example, if the text scale factor is 1.5, text will be 50% larger than
  /// the specified font size.
  double get textScaleFactor => _textPainter.textScaleFactor;
  set textScaleFactor(double value) {
    assert(value != null);
    if (_textPainter.textScaleFactor == value)
      return;
    _textPainter.textScaleFactor = value;
    markNeedsTextLayout();
  }

  List<ui.TextBox> _selectionRects;

  /// The region of text that is selected, if any.
  TextSelection get selection => _selection;
  TextSelection _selection;
  set selection(TextSelection value) {
    if (_selection == value)
      return;
    _selection = value;
    _selectionRects = null;
    markNeedsPaint();
    markNeedsSemanticsUpdate();
  }

  /// The offset at which the text should be painted.
  ///
  /// If the text content is larger than the editable line itself, the editable
  /// line clips the text. This property controls which part of the text is
  /// visible by shifting the text by the given offset before clipping.
  ViewportOffset get offset => _offset;
  ViewportOffset _offset;
  set offset(ViewportOffset value) {
    assert(value != null);
    if (_offset == value)
      return;
    if (attached)
      _offset.removeListener(markNeedsPaint);
    _offset = value;
    if (attached)
      _offset.addListener(markNeedsPaint);
    markNeedsLayout();
  }

  /// How thick the cursor will be.
  double get cursorWidth => _cursorWidth;
  double _cursorWidth = 1.0;
  set cursorWidth(double value) {
    if (_cursorWidth == value)
      return;
    _cursorWidth = value;
    markNeedsLayout();
  }

  /// How rounded the corners of the cursor should be.
  Radius get cursorRadius => _cursorRadius;
  Radius _cursorRadius;
  set cursorRadius(Radius value) {
    if (_cursorRadius == value)
      return;
    _cursorRadius = value;
    markNeedsPaint();
  }

  /// The padding applied to text field. Used to determine the bounds when
  /// moving the floating cursor.
  ///
  /// Defaults to a padding with left, right set to 3 and top, bottom to 6.
  EdgeInsets get floatingCursorAddedMargin => _floatingCursorAddedMargin;
  EdgeInsets _floatingCursorAddedMargin;
  set floatingCursorAddedMargin(EdgeInsets value) {
    if (_floatingCursorAddedMargin == value)
      return;
    _floatingCursorAddedMargin = value;
    markNeedsPaint();
  }

  bool _floatingCursorOn = false;
  Offset _floatingCursorOffset;
  TextPosition _floatingCursorTextPosition;

  /// If false, [describeSemanticsConfiguration] will not set the
  /// configuration's cursor motion or set selection callbacks.
  ///
  /// True by default.
  bool get enableInteractiveSelection => _enableInteractiveSelection;
  bool _enableInteractiveSelection;
  set enableInteractiveSelection(bool value) {
    if (_enableInteractiveSelection == value)
      return;
    _enableInteractiveSelection = value;
    markNeedsTextLayout();
    markNeedsSemanticsUpdate();
  }

  /// {@template flutter.rendering.editable.selectionEnabled}
  /// True if interactive selection is enabled based on the values of
  /// [enableInteractiveSelection] and [obscureText].
  ///
  /// By default [enableInteractiveSelection] is null, obscureText is false,
  /// and this method returns true.
  /// If [enableInteractiveSelection] is null and obscureText is true, then this
  /// method returns false. This is the common case for password fields.
  /// If [enableInteractiveSelection] is non-null then its value is returned. An
  /// app might set it to true to enable interactive selection for a password
  /// field, or to false to unconditionally disable interactive selection.
  /// {@endtemplate}
  bool get selectionEnabled {
    return enableInteractiveSelection ?? !obscureText;
  }

  @override
  void describeSemanticsConfiguration(SemanticsConfiguration config) {
    super.describeSemanticsConfiguration(config);

    config
      ..value = obscureText
          ? obscuringCharacter * text.toPlainText().length
          : text.toPlainText()
      ..isObscured = obscureText
      ..textDirection = textDirection
      ..isFocused = hasFocus
      ..isTextField = true;

    if (hasFocus && selectionEnabled)
      config.onSetSelection = _handleSetSelection;

    if (selectionEnabled && _selection?.isValid == true) {
      config.textSelection = _selection;
      if (_textPainter.getOffsetBefore(_selection.extentOffset) != null) {
        config
          ..onMoveCursorBackwardByWord = _handleMoveCursorBackwardByWord
          ..onMoveCursorBackwardByCharacter = _handleMoveCursorBackwardByCharacter;
      }
      if (_textPainter.getOffsetAfter(_selection.extentOffset) != null) {
        config
          ..onMoveCursorForwardByWord = _handleMoveCursorForwardByWord
          ..onMoveCursorForwardByCharacter = _handleMoveCursorForwardByCharacter;
      }
    }
  }

  void _handleSetSelection(TextSelection selection) {
    onSelectionChanged(selection, this, SelectionChangedCause.keyboard);
  }

  void _handleMoveCursorForwardByCharacter(bool extentSelection) {
    final int extentOffset = _textPainter.getOffsetAfter(_selection.extentOffset);
    if (extentOffset == null)
      return;
    final int baseOffset = !extentSelection ? extentOffset : _selection.baseOffset;
    onSelectionChanged(
      TextSelection(baseOffset: baseOffset, extentOffset: extentOffset), this, SelectionChangedCause.keyboard,
    );
  }

  void _handleMoveCursorBackwardByCharacter(bool extentSelection) {
    final int extentOffset = _textPainter.getOffsetBefore(_selection.extentOffset);
    if (extentOffset == null)
      return;
    final int baseOffset = !extentSelection ? extentOffset : _selection.baseOffset;
    onSelectionChanged(
      TextSelection(baseOffset: baseOffset, extentOffset: extentOffset), this, SelectionChangedCause.keyboard,
    );
  }

  void _handleMoveCursorForwardByWord(bool extentSelection) {
    final TextRange currentWord = _textPainter.getWordBoundary(_selection.extent);
    if (currentWord == null)
      return;
    final TextRange nextWord = _getNextWord(currentWord.end);
    if (nextWord == null)
      return;
    final int baseOffset = extentSelection ? _selection.baseOffset : nextWord.start;
    onSelectionChanged(
      TextSelection(
        baseOffset: baseOffset,
        extentOffset: nextWord.start,
      ),
      this,
      SelectionChangedCause.keyboard,
    );
  }

  void _handleMoveCursorBackwardByWord(bool extentSelection) {
    final TextRange currentWord = _textPainter.getWordBoundary(_selection.extent);
    if (currentWord == null)
      return;
    final TextRange previousWord = _getPreviousWord(currentWord.start - 1);
    if (previousWord == null)
      return;
    final int baseOffset = extentSelection ?  _selection.baseOffset : previousWord.start;
    onSelectionChanged(
      TextSelection(
        baseOffset: baseOffset,
        extentOffset: previousWord.start,
      ),
      this,
      SelectionChangedCause.keyboard,
    );
  }

  TextRange _getNextWord(int offset) {
    while (true) {
      final TextRange range = _textPainter.getWordBoundary(TextPosition(offset: offset));
      if (range == null || !range.isValid || range.isCollapsed)
        return null;
      if (!_onlyWhitespace(range))
        return range;
      offset = range.end;
    }
  }

  TextRange _getPreviousWord(int offset) {
    while (offset >= 0) {
      final TextRange range = _textPainter.getWordBoundary(TextPosition(offset: offset));
      if (range == null || !range.isValid || range.isCollapsed)
        return null;
      if (!_onlyWhitespace(range))
        return range;
      offset = range.start - 1;
    }
    return null;
  }

  // Check if the given text range only contains white space or separator
  // characters.
  //
  // newline characters from ascii and separators from the
  // [unicode separator category](https://www.compart.com/en/unicode/category/Zs)
  // TODO(jonahwilliams): replace when we expose this ICU information.
  bool _onlyWhitespace(TextRange range) {
    for (int i = range.start; i < range.end; i++) {
      final int codeUnit = text.codeUnitAt(i);
      switch (codeUnit) {
        case 0x9: // horizontal tab
        case 0xA: // line feed
        case 0xB: // vertical tab
        case 0xC: // form feed
        case 0xD: // carriage return
        case 0x1C: // file separator
        case 0x1D: // group separator
        case 0x1E: // record separator
        case 0x1F: // unit separator
        case 0x20: // space
        case 0xA0: // no-break space
        case 0x1680: // ogham space mark
        case 0x2000: // en quad
        case 0x2001: // em quad
        case 0x2002: // en space
        case 0x2003: // em space
        case 0x2004: // three-per-em space
        case 0x2005: // four-er-em space
        case 0x2006: // six-per-em space
        case 0x2007: // figure space
        case 0x2008: // punctuation space
        case 0x2009: // thin space
        case 0x200A: // hair space
        case 0x202F: // narrow no-break space
        case 0x205F: // medium mathematical space
        case 0x3000: // ideographic space
          break;
        default:
          return false;
      }
    }
    return true;
  }

  @override
  void attach(PipelineOwner owner) {
    super.attach(owner);
    _offset.addListener(markNeedsPaint);
    _showCursor.addListener(markNeedsPaint);
  }

  @override
  void detach() {
    _offset.removeListener(markNeedsPaint);
    _showCursor.removeListener(markNeedsPaint);
    if (_listenerAttached)
      RawKeyboard.instance.removeListener(_handleKeyEvent);
    super.detach();
  }

  bool get _isMultiline => maxLines != 1;

  Axis get _viewportAxis => _isMultiline ? Axis.vertical : Axis.horizontal;

  Offset get _paintOffset {
    switch (_viewportAxis) {
      case Axis.horizontal:
        return Offset(-offset.pixels, 0.0);
      case Axis.vertical:
        return Offset(0.0, -offset.pixels);
    }
    return null;
  }

  double get _viewportExtent {
    assert(hasSize);
    switch (_viewportAxis) {
      case Axis.horizontal:
        return size.width;
      case Axis.vertical:
        return size.height;
    }
    return null;
  }

  double _getMaxScrollExtent(Size contentSize) {
    assert(hasSize);
    switch (_viewportAxis) {
      case Axis.horizontal:
        return math.max(0.0, contentSize.width - size.width);
      case Axis.vertical:
        return math.max(0.0, contentSize.height - size.height);
    }
    return null;
  }

  double _maxScrollExtent = 0;

  // We need to check the paint offset here because during animation, the start of
  // the text may position outside the visible region even when the text fits.
  bool get _hasVisualOverflow => _maxScrollExtent > 0 || _paintOffset != Offset.zero;

  /// Returns the local coordinates of the endpoints of the given selection.
  ///
  /// If the selection is collapsed (and therefore occupies a single point), the
  /// returned list is of length one. Otherwise, the selection is not collapsed
  /// and the returned list is of length two. In this case, however, the two
  /// points might actually be co-located (e.g., because of a bidirectional
  /// selection that contains some text but whose ends meet in the middle).
  ///
  /// See also:
  ///
  ///  * [getLocalRectForCaret], which is the equivalent but for
  ///    a [TextPosition] rather than a [TextSelection].
  List<TextSelectionPoint> getEndpointsForSelection(TextSelection selection) {
    assert(constraints != null);
    _layoutText(constraints.maxWidth);

    final Offset paintOffset = _paintOffset;

    if (selection.isCollapsed) {
      // TODO(mpcomplete): This doesn't work well at an RTL/LTR boundary.
      final Offset caretOffset = _textPainter.getOffsetForCaret(selection.extent, _caretPrototype);
      final Offset start = Offset(0.0, preferredLineHeight) + caretOffset + paintOffset;
      return <TextSelectionPoint>[TextSelectionPoint(start, null)];
    } else {
      final List<ui.TextBox> boxes = _textPainter.getBoxesForSelection(selection);
      final Offset start = Offset(boxes.first.start, boxes.first.bottom) + paintOffset;
      final Offset end = Offset(boxes.last.end, boxes.last.bottom) + paintOffset;
      return <TextSelectionPoint>[
        TextSelectionPoint(start, boxes.first.direction),
        TextSelectionPoint(end, boxes.last.direction),
      ];
    }
  }

  /// Returns the position in the text for the given global coordinate.
  ///
  /// See also:
  ///
  ///  * [getLocalRectForCaret], which is the reverse operation, taking
  ///    a [TextPosition] and returning a [Rect].
  ///  * [TextPainter.getPositionForOffset], which is the equivalent method
  ///    for a [TextPainter] object.
  TextPosition getPositionForPoint(Offset globalPosition) {
    _layoutText(constraints.maxWidth);
    globalPosition += -_paintOffset;
    return _textPainter.getPositionForOffset(globalToLocal(globalPosition));
  }

  /// Returns the [Rect] in local coordinates for the caret at the given text
  /// position.
  ///
  /// See also:
  ///
  ///  * [getPositionForPoint], which is the reverse operation, taking
  ///    an [Offset] in global coordinates and returning a [TextPosition].
  ///  * [getEndpointsForSelection], which is the equivalent but for
  ///    a selection rather than a particular text position.
  ///  * [TextPainter.getOffsetForCaret], the equivalent method for a
  ///    [TextPainter] object.
  Rect getLocalRectForCaret(TextPosition caretPosition) {
    _layoutText(constraints.maxWidth);
    final Offset caretOffset = _textPainter.getOffsetForCaret(caretPosition, _caretPrototype);
    // This rect is the same as _caretPrototype but without the vertical padding.
    return Rect.fromLTWH(0.0, 0.0, cursorWidth, preferredLineHeight).shift(caretOffset + _paintOffset);
  }

  @override
  double computeMinIntrinsicWidth(double height) {
    _layoutText(double.infinity);
    return _textPainter.minIntrinsicWidth;
  }

  @override
  double computeMaxIntrinsicWidth(double height) {
    _layoutText(double.infinity);
    return _textPainter.maxIntrinsicWidth;
  }

  /// An estimate of the height of a line in the text. See [TextPainter.preferredLineHeight].
  /// This does not required the layout to be updated.
  double get preferredLineHeight => _textPainter.preferredLineHeight;

  double _preferredHeight(double width) {
    if (maxLines != null)
      return preferredLineHeight * maxLines;
    if (width == double.infinity) {
      final String text = _textPainter.text.toPlainText();
      int lines = 1;
      for (int index = 0; index < text.length; index += 1) {
        if (text.codeUnitAt(index) == 0x0A) // count explicit line breaks
          lines += 1;
      }
      return preferredLineHeight * lines;
    }
    _layoutText(width);
    return math.max(preferredLineHeight, _textPainter.height);
  }

  @override
  double computeMinIntrinsicHeight(double width) {
    return _preferredHeight(width);
  }

  @override
  double computeMaxIntrinsicHeight(double width) {
    return _preferredHeight(width);
  }

  @override
  double computeDistanceToActualBaseline(TextBaseline baseline) {
    _layoutText(constraints.maxWidth);
    return _textPainter.computeDistanceToActualBaseline(baseline);
  }

  @override
  bool hitTestSelf(Offset position) => true;

  TapGestureRecognizer _tap;
  LongPressGestureRecognizer _longPress;

  @override
  void handleEvent(PointerEvent event, BoxHitTestEntry entry) {
    if (ignorePointer)
      return;
    assert(debugHandleEvent(event, entry));
    if (event is PointerDownEvent && onSelectionChanged != null) {
      _tap.addPointer(event);
      _longPress.addPointer(event);
    }
  }

  Offset _lastTapDownPosition;

  /// If [ignorePointer] is false (the default) then this method is called by
  /// the internal gesture recognizer's [TapGestureRecognizer.onTapDown]
  /// callback.
  ///
  /// When [ignorePointer] is true, an ancestor widget must respond to tap
  /// down events by calling this method.
  void handleTapDown(TapDownDetails details) {
    _lastTapDownPosition = details.globalPosition + -_paintOffset;
  }
  void _handleTapDown(TapDownDetails details) {
    assert(!ignorePointer);
    handleTapDown(details);
  }

  /// If [ignorePointer] is false (the default) then this method is called by
  /// the internal gesture recognizer's [TapGestureRecognizer.onTap]
  /// callback.
  ///
  /// When [ignorePointer] is true, an ancestor widget must respond to tap
  /// events by calling this method.
  void handleTap() {
    selectPosition(cause: SelectionChangedCause.tap);
  }
  void _handleTap() {
    assert(!ignorePointer);
    handleTap();
  }

  /// If [ignorePointer] is false (the default) then this method is called by
  /// the internal gesture recognizer's [DoubleTapGestureRecognizer.onDoubleTap]
  /// callback.
  ///
  /// When [ignorePointer] is true, an ancestor widget must respond to double
  /// tap events by calling this method.
  void handleDoubleTap() {
    selectWord(cause: SelectionChangedCause.doubleTap);
  }

  /// If [ignorePointer] is false (the default) then this method is called by
  /// the internal gesture recognizer's [LongPressRecognizer.onLongPress]
  /// callback.
  ///
  /// When [ignorePointer] is true, an ancestor widget must respond to long
  /// press events by calling this method.
  void handleLongPress() {
    selectWord(cause: SelectionChangedCause.longPress);
  }
  void _handleLongPress() {
    assert(!ignorePointer);
    handleLongPress();
  }

  /// Move selection to the location of the last tap down.
  void selectPosition({@required SelectionChangedCause cause}) {
    assert(cause != null);
    _layoutText(constraints.maxWidth);
    assert(_lastTapDownPosition != null);
    if (onSelectionChanged != null) {
      final TextPosition position = _textPainter.getPositionForOffset(globalToLocal(_lastTapDownPosition));
      onSelectionChanged(TextSelection.fromPosition(position), this, cause);
    }
  }

  /// Select a word around the location of the last tap down.
  void selectWord({@required SelectionChangedCause cause}) {
    assert(cause != null);
    _layoutText(constraints.maxWidth);
    assert(_lastTapDownPosition != null);
    if (onSelectionChanged != null) {
      final TextPosition position = _textPainter.getPositionForOffset(globalToLocal(_lastTapDownPosition));
      onSelectionChanged(_selectWordAtOffset(position), this, cause);
    }
  }

  /// Move the selection to the beginning or end of a word.
  void selectWordEdge({@required SelectionChangedCause cause}) {
    assert(cause != null);
    _layoutText(constraints.maxWidth);
    assert(_lastTapDownPosition != null);
    if (onSelectionChanged != null) {
      final TextPosition position = _textPainter.getPositionForOffset(globalToLocal(_lastTapDownPosition));
      final TextRange word = _textPainter.getWordBoundary(position);
      if (position.offset - word.start <= 1) {
        onSelectionChanged(
          TextSelection.collapsed(offset: word.start, affinity: TextAffinity.downstream),
          this,
          cause,
        );
      } else {
        onSelectionChanged(
          TextSelection.collapsed(offset: word.end, affinity: TextAffinity.upstream),
          this,
          cause,
        );
      }
    }
  }

  TextSelection _selectWordAtOffset(TextPosition position) {
    assert(_textLayoutLastWidth == constraints.maxWidth);
    final TextRange word = _textPainter.getWordBoundary(position);
    // When long-pressing past the end of the text, we want a collapsed cursor.
    if (position.offset >= word.end)
      return TextSelection.fromPosition(position);
    return TextSelection(baseOffset: word.start, extentOffset: word.end);
  }

  Rect _caretPrototype;

  void _layoutText(double constraintWidth) {
    assert(constraintWidth != null);
    if (_textLayoutLastWidth == constraintWidth)
      return;
    final double caretMargin = _kCaretGap + cursorWidth;
    final double availableWidth = math.max(0.0, constraintWidth - caretMargin);
    final double maxWidth = _isMultiline ? availableWidth : double.infinity;
    _textPainter.layout(minWidth: availableWidth, maxWidth: maxWidth);
    _textLayoutLastWidth = constraintWidth;
  }

  @override
  void performLayout() {
    _layoutText(constraints.maxWidth);
    _caretPrototype = Rect.fromLTWH(0.0, _kCaretHeightOffset, cursorWidth, preferredLineHeight - 2.0 * _kCaretHeightOffset);
    _selectionRects = null;
    // We grab _textPainter.size here because assigning to `size` on the next
    // line will trigger us to validate our intrinsic sizes, which will change
    // _textPainter's layout because the intrinsic size calculations are
    // destructive, which would mean we would get different results if we later
    // used properties on _textPainter in this method.
    // Other _textPainter state like didExceedMaxLines will also be affected,
    // though we currently don't use those here.
    // See also RenderParagraph which has a similar issue.
    final Size textPainterSize = _textPainter.size;
    size = Size(constraints.maxWidth, constraints.constrainHeight(_preferredHeight(constraints.maxWidth)));
    final Size contentSize = Size(textPainterSize.width + _kCaretGap + cursorWidth, textPainterSize.height);
    _maxScrollExtent = _getMaxScrollExtent(contentSize);
    offset.applyViewportDimension(_viewportExtent);
    offset.applyContentDimensions(0.0, _maxScrollExtent);
  }

  void _paintCaret(Canvas canvas, Offset effectiveOffset, TextPosition textPosition) {
    assert(_textLayoutLastWidth == constraints.maxWidth);
    final Offset caretOffset = _textPainter.getOffsetForCaret(textPosition, _caretPrototype);
    // If the floating cursor is enabled, the text cursor's color is [backgroundCursorColor] while
    // the floating cursor's color is _cursorColor;
    final Paint paint = Paint()
      ..color = _floatingCursorOn ? backgroundCursorColor : _cursorColor;

    final Rect caretRect = _caretPrototype.shift(caretOffset + effectiveOffset);

    if (cursorRadius == null) {
      canvas.drawRect(caretRect, paint);
    } else {
      final RRect caretRRect = RRect.fromRectAndRadius(caretRect, cursorRadius);
      canvas.drawRRect(caretRRect, paint);
    }

    if (caretRect != _lastCaretRect) {
      _lastCaretRect = caretRect;
      if (onCaretChanged != null)
        onCaretChanged(caretRect);
    }
  }

  /// Sets the screen position of the floating cursor and the text position
  /// closest to the cursor.
  void setFloatingCursor(FloatingCursorDragState state, Offset boundedOffset, TextPosition lastTextPosition, { double resetLerpValue }) {
    assert(state != null);
    assert(boundedOffset != null);
    assert(lastTextPosition != null);
    if (state == FloatingCursorDragState.Start) {
      _relativeOrigin = const Offset(0, 0);
      _previousOffset = null;
      _resetOriginOnBottom = false;
      _resetOriginOnTop = false;
      _resetOriginOnRight = false;
      _resetOriginOnBottom = false;
    }
    _floatingCursorOn = state != FloatingCursorDragState.End;
    _resetFloatingCursorAnimationValue = resetLerpValue;
    if(_floatingCursorOn) {
      _floatingCursorOffset = boundedOffset;
      _floatingCursorTextPosition = lastTextPosition;
    }
    markNeedsPaint();
  }

  void _paintFloatingCaret(Canvas canvas, Offset effectiveOffset) {
    assert(_textLayoutLastWidth == constraints.maxWidth);
    assert(_floatingCursorOn);

    final Paint paint = Paint()..color = _cursorColor;

    double sizeAdjustmentX = _kFloatingCaretSizeIncrease.dx;
    double sizeAdjustmentY = _kFloatingCaretSizeIncrease.dy;

    if(_resetFloatingCursorAnimationValue != null) {
      sizeAdjustmentX = ui.lerpDouble(sizeAdjustmentX, 0, _resetFloatingCursorAnimationValue);
      sizeAdjustmentY = ui.lerpDouble(sizeAdjustmentY, 0, _resetFloatingCursorAnimationValue);
    }

    final Rect floatingCaretPrototype = Rect.fromLTRB(_caretPrototype.left - sizeAdjustmentX,
                                              _caretPrototype.top - sizeAdjustmentY,
                                              _caretPrototype.right + sizeAdjustmentX,
                                              _caretPrototype.bottom + sizeAdjustmentY);
    final Rect caretRect = floatingCaretPrototype.shift(effectiveOffset);
    const Radius floatingCursorRadius = Radius.circular(_kFloatingCaretRadius);
    final RRect caretRRect = RRect.fromRectAndRadius(caretRect, floatingCursorRadius);
    canvas.drawRRect(caretRRect, paint);
  }

  // The relative origin in relation to the distance the user has theoretically
  // dragged the floating cursor offscreen. This value is used to account for the
  // difference in the rendering position and the raw offset value.
  Offset _relativeOrigin = const Offset(0, 0);
  Offset _previousOffset;
  bool _resetOriginOnLeft = false;
  bool _resetOriginOnRight = false;
  bool _resetOriginOnTop = false;
  bool _resetOriginOnBottom = false;
  double _resetFloatingCursorAnimationValue;

  /// Returns the position within the text field closest to the raw cursor offset.
  Offset calculateBoundedFloatingCursorOffset(Offset rawCursorOffset) {
    Offset deltaPosition = const Offset(0, 0);
    final double topBound = -floatingCursorAddedMargin.top;
    final double bottomBound = _textPainter.height - preferredLineHeight + floatingCursorAddedMargin.bottom;
    final double leftBound = -floatingCursorAddedMargin.left;
    final double rightBound = _textPainter.width + floatingCursorAddedMargin.right;

    if (_previousOffset != null)
      deltaPosition = rawCursorOffset - _previousOffset;

    // If the raw cursor offset has gone off an edge, we want to reset the relative
    // origin of the dragging when the user drags back into the field.
    if (_resetOriginOnLeft && deltaPosition.dx > 0) {
      _relativeOrigin = Offset(rawCursorOffset.dx - leftBound, _relativeOrigin.dy);
      _resetOriginOnLeft = false;
    } else if (_resetOriginOnRight && deltaPosition.dx < 0) {
      _relativeOrigin = Offset(rawCursorOffset.dx - rightBound, _relativeOrigin.dy);
      _resetOriginOnRight = false;
    }
    if (_resetOriginOnTop && deltaPosition.dy > 0) {
      _relativeOrigin = Offset(_relativeOrigin.dx, rawCursorOffset.dy - topBound);
      _resetOriginOnTop = false;
    } else if (_resetOriginOnBottom && deltaPosition.dy < 0) {
      _relativeOrigin = Offset(_relativeOrigin.dx, rawCursorOffset.dy - bottomBound);
      _resetOriginOnBottom = false;
    }

    final double currentX = rawCursorOffset.dx - _relativeOrigin.dx;
    final double currentY = rawCursorOffset.dy - _relativeOrigin.dy;
    final double adjustedX = math.min(math.max(currentX, leftBound), rightBound);
    final double adjustedY = math.min(math.max(currentY, topBound), bottomBound);
    final Offset adjustedOffset = Offset(adjustedX, adjustedY);

    if (currentX < leftBound && deltaPosition.dx < 0) {
      _resetOriginOnLeft = true;
    } else if(currentX > rightBound && deltaPosition.dx > 0)
      _resetOriginOnRight = true;
    if (currentY < topBound && deltaPosition.dy < 0)
      _resetOriginOnTop = true;
    else if (currentY > bottomBound && deltaPosition.dy > 0)
      _resetOriginOnBottom = true;

    _previousOffset = rawCursorOffset;

    return adjustedOffset;
  }

  void _paintSelection(Canvas canvas, Offset effectiveOffset) {
    assert(_textLayoutLastWidth == constraints.maxWidth);
    assert(_selectionRects != null);
    final Paint paint = Paint()..color = _selectionColor;
    for (ui.TextBox box in _selectionRects)
      canvas.drawRect(box.toRect().shift(effectiveOffset), paint);
  }

  void _paintContents(PaintingContext context, Offset offset) {
    assert(_textLayoutLastWidth == constraints.maxWidth);
    final Offset effectiveOffset = offset + _paintOffset;
    if (_selection != null && !_floatingCursorOn) {
      if (_selection.isCollapsed && _showCursor.value && cursorColor != null) {
        _paintCaret(context.canvas, effectiveOffset, _selection.extent);
      } else if (!_selection.isCollapsed && _selectionColor != null) {
        _selectionRects ??= _textPainter.getBoxesForSelection(_selection);
        _paintSelection(context.canvas, effectiveOffset);
      }
    }
    _textPainter.paint(context.canvas, effectiveOffset);
    if (_floatingCursorOn) {
      if (_resetFloatingCursorAnimationValue == null)
        _paintCaret(context.canvas, effectiveOffset, _floatingCursorTextPosition);
      _paintFloatingCaret(context.canvas, _floatingCursorOffset);
    }
  }

  @override
  void paint(PaintingContext context, Offset offset) {
    _layoutText(constraints.maxWidth);
    if (_hasVisualOverflow)
      context.pushClipRect(needsCompositing, offset, Offset.zero & size, _paintContents);
    else
      _paintContents(context, offset);
  }

  @override
  Rect describeApproximatePaintClip(RenderObject child) => _hasVisualOverflow ? Offset.zero & size : null;

  @override
  void debugFillProperties(DiagnosticPropertiesBuilder properties) {
    super.debugFillProperties(properties);
    properties.add(DiagnosticsProperty<Color>('cursorColor', cursorColor));
    properties.add(DiagnosticsProperty<ValueNotifier<bool>>('showCursor', showCursor));
    properties.add(IntProperty('maxLines', maxLines));
    properties.add(DiagnosticsProperty<Color>('selectionColor', selectionColor));
    properties.add(DoubleProperty('textScaleFactor', textScaleFactor));
    properties.add(DiagnosticsProperty<Locale>('locale', locale, defaultValue: null));
    properties.add(DiagnosticsProperty<TextSelection>('selection', selection));
    properties.add(DiagnosticsProperty<ViewportOffset>('offset', offset));
  }

  @override
  List<DiagnosticsNode> debugDescribeChildren() {
    return <DiagnosticsNode>[
      text.toDiagnosticsNode(
        name: 'text',
        style: DiagnosticsTreeStyle.transition,
      ),
    ];
  }
}<|MERGE_RESOLUTION|>--- conflicted
+++ resolved
@@ -149,12 +149,8 @@
     Locale locale,
     double cursorWidth = 1.0,
     Radius cursorRadius,
-<<<<<<< HEAD
     bool enableInteractiveSelection,
-=======
     EdgeInsets floatingCursorAddedMargin = const EdgeInsets.fromLTRB(3, 6, 3, 6),
-    bool enableInteractiveSelection = true,
->>>>>>> f0871deb
     @required this.textSelectionDelegate,
   }) : assert(textAlign != null),
        assert(textDirection != null, 'RenderEditable created without a textDirection.'),
