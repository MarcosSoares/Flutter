--- conflicted
+++ resolved
@@ -522,14 +522,9 @@
     final double layoutExtent = maxExtent - constraints.scrollOffset;
     geometry = SliverGeometry(
       scrollExtent: maxExtent,
-<<<<<<< HEAD
       paintOrigin: math.min(constraints.overlap, 0.0),
-      paintExtent: paintExtent.clamp(minExtent, constraints.remainingPaintExtent),
-      layoutExtent: layoutExtent.clamp(0.0, constraints.remainingPaintExtent - minExtent),
-=======
       paintExtent: clampedPaintExtent,
       layoutExtent: layoutExtent.clamp(0.0, clampedPaintExtent),
->>>>>>> f198d663
       maxPaintExtent: maxExtent,
       maxScrollObstructionExtent: maxExtent,
       hasVisualOverflow: true, // Conservatively say we do have overflow to avoid complexity.
