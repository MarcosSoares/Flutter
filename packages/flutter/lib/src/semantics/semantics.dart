--- conflicted
+++ resolved
@@ -1142,17 +1142,12 @@
   /// If this rect is null [parentSemanticsClipRect] also has to be null.
   Rect parentPaintClipRect;
 
-<<<<<<< HEAD
-  /// The index of this node with respect to its parent, including any hidden
-  /// siblings.
-=======
   /// The index of this node within the parent's list of semantic children.
   ///
   /// This includes all semantic nodes, not just those currently in the
   /// child list. For example, if a scrollable has five children but the first
   /// two are not visible (and thus not included in the list of children), then
   /// the index of the last node will still be 4.
->>>>>>> 2f630446
   int indexInParent;
 
   /// Whether the node is invisible.
@@ -1596,11 +1591,8 @@
     _scrollExtentMax = config._scrollExtentMax;
     _scrollExtentMin = config._scrollExtentMin;
     _mergeAllDescendantsIntoThisNode = config.isMergingSemanticsOfDescendants;
-<<<<<<< HEAD
-=======
     _scrollChildCount = config.scrollChildCount;
     _scrollIndex = config.scrollIndex;
->>>>>>> 2f630446
     indexInParent = config.indexInParent;
     _replaceChildren(childrenInInversePaintOrder ?? const <SemanticsNode>[]);
 
@@ -2510,15 +2502,6 @@
   /// determine if a node is previous to this one.
   bool isBlockingSemanticsOfPreviouslyPaintedNodes = false;
 
-  /// The index of this semantic node this configuration describes with respect
-  /// to its parent.
-  int get indexInParent => _indexInParent;
-  int _indexInParent;
-  set indexInParent(int value) {
-    _indexInParent = value;
-    _hasBeenAnnotated = true;
-  }
-
   // SEMANTIC ANNOTATIONS
   // These will end up on [SemanticNode]s generated from
   // [SemanticsConfiguration]s.
@@ -3465,11 +3448,8 @@
     _scrollExtentMin ??= other._scrollExtentMin;
     _hintOverrides ??= other._hintOverrides;
     _indexInParent ??= other.indexInParent;
-<<<<<<< HEAD
-=======
     _scrollIndex ??= other._scrollIndex;
     _scrollChildCount ??= other._scrollChildCount;
->>>>>>> 2f630446
 
     textDirection ??= other.textDirection;
     _sortKey ??= other._sortKey;
@@ -3519,11 +3499,8 @@
       .._scrollExtentMin = _scrollExtentMin
       .._actionsAsBits = _actionsAsBits
       .._indexInParent = indexInParent
-<<<<<<< HEAD
-=======
       .._scrollIndex = _scrollIndex
       .._scrollChildCount = _scrollChildCount
->>>>>>> 2f630446
       .._actions.addAll(_actions)
       .._customSemanticsActions.addAll(_customSemanticsActions);
   }
