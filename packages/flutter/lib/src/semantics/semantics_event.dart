// Copyright 2017 The Chromium Authors. All rights reserved.
// Use of this source code is governed by a BSD-style license that can be
// found in the LICENSE file.

import 'package:flutter/painting.dart';

/// An event sent by the application to notify interested listeners that
/// something happened to the user interface (e.g. a view scrolled).
///
/// These events are usually interpreted by assistive technologies to give the
/// user additional clues about the current state of the UI.
abstract class SemanticsEvent {
  /// Initializes internal fields.
  ///
  /// [type] is a string that identifies this class of [SemanticsEvent]s.
  const SemanticsEvent(this.type);

  /// The type of this event.
  ///
  /// The type is used by the engine to translate this event into the
  /// appropriate native event (`UIAccessibility*Notification` on iOS and
  /// `AccessibilityEvent` on Android).
  final String type;

  /// Converts this event to a Map that can be encoded with
  /// [StandardMessageCodec].
  ///
  /// [nodeId] is the unique identifier of the semantics node associated with
  /// the event, or null if the event is not associated with a semantics node.
  Map<String, dynamic> toMap({ int nodeId }) {
    final Map<String, dynamic> event = <String, dynamic>{
      'type': type,
      'data': getDataMap(),
    };
    if (nodeId != null)
      event['nodeId'] = nodeId;

    return event;
  }

  /// Returns the event's data object.
  Map<String, dynamic> getDataMap();

  @override
  String toString() {
    final List<String> pairs = <String>[];
    final Map<String, dynamic> dataMap = getDataMap();
    final List<String> sortedKeys = dataMap.keys.toList()..sort();
    for (String key in sortedKeys)
      pairs.add('$key: ${dataMap[key]}');
    return '$runtimeType(${pairs.join(', ')})';
  }
}

/// An event for a semantic announcement.
///
/// This should be used for announcement that are not seamlessly announced by
/// the system as a result of a UI state change.
///
/// For example a camera application can use this method to make accessibility
/// announcements regarding objects in the viewfinder.
///
/// When possible, prefer using mechanisms like [Semantics] to implicitly
/// trigger announcements over using this event.
class AnnounceSemanticsEvent extends SemanticsEvent {

  /// Constructs an event that triggers an announcement by the platform.
  const AnnounceSemanticsEvent(this.message, this.textDirection) :
    assert(message != null),
    assert(textDirection != null),
    super('announce');

  /// The message to announce.
  ///
  /// This property must not be null.
  final String message;

  /// Text direction for [message].
  ///
  /// This property must not be null.
  final TextDirection textDirection;

  @override
  Map<String, dynamic> getDataMap() {
    return <String, dynamic>{
      'message': message,
      'textDirection': textDirection.index,
    };
  }
}

/// An event for a semantic announcement of a tooltip.
/// 
/// This is only used by Android to announce tooltip values.
class TooltipSemanticsEvent extends SemanticsEvent {

  /// Constructs an event that triggers a tooltip announcement by the platform.
  const TooltipSemanticsEvent(this.message) : super('tooltip');

  /// The text content of the tooltip.
  final String message;

  @override
  Map<String, dynamic> getDataMap() {
    return <String, dynamic>{
      'message': message,
    };
  }
}

/// An event which triggers long press semantic feedback.
///
/// Currently only honored on Android. Triggers a long-press specific sound
/// when TalkBack is enabled.
class LongPressSemanticsEvent extends SemanticsEvent {

  /// Constructs an event that triggers a long-press semantic feedback by the platform.
  const LongPressSemanticsEvent() : super('longPress');

  @override
  Map<String, dynamic> getDataMap() => const <String, dynamic>{};
}

/// An event which triggers tap semantic feedback.
///
/// Currently only honored on Android. Triggers a tap specific sound when
/// TalkBack is enabled.
class TapSemanticEvent extends SemanticsEvent {

  /// Constructs an event that triggers a long-press semantic feedback by the platform.
  const TapSemanticEvent() : super('tap');

  @override
  Map<String, dynamic> getDataMap() => const <String, dynamic>{};
}

<<<<<<< HEAD
class UpdateLiveRegion extends SemanticsEvent {

  const UpdateLiveRegion() : super('updateLiveRegion');
=======
class LiveRegionEvent extends SemanticsEvent {

  const LiveRegionEvent() : super('liveRegionUpdate');
>>>>>>> ba29b754

  @override
  Map<String, dynamic> getDataMap() => const <String, dynamic>{};
}<|MERGE_RESOLUTION|>--- conflicted
+++ resolved
@@ -134,15 +134,9 @@
   Map<String, dynamic> getDataMap() => const <String, dynamic>{};
 }
 
-<<<<<<< HEAD
-class UpdateLiveRegion extends SemanticsEvent {
-
-  const UpdateLiveRegion() : super('updateLiveRegion');
-=======
 class LiveRegionEvent extends SemanticsEvent {
 
   const LiveRegionEvent() : super('liveRegionUpdate');
->>>>>>> ba29b754
 
   @override
   Map<String, dynamic> getDataMap() => const <String, dynamic>{};
