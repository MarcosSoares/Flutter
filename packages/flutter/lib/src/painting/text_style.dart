// Copyright 2015 The Chromium Authors. All rights reserved.
// Use of this source code is governed by a BSD-style license that can be
// found in the LICENSE file.

import 'dart:ui' as ui show ParagraphStyle, TextStyle, StrutStyle, lerpDouble, Shadow;

import 'package:flutter/foundation.dart';

import 'basic_types.dart';
import 'strut_style.dart';

const String _kDefaultDebugLabel = 'unknown';

const String _kColorForegroundWarning = 'Cannot provide both a color and a foreground\n'
         'The color argument is just a shorthand for "foreground: new Paint()..color = color".';

// Examples can assume:
// BuildContext context;

/// An immutable style in which paint text.
///
/// ### Bold
///
/// {@tool sample}
/// Here, a single line of text in a [Text] widget is given a specific style
/// override. The style is mixed with the ambient [DefaultTextStyle] by the
/// [Text] widget.
///
/// ```dart
/// Text(
///   'No, we need bold strokes. We need this plan.',
///   style: TextStyle(fontWeight: FontWeight.bold),
/// )
/// ```
/// {@end-tool}
///
/// ### Italics
///
/// {@tool sample}
/// As in the previous example, the [Text] widget is given a specific style
/// override which is implicitly mixed with the ambient [DefaultTextStyle].
///
/// ```dart
/// Text(
///   'Welcome to the present, we\'re running a real nation.',
///   style: TextStyle(fontStyle: FontStyle.italic),
/// )
/// ```
/// {@end-tool}
///
/// ### Opacity and Color
///
/// Each line here is progressively more opaque. The base color is
/// [material.Colors.black], and [Color.withOpacity] is used to create a
/// derivative color with the desired opacity. The root [TextSpan] for this
/// [RichText] widget is explicitly given the ambient [DefaultTextStyle], since
/// [RichText] does not do that automatically. The inner [TextStyle] objects are
/// implicitly mixed with the parent [TextSpan]'s [TextSpan.style].
///
/// If [color] is specified, [foreground] must be null and vice versa. [color] is
/// treated as a shorthand for `Paint()..color = color`.
///
/// ```dart
/// RichText(
///   text: TextSpan(
///     style: DefaultTextStyle.of(context).style,
///     children: <TextSpan>[
///       TextSpan(
///         text: 'You don\'t have the votes.\n',
///         style: TextStyle(color: Colors.black.withOpacity(0.6)),
///       ),
///       TextSpan(
///         text: 'You don\'t have the votes!\n',
///         style: TextStyle(color: Colors.black.withOpacity(0.8)),
///       ),
///       TextSpan(
///         text: 'You\'re gonna need congressional approval and you don\'t have the votes!\n',
///         style: TextStyle(color: Colors.black.withOpacity(1.0)),
///       ),
///     ],
///   ),
/// )
/// ```
///
/// ### Size
///
/// {@tool sample}
/// In this example, the ambient [DefaultTextStyle] is explicitly manipulated to
/// obtain a [TextStyle] that doubles the default font size.
///
/// ```dart
/// Text(
///   'These are wise words, enterprising men quote \'em.',
///   style: DefaultTextStyle.of(context).style.apply(fontSizeFactor: 2.0),
/// )
/// ```
/// {@end-tool}
///
/// ### Line height
///
/// {@tool sample}
/// The [height] property can be used to change the line height. Here, the line
/// height is set to 5 times the font size, so that the text is very spaced out.
///
/// ```dart
/// Text(
///   'Don\'t act surprised, you guys, cuz I wrote \'em!',
///   style: TextStyle(height: 5.0),
/// )
/// ```
/// {@end-tool}
///
/// ### Wavy red underline with black text
///
/// {@tool sample}
/// Styles can be combined. In this example, the misspelt word is drawn in black
/// text and underlined with a wavy red line to indicate a spelling error. (The
/// remainder is styled according to the Flutter default text styles, not the
/// ambient [DefaultTextStyle], since no explicit style is given and [RichText]
/// does not automatically use the ambient [DefaultTextStyle].)
///
/// ```dart
/// RichText(
///   text: TextSpan(
///     text: 'Don\'t tax the South ',
///     children: <TextSpan>[
///       TextSpan(
///         text: 'cuz',
///         style: TextStyle(
///           color: Colors.black,
///           decoration: TextDecoration.underline,
///           decorationColor: Colors.red,
///           decorationStyle: TextDecorationStyle.wavy,
///         ),
///       ),
///       TextSpan(
///         text: ' we got it made in the shade',
///       ),
///     ],
///   ),
/// )
/// ```
/// {@end-tool}
///
/// ### Custom Fonts
///
/// Custom fonts can be declared in the `pubspec.yaml` file as shown below:
///
/// ```yaml
/// flutter:
///   fonts:
///     - family: Raleway
///       fonts:
///         - asset: fonts/Raleway-Regular.ttf
///         - asset: fonts/Raleway-Medium.ttf
///           weight: 500
///         - asset: assets/fonts/Raleway-SemiBold.ttf
///           weight: 600
///      - family: Schyler
///        fonts:
///          - asset: fonts/Schyler-Regular.ttf
///          - asset: fonts/Schyler-Italic.ttf
///            style: italic
/// ```
///
/// The `family` property determines the name of the font, which you can use in
/// the [fontFamily] argument. The `asset` property is a path to the font file,
/// relative to the `pubspec.yaml` file. The `weight` property specifies the
/// weight of the glyph outlines in the file as an integer multiple of 100
/// between 100 and 900. This corresponds to the [FontWeight] class and can be
/// used in the [fontWeight] argument. The `style` property specifies whether the
/// outlines in the file are `italic` or `normal`. These values correspond to
/// the [FontStyle] class and can be used in the [fontStyle] argument.
///
/// To select a custom font, create [TextStyle] using the [fontFamily]
/// argument as shown in the example below:
///
/// {@tool sample}
/// ```dart
/// const TextStyle(fontFamily: 'Raleway')
/// ```
/// {@end-tool}
///
/// To use a font family defined in a package, the [package] argument must be
/// provided. For instance, suppose the font declaration above is in the
/// `pubspec.yaml` of a package named `my_package` which the app depends on.
/// Then creating the TextStyle is done as follows:
///
/// ```dart
/// const TextStyle(fontFamily: 'Raleway', package: 'my_package')
/// ```
///
/// If the package internally uses the font it defines, it should still specify
/// the `package` argument when creating the text style as in the example above.
///
/// A package can also provide font files without declaring a font in its
/// `pubspec.yaml`. These files should then be in the `lib/` folder of the
/// package. The font files will not automatically be bundled in the app, instead
/// the app can use these selectively when declaring a font. Suppose a package
/// named `my_package` has:
///
/// ```
/// lib/fonts/Raleway-Medium.ttf
/// ```
///
/// Then the app can declare a font like in the example below:
///
/// ```yaml
/// flutter:
///   fonts:
///     - family: Raleway
///       fonts:
///         - asset: assets/fonts/Raleway-Regular.ttf
///         - asset: packages/my_package/fonts/Raleway-Medium.ttf
///           weight: 500
/// ```
///
/// The `lib/` is implied, so it should not be included in the asset path.
///
/// In this case, since the app locally defines the font, the TextStyle is
/// created without the `package` argument:
///
/// {@tool sample}
/// ```dart
/// const TextStyle(fontFamily: 'Raleway')
/// ```
/// {@end-tool}
///
/// ### Custom Font Fallback
///
/// A custom [fontFamilyFallback] list can be provided. The list should be an
/// ordered list of strings of font family names in the order they will be attempted.
///
/// The fonts in [fontFamilyFallback] will be used only if the requested glyph is
/// not present in the [fontFamily].
///
/// The fallback order is:
///
///  * [fontFamily]
///  * [fontFamilyFallback] in order of first to last.
///
/// The glyph used will always be the first matching version in fallback order.
///
/// The [fontFamilyFallback] property is commonly used to specify different font
/// families for multilingual text spans as well as separate fonts for glyphs such
/// as emojis.
///
/// {@tool sample}
/// In the following example, any glyphs not present in the font `Raleway` will be attempted
/// to be resolved with `Noto Sans CJK SC`, and then with `Noto Color Emoji`:
///
/// ```dart
/// const TextStyle(
///   fontFamily: 'Raleway',
///   fontFamilyFallback: <String>[
///     'Noto Sans CJK SC',
///     'Noto Color Emoji',
///   ],
/// )
/// ```
/// {@end-tool}
///
/// If all custom fallback font families are exhausted and no match was found
/// or no custom fallback was provided, the platform font fallback will be used.
///
/// ### Inconsistent platform fonts
///
/// Since Flutter's font discovery for default fonts depends on the fonts present
/// on the device, it is not safe to assume all default fonts will be available or
/// consistent across devices.
///
/// A known example of this is that Samsung devices ship with a CJK font that has
/// smaller line spacing than the Android default. This results in Samsung devices
/// displaying more tightly spaced text than on other Android devices when no
/// custom font is specified.
///
/// To avoid this, a custom font should be specified if absolute font consistency
/// is required for your application.
///
/// See also:
///
///  * [Text], the widget for showing text in a single style.
///  * [DefaultTextStyle], the widget that specifies the default text styles for
///    [Text] widgets, configured using a [TextStyle].
///  * [RichText], the widget for showing a paragraph of mix-style text.
///  * [TextSpan], the class that wraps a [TextStyle] for the purposes of
///    passing it to a [RichText].
@immutable
class TextStyle extends Diagnosticable {
  /// Creates a text style.
  ///
  /// The `package` argument must be non-null if the font family is defined in a
  /// package. It is combined with the `fontFamily` argument to set the
  /// [fontFamily] property.
  const TextStyle({
    this.inherit = true,
    this.color,
    this.fontSize,
    this.fontWeight,
    this.fontStyle,
    this.letterSpacing,
    this.wordSpacing,
    this.textBaseline,
    this.height,
    this.locale,
    this.foreground,
    this.background,
    this.shadows,
    this.decoration,
    this.decorationColor,
    this.decorationStyle,
    this.debugLabel,
    String fontFamily,
    List<String> fontFamilyFallback,
    String package,
  }) : fontFamily = package == null ? fontFamily : 'packages/$package/$fontFamily',
       _fontFamilyFallback = fontFamilyFallback,
       _package = package,
       assert(inherit != null),
       assert(color == null || foreground == null, _kColorForegroundWarning);


  /// Whether null values are replaced with their value in an ancestor text
  /// style (e.g., in a [TextSpan] tree).
  ///
  /// If this is false, properties that don't have explicit values will revert
  /// to the defaults: white in color, a font size of 10 pixels, in a sans-serif
  /// font face.
  final bool inherit;

  /// The color to use when painting the text.
  ///
  /// If [foreground] is specified, this value must be null. The [color] property
  /// is shorthand for `Paint()..color = color`.
  ///
  /// In [merge], [apply], and [lerp], conflicts between [color] and [foreground]
  /// specification are resolved in [foreground]'s favor - i.e. if [foreground] is
  /// specified in one place, it will dominate [color] in another.
  final Color color;

  /// The name of the font to use when painting the text (e.g., Roboto). If the
  /// font is defined in a package, this will be prefixed with
  /// 'packages/package_name/' (e.g. 'packages/cool_fonts/Roboto'). The
  /// prefixing is done by the constructor when the `package` argument is
  /// provided.
  ///
  /// The value provided in [fontFamily] will act as the preferred/first font
  /// family that glyphs are looked for in, followed in order by the font families
  /// in [fontFamilyFallback]. When [fontFamily] is null or not provided, the
  /// first value in [fontFamilyFallback] acts as the preferred/first font
  /// family. When neither is provided, then the default platform font will
  /// be used.
  final String fontFamily;

  /// The ordered list of font families to fall back on when a glyph cannot be
  /// found in a higher priority font family.
  ///
  /// The value provided in [fontFamily] will act as the preferred/first font
  /// family that glyphs are looked for in, followed in order by the font families
  /// in [fontFamilyFallback]. If all font families are exhausted and no match
  /// was found, the default platform font family will be used instead.
  ///
  /// When [fontFamily] is null or not provided, the first value in [fontFamilyFallback]
  /// acts as the preferred/first font family. When neither is provided, then
  /// the default platform font will be used. Providing and empty list or null
  /// for this property is the same as omitting it.
  ///
  /// For example, if a glyph is not found in [fontFamily], then each font family
  /// in [fontFamilyFallback] will be searched in order until it is found. If it
  /// is not found, then a box will be drawn in its place.
  ///
  /// If the font is defined in a package, each font family in the list will be
  /// prefixed with 'packages/package_name/' (e.g. 'packages/cool_fonts/Roboto').
  /// The package name should be provided by the `package` argument in the
  /// constructor.
  List<String> get fontFamilyFallback => _package != null && _fontFamilyFallback != null ? _fontFamilyFallback.map((String str) => 'packages/$_package/$str').toList() : _fontFamilyFallback;
  final List<String> _fontFamilyFallback;

  // This is stored in order to prefix the fontFamilies in _fontFamilyFallback
  // in the [fontFamilyFallback] getter.
  final String _package;

  /// The size of glyphs (in logical pixels) to use when painting the text.
  ///
  /// During painting, the [fontSize] is multiplied by the current
  /// `textScaleFactor` to let users make it easier to read text by increasing
  /// its size.
  ///
  /// [getParagraphStyle] will default to 14 logical pixels if the font size
  /// isn't specified here.
  final double fontSize;

  // The default font size if none is specified.
  static const double _defaultFontSize = 14.0;

  /// The typeface thickness to use when painting the text (e.g., bold).
  final FontWeight fontWeight;

  /// The typeface variant to use when drawing the letters (e.g., italics).
  final FontStyle fontStyle;

  /// The amount of space (in logical pixels) to add between each letter.
  /// A negative value can be used to bring the letters closer.
  final double letterSpacing;

  /// The amount of space (in logical pixels) to add at each sequence of
  /// white-space (i.e. between each word). A negative value can be used to
  /// bring the words closer.
  final double wordSpacing;

  /// The common baseline that should be aligned between this text span and its
  /// parent text span, or, for the root text spans, with the line box.
  final TextBaseline textBaseline;

  /// The height of this text span, as a multiple of the font size.
  ///
  /// If applied to the root [TextSpan], this value sets the line height, which
  /// is the minimum distance between subsequent text baselines, as multiple of
  /// the font size.
  final double height;

  /// The locale used to select region-specific glyphs.
  ///
  /// This property is rarely set. Typically the locale used to select
  /// region-specific glyphs is defined by the text widget's [BuildContext]
  /// using `Localizations.localeOf(context)`. For example [RichText] defines
  /// its locale this way. However, a rich text widget's [TextSpan]s could specify
  /// text styles with different explicit locales in order to select different
  /// region-specifc glyphs for each text span.
  final Locale locale;

  /// The paint drawn as a foreground for the text.
  ///
  /// The value should ideally be cached and reused each time if multiple text
  /// styles are created with the same paint settings. Otherwise, each time it
  /// will appear like the style changed, which will result in unnecessary
  /// updates all the way through the framework.
  ///
  /// If [color] is specified, this value must be null. The [color] property
  /// is shorthand for `Paint()..color = color`.
  ///
  /// In [merge], [apply], and [lerp], conflicts between [color] and [foreground]
  /// specification are resolved in [foreground]'s favor - i.e. if [foreground] is
  /// specified in one place, it will dominate [color] in another.
  final Paint foreground;

  /// The paint drawn as a background for the text.
  ///
  /// The value should ideally be cached and reused each time if multiple text
  /// styles are created with the same paint settings. Otherwise, each time it
  /// will appear like the style changed, which will result in unnecessary
  /// updates all the way through the framework.
  final Paint background;

  /// The decorations to paint near the text (e.g., an underline).
  final TextDecoration decoration;

  /// The color in which to paint the text decorations.
  final Color decorationColor;

  /// The style in which to paint the text decorations (e.g., dashed).
  final TextDecorationStyle decorationStyle;

  /// A human-readable description of this text style.
  ///
  /// This property is maintained only in debug builds.
  ///
  /// When merging ([merge]), copying ([copyWith]), modifying using [apply], or
  /// interpolating ([lerp]), the label of the resulting style is marked with
  /// the debug labels of the original styles. This helps figuring out where a
  /// particular text style came from.
  ///
  /// This property is not considered when comparing text styles using `==` or
  /// [compareTo], and it does not affect [hashCode].
  final String debugLabel;

  /// A list of [Shadow]s that will be painted underneath the text.
  ///
  /// Multiple shadows are supported to replicate lighting from multiple light
  /// sources.
  ///
  /// Shadows must be in the same order for [TextStyle] to be considered as
  /// equivalent as order produces differing transparency.
  final List<ui.Shadow> shadows;

  /// Creates a copy of this text style but with the given fields replaced with
  /// the new values.
  ///
  /// One of [color] or [foreground] must be null, and if this has [foreground]
  /// specified it will be given preference over any color parameter.
  TextStyle copyWith({
    Color color,
    String fontFamily,
    List<String> fontFamilyFallback,
    double fontSize,
    FontWeight fontWeight,
    FontStyle fontStyle,
    double letterSpacing,
    double wordSpacing,
    TextBaseline textBaseline,
    double height,
    Locale locale,
    Paint foreground,
    Paint background,
    List<ui.Shadow> shadows,
    TextDecoration decoration,
    Color decorationColor,
    TextDecorationStyle decorationStyle,
    String debugLabel,
  }) {
    assert(color == null || foreground == null, _kColorForegroundWarning);
    String newDebugLabel;
    assert(() {
      if (this.debugLabel != null)
        newDebugLabel = debugLabel ?? '(${this.debugLabel}).copyWith';
      return true;
    }());
    return TextStyle(
      inherit: inherit,
      color: this.foreground == null && foreground == null ? color ?? this.color : null,
      fontFamily: fontFamily ?? this.fontFamily,
      fontFamilyFallback: fontFamilyFallback ?? this.fontFamilyFallback,
      fontSize: fontSize ?? this.fontSize,
      fontWeight: fontWeight ?? this.fontWeight,
      fontStyle: fontStyle ?? this.fontStyle,
      letterSpacing: letterSpacing ?? this.letterSpacing,
      wordSpacing: wordSpacing ?? this.wordSpacing,
      textBaseline: textBaseline ?? this.textBaseline,
      height: height ?? this.height,
      locale: locale ?? this.locale,
      foreground: foreground ?? this.foreground,
      background: background ?? this.background,
      shadows: shadows ?? this.shadows,
      decoration: decoration ?? this.decoration,
      decorationColor: decorationColor ?? this.decorationColor,
      decorationStyle: decorationStyle ?? this.decorationStyle,
      debugLabel: newDebugLabel,
    );
  }

  /// Creates a copy of this text style replacing or altering the specified
  /// properties.
  ///
  /// The non-numeric properties [color], [fontFamily], [decoration],
  /// [decorationColor] and [decorationStyle] are replaced with the new values.
  ///
  /// [foreground] will be given preference over [color] if it is not null.
  ///
  /// The numeric properties are multiplied by the given factors and then
  /// incremented by the given deltas.
  ///
  /// For example, `style.apply(fontSizeFactor: 2.0, fontSizeDelta: 1.0)` would
  /// return a [TextStyle] whose [fontSize] is `style.fontSize * 2.0 + 1.0`.
  ///
  /// For the [fontWeight], the delta is applied to the [FontWeight] enum index
  /// values, so that for instance `style.apply(fontWeightDelta: -2)` when
  /// applied to a `style` whose [fontWeight] is [FontWeight.w500] will return a
  /// [TextStyle] with a [FontWeight.w300].
  ///
  /// The numeric arguments must not be null.
  ///
  /// If the underlying values are null, then the corresponding factors and/or
  /// deltas must not be specified.
  ///
  /// If [foreground] is specified on this object, then applying [color] here
  /// will have no effect.
  TextStyle apply({
    Color color,
    TextDecoration decoration,
    Color decorationColor,
    TextDecorationStyle decorationStyle,
    String fontFamily,
    List<String> fontFamilyFallback,
    double fontSizeFactor = 1.0,
    double fontSizeDelta = 0.0,
    int fontWeightDelta = 0,
    double letterSpacingFactor = 1.0,
    double letterSpacingDelta = 0.0,
    double wordSpacingFactor = 1.0,
    double wordSpacingDelta = 0.0,
    double heightFactor = 1.0,
    double heightDelta = 0.0,
  }) {
    assert(fontSizeFactor != null);
    assert(fontSizeDelta != null);
    assert(fontSize != null || (fontSizeFactor == 1.0 && fontSizeDelta == 0.0));
    assert(fontWeightDelta != null);
    assert(fontWeight != null || fontWeightDelta == 0.0);
    assert(letterSpacingFactor != null);
    assert(letterSpacingDelta != null);
    assert(letterSpacing != null || (letterSpacingFactor == 1.0 && letterSpacingDelta == 0.0));
    assert(wordSpacingFactor != null);
    assert(wordSpacingDelta != null);
    assert(wordSpacing != null || (wordSpacingFactor == 1.0 && wordSpacingDelta == 0.0));
    assert(heightFactor != null);
    assert(heightDelta != null);
    assert(heightFactor != null || (heightFactor == 1.0 && heightDelta == 0.0));

    String modifiedDebugLabel;
    assert(() {
      if (debugLabel != null)
        modifiedDebugLabel = '($debugLabel).apply';
      return true;
    }());

    return TextStyle(
      inherit: inherit,
      color: foreground == null ? color ?? this.color : null,
      fontFamily: fontFamily ?? this.fontFamily,
      fontFamilyFallback: fontFamilyFallback ?? this.fontFamilyFallback,
      fontSize: fontSize == null ? null : fontSize * fontSizeFactor + fontSizeDelta,
      fontWeight: fontWeight == null ? null : FontWeight.values[(fontWeight.index + fontWeightDelta).clamp(0, FontWeight.values.length - 1)],
      fontStyle: fontStyle,
      letterSpacing: letterSpacing == null ? null : letterSpacing * letterSpacingFactor + letterSpacingDelta,
      wordSpacing: wordSpacing == null ? null : wordSpacing * wordSpacingFactor + wordSpacingDelta,
      textBaseline: textBaseline,
      height: height == null ? null : height * heightFactor + heightDelta,
      locale: locale,
      foreground: foreground != null ? foreground : null,
      background: background,
      shadows: shadows,
      decoration: decoration ?? this.decoration,
      decorationColor: decorationColor ?? this.decorationColor,
      decorationStyle: decorationStyle ?? this.decorationStyle,
      debugLabel: modifiedDebugLabel,
    );
  }

  /// Returns a new text style that is a combination of this style and the given
  /// [other] style.
  ///
  /// If the given [other] text style has its [TextStyle.inherit] set to true,
  /// its null properties are replaced with the non-null properties of this text
  /// style. The [other] style _inherits_ the properties of this style. Another
  /// way to think of it is that the "missing" properties of the [other] style
  /// are _filled_ by the properties of this style.
  ///
  /// If the given [other] text style has its [TextStyle.inherit] set to false,
  /// returns the given [other] style unchanged. The [other] style does not
  /// inherit properties of this style.
  ///
  /// If the given text style is null, returns this text style.
  ///
  /// One of [color] or [foreground] must be null, and if this or `other` has
  /// [foreground] specified it will be given preference over any color parameter.
  TextStyle merge(TextStyle other) {
    if (other == null)
      return this;
    if (!other.inherit)
      return other;

    String mergedDebugLabel;
    assert(() {
      if (other.debugLabel != null || debugLabel != null)
        mergedDebugLabel = '(${debugLabel ?? _kDefaultDebugLabel}).merge(${other.debugLabel ?? _kDefaultDebugLabel})';
      return true;
    }());

    return copyWith(
      color: other.color,
      fontFamily: other.fontFamily,
      fontFamilyFallback: other.fontFamilyFallback,
      fontSize: other.fontSize,
      fontWeight: other.fontWeight,
      fontStyle: other.fontStyle,
      letterSpacing: other.letterSpacing,
      wordSpacing: other.wordSpacing,
      textBaseline: other.textBaseline,
      height: other.height,
      locale: other.locale,
      foreground: other.foreground,
      background: other.background,
      shadows: other.shadows,
      decoration: other.decoration,
      decorationColor: other.decorationColor,
      decorationStyle: other.decorationStyle,
      debugLabel: mergedDebugLabel,
    );
  }

  /// Interpolate between two text styles.
  ///
  /// This will not work well if the styles don't set the same fields.
  ///
  /// {@macro dart.ui.shadow.lerp}
  ///
  /// If [foreground] is specified on either of `a` or `b`, both will be treated
  /// as if they have a [foreground] paint (creating a new [Paint] if necessary
  /// based on the [color] property).
  static TextStyle lerp(TextStyle a, TextStyle b, double t) {
    assert(t != null);
    assert(a == null || b == null || a.inherit == b.inherit);
    if (a == null && b == null) {
      return null;
    }

    String lerpDebugLabel;
    assert(() {
      lerpDebugLabel = 'lerp(${a?.debugLabel ?? _kDefaultDebugLabel} ⎯${t.toStringAsFixed(1)}→ ${b?.debugLabel ?? _kDefaultDebugLabel})';
      return true;
    }());

    if (a == null) {
      return TextStyle(
        inherit: b.inherit,
        color: Color.lerp(null, b.color, t),
        fontFamily: t < 0.5 ? null : b.fontFamily,
        fontFamilyFallback: t < 0.5 ? null : b.fontFamilyFallback,
        fontSize: t < 0.5 ? null : b.fontSize,
        fontWeight: FontWeight.lerp(null, b.fontWeight, t),
        fontStyle: t < 0.5 ? null : b.fontStyle,
        letterSpacing: t < 0.5 ? null : b.letterSpacing,
        wordSpacing: t < 0.5 ? null : b.wordSpacing,
        textBaseline: t < 0.5 ? null : b.textBaseline,
        height: t < 0.5 ? null : b.height,
        locale: t < 0.5 ? null : b.locale,
        foreground: t < 0.5 ? null : b.foreground,
        background: t < 0.5 ? null : b.background,
        decoration: t < 0.5 ? null : b.decoration,
        shadows: t < 0.5 ? null : b.shadows,
        decorationColor: Color.lerp(null, b.decorationColor, t),
        decorationStyle: t < 0.5 ? null : b.decorationStyle,
        debugLabel: lerpDebugLabel,
      );
    }

    if (b == null) {
      return TextStyle(
        inherit: a.inherit,
        color: Color.lerp(a.color, null, t),
        fontFamily: t < 0.5 ? a.fontFamily : null,
        fontFamilyFallback: t < 0.5 ? a.fontFamilyFallback : null,
        fontSize: t < 0.5 ? a.fontSize : null,
        fontWeight: FontWeight.lerp(a.fontWeight, null, t),
        fontStyle: t < 0.5 ? a.fontStyle : null,
        letterSpacing: t < 0.5 ? a.letterSpacing : null,
        wordSpacing: t < 0.5 ? a.wordSpacing : null,
        textBaseline: t < 0.5 ? a.textBaseline : null,
        height: t < 0.5 ? a.height : null,
        locale: t < 0.5 ? a.locale : null,
        foreground: t < 0.5 ? a.foreground : null,
        background: t < 0.5 ? a.background : null,
        shadows: t < 0.5 ? a.shadows : null,
        decoration: t < 0.5 ? a.decoration : null,
        decorationColor: Color.lerp(a.decorationColor, null, t),
        decorationStyle: t < 0.5 ? a.decorationStyle : null,
        debugLabel: lerpDebugLabel,
      );
    }

    return TextStyle(
      inherit: b.inherit,
      color: a.foreground == null && b.foreground == null ? Color.lerp(a.color, b.color, t) : null,
      fontFamily: t < 0.5 ? a.fontFamily : b.fontFamily,
      fontFamilyFallback: t < 0.5 ? a.fontFamilyFallback : b.fontFamilyFallback,
      fontSize: ui.lerpDouble(a.fontSize ?? b.fontSize, b.fontSize ?? a.fontSize, t),
      fontWeight: FontWeight.lerp(a.fontWeight, b.fontWeight, t),
      fontStyle: t < 0.5 ? a.fontStyle : b.fontStyle,
      letterSpacing: ui.lerpDouble(a.letterSpacing ?? b.letterSpacing, b.letterSpacing ?? a.letterSpacing, t),
      wordSpacing: ui.lerpDouble(a.wordSpacing ?? b.wordSpacing, b.wordSpacing ?? a.wordSpacing, t),
      textBaseline: t < 0.5 ? a.textBaseline : b.textBaseline,
      height: ui.lerpDouble(a.height ?? b.height, b.height ?? a.height, t),
      locale: t < 0.5 ? a.locale : b.locale,
      foreground: (a.foreground != null || b.foreground != null)
        ? t < 0.5
          ? a.foreground ?? (Paint()..color = a.color)
          : b.foreground ?? (Paint()..color = b.color)
        : null,
      background: t < 0.5 ? a.background : b.background,
      shadows: t < 0.5 ? a.shadows : b.shadows,
      decoration: t < 0.5 ? a.decoration : b.decoration,
      decorationColor: Color.lerp(a.decorationColor, b.decorationColor, t),
      decorationStyle: t < 0.5 ? a.decorationStyle : b.decorationStyle,
      debugLabel: lerpDebugLabel,
    );
  }

  /// The style information for text runs, encoded for use by `dart:ui`.
  ui.TextStyle getTextStyle({ double textScaleFactor = 1.0 }) {
    return ui.TextStyle(
      color: color,
      decoration: decoration,
      decorationColor: decorationColor,
      decorationStyle: decorationStyle,
      fontWeight: fontWeight,
      fontStyle: fontStyle,
      textBaseline: textBaseline,
      fontFamily: fontFamily,
      fontFamilyFallback: fontFamilyFallback,
      fontSize: fontSize == null ? null : fontSize * textScaleFactor,
      letterSpacing: letterSpacing,
      wordSpacing: wordSpacing,
      height: height,
      locale: locale,
      foreground: foreground,
      background: background,
      shadows: shadows,
    );
  }

  /// The style information for paragraphs, encoded for use by `dart:ui`.
  ///
  /// The `textScaleFactor` argument must not be null. If omitted, it defaults
  /// to 1.0. The other arguments may be null. The `maxLines` argument, if
  /// specified and non-null, must be greater than zero.
  ///
  /// If the font size on this style isn't set, it will default to 14 logical
  /// pixels.
  ui.ParagraphStyle getParagraphStyle({
<<<<<<< HEAD
    TextAlign textAlign,
    TextDirection textDirection,
    double textScaleFactor = 1.0,
    String ellipsis,
    int maxLines,
    Locale locale,
=======
      TextAlign textAlign,
      TextDirection textDirection,
      double textScaleFactor = 1.0,
      String ellipsis,
      int maxLines,
      Locale locale,
      String fontFamily,
      double fontSize,
      FontWeight fontWeight,
      FontStyle fontStyle,
      double height,
      StrutStyle strutStyle,
>>>>>>> de321b9c
  }) {
    assert(textScaleFactor != null);
    assert(maxLines == null || maxLines > 0);
    return ui.ParagraphStyle(
      textAlign: textAlign,
      textDirection: textDirection,
      // Here, we stablish the contents of this TextStyle as the paragraph's default font
      // unless an override is passed in.
      fontWeight: fontWeight ?? this.fontWeight,
      fontStyle: fontStyle ?? this.fontStyle,
      fontFamily: fontFamily ?? this.fontFamily,
      fontSize: (fontSize ?? this.fontSize ?? _defaultFontSize) * textScaleFactor,
      height: height ?? this.height,
      strutStyle: strutStyle == null ? null : ui.StrutStyle(
        fontFamily: strutStyle.fontFamily,
        fontFamilyFallback: strutStyle.fontFamilyFallback,
        fontSize: strutStyle.fontSize,
        height: strutStyle.height,
        leading: strutStyle.leading,
        fontWeight: strutStyle.fontWeight,
        fontStyle: strutStyle.fontStyle,
        forceStrutHeight: strutStyle.forceStrutHeight,
      ),
      maxLines: maxLines,
      ellipsis: ellipsis,
      locale: locale,
    );
  }

  /// Describe the difference between this style and another, in terms of how
  /// much damage it will make to the rendering.
  ///
  /// See also:
  ///
  ///  * [TextSpan.compareTo], which does the same thing for entire [TextSpan]s.
  RenderComparison compareTo(TextStyle other) {
    if (identical(this, other))
      return RenderComparison.identical;
    if (inherit != other.inherit ||
        fontFamily != other.fontFamily ||
        fontSize != other.fontSize ||
        fontWeight != other.fontWeight ||
        fontStyle != other.fontStyle ||
        letterSpacing != other.letterSpacing ||
        wordSpacing != other.wordSpacing ||
        textBaseline != other.textBaseline ||
        height != other.height ||
        locale != other.locale ||
        foreground != other.foreground ||
        background != other.background ||
        !listEquals(shadows, other.shadows) ||
        !listEquals(fontFamilyFallback, other.fontFamilyFallback))
      return RenderComparison.layout;
    if (color != other.color ||
        decoration != other.decoration ||
        decorationColor != other.decorationColor ||
        decorationStyle != other.decorationStyle)
      return RenderComparison.paint;
    return RenderComparison.identical;
  }

  @override
  bool operator ==(dynamic other) {
    if (identical(this, other))
      return true;
    if (other.runtimeType != runtimeType)
      return false;
    final TextStyle typedOther = other;
    return inherit == typedOther.inherit &&
           color == typedOther.color &&
           fontFamily == typedOther.fontFamily &&
           fontSize == typedOther.fontSize &&
           fontWeight == typedOther.fontWeight &&
           fontStyle == typedOther.fontStyle &&
           letterSpacing == typedOther.letterSpacing &&
           wordSpacing == typedOther.wordSpacing &&
           textBaseline == typedOther.textBaseline &&
           height == typedOther.height &&
           locale == typedOther.locale &&
           foreground == typedOther.foreground &&
           background == typedOther.background &&
           decoration == typedOther.decoration &&
           decorationColor == typedOther.decorationColor &&
           decorationStyle == typedOther.decorationStyle &&
           listEquals(shadows, typedOther.shadows) &&
           listEquals(fontFamilyFallback, typedOther.fontFamilyFallback);
  }

  @override
  int get hashCode {
    return hashValues(
      inherit,
      color,
      fontFamily,
      fontFamilyFallback,
      fontSize,
      fontWeight,
      fontStyle,
      letterSpacing,
      wordSpacing,
      textBaseline,
      height,
      locale,
      foreground,
      background,
      decoration,
      decorationColor,
      decorationStyle,
      shadows
    );
  }

  @override
  String toStringShort() => '$runtimeType';

  /// Adds all properties prefixing property names with the optional `prefix`.
  @override
  void debugFillProperties(DiagnosticPropertiesBuilder properties, { String prefix = '' }) {
    super.debugFillProperties(properties);
    if (debugLabel != null)
      properties.add(MessageProperty('${prefix}debugLabel', debugLabel));
    final List<DiagnosticsNode> styles = <DiagnosticsNode>[];
    styles.add(DiagnosticsProperty<Color>('${prefix}color', color, defaultValue: null));
    styles.add(StringProperty('${prefix}family', fontFamily, defaultValue: null, quoted: false));
    styles.add(IterableProperty<String>('${prefix}familyFallback', fontFamilyFallback, defaultValue: null));
    styles.add(DoubleProperty('${prefix}size', fontSize, defaultValue: null));
    String weightDescription;
    if (fontWeight != null) {
      weightDescription = '${fontWeight.index + 1}00';
    }
    // TODO(jacobr): switch this to use enumProperty which will either cause the
    // weight description to change to w600 from 600 or require existing
    // enumProperty to handle this special case.
    styles.add(DiagnosticsProperty<FontWeight>(
      '${prefix}weight',
      fontWeight,
      description: weightDescription,
      defaultValue: null,
    ));
    styles.add(EnumProperty<FontStyle>('${prefix}style', fontStyle, defaultValue: null));
    styles.add(DoubleProperty('${prefix}letterSpacing', letterSpacing, defaultValue: null));
    styles.add(DoubleProperty('${prefix}wordSpacing', wordSpacing, defaultValue: null));
    styles.add(EnumProperty<TextBaseline>('${prefix}baseline', textBaseline, defaultValue: null));
    styles.add(DoubleProperty('${prefix}height', height, unit: 'x', defaultValue: null));
    styles.add(DiagnosticsProperty<Locale>('${prefix}locale', locale, defaultValue: null));
    styles.add(DiagnosticsProperty<Paint>('${prefix}foreground', foreground, defaultValue: null));
    styles.add(DiagnosticsProperty<Paint>('${prefix}background', background, defaultValue: null));
    if (decoration != null || decorationColor != null || decorationStyle != null) {
      final List<String> decorationDescription = <String>[];
      if (decorationStyle != null)
        decorationDescription.add(describeEnum(decorationStyle));

      // Hide decorationColor from the default text view as it is shown in the
      // terse decoration summary as well.
      styles.add(DiagnosticsProperty<Color>('${prefix}decorationColor', decorationColor, defaultValue: null, level: DiagnosticLevel.fine));

      if (decorationColor != null)
        decorationDescription.add('$decorationColor');

      // Intentionally collide with the property 'decoration' added below.
      // Tools that show hidden properties could choose the first property
      // matching the name to disambiguate.
      styles.add(DiagnosticsProperty<TextDecoration>('${prefix}decoration', decoration, defaultValue: null, level: DiagnosticLevel.hidden));
      if (decoration != null)
        decorationDescription.add('$decoration');
      assert(decorationDescription.isNotEmpty);
      styles.add(MessageProperty('${prefix}decoration', decorationDescription.join(' ')));
    }

    final bool styleSpecified = styles.any((DiagnosticsNode n) => !n.isFiltered(DiagnosticLevel.info));
    properties.add(DiagnosticsProperty<bool>('${prefix}inherit', inherit, level: (!styleSpecified && inherit) ? DiagnosticLevel.fine : DiagnosticLevel.info));
    styles.forEach(properties.add);

    if (!styleSpecified)
      properties.add(FlagProperty('inherit', value: inherit, ifTrue: '$prefix<all styles inherited>', ifFalse: '$prefix<no style specified>'));
  }
}<|MERGE_RESOLUTION|>--- conflicted
+++ resolved
@@ -807,27 +807,18 @@
   /// If the font size on this style isn't set, it will default to 14 logical
   /// pixels.
   ui.ParagraphStyle getParagraphStyle({
-<<<<<<< HEAD
     TextAlign textAlign,
     TextDirection textDirection,
     double textScaleFactor = 1.0,
     String ellipsis,
     int maxLines,
     Locale locale,
-=======
-      TextAlign textAlign,
-      TextDirection textDirection,
-      double textScaleFactor = 1.0,
-      String ellipsis,
-      int maxLines,
-      Locale locale,
-      String fontFamily,
-      double fontSize,
-      FontWeight fontWeight,
-      FontStyle fontStyle,
-      double height,
-      StrutStyle strutStyle,
->>>>>>> de321b9c
+    String fontFamily,
+    double fontSize,
+    FontWeight fontWeight,
+    FontStyle fontStyle,
+    double height,
+    StrutStyle strutStyle,
   }) {
     assert(textScaleFactor != null);
     assert(maxLines == null || maxLines > 0);
