--- conflicted
+++ resolved
@@ -15,7 +15,6 @@
 
 export 'package:flutter/services.dart' show TextRange, TextSelection;
 
-<<<<<<< HEAD
 /// The different ways of considering the width of a Text widget.
 enum TextWidthType {
   /// The width will take up as much space as is given to it. This is useful for
@@ -26,7 +25,8 @@
   /// multiple lines. For example, this is useful when wrapping text in chat
   /// bubbles.
   tight,
-=======
+}
+
 class _CaretMetrics {
   const _CaretMetrics({this.offset, this.fullHeight});
   /// The offset of the top left corner of the caret from the top left
@@ -35,7 +35,6 @@
 
   /// The full height of the glyph at the caret position.
   final double fullHeight;
->>>>>>> 17410423
 }
 
 /// An object that paints a [TextSpan] tree into a [Canvas].
