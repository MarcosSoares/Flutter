// Copyright 2014 The Flutter Authors. All rights reserved.
// Use of this source code is governed by a BSD-style license that can be
// found in the LICENSE file.

import 'dart:math' show max;
import 'dart:ui' as ui show
  BoxHeightStyle,
  BoxWidthStyle,
  GlyphInfo,
  LineMetrics,
  Paragraph,
  ParagraphBuilder,
  ParagraphConstraints,
  ParagraphStyle,
  PlaceholderAlignment,
  TextStyle;

import 'package:flutter/foundation.dart';
import 'package:flutter/services.dart';

import 'basic_types.dart';
import 'inline_span.dart';
import 'placeholder_span.dart';
import 'strut_style.dart';
import 'text_scaler.dart';
import 'text_span.dart';

export 'dart:ui' show LineMetrics;
export 'package:flutter/services.dart' show TextRange, TextSelection;

/// The default font size if none is specified.
///
/// This should be kept in sync with the defaults set in the engine (e.g.,
/// LibTxt's text_style.h, paragraph_style.h).
const double kDefaultFontSize = 14.0;

/// How overflowing text should be handled.
///
/// A [TextOverflow] can be passed to [Text] and [RichText] via their
/// [Text.overflow] and [RichText.overflow] properties respectively.
enum TextOverflow {
  /// Clip the overflowing text to fix its container.
  clip,

  /// Fade the overflowing text to transparent.
  fade,

  /// Use an ellipsis to indicate that the text has overflowed.
  ellipsis,

  /// Render overflowing text outside of its container.
  visible,
}

/// Holds the [Size] and baseline required to represent the dimensions of
/// a placeholder in text.
///
/// Placeholders specify an empty space in the text layout, which is used
/// to later render arbitrary inline widgets into defined by a [WidgetSpan].
///
/// See also:
///
///  * [WidgetSpan], a subclass of [InlineSpan] and [PlaceholderSpan] that
///    represents an inline widget embedded within text. The space this
///    widget takes is indicated by a placeholder.
///  * [RichText], a text widget that supports text inline widgets.
@immutable
class PlaceholderDimensions {
  /// Constructs a [PlaceholderDimensions] with the specified parameters.
  ///
  /// The `size` and `alignment` are required as a placeholder's dimensions
  /// require at least `size` and `alignment` to be fully defined.
  const PlaceholderDimensions({
    required this.size,
    required this.alignment,
    this.baseline,
    this.baselineOffset,
  });

  /// A constant representing an empty placeholder.
  static const PlaceholderDimensions empty = PlaceholderDimensions(size: Size.zero, alignment: ui.PlaceholderAlignment.bottom);

  /// Width and height dimensions of the placeholder.
  final Size size;

  /// How to align the placeholder with the text.
  ///
  /// See also:
  ///
  ///  * [baseline], the baseline to align to when using
  ///    [dart:ui.PlaceholderAlignment.baseline],
  ///    [dart:ui.PlaceholderAlignment.aboveBaseline],
  ///    or [dart:ui.PlaceholderAlignment.belowBaseline].
  ///  * [baselineOffset], the distance of the alphabetic baseline from the upper
  ///    edge of the placeholder.
  final ui.PlaceholderAlignment alignment;

  /// Distance of the [baseline] from the upper edge of the placeholder.
  ///
  /// Only used when [alignment] is [ui.PlaceholderAlignment.baseline].
  final double? baselineOffset;

  /// The [TextBaseline] to align to. Used with:
  ///
  ///  * [ui.PlaceholderAlignment.baseline]
  ///  * [ui.PlaceholderAlignment.aboveBaseline]
  ///  * [ui.PlaceholderAlignment.belowBaseline]
  ///  * [ui.PlaceholderAlignment.middle]
  final TextBaseline? baseline;

  @override
  bool operator ==(Object other) {
    if (identical(this, other)) {
      return true;
    }
    return other is PlaceholderDimensions
        && other.size == size
        && other.alignment == alignment
        && other.baseline == baseline
        && other.baselineOffset == baselineOffset;
  }

  @override
  int get hashCode => Object.hash(size, alignment, baseline, baselineOffset);

  @override
  String toString() {
    return switch (alignment) {
      ui.PlaceholderAlignment.top ||
      ui.PlaceholderAlignment.bottom ||
      ui.PlaceholderAlignment.middle ||
      ui.PlaceholderAlignment.aboveBaseline ||
      ui.PlaceholderAlignment.belowBaseline => 'PlaceholderDimensions($size, $alignment)',
      ui.PlaceholderAlignment.baseline      => 'PlaceholderDimensions($size, $alignment($baselineOffset from top))',
    };
  }
}

/// The different ways of measuring the width of one or more lines of text.
///
/// See [Text.textWidthBasis], for example.
enum TextWidthBasis {
  /// multiline text will take up the full width given by the parent. For single
  /// line text, only the minimum amount of width needed to contain the text
  /// will be used. A common use case for this is a standard series of
  /// paragraphs.
  parent,

  /// The width will be exactly enough to contain the longest line and no
  /// longer. A common use case for this is chat bubbles.
  longestLine,
}

/// A [TextBoundary] subclass for locating word breaks.
///
/// The underlying implementation uses [UAX #29](https://unicode.org/reports/tr29/)
/// defined default word boundaries.
///
/// The default word break rules can be tailored to meet the requirements of
/// different use cases. For instance, the default rule set keeps horizontal
/// whitespaces together as a single word, which may not make sense in a
/// word-counting context -- "hello    world" counts as 3 words instead of 2.
/// An example is the [moveByWordBoundary] variant, which is a tailored
/// word-break locator that more closely matches the default behavior of most
/// platforms and editors when it comes to handling text editing keyboard
/// shortcuts that move or delete word by word.
class WordBoundary extends TextBoundary {
  /// Creates a [WordBoundary] with the text and layout information.
  WordBoundary._(this._text, this._paragraph);

  final InlineSpan _text;
  final ui.Paragraph _paragraph;

  @override
  TextRange getTextBoundaryAt(int position) => _paragraph.getWordBoundary(TextPosition(offset: max(position, 0)));

  // Combines two UTF-16 code units (high surrogate + low surrogate) into a
  // single code point that represents a supplementary character.
  static int _codePointFromSurrogates(int highSurrogate, int lowSurrogate) {
    assert(
      TextPainter.isHighSurrogate(highSurrogate),
      'U+${highSurrogate.toRadixString(16).toUpperCase().padLeft(4, "0")}) is not a high surrogate.',
    );
    assert(
      TextPainter.isLowSurrogate(lowSurrogate),
      'U+${lowSurrogate.toRadixString(16).toUpperCase().padLeft(4, "0")}) is not a low surrogate.',
    );
    const int base = 0x010000 - (0xD800 << 10) - 0xDC00;
    return (highSurrogate << 10) + lowSurrogate + base;
  }

  // The Runes class does not provide random access with a code unit offset.
  int? _codePointAt(int index) {
    final int? codeUnitAtIndex = _text.codeUnitAt(index);
    if (codeUnitAtIndex == null) {
      return null;
    }
    return switch (codeUnitAtIndex & 0xFC00) {
      0xD800 => _codePointFromSurrogates(codeUnitAtIndex, _text.codeUnitAt(index + 1)!),
      0xDC00 => _codePointFromSurrogates(_text.codeUnitAt(index - 1)!, codeUnitAtIndex),
      _      => codeUnitAtIndex,
    };
  }

  static bool _isNewline(int codePoint) {
    // Carriage Return is not treated as a hard line break.
    return switch (codePoint) {
      0x000A ||       // Line Feed
      0x0085 ||       // New Line
      0x000B ||       // Form Feed
      0x000C ||       // Vertical Feed
      0x2028 ||       // Line Separator
      0x2029 => true, // Paragraph Separator
      _ => false,
    };
  }

  bool _skipSpacesAndPunctuations(int offset, bool forward) {
    // Use code point since some punctuations are supplementary characters.
    // "inner" here refers to the code unit that's before the break in the
    // search direction (`forward`).
    final int? innerCodePoint = _codePointAt(forward ? offset - 1 : offset);
    final int? outerCodeUnit = _text.codeUnitAt(forward ? offset : offset - 1);

    // Make sure the hard break rules in UAX#29 take precedence over the ones we
    // add below. Luckily there're only 4 hard break rules for word breaks, and
    // dictionary based breaking does not introduce new hard breaks:
    // https://unicode-org.github.io/icu/userguide/boundaryanalysis/break-rules.html#word-dictionaries
    //
    // WB1 & WB2: always break at the start or the end of the text.
    final bool hardBreakRulesApply = innerCodePoint == null || outerCodeUnit == null
    // WB3a & WB3b: always break before and after newlines.
                                  || _isNewline(innerCodePoint) || _isNewline(outerCodeUnit);
    return hardBreakRulesApply || !RegExp(r'[\p{Space_Separator}\p{Punctuation}]', unicode: true).hasMatch(String.fromCharCode(innerCodePoint));
  }

  /// Returns a [TextBoundary] suitable for handling keyboard navigation
  /// commands that change the current selection word by word.
  ///
  /// This [TextBoundary] is used by text widgets in the flutter framework to
  /// provide default implementation for text editing shortcuts, for example,
  /// "delete to the previous word".
  ///
  /// The implementation applies the same set of rules [WordBoundary] uses,
  /// except that word breaks end on a space separator or a punctuation will be
  /// skipped, to match the behavior of most platforms. Additional rules may be
  /// added in the future to better match platform behaviors.
  late final TextBoundary moveByWordBoundary = _UntilTextBoundary(this, _skipSpacesAndPunctuations);
}

class _UntilTextBoundary extends TextBoundary {
  const _UntilTextBoundary(this._textBoundary, this._predicate);

  final UntilPredicate _predicate;
  final TextBoundary _textBoundary;

  @override
  int? getLeadingTextBoundaryAt(int position) {
    if (position < 0) {
      return null;
    }
    final int? offset = _textBoundary.getLeadingTextBoundaryAt(position);
    return offset == null || _predicate(offset, false)
      ? offset
      : getLeadingTextBoundaryAt(offset - 1);
  }

  @override
  int? getTrailingTextBoundaryAt(int position) {
    final int? offset = _textBoundary.getTrailingTextBoundaryAt(max(position, 0));
    return offset == null || _predicate(offset, true)
      ? offset
      : getTrailingTextBoundaryAt(offset);
  }
}

class _TextLayout {
  _TextLayout._(this._paragraph, this.writingDirection, this.rawString);

  final TextDirection writingDirection;
  final String rawString;

  // This field is not final because the owner TextPainter could create a new
  // ui.Paragraph with the exact same text layout (for example, when only the
  // color of the text is changed).
  //
  // The creator of this _TextLayout is also responsible for disposing this
  // object when it's no longer needed.
  ui.Paragraph _paragraph;

  /// Whether this layout has been invalidated and disposed.
  ///
  /// Only for use when asserts are enabled.
  bool get debugDisposed => _paragraph.debugDisposed;

  /// The horizontal space required to paint this text.
  ///
  /// If a line ends with trailing spaces, the trailing spaces may extend
  /// outside of the horizontal paint bounds defined by [width].
  double get width => _paragraph.width;

  /// The vertical space required to paint this text.
  double get height => _paragraph.height;

  /// The width at which decreasing the width of the text would prevent it from
  /// painting itself completely within its bounds.
  double get minIntrinsicLineExtent => _paragraph.minIntrinsicWidth;

  /// The width at which increasing the width of the text no longer decreases the height.
  ///
  /// Includes trailing spaces if any.
  double get maxIntrinsicLineExtent => _paragraph.maxIntrinsicWidth;

  /// The distance from the left edge of the leftmost glyph to the right edge of
  /// the rightmost glyph in the paragraph.
  double get longestLine => _paragraph.longestLine;

  /// Returns the distance from the top of the text to the first baseline of the
  /// given type.
  double getDistanceToBaseline(TextBaseline baseline) {
    return switch (baseline) {
      TextBaseline.alphabetic => _paragraph.alphabeticBaseline,
      TextBaseline.ideographic => _paragraph.ideographicBaseline,
    };
  }

<<<<<<< HEAD
  /// This line caret metrics in the paragraph's coordinates, when the caret is
  /// placed at the end of the text (e.g.
  /// TextPosition(offset: text.length, affinity: downstream)).
  ///
  /// This should not be called when the paragraph is emtpy.
  ///
  /// When the last text run in the paragraph has the opposite writing direction
  /// (as compared to the paragraph's writing direction), this makes sure the
  /// caret is placed at the same "end" of the line as if the line was ended with
  /// a line feed.
  late final _LineCaretMetrics _endOfTextCaretMetrics = _computeEndOfTextCaretAnchorOffset();
  _LineCaretMetrics _computeEndOfTextCaretAnchorOffset() {
    assert(rawString.isNotEmpty);
    // SkParagraph currently treats " " and "\t" as white spaces. Trailing white
    // spaces don't contribute to the line width thus require special handling
    // when they're present.
    // Luckily trailing whitespaces have the same writing direction as the
    // paragraph.
    final bool hasTrailingSpaces = switch (rawString.codeUnitAt(rawString.length - 1)) {
      0x9 ||        // horizontal tab
      0x20 => true, // space
      _ => false,
    };
    final ui.LineMetrics lineMetrics = _paragraph.getLineMetricsAt(_paragraph.numberOfLines - 1)!;
    assert(lineMetrics.hardBreak);

    final double baseline = lineMetrics.baseline;
    if (hasTrailingSpaces) {
      // This is the caret metrics for EOT so the full text must have been laid out.
      final ui.GlyphInfo lastGlyph = _paragraph.getGlyphInfoAt(rawString.length - 1)!;
      final Rect glyphBounds = lastGlyph.graphemeClusterLayoutBounds;
      return switch (writingDirection) {
        TextDirection.ltr => _LineCaretMetrics(
          offset: Offset(glyphBounds.right, baseline),
          paintToRight: true,
        ),
        TextDirection.rtl => _LineCaretMetrics(
          offset: Offset(glyphBounds.left, baseline),
          paintToRight: false,
        ),
      };
    } else {
      return switch (writingDirection) {
        TextDirection.ltr => _LineCaretMetrics(
          offset: Offset(lineMetrics.left + lineMetrics.width, baseline),
          paintToRight: true,
        ),
        TextDirection.rtl => _LineCaretMetrics(
          offset: Offset(lineMetrics.left, baseline),
          paintToRight: false,
        ),
      };
    }
=======
  double _contentWidthFor(double minWidth, double maxWidth, TextWidthBasis widthBasis) {
    return switch (widthBasis) {
      TextWidthBasis.longestLine => clampDouble(longestLine, minWidth, maxWidth),
      TextWidthBasis.parent => clampDouble(maxIntrinsicLineExtent, minWidth, maxWidth),
    };
>>>>>>> bc49cf80
  }
}

// This class stores the current text layout and the corresponding
// paintOffset/contentWidth, as well as some cached text metrics values that
// depends on the current text layout, which will be invalidated as soon as the
// text layout is invalidated.
class _TextPainterLayoutCacheWithOffset {
  _TextPainterLayoutCacheWithOffset(this.layout, this.textAlignment, this.layoutMaxWidth, this.contentWidth)
    : assert(textAlignment >= 0.0 && textAlignment <= 1.0),
      assert(!layoutMaxWidth.isNaN),
      assert(!contentWidth.isNaN);

  final _TextLayout layout;

  // The input width used to lay out the paragraph.
  final double layoutMaxWidth;

  // The content width the text painter should report in TextPainter.width.
  // This is also used to compute `paintOffset`.
  double contentWidth;

  // The effective text alignment in the TextPainter's canvas. The value is
  // within the [0, 1] interval: 0 for left aligned and 1 for right aligned.
  final double textAlignment;

  // The paintOffset of the `paragraph` in the TextPainter's canvas.
  //
  // It's coordinate values are guaranteed to not be NaN.
  Offset get paintOffset {
    if (textAlignment == 0) {
      return Offset.zero;
    }
    if (!paragraph.width.isFinite) {
      return const Offset(double.infinity, 0.0);
    }
    final double dx = textAlignment * (contentWidth - paragraph.width);
    assert(!dx.isNaN);
    return Offset(dx, 0);
  }

  ui.Paragraph get paragraph => layout._paragraph;

  // Try to resize the contentWidth to fit the new input constraints, by just
  // adjusting the paint offset (so no line-breaking changes needed).
  //
  // Returns false if the new constraints require the text layout library to
  // re-compute the line breaks.
  bool _resizeToFit(double minWidth, double maxWidth, TextWidthBasis widthBasis) {
    assert(layout.maxIntrinsicLineExtent.isFinite);
    assert(minWidth <= maxWidth);
    // The assumption here is that if a Paragraph's width is already >= its
    // maxIntrinsicWidth, further increasing the input width does not change its
    // layout (but may change the paint offset if it's not left-aligned). This is
    // true even for TextAlign.justify: when width >= maxIntrinsicWidth
    // TextAlign.justify will behave exactly the same as TextAlign.start.
    //
    // An exception to this is when the text is not left-aligned, and the input
    // width is double.infinity. Since the resulting Paragraph will have a width
    // of double.infinity, and to make the text visible the paintOffset.dx is
    // bound to be double.negativeInfinity, which invalidates all arithmetic
    // operations.

    if (maxWidth == contentWidth && minWidth == contentWidth) {
      contentWidth = layout._contentWidthFor(minWidth, maxWidth, widthBasis);
      return true;
    }

    // Special case:
    // When the paint offset and the paragraph width are both +∞, it's likely
    // that the text layout engine skipped layout because there weren't anything
    // to paint. Always try to re-compute the text layout.
    if (!paintOffset.dx.isFinite && !paragraph.width.isFinite && minWidth.isFinite) {
      assert(paintOffset.dx == double.infinity);
      assert(paragraph.width == double.infinity);
      return false;
    }

    final double maxIntrinsicWidth = paragraph.maxIntrinsicWidth;
    // Skip line breaking if the input width remains the same, of there will be
    // no soft breaks.
    final bool skipLineBreaking = maxWidth == layoutMaxWidth  // Same input max width so relayout is unnecessary.
      || ((paragraph.width - maxIntrinsicWidth) > -precisionErrorTolerance && (maxWidth - maxIntrinsicWidth) > -precisionErrorTolerance);
    if (skipLineBreaking) {
      // Adjust the content width in case the TextWidthBasis changed.
      contentWidth = layout._contentWidthFor(minWidth, maxWidth, widthBasis);
      return true;
    }
    return false;
  }

  // ---- Cached Values ----

  List<TextBox> get inlinePlaceholderBoxes => _cachedInlinePlaceholderBoxes ??= paragraph.getBoxesForPlaceholders();
  List<TextBox>? _cachedInlinePlaceholderBoxes;

  List<ui.LineMetrics> get lineMetrics => _cachedLineMetrics ??= paragraph.computeLineMetrics();
  List<ui.LineMetrics>? _cachedLineMetrics;

  // Holds the TextPosition the last caret metrics were computed with. When new
  // values are passed in, we recompute the caret metrics only as necessary.
  int? _previousCaretPosition;
}

/// This is used to cache and pass the computed metrics regarding the
/// caret's size and position. This is preferred due to the expensive
/// nature of the calculation.
///
// A _CaretMetrics is either a _LineCaretMetrics or an _EmptyLineCaretMetrics.
typedef _CaretMetrics = Either<_LineCaretMetrics, void>;
typedef _HasLineMetrics = Left<_LineCaretMetrics, void>;
typedef _EmptyParagraph = Right<_LineCaretMetrics, void>;

/// The _CaretMetrics for carets located in a non-empty line. Carets located in a
/// non-empty line are associated with a glyph within the same line.
final class _LineCaretMetrics {
  const _LineCaretMetrics({required this.offset, required this.paintToRight});
  /// The offset from the top left corner of the paragraph to the the caret's
  /// baseline location.
  final Offset offset;

  /// Whether the caret should be painted to the right of the [offset], or to
  /// the left of it.
  final bool paintToRight;

  _LineCaretMetrics shift(Offset offset) {
    return offset == Offset.zero
      ? this
      : _LineCaretMetrics(offset: offset + this.offset, paintToRight: paintToRight);
  }
}

/// The _CaretMetrics for carets located in an empty line (when the text is
/// empty, or the caret is between two a newline characters).
///
/// The y offset of the unoccupied line.
const _CaretMetrics _emptyParagraph = _CaretMetrics.right(null);

const String _flutterPaintingLibrary = 'package:flutter/painting.dart';

/// An object that paints a [TextSpan] tree into a [Canvas].
///
/// To use a [TextPainter], follow these steps:
///
/// 1. Create a [TextSpan] tree and pass it to the [TextPainter]
///    constructor.
///
/// 2. Call [layout] to prepare the paragraph.
///
/// 3. Call [paint] as often as desired to paint the paragraph.
///
/// 4. Call [dispose] when the object will no longer be accessed to release
///    native resources. For [TextPainter] objects that are used repeatedly and
///    stored on a [State] or [RenderObject], call [dispose] from
///    [State.dispose] or [RenderObject.dispose] or similar. For [TextPainter]
///    objects that are only used ephemerally, it is safe to immediately dispose
///    them after the last call to methods or properties on the object.
///
/// If the width of the area into which the text is being painted
/// changes, return to step 2. If the text to be painted changes,
/// return to step 1.
///
/// The default text style is white. To change the color of the text,
/// pass a [TextStyle] object to the [TextSpan] in `text`.
class TextPainter {
  /// Creates a text painter that paints the given text.
  ///
  /// The `text` and `textDirection` arguments are optional but [text] and
  /// [textDirection] must be non-null before calling [layout].
  ///
  /// The [maxLines] property, if non-null, must be greater than zero.
  TextPainter({
    InlineSpan? text,
    TextAlign textAlign = TextAlign.start,
    TextDirection? textDirection,
    @Deprecated(
      'Use textScaler instead. '
      'Use of textScaleFactor was deprecated in preparation for the upcoming nonlinear text scaling support. '
      'This feature was deprecated after v3.12.0-2.0.pre.',
    )
    double textScaleFactor = 1.0,
    TextScaler textScaler = TextScaler.noScaling,
    int? maxLines,
    String? ellipsis,
    Locale? locale,
    StrutStyle? strutStyle,
    TextWidthBasis textWidthBasis = TextWidthBasis.parent,
    TextHeightBehavior? textHeightBehavior,
  }) : assert(text == null || text.debugAssertIsValid()),
       assert(maxLines == null || maxLines > 0),
       assert(textScaleFactor == 1.0 || identical(textScaler, TextScaler.noScaling), 'Use textScaler instead.'),
       _text = text,
       _textAlign = textAlign,
       _textDirection = textDirection,
       _textScaler = textScaler == TextScaler.noScaling ? TextScaler.linear(textScaleFactor) : textScaler,
       _maxLines = maxLines,
       _ellipsis = ellipsis,
       _locale = locale,
       _strutStyle = strutStyle,
       _textWidthBasis = textWidthBasis,
       _textHeightBehavior = textHeightBehavior {
    // TODO(polina-c): stop duplicating code across disposables
    // https://github.com/flutter/flutter/issues/137435
    if (kFlutterMemoryAllocationsEnabled) {
      FlutterMemoryAllocations.instance.dispatchObjectCreated(
        library: _flutterPaintingLibrary,
        className: '$TextPainter',
        object: this,
      );
    }
  }

  /// Computes the width of a configured [TextPainter].
  ///
  /// This is a convenience method that creates a text painter with the supplied
  /// parameters, lays it out with the supplied [minWidth] and [maxWidth], and
  /// returns its [TextPainter.width] making sure to dispose the underlying
  /// resources. Doing this operation is expensive and should be avoided
  /// whenever it is possible to preserve the [TextPainter] to paint the
  /// text or get other information about it.
  static double computeWidth({
    required InlineSpan text,
    required TextDirection textDirection,
    TextAlign textAlign = TextAlign.start,
    @Deprecated(
      'Use textScaler instead. '
      'Use of textScaleFactor was deprecated in preparation for the upcoming nonlinear text scaling support. '
      'This feature was deprecated after v3.12.0-2.0.pre.',
    )
    double textScaleFactor = 1.0,
    TextScaler textScaler = TextScaler.noScaling,
    int? maxLines,
    String? ellipsis,
    Locale? locale,
    StrutStyle? strutStyle,
    TextWidthBasis textWidthBasis = TextWidthBasis.parent,
    TextHeightBehavior? textHeightBehavior,
    double minWidth = 0.0,
    double maxWidth = double.infinity,
  }) {
    assert(
      textScaleFactor == 1.0 || identical(textScaler, TextScaler.noScaling),
      'Use textScaler instead.',
    );
    final TextPainter painter = TextPainter(
      text: text,
      textAlign: textAlign,
      textDirection: textDirection,
      textScaler: textScaler == TextScaler.noScaling ? TextScaler.linear(textScaleFactor) : textScaler,
      maxLines: maxLines,
      ellipsis: ellipsis,
      locale: locale,
      strutStyle: strutStyle,
      textWidthBasis: textWidthBasis,
      textHeightBehavior: textHeightBehavior,
    )..layout(minWidth: minWidth, maxWidth: maxWidth);

    try {
      return painter.width;
    } finally {
      painter.dispose();
    }
  }

  /// Computes the max intrinsic width of a configured [TextPainter].
  ///
  /// This is a convenience method that creates a text painter with the supplied
  /// parameters, lays it out with the supplied [minWidth] and [maxWidth], and
  /// returns its [TextPainter.maxIntrinsicWidth] making sure to dispose the
  /// underlying resources. Doing this operation is expensive and should be avoided
  /// whenever it is possible to preserve the [TextPainter] to paint the
  /// text or get other information about it.
  static double computeMaxIntrinsicWidth({
    required InlineSpan text,
    required TextDirection textDirection,
    TextAlign textAlign = TextAlign.start,
    @Deprecated(
      'Use textScaler instead. '
      'Use of textScaleFactor was deprecated in preparation for the upcoming nonlinear text scaling support. '
      'This feature was deprecated after v3.12.0-2.0.pre.',
    )
    double textScaleFactor = 1.0,
    TextScaler textScaler = TextScaler.noScaling,
    int? maxLines,
    String? ellipsis,
    Locale? locale,
    StrutStyle? strutStyle,
    TextWidthBasis textWidthBasis = TextWidthBasis.parent,
    TextHeightBehavior? textHeightBehavior,
    double minWidth = 0.0,
    double maxWidth = double.infinity,
  }) {
    assert(
      textScaleFactor == 1.0 || identical(textScaler, TextScaler.noScaling),
      'Use textScaler instead.',
    );
    final TextPainter painter = TextPainter(
      text: text,
      textAlign: textAlign,
      textDirection: textDirection,
      textScaler: textScaler == TextScaler.noScaling ? TextScaler.linear(textScaleFactor) : textScaler,
      maxLines: maxLines,
      ellipsis: ellipsis,
      locale: locale,
      strutStyle: strutStyle,
      textWidthBasis: textWidthBasis,
      textHeightBehavior: textHeightBehavior,
    )..layout(minWidth: minWidth, maxWidth: maxWidth);

    try {
      return painter.maxIntrinsicWidth;
    } finally {
      painter.dispose();
    }
  }

  // Whether textWidthBasis has changed after the most recent `layout` call.
  bool _debugNeedsRelayout = true;
  // The result of the most recent `layout` call.
  _TextPainterLayoutCacheWithOffset? _layoutCache;

  // Whether _layoutCache contains outdated paint information and needs to be
  // updated before painting.
  //
  // ui.Paragraph is entirely immutable, thus text style changes that can affect
  // layout and those who can't both require the ui.Paragraph object being
  // recreated. The caller may not call `layout` again after text color is
  // updated. See: https://github.com/flutter/flutter/issues/85108
  bool _rebuildParagraphForPaint = true;

  bool get _debugAssertTextLayoutIsValid {
    assert(!debugDisposed);
    if (_layoutCache == null) {
      throw FlutterError.fromParts(<DiagnosticsNode>[
        ErrorSummary('Text layout not available'),
        if (_debugMarkNeedsLayoutCallStack != null) DiagnosticsStackTrace('The calls that first invalidated the text layout were', _debugMarkNeedsLayoutCallStack)
        else ErrorDescription('The TextPainter has never been laid out.')
      ]);
    }
    return true;
  }

  StackTrace? _debugMarkNeedsLayoutCallStack;

  /// Marks this text painter's layout information as dirty and removes cached
  /// information.
  ///
  /// Uses this method to notify text painter to relayout in the case of
  /// layout changes in engine. In most cases, updating text painter properties
  /// in framework will automatically invoke this method.
  void markNeedsLayout() {
    assert(() {
      if (_layoutCache != null) {
        _debugMarkNeedsLayoutCallStack ??= StackTrace.current;
      }
      return true;
    }());
    _layoutCache?.paragraph.dispose();
    _layoutCache = null;
  }

  /// The (potentially styled) text to paint.
  ///
  /// After this is set, you must call [layout] before the next call to [paint].
  /// This and [textDirection] must be non-null before you call [layout].
  ///
  /// The [InlineSpan] this provides is in the form of a tree that may contain
  /// multiple instances of [TextSpan]s and [WidgetSpan]s. To obtain a plain text
  /// representation of the contents of this [TextPainter], use [plainText].
  InlineSpan? get text => _text;
  InlineSpan? _text;
  set text(InlineSpan? value) {
    assert(value == null || value.debugAssertIsValid());
    if (_text == value) {
      return;
    }
    if (_text?.style != value?.style) {
      _layoutTemplate?.dispose();
      _layoutTemplate = null;
    }

    final RenderComparison comparison = value == null
      ? RenderComparison.layout
      : _text?.compareTo(value) ?? RenderComparison.layout;

    _text = value;
    _cachedPlainText = null;

    if (comparison.index >= RenderComparison.layout.index) {
      markNeedsLayout();
    } else if (comparison.index >= RenderComparison.paint.index) {
      // Don't invalid the _layoutCache just yet. It still contains valid layout
      // information.
      _rebuildParagraphForPaint = true;
    }
    // Neither relayout or repaint is needed.
  }

  /// Returns a plain text version of the text to paint.
  ///
  /// This uses [InlineSpan.toPlainText] to get the full contents of all nodes in the tree.
  String get plainText {
    _cachedPlainText ??= _text?.toPlainText(includeSemanticsLabels: false);
    return _cachedPlainText ?? '';
  }
  String? _cachedPlainText;

  /// How the text should be aligned horizontally.
  ///
  /// After this is set, you must call [layout] before the next call to [paint].
  ///
  /// The [textAlign] property defaults to [TextAlign.start].
  TextAlign get textAlign => _textAlign;
  TextAlign _textAlign;
  set textAlign(TextAlign value) {
    if (_textAlign == value) {
      return;
    }
    _textAlign = value;
    markNeedsLayout();
  }

  /// The default directionality of the text.
  ///
  /// This controls how the [TextAlign.start], [TextAlign.end], and
  /// [TextAlign.justify] values of [textAlign] are resolved.
  ///
  /// This is also used to disambiguate how to render bidirectional text. For
  /// example, if the [text] is an English phrase followed by a Hebrew phrase,
  /// in a [TextDirection.ltr] context the English phrase will be on the left
  /// and the Hebrew phrase to its right, while in a [TextDirection.rtl]
  /// context, the English phrase will be on the right and the Hebrew phrase on
  /// its left.
  ///
  /// After this is set, you must call [layout] before the next call to [paint].
  ///
  /// This and [text] must be non-null before you call [layout].
  TextDirection? get textDirection => _textDirection;
  TextDirection? _textDirection;
  set textDirection(TextDirection? value) {
    if (_textDirection == value) {
      return;
    }
    _textDirection = value;
    markNeedsLayout();
    _layoutTemplate?.dispose();
    _layoutTemplate = null; // Shouldn't really matter, but for strict correctness...
  }

  /// Deprecated. Will be removed in a future version of Flutter. Use
  /// [textScaler] instead.
  ///
  /// The number of font pixels for each logical pixel.
  ///
  /// For example, if the text scale factor is 1.5, text will be 50% larger than
  /// the specified font size.
  ///
  /// After this is set, you must call [layout] before the next call to [paint].
  @Deprecated(
    'Use textScaler instead. '
    'Use of textScaleFactor was deprecated in preparation for the upcoming nonlinear text scaling support. '
    'This feature was deprecated after v3.12.0-2.0.pre.',
  )
  double get textScaleFactor => textScaler.textScaleFactor;
  @Deprecated(
    'Use textScaler instead. '
    'Use of textScaleFactor was deprecated in preparation for the upcoming nonlinear text scaling support. '
    'This feature was deprecated after v3.12.0-2.0.pre.',
  )
  set textScaleFactor(double value) {
    textScaler = TextScaler.linear(value);
  }

  /// {@template flutter.painting.textPainter.textScaler}
  /// The font scaling strategy to use when laying out and rendering the text.
  ///
  /// The value usually comes from [MediaQuery.textScalerOf], which typically
  /// reflects the user-specified text scaling value in the platform's
  /// accessibility settings. The [TextStyle.fontSize] of the text will be
  /// adjusted by the [TextScaler] before the text is laid out and rendered.
  /// {@endtemplate}
  ///
  /// The [layout] method must be called after [textScaler] changes as it
  /// affects the text layout.
  TextScaler get textScaler => _textScaler;
  TextScaler _textScaler;
  set textScaler(TextScaler value) {
    if (value == _textScaler) {
      return;
    }
    _textScaler = value;
    markNeedsLayout();
    _layoutTemplate?.dispose();
    _layoutTemplate = null;
  }

  /// The string used to ellipsize overflowing text. Setting this to a non-empty
  /// string will cause this string to be substituted for the remaining text
  /// if the text can not fit within the specified maximum width.
  ///
  /// Specifically, the ellipsis is applied to the last line before the line
  /// truncated by [maxLines], if [maxLines] is non-null and that line overflows
  /// the width constraint, or to the first line that is wider than the width
  /// constraint, if [maxLines] is null. The width constraint is the `maxWidth`
  /// passed to [layout].
  ///
  /// After this is set, you must call [layout] before the next call to [paint].
  ///
  /// The higher layers of the system, such as the [Text] widget, represent
  /// overflow effects using the [TextOverflow] enum. The
  /// [TextOverflow.ellipsis] value corresponds to setting this property to
  /// U+2026 HORIZONTAL ELLIPSIS (…).
  String? get ellipsis => _ellipsis;
  String? _ellipsis;
  set ellipsis(String? value) {
    assert(value == null || value.isNotEmpty);
    if (_ellipsis == value) {
      return;
    }
    _ellipsis = value;
    markNeedsLayout();
  }

  /// The locale used to select region-specific glyphs.
  Locale? get locale => _locale;
  Locale? _locale;
  set locale(Locale? value) {
    if (_locale == value) {
      return;
    }
    _locale = value;
    markNeedsLayout();
  }

  /// An optional maximum number of lines for the text to span, wrapping if
  /// necessary.
  ///
  /// If the text exceeds the given number of lines, it is truncated such that
  /// subsequent lines are dropped.
  ///
  /// After this is set, you must call [layout] before the next call to [paint].
  int? get maxLines => _maxLines;
  int? _maxLines;
  /// The value may be null. If it is not null, then it must be greater than zero.
  set maxLines(int? value) {
    assert(value == null || value > 0);
    if (_maxLines == value) {
      return;
    }
    _maxLines = value;
    markNeedsLayout();
  }

  /// {@template flutter.painting.textPainter.strutStyle}
  /// The strut style to use. Strut style defines the strut, which sets minimum
  /// vertical layout metrics.
  ///
  /// Omitting or providing null will disable strut.
  ///
  /// Omitting or providing null for any properties of [StrutStyle] will result in
  /// default values being used. It is highly recommended to at least specify a
  /// [StrutStyle.fontSize].
  ///
  /// See [StrutStyle] for details.
  /// {@endtemplate}
  StrutStyle? get strutStyle => _strutStyle;
  StrutStyle? _strutStyle;
  set strutStyle(StrutStyle? value) {
    if (_strutStyle == value) {
      return;
    }
    _strutStyle = value;
    markNeedsLayout();
  }

  /// {@template flutter.painting.textPainter.textWidthBasis}
  /// Defines how to measure the width of the rendered text.
  /// {@endtemplate}
  TextWidthBasis get textWidthBasis => _textWidthBasis;
  TextWidthBasis _textWidthBasis;
  set textWidthBasis(TextWidthBasis value) {
    if (_textWidthBasis == value) {
      return;
    }
    assert(() { return _debugNeedsRelayout = true; }());
    _textWidthBasis = value;
  }

  /// {@macro dart.ui.textHeightBehavior}
  TextHeightBehavior? get textHeightBehavior => _textHeightBehavior;
  TextHeightBehavior? _textHeightBehavior;
  set textHeightBehavior(TextHeightBehavior? value) {
    if (_textHeightBehavior == value) {
      return;
    }
    _textHeightBehavior = value;
    markNeedsLayout();
  }

  /// An ordered list of [TextBox]es that bound the positions of the placeholders
  /// in the paragraph.
  ///
  /// Each box corresponds to a [PlaceholderSpan] in the order they were defined
  /// in the [InlineSpan] tree.
  List<TextBox>? get inlinePlaceholderBoxes {
    final _TextPainterLayoutCacheWithOffset? layout = _layoutCache;
    if (layout == null) {
      return null;
    }
    final Offset offset = layout.paintOffset;
    if (!offset.dx.isFinite || !offset.dy.isFinite) {
      return <TextBox>[];
    }
    final List<TextBox> rawBoxes = layout.inlinePlaceholderBoxes;
    if (offset == Offset.zero) {
      return rawBoxes;
    }
    return rawBoxes.map((TextBox box) => _shiftTextBox(box, offset)).toList(growable: false);
  }

  /// Sets the dimensions of each placeholder in [text].
  ///
  /// The number of [PlaceholderDimensions] provided should be the same as the
  /// number of [PlaceholderSpan]s in text. Passing in an empty or null `value`
  /// will do nothing.
  ///
  /// If [layout] is attempted without setting the placeholder dimensions, the
  /// placeholders will be ignored in the text layout and no valid
  /// [inlinePlaceholderBoxes] will be returned.
  void setPlaceholderDimensions(List<PlaceholderDimensions>? value) {
    if (value == null || value.isEmpty || listEquals(value, _placeholderDimensions)) {
      return;
    }
    assert(() {
      int placeholderCount = 0;
      text!.visitChildren((InlineSpan span) {
        if (span is PlaceholderSpan) {
          placeholderCount += 1;
        }
        return value.length >= placeholderCount;
      });
      return placeholderCount == value.length;
    }());
    _placeholderDimensions = value;
    markNeedsLayout();
  }
  List<PlaceholderDimensions>? _placeholderDimensions;

  ui.ParagraphStyle _createParagraphStyle([ TextAlign? defaultTextAlign ]) {
    // The defaultTextDirection argument is used for preferredLineHeight in case
    // textDirection hasn't yet been set.
    assert(textDirection != null, 'TextPainter.textDirection must be set to a non-null value before using the TextPainter.');
    return _text!.style?.getParagraphStyle(
      textAlign: defaultTextAlign ?? textAlign,
      textDirection: textDirection,
      textScaler: textScaler,
      maxLines: _maxLines,
      textHeightBehavior: _textHeightBehavior,
      ellipsis: _ellipsis,
      locale: _locale,
      strutStyle: _strutStyle,
    ) ?? ui.ParagraphStyle(
      textAlign: defaultTextAlign ?? textAlign,
      textDirection: textDirection,
      // Use the default font size to multiply by as RichText does not
      // perform inheriting [TextStyle]s and would otherwise
      // fail to apply textScaler.
      fontSize: textScaler.scale(kDefaultFontSize),
      maxLines: maxLines,
      textHeightBehavior: _textHeightBehavior,
      ellipsis: ellipsis,
      locale: locale,
    );
  }

  ui.Paragraph? _layoutTemplate;
  ui.Paragraph _createLayoutTemplate() {
    final ui.ParagraphBuilder builder = ui.ParagraphBuilder(
      _createParagraphStyle(TextAlign.left),
    ); // direction doesn't matter, text is just a space
    final ui.TextStyle? textStyle = text?.style?.getTextStyle(textScaler: textScaler);
    if (textStyle != null) {
      builder.pushStyle(textStyle);
    }
    builder.addText(' ');
    return builder.build()
      ..layout(const ui.ParagraphConstraints(width: double.infinity));
  }

  ui.Paragraph _getOrCreateLayoutTemplate() => _layoutTemplate ??= _createLayoutTemplate();
  /// The height of a space in [text] in logical pixels.
  ///
  /// Not every line of text in [text] will have this height, but this height
  /// is "typical" for text in [text] and useful for sizing other objects
  /// relative a typical line of text.
  ///
  /// Obtaining this value does not require calling [layout].
  ///
  /// The style of the [text] property is used to determine the font settings
  /// that contribute to the [preferredLineHeight]. If [text] is null or if it
  /// specifies no styles, the default [TextStyle] values are used (a 10 pixel
  /// sans-serif font).
  double get preferredLineHeight => _getOrCreateLayoutTemplate().height;

  /// The width at which decreasing the width of the text would prevent it from
  /// painting itself completely within its bounds.
  ///
  /// Valid only after [layout] has been called.
  double get minIntrinsicWidth {
    assert(_debugAssertTextLayoutIsValid);
    return _layoutCache!.layout.minIntrinsicLineExtent;
  }

  /// The width at which increasing the width of the text no longer decreases the height.
  ///
  /// Valid only after [layout] has been called.
  double get maxIntrinsicWidth {
    assert(_debugAssertTextLayoutIsValid);
    return _layoutCache!.layout.maxIntrinsicLineExtent;
  }

  /// The horizontal space required to paint this text.
  ///
  /// Valid only after [layout] has been called.
  double get width {
    assert(_debugAssertTextLayoutIsValid);
    assert(!_debugNeedsRelayout);
    return _layoutCache!.contentWidth;
  }

  /// The vertical space required to paint this text.
  ///
  /// Valid only after [layout] has been called.
  double get height {
    assert(_debugAssertTextLayoutIsValid);
    return _layoutCache!.layout.height;
  }

  /// The amount of space required to paint this text.
  ///
  /// Valid only after [layout] has been called.
  Size get size {
    assert(_debugAssertTextLayoutIsValid);
    assert(!_debugNeedsRelayout);
    return Size(width, height);
  }

  /// Returns the distance from the top of the text to the first baseline of the
  /// given type.
  ///
  /// Valid only after [layout] has been called.
  double computeDistanceToActualBaseline(TextBaseline baseline) {
    assert(_debugAssertTextLayoutIsValid);
    return _layoutCache!.layout.getDistanceToBaseline(baseline);
  }

  /// Whether any text was truncated or ellipsized.
  ///
  /// If [maxLines] is not null, this is true if there were more lines to be
  /// drawn than the given [maxLines], and thus at least one line was omitted in
  /// the output; otherwise it is false.
  ///
  /// If [maxLines] is null, this is true if [ellipsis] is not the empty string
  /// and there was a line that overflowed the `maxWidth` argument passed to
  /// [layout]; otherwise it is false.
  ///
  /// Valid only after [layout] has been called.
  bool get didExceedMaxLines {
    assert(_debugAssertTextLayoutIsValid);
    return _layoutCache!.paragraph.didExceedMaxLines;
  }

  // Creates a ui.Paragraph using the current configurations in this class and
  // assign it to _paragraph.
  ui.Paragraph _createParagraph(InlineSpan text) {
    final ui.ParagraphBuilder builder = ui.ParagraphBuilder(_createParagraphStyle());
    text.build(builder, textScaler: textScaler, dimensions: _placeholderDimensions);
    assert(() {
      _debugMarkNeedsLayoutCallStack = null;
      return true;
    }());
    _rebuildParagraphForPaint = false;
    return builder.build();
  }

  /// Computes the visual position of the glyphs for painting the text.
  ///
  /// The text will layout with a width that's as close to its max intrinsic
  /// width (or its longest line, if [textWidthBasis] is set to
  /// [TextWidthBasis.parent]) as possible while still being greater than or
  /// equal to `minWidth` and less than or equal to `maxWidth`.
  ///
  /// The [text] and [textDirection] properties must be non-null before this is
  /// called.
  void layout({ double minWidth = 0.0, double maxWidth = double.infinity }) {
    assert(!maxWidth.isNaN);
    assert(!minWidth.isNaN);
    assert(() {
      _debugNeedsRelayout = false;
      return true;
    }());

    final _TextPainterLayoutCacheWithOffset? cachedLayout = _layoutCache;
    if (cachedLayout != null && cachedLayout._resizeToFit(minWidth, maxWidth, textWidthBasis)) {
      return;
    }

    final InlineSpan? text = this.text;
    if (text == null) {
      throw StateError('TextPainter.text must be set to a non-null value before using the TextPainter.');
    }
    final TextDirection? textDirection = this.textDirection;
    if (textDirection == null) {
      throw StateError('TextPainter.textDirection must be set to a non-null value before using the TextPainter.');
    }

    final double paintOffsetAlignment = _computePaintOffsetFraction(textAlign, textDirection);
    // Try to avoid laying out the paragraph with maxWidth=double.infinity
    // when the text is not left-aligned, so we don't have to deal with an
    // infinite paint offset.
    final bool adjustMaxWidth = !maxWidth.isFinite && paintOffsetAlignment != 0;
    final double? adjustedMaxWidth = !adjustMaxWidth ? maxWidth : cachedLayout?.layout.maxIntrinsicLineExtent;
    final double layoutMaxWidth = adjustedMaxWidth ?? maxWidth;

    // Only rebuild the paragraph when there're layout changes, even when
    // `_rebuildParagraphForPaint` is true. It's best to not eagerly rebuild
    // the paragraph to avoid the extra work, because:
    // 1. the text color could change again before `paint` is called (so one of
    //    the paragraph rebuilds is unnecessary)
    // 2. the user could be measuring the text layout so `paint` will never be
    //    called.
    final ui.Paragraph paragraph = (cachedLayout?.paragraph ?? _createParagraph(text))
<<<<<<< HEAD
      ..layout(ui.ParagraphConstraints(width: _inputWidth));
    final _TextPainterLayoutCacheWithOffset newLayoutCache = _TextPainterLayoutCacheWithOffset(
      _TextLayout._(paragraph, textDirection, plainText), paintOffsetAlignment, minWidth, maxWidth, textWidthBasis,
    );
=======
      ..layout(ui.ParagraphConstraints(width: layoutMaxWidth));
    final _TextLayout layout = _TextLayout._(paragraph);
    final double contentWidth = layout._contentWidthFor(minWidth, maxWidth, textWidthBasis);

    final _TextPainterLayoutCacheWithOffset newLayoutCache;
>>>>>>> bc49cf80
    // Call layout again if newLayoutCache had an infinite paint offset.
    // This is not as expensive as it seems, line breaking is relatively cheap
    // as compared to shaping.
    if (adjustedMaxWidth == null && minWidth.isFinite) {
      assert(maxWidth.isInfinite);
      final double newInputWidth = layout.maxIntrinsicLineExtent;
      paragraph.layout(ui.ParagraphConstraints(width: newInputWidth));
      newLayoutCache = _TextPainterLayoutCacheWithOffset(layout, paintOffsetAlignment, newInputWidth, contentWidth);
    } else {
      newLayoutCache = _TextPainterLayoutCacheWithOffset(layout, paintOffsetAlignment, layoutMaxWidth, contentWidth);
    }
    _layoutCache = newLayoutCache;
  }

  /// Paints the text onto the given canvas at the given offset.
  ///
  /// Valid only after [layout] has been called.
  ///
  /// If you cannot see the text being painted, check that your text color does
  /// not conflict with the background on which you are drawing. The default
  /// text color is white (to contrast with the default black background color),
  /// so if you are writing an application with a white background, the text
  /// will not be visible by default.
  ///
  /// To set the text style, specify a [TextStyle] when creating the [TextSpan]
  /// that you pass to the [TextPainter] constructor or to the [text] property.
  void paint(Canvas canvas, Offset offset) {
    final _TextPainterLayoutCacheWithOffset? layoutCache = _layoutCache;
    if (layoutCache == null) {
      throw StateError(
        'TextPainter.paint called when text geometry was not yet calculated.\n'
        'Please call layout() before paint() to position the text before painting it.',
      );
    }

    if (!layoutCache.paintOffset.dx.isFinite || !layoutCache.paintOffset.dy.isFinite) {
      return;
    }

    if (_rebuildParagraphForPaint) {
      Size? debugSize;
      assert(() {
        debugSize = size;
        return true;
      }());

      final ui.Paragraph paragraph = layoutCache.paragraph;
      // Unfortunately even if we know that there is only paint changes, there's
      // no API to only make those updates so the paragraph has to be recreated
      // and re-laid out.
      assert(!layoutCache.layoutMaxWidth.isNaN);
      layoutCache.layout._paragraph = _createParagraph(text!)..layout(ui.ParagraphConstraints(width: layoutCache.layoutMaxWidth));
      assert(paragraph.width == layoutCache.layout._paragraph.width);
      paragraph.dispose();
      assert(debugSize == size);
    }
    assert(!_rebuildParagraphForPaint);
    canvas.drawParagraph(layoutCache.paragraph, offset + layoutCache.paintOffset);
  }

  // Returns true if value falls in the valid range of the UTF16 encoding.
  static bool _isUTF16(int value) {
    return value >= 0x0 && value <= 0xFFFFF;
  }

  /// Returns true iff the given value is a valid UTF-16 high (first) surrogate.
  /// The value must be a UTF-16 code unit, meaning it must be in the range
  /// 0x0000-0xFFFF.
  ///
  /// See also:
  ///   * https://en.wikipedia.org/wiki/UTF-16#Code_points_from_U+010000_to_U+10FFFF
  ///   * [isLowSurrogate], which checks the same thing for low (second)
  /// surrogates.
  static bool isHighSurrogate(int value) {
    assert(_isUTF16(value));
    return value & 0xFC00 == 0xD800;
  }

  /// Returns true iff the given value is a valid UTF-16 low (second) surrogate.
  /// The value must be a UTF-16 code unit, meaning it must be in the range
  /// 0x0000-0xFFFF.
  ///
  /// See also:
  ///   * https://en.wikipedia.org/wiki/UTF-16#Code_points_from_U+010000_to_U+10FFFF
  ///   * [isHighSurrogate], which checks the same thing for high (first)
  /// surrogates.
  static bool isLowSurrogate(int value) {
    assert(_isUTF16(value));
    return value & 0xFC00 == 0xDC00;
  }

  /// Returns the closest offset after `offset` at which the input cursor can be
  /// positioned.
  int? getOffsetAfter(int offset) {
    final int? nextCodeUnit = _text!.codeUnitAt(offset);
    if (nextCodeUnit == null) {
      return null;
    }
    // TODO(goderbauer): doesn't handle extended grapheme clusters with more than one Unicode scalar value (https://github.com/flutter/flutter/issues/13404).
    return isHighSurrogate(nextCodeUnit) ? offset + 2 : offset + 1;
  }

  /// Returns the closest offset before `offset` at which the input cursor can
  /// be positioned.
  int? getOffsetBefore(int offset) {
    final int? prevCodeUnit = _text!.codeUnitAt(offset - 1);
    if (prevCodeUnit == null) {
      return null;
    }
    // TODO(goderbauer): doesn't handle extended grapheme clusters with more than one Unicode scalar value (https://github.com/flutter/flutter/issues/13404).
    return isLowSurrogate(prevCodeUnit) ? offset - 2 : offset - 1;
  }

  // Get the caret metrics (in logical pixels) based off the trailing edge of the
  // character upstream from the given string offset.
  static double _computePaintOffsetFraction(TextAlign textAlign, TextDirection textDirection) {
    return switch ((textAlign, textDirection)) {
      (TextAlign.left, _) => 0.0,
      (TextAlign.right, _) => 1.0,
      (TextAlign.center, _) => 0.5,
      (TextAlign.start || TextAlign.justify, TextDirection.ltr) => 0.0,
      (TextAlign.start || TextAlign.justify, TextDirection.rtl) => 1.0,
      (TextAlign.end, TextDirection.ltr) => 1.0,
      (TextAlign.end, TextDirection.rtl) => 0.0,
    };
  }

  /// Returns the offset at which to paint the caret.
  ///
  /// Valid only after [layout] has been called.
  Offset getOffsetForCaret(TextPosition position, Rect caretPrototype) {
    final _TextPainterLayoutCacheWithOffset layoutCache = _layoutCache!;
    final _CaretMetrics caretMetrics = _computeCaretMetrics(position);

    final Offset rawOffset;
    switch (caretMetrics) {
      case _EmptyParagraph():
        final double paintOffsetAlignment = _computePaintOffsetFraction(textAlign, textDirection!);
        // The full width is not (width - caretPrototype.width), because
        // RenderEditable reserves cursor width on the right. Ideally this
        // should be handled by RenderEditable instead.
        final double dx = paintOffsetAlignment == 0 ? 0 : paintOffsetAlignment * layoutCache.contentWidth;
        return Offset(dx, 0.0);
      case _HasLineMetrics(value: _LineCaretMetrics(paintToRight: true, :final Offset offset)):
        rawOffset = offset;
      case _HasLineMetrics(value: _LineCaretMetrics(paintToRight: false, :final Offset offset)):
        rawOffset = Offset(offset.dx - caretPrototype.width, offset.dy);
    }
    // If offset.dx is outside of the advertised content area, then the associated
    // glyph belongs to a trailing whitespace character. Ideally the behavior
    // should be handled by higher-level implementations (for instance,
    // RenderEditable reserves width for showing the caret, it's best to handle
    // the clamping there).
    final double adjustedDx = clampDouble(rawOffset.dx + layoutCache.paintOffset.dx, 0, layoutCache.contentWidth);
    return Offset(adjustedDx, rawOffset.dy + layoutCache.paintOffset.dy);
  }

  /// {@template flutter.painting.textPainter.getFullHeightForCaret}
  /// Returns the strut bounded height of the glyph at the given `position`.
  /// {@endtemplate}
  ///
  /// Valid only after [layout] has been called.
  double? getFullHeightForCaret(TextPosition position, Rect caretPrototype) {
    final TextBox textBox = _getOrCreateLayoutTemplate().getBoxesForRange(0, 1, boxHeightStyle: ui.BoxHeightStyle.strut).single;
    return textBox.toRect().height;
  }
  bool _isNewlineAtOffset(int offset) => 0 <= offset && offset < plainText.length
                                      && WordBoundary._isNewline(plainText.codeUnitAt(offset));
  // Cached caret metrics. This allows multiple invokes of [getOffsetForCaret] and
  // [getFullHeightForCaret] in a row without performing redundant and expensive
  // get rect calls to the paragraph.
  //
  // The cache implementation assumes there's only one cursor at any given time.
  late _LineCaretMetrics _caretMetrics;

  // This function turns a TextPosition into a _CaretMetrics that represents the
  // location to render the caret.
  //
  // Typically, when the TextAffinity is downstream, the I-beam is anchored to
  // the leading edge of the `offset`-th character. When the TextAffinity is
  // upstream, the I-beam is then anchored to the trailing edge of the preceding
  // character, except for a few edge cases:
  //
  // 1. empty paragraph: returns an _emptyParagraph which needs to be handled
  //    by the caller.
  //
  // 2. (textLength, downstream), the end-of-text caret when the text is not
  //    empty: it's placed next to the trailing edge of the last line of the
  //    text, in case the text and its last bidi run have different writing
  //    directions. If a paragraph ends with a line break character then the end
  //    of line caret is automatically placed next to the trailing edge of that
  //    line regardless of the writing direction of its last run before the line
  //    break, no special handling needed thanks to the presence of the line
  //    break character.
  //
  // 3. (0, upstream), which isn't a valid position, but it's not a conventional
  //    "invalid" caret location either (the offset isn't negative). For
  //    historical reasons, this is treated as (0, downstream).
  //
  // 4. (x, upstream) where x - 1 points to a line break character. The caret
  //    should be displayed at the beginning of the newline instead of at the
  //    end of the previous line. Converts the location to (x, downstream). The
  //    choice we makes in 5. allows us to still check (x - 1) in case x points
  //    to a multi-code-unit character.
  //
  // 5. (x, downstream || upstream), where x points to a multi-code-unit
  //    character. There's no perfect caret placement in this case. Here we chose
  //    to draw the caret at the location that makes the most sense when the
  //    user wants to backspace (which also means it's left-arrow-key-biased):
  //
  //     * downstream: show the caret at the leading edge of the grapheme only if
  //       x points to the start of the grapheme. Otherwise show the caret at the
  //       leading edge of the next logical character.
  //     * upstream: show the caret at the trailing edge of the previous grapheme
  //       only if x points to the start of the grapheme. Otherwise place the
  //       caret at the trailing edge of the grapheme.
  _CaretMetrics _computeCaretMetrics(TextPosition position) {
    assert(_debugAssertTextLayoutIsValid);
    assert(!_debugNeedsRelayout);

    final _TextPainterLayoutCacheWithOffset cachedLayout = _layoutCache!;
    // If nothing is laid out, there's only reasonable place to place the cursor.
    // TODO: assert;
    if (cachedLayout.paragraph.numberOfLines < 1) {
      return _emptyParagraph;
    }
    assert(plainText.isNotEmpty);

    final (int offset, bool anchorToLeadingEdge) = switch (position) {
      TextPosition(offset: 0) => (0, true), // As a special case, always anchor to the leading edge of the first grapheme regardless of the affinity.
      TextPosition(:final int offset, affinity: TextAffinity.downstream) => (offset, true),
      TextPosition(:final int offset, affinity: TextAffinity.upstream) when _isNewlineAtOffset(offset - 1) => (offset, true),
      TextPosition(:final int offset, affinity: TextAffinity.upstream) => (offset - 1, false)
    };

    //print('position: $position > $offset, $anchorToLeadingEdge => ${cachedLayout.paragraph.getGlyphInfoAt(offset)}');
    final int caretPositionCacheKey = anchorToLeadingEdge ? offset : -offset - 1;
    if (caretPositionCacheKey == cachedLayout._previousCaretPosition) {
      return _CaretMetrics.left(_caretMetrics);
    }

    final ui.GlyphInfo? glyphInfo = cachedLayout.paragraph.getGlyphInfoAt(offset);

    if (glyphInfo == null) {
      // If the glyph isn't laid out, it's either the position is (textLength,
      // downstream), or the position argument is invalid. Use the EOT caret.
      // TODO: assert in the latter case.

      //print('// ${cachedLayout.paragraph.getGlyphInfoAt(offset)} $offset, $anchorToLeadingEdge => ${plainText.length} (${plainText.substring(offset, offset + 1)})');
      final ui.Paragraph template = _getOrCreateLayoutTemplate();
      assert(template.numberOfLines == 1);
      // TODO: cache?
      final double baselineOffset = template.getLineMetricsAt(0)!.baseline;
      return _CaretMetrics.left(cachedLayout.layout._endOfTextCaretMetrics.shift(Offset(0.0, -baselineOffset)));
    }

    final TextRange graphemeRange = glyphInfo.graphemeClusterCodeUnitRange;

    // Works around a SkParagraph bug (https://github.com/flutter/flutter/issues/120836#issuecomment-1937343854):
    // placeholders with a size of (0, 0) always have a rect of Rect.zero and a
    // range of (0, 0).
    if (graphemeRange.isCollapsed) {
      assert(graphemeRange.start == 0);
      return _computeCaretMetrics(TextPosition(offset: offset + 1));
    }
    if (anchorToLeadingEdge && graphemeRange.start != offset) {
      assert(graphemeRange.end > graphemeRange.start + 1);
      // Address the case where (offset, downstream) points to a multi-code-unit
      // character that doesn't start at `offset`.
      return _computeCaretMetrics(TextPosition(offset: graphemeRange.end));
    }
    final TextBox box = cachedLayout.paragraph
      .getBoxesForRange(graphemeRange.start, graphemeRange.end, boxHeightStyle: ui.BoxHeightStyle.strut)
      .single;
    final _LineCaretMetrics metrics =_LineCaretMetrics(
      offset: Offset(anchorToLeadingEdge ? box.start : box.end, box.top),
      paintToRight: switch (box.direction) {
        TextDirection.ltr => true,
        TextDirection.rtl => false,
      }
    );

    cachedLayout._previousCaretPosition = caretPositionCacheKey;
    return _CaretMetrics.left(_caretMetrics = metrics);
  }

  /// Returns a list of rects that bound the given selection.
  ///
  /// The [selection] must be a valid range (with [TextSelection.isValid] true).
  ///
  /// The [boxHeightStyle] and [boxWidthStyle] arguments may be used to select
  /// the shape of the [TextBox]s. These properties default to
  /// [ui.BoxHeightStyle.tight] and [ui.BoxWidthStyle.tight] respectively.
  ///
  /// A given selection might have more than one rect if this text painter
  /// contains bidirectional text because logically contiguous text might not be
  /// visually contiguous.
  ///
  /// Leading or trailing newline characters will be represented by zero-width
  /// `TextBox`es.
  ///
  /// The method only returns `TextBox`es of glyphs that are entirely enclosed by
  /// the given `selection`: a multi-code-unit glyph will be excluded if only
  /// part of its code units are in `selection`.
  List<TextBox> getBoxesForSelection(
    TextSelection selection, {
    ui.BoxHeightStyle boxHeightStyle = ui.BoxHeightStyle.tight,
    ui.BoxWidthStyle boxWidthStyle = ui.BoxWidthStyle.tight,
  }) {
    assert(_debugAssertTextLayoutIsValid);
    assert(selection.isValid);
    assert(!_debugNeedsRelayout);
    final _TextPainterLayoutCacheWithOffset cachedLayout = _layoutCache!;
    final Offset offset = cachedLayout.paintOffset;
    if (!offset.dx.isFinite || !offset.dy.isFinite) {
      return <TextBox>[];
    }
    final List<TextBox> boxes = cachedLayout.paragraph.getBoxesForRange(
      selection.start,
      selection.end,
      boxHeightStyle: boxHeightStyle,
      boxWidthStyle: boxWidthStyle,
    );
    return offset == Offset.zero
      ? boxes
      : boxes.map((TextBox box) => _shiftTextBox(box, offset)).toList(growable: false);
  }

  /// Returns the [GlyphInfo] of the glyph closest to the given `offset` in the
  /// paragraph coordinate system, or null if the text is empty, or is entirely
  /// clipped or ellipsized away.
  ///
  /// This method first finds the line closest to `offset.dy`, and then returns
  /// the [GlyphInfo] of the closest glyph(s) within that line.
   ui.GlyphInfo? getClosestGlyphForOffset(Offset offset) {
    assert(_debugAssertTextLayoutIsValid);
    assert(!_debugNeedsRelayout);
    final _TextPainterLayoutCacheWithOffset cachedLayout = _layoutCache!;
    final ui.GlyphInfo? rawGlyphInfo = cachedLayout.paragraph.getClosestGlyphInfoForOffset(offset - cachedLayout.paintOffset);
    if (rawGlyphInfo == null || cachedLayout.paintOffset == Offset.zero) {
      return rawGlyphInfo;
    }
    return ui.GlyphInfo(rawGlyphInfo.graphemeClusterLayoutBounds.shift(cachedLayout.paintOffset), rawGlyphInfo.graphemeClusterCodeUnitRange, rawGlyphInfo.writingDirection);
  }

  /// Returns the closest position within the text for the given pixel offset.
  TextPosition getPositionForOffset(Offset offset) {
    assert(_debugAssertTextLayoutIsValid);
    assert(!_debugNeedsRelayout);
    final _TextPainterLayoutCacheWithOffset cachedLayout = _layoutCache!;
    return cachedLayout.paragraph.getPositionForOffset(offset - cachedLayout.paintOffset);
  }

  /// {@template flutter.painting.TextPainter.getWordBoundary}
  /// Returns the text range of the word at the given offset. Characters not
  /// part of a word, such as spaces, symbols, and punctuation, have word breaks
  /// on both sides. In such cases, this method will return a text range that
  /// contains the given text position.
  ///
  /// Word boundaries are defined more precisely in Unicode Standard Annex #29
  /// <http://www.unicode.org/reports/tr29/#Word_Boundaries>.
  /// {@endtemplate}
  TextRange getWordBoundary(TextPosition position) {
    assert(_debugAssertTextLayoutIsValid);
    return _layoutCache!.paragraph.getWordBoundary(position);
  }

  /// {@template flutter.painting.TextPainter.wordBoundaries}
  /// Returns a [TextBoundary] that can be used to perform word boundary analysis
  /// on the current [text].
  ///
  /// This [TextBoundary] uses word boundary rules defined in [Unicode Standard
  /// Annex #29](http://www.unicode.org/reports/tr29/#Word_Boundaries).
  /// {@endtemplate}
  ///
  /// Currently word boundary analysis can only be performed after [layout]
  /// has been called.
  WordBoundary get wordBoundaries => WordBoundary._(text!, _layoutCache!.paragraph);

  /// Returns the text range of the line at the given offset.
  ///
  /// The newline (if any) is not returned as part of the range.
  TextRange getLineBoundary(TextPosition position) {
    assert(_debugAssertTextLayoutIsValid);
    return _layoutCache!.paragraph.getLineBoundary(position);
  }

  static ui.LineMetrics _shiftLineMetrics(ui.LineMetrics metrics, Offset offset) {
    assert(offset.dx.isFinite);
    assert(offset.dy.isFinite);
    return ui.LineMetrics(
      hardBreak: metrics.hardBreak,
      ascent: metrics.ascent,
      descent: metrics.descent,
      unscaledAscent: metrics.unscaledAscent,
      height: metrics.height,
      width: metrics.width,
      left: metrics.left + offset.dx,
      baseline: metrics.baseline + offset.dy,
      lineNumber: metrics.lineNumber,
    );
  }

  static TextBox _shiftTextBox(TextBox box, Offset offset) {
    assert(offset.dx.isFinite);
    assert(offset.dy.isFinite);
    return TextBox.fromLTRBD(
      box.left + offset.dx,
      box.top + offset.dy,
      box.right + offset.dx,
      box.bottom + offset.dy,
      box.direction,
    );
  }

  /// Returns the full list of [LineMetrics] that describe in detail the various
  /// metrics of each laid out line.
  ///
  /// The [LineMetrics] list is presented in the order of the lines they represent.
  /// For example, the first line is in the zeroth index.
  ///
  /// [LineMetrics] contains measurements such as ascent, descent, baseline, and
  /// width for the line as a whole, and may be useful for aligning additional
  /// widgets to a particular line.
  ///
  /// Valid only after [layout] has been called.
  List<ui.LineMetrics> computeLineMetrics() {
    assert(_debugAssertTextLayoutIsValid);
    assert(!_debugNeedsRelayout);
    final _TextPainterLayoutCacheWithOffset layout = _layoutCache!;
    final Offset offset = layout.paintOffset;
    if (!offset.dx.isFinite || !offset.dy.isFinite) {
      return const <ui.LineMetrics>[];
    }
    final List<ui.LineMetrics> rawMetrics = layout.lineMetrics;
    return offset == Offset.zero
      ? rawMetrics
      : rawMetrics.map((ui.LineMetrics metrics) => _shiftLineMetrics(metrics, offset)).toList(growable: false);
  }

  bool _disposed = false;

  /// Whether this object has been disposed or not.
  ///
  /// Only for use when asserts are enabled.
  bool get debugDisposed {
    bool? disposed;
    assert(() {
      disposed = _disposed;
      return true;
    }());
    return disposed ?? (throw StateError('debugDisposed only available when asserts are on.'));
  }

  /// Releases the resources associated with this painter.
  ///
  /// After disposal this painter is unusable.
  void dispose() {
    assert(() {
      _disposed = true;
      return true;
    }());
    // TODO(polina-c): stop duplicating code across disposables
    // https://github.com/flutter/flutter/issues/137435
    if (kFlutterMemoryAllocationsEnabled) {
      FlutterMemoryAllocations.instance.dispatchObjectDisposed(object: this);
    }
    _layoutTemplate?.dispose();
    _layoutTemplate = null;
    _layoutCache?.paragraph.dispose();
    _layoutCache = null;
    _text = null;
  }
}<|MERGE_RESOLUTION|>--- conflicted
+++ resolved
@@ -324,7 +324,6 @@
     };
   }
 
-<<<<<<< HEAD
   /// This line caret metrics in the paragraph's coordinates, when the caret is
   /// placed at the end of the text (e.g.
   /// TextPosition(offset: text.length, affinity: downstream)).
@@ -378,13 +377,13 @@
         ),
       };
     }
-=======
+  }
+
   double _contentWidthFor(double minWidth, double maxWidth, TextWidthBasis widthBasis) {
     return switch (widthBasis) {
       TextWidthBasis.longestLine => clampDouble(longestLine, minWidth, maxWidth),
       TextWidthBasis.parent => clampDouble(maxIntrinsicLineExtent, minWidth, maxWidth),
     };
->>>>>>> bc49cf80
   }
 }
 
@@ -1217,18 +1216,11 @@
     // 2. the user could be measuring the text layout so `paint` will never be
     //    called.
     final ui.Paragraph paragraph = (cachedLayout?.paragraph ?? _createParagraph(text))
-<<<<<<< HEAD
-      ..layout(ui.ParagraphConstraints(width: _inputWidth));
-    final _TextPainterLayoutCacheWithOffset newLayoutCache = _TextPainterLayoutCacheWithOffset(
-      _TextLayout._(paragraph, textDirection, plainText), paintOffsetAlignment, minWidth, maxWidth, textWidthBasis,
-    );
-=======
       ..layout(ui.ParagraphConstraints(width: layoutMaxWidth));
-    final _TextLayout layout = _TextLayout._(paragraph);
+    final _TextLayout layout = _TextLayout._(paragraph, textDirection, plainText);
     final double contentWidth = layout._contentWidthFor(minWidth, maxWidth, textWidthBasis);
 
     final _TextPainterLayoutCacheWithOffset newLayoutCache;
->>>>>>> bc49cf80
     // Call layout again if newLayoutCache had an infinite paint offset.
     // This is not as expensive as it seems, line breaking is relatively cheap
     // as compared to shaping.
