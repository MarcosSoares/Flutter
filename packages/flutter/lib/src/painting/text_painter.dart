// Copyright 2014 The Flutter Authors. All rights reserved.
// Use of this source code is governed by a BSD-style license that can be
// found in the LICENSE file.

// @dart = 2.8

import 'dart:math' show min, max;
import 'dart:ui' as ui show Paragraph, ParagraphBuilder, ParagraphConstraints, ParagraphStyle, PlaceholderAlignment, LineMetrics, TextHeightBehavior, BoxHeightStyle, BoxWidthStyle;

import 'package:flutter/foundation.dart';
import 'package:flutter/services.dart';

import 'basic_types.dart';
import 'inline_span.dart';
import 'placeholder_span.dart';
import 'strut_style.dart';
import 'text_span.dart';

export 'package:flutter/services.dart' show TextRange, TextSelection;

/// Holds the [Size] and baseline required to represent the dimensions of
/// a placeholder in text.
///
/// Placeholders specify an empty space in the text layout, which is used
/// to later render arbitrary inline widgets into defined by a [WidgetSpan].
///
/// The [size] and [alignment] properties are required and cannot be null.
///
/// See also:
///
///  * [WidgetSpan], a subclass of [InlineSpan] and [PlaceholderSpan] that
///    represents an inline widget embedded within text. The space this
///    widget takes is indicated by a placeholder.
///  * [RichText], a text widget that supports text inline widgets.
@immutable
class PlaceholderDimensions {
  /// Constructs a [PlaceholderDimensions] with the specified parameters.
  ///
  /// The `size` and `alignment` are required as a placeholder's dimensions
  /// require at least `size` and `alignment` to be fully defined.
  const PlaceholderDimensions({
    @required this.size,
    @required this.alignment,
    this.baseline,
    this.baselineOffset,
  }) : assert(size != null),
       assert(alignment != null);

  /// Width and height dimensions of the placeholder.
  final Size size;

  /// How to align the placeholder with the text.
  ///
  /// See also:
  ///
  ///  * [baseline], the baseline to align to when using
  ///    [ui.PlaceholderAlignment.baseline],
  ///    [ui.PlaceholderAlignment.aboveBaseline],
  ///    or [ui.PlaceholderAlignment.underBaseline].
  ///  * [baselineOffset], the distance of the alphabetic baseline from the upper
  ///    edge of the placeholder.
  final ui.PlaceholderAlignment alignment;

  /// Distance of the [baseline] from the upper edge of the placeholder.
  ///
  /// Only used when [alignment] is [ui.PlaceholderAlignment.baseline].
  final double baselineOffset;

  /// The [TextBaseline] to align to. Used with:
  ///
  ///  * [ui.PlaceholderAlignment.baseline]
  ///  * [ui.PlaceholderAlignment.aboveBaseline]
  ///  * [ui.PlaceholderAlignment.underBaseline]
  ///  * [ui.PlaceholderAlignment.middle]
  final TextBaseline baseline;

  @override
  String toString() {
    return 'PlaceholderDimensions($size, $baseline)';
  }
}

/// The different ways of measuring the width of one or more lines of text.
///
/// See [Text.textWidthBasis], for example.
enum TextWidthBasis {
  /// multiline text will take up the full width given by the parent. For single
  /// line text, only the minimum amount of width needed to contain the text
  /// will be used. A common use case for this is a standard series of
  /// paragraphs.
  parent,

  /// The width will be exactly enough to contain the longest line and no
  /// longer. A common use case for this is chat bubbles.
  longestLine,
}

/// This is used to cache and pass the computed metrics regarding the
/// caret's size and position. This is preferred due to the expensive
/// nature of the calculation.
class _CaretMetrics {
  const _CaretMetrics({this.offset, this.fullHeight});
  /// The offset of the top left corner of the caret from the top left
  /// corner of the paragraph.
  final Offset offset;

  /// The full height of the glyph at the caret position.
  final double fullHeight;
}

/// An object that paints a [TextSpan] tree into a [Canvas].
///
/// To use a [TextPainter], follow these steps:
///
/// 1. Create a [TextSpan] tree and pass it to the [TextPainter]
///    constructor.
///
/// 2. Call [layout] to prepare the paragraph.
///
/// 3. Call [paint] as often as desired to paint the paragraph.
///
/// If the width of the area into which the text is being painted
/// changes, return to step 2. If the text to be painted changes,
/// return to step 1.
///
/// The default text style is white. To change the color of the text,
/// pass a [TextStyle] object to the [TextSpan] in `text`.
class TextPainter {
  /// Creates a text painter that paints the given text.
  ///
  /// The `text` and `textDirection` arguments are optional but [text] and
  /// [textDirection] must be non-null before calling [layout].
  ///
  /// The [textAlign] property must not be null.
  ///
  /// The [maxLines] property, if non-null, must be greater than zero.
  TextPainter({
    InlineSpan text,
    TextAlign textAlign = TextAlign.start,
    TextDirection textDirection,
    double textScaleFactor = 1.0,
    int maxLines,
    String ellipsis,
    Locale locale,
    StrutStyle strutStyle,
    TextWidthBasis textWidthBasis = TextWidthBasis.parent,
    ui.TextHeightBehavior textHeightBehavior,
  }) : assert(text == null || text.debugAssertIsValid()),
       assert(textAlign != null),
       assert(textScaleFactor != null),
       assert(maxLines == null || maxLines > 0),
       assert(textWidthBasis != null),
       _text = text,
       _textAlign = textAlign,
       _textDirection = textDirection,
       _textScaleFactor = textScaleFactor,
       _maxLines = maxLines,
       _ellipsis = ellipsis,
       _locale = locale,
       _strutStyle = strutStyle,
       _textWidthBasis = textWidthBasis,
       _textHeightBehavior = textHeightBehavior;

  ui.Paragraph _paragraph;
  bool _needsLayout = true;

  /// Marks this text painter's layout information as dirty and removes cached
  /// information.
  ///
  /// Uses this method to notify text painter to relayout in the case of
  /// layout changes in engine. In most cases, updating text painter properties
  /// in framework will automatically invoke this method.
  void markNeedsLayout() {
    _paragraph = null;
    _needsLayout = true;
    _previousCaretPosition = null;
    _previousCaretPrototype = null;
  }

  /// The (potentially styled) text to paint.
  ///
  /// After this is set, you must call [layout] before the next call to [paint].
  /// This and [textDirection] must be non-null before you call [layout].
  ///
  /// The [InlineSpan] this provides is in the form of a tree that may contain
  /// multiple instances of [TextSpan]s and [WidgetSpan]s. To obtain a plain text
  /// representation of the contents of this [TextPainter], use [InlineSpan.toPlainText]
  /// to get the full contents of all nodes in the tree. [TextSpan.text] will
  /// only provide the contents of the first node in the tree.
  InlineSpan get text => _text;
  InlineSpan _text;
  set text(InlineSpan value) {
    assert(value == null || value.debugAssertIsValid());
    if (_text == value)
      return;
    if (_text?.style != value?.style)
      _layoutTemplate = null;
    _text = value;
    markNeedsLayout();
  }

  /// How the text should be aligned horizontally.
  ///
  /// After this is set, you must call [layout] before the next call to [paint].
  ///
  /// The [textAlign] property must not be null. It defaults to [TextAlign.start].
  TextAlign get textAlign => _textAlign;
  TextAlign _textAlign;
  set textAlign(TextAlign value) {
    assert(value != null);
    if (_textAlign == value)
      return;
    _textAlign = value;
    markNeedsLayout();
  }

  /// The default directionality of the text.
  ///
  /// This controls how the [TextAlign.start], [TextAlign.end], and
  /// [TextAlign.justify] values of [textAlign] are resolved.
  ///
  /// This is also used to disambiguate how to render bidirectional text. For
  /// example, if the [text] is an English phrase followed by a Hebrew phrase,
  /// in a [TextDirection.ltr] context the English phrase will be on the left
  /// and the Hebrew phrase to its right, while in a [TextDirection.rtl]
  /// context, the English phrase will be on the right and the Hebrew phrase on
  /// its left.
  ///
  /// After this is set, you must call [layout] before the next call to [paint].
  ///
  /// This and [text] must be non-null before you call [layout].
  TextDirection get textDirection => _textDirection;
  TextDirection _textDirection;
  set textDirection(TextDirection value) {
    if (_textDirection == value)
      return;
    _textDirection = value;
    markNeedsLayout();
    _layoutTemplate = null; // Shouldn't really matter, but for strict correctness...
  }

  /// The number of font pixels for each logical pixel.
  ///
  /// For example, if the text scale factor is 1.5, text will be 50% larger than
  /// the specified font size.
  ///
  /// After this is set, you must call [layout] before the next call to [paint].
  double get textScaleFactor => _textScaleFactor;
  double _textScaleFactor;
  set textScaleFactor(double value) {
    assert(value != null);
    if (_textScaleFactor == value)
      return;
    _textScaleFactor = value;
    markNeedsLayout();
    _layoutTemplate = null;
  }

  /// The string used to ellipsize overflowing text. Setting this to a non-empty
  /// string will cause this string to be substituted for the remaining text
  /// if the text can not fit within the specified maximum width.
  ///
  /// Specifically, the ellipsis is applied to the last line before the line
  /// truncated by [maxLines], if [maxLines] is non-null and that line overflows
  /// the width constraint, or to the first line that is wider than the width
  /// constraint, if [maxLines] is null. The width constraint is the `maxWidth`
  /// passed to [layout].
  ///
  /// After this is set, you must call [layout] before the next call to [paint].
  ///
  /// The higher layers of the system, such as the [Text] widget, represent
  /// overflow effects using the [TextOverflow] enum. The
  /// [TextOverflow.ellipsis] value corresponds to setting this property to
  /// U+2026 HORIZONTAL ELLIPSIS (…).
  String get ellipsis => _ellipsis;
  String _ellipsis;
  set ellipsis(String value) {
    assert(value == null || value.isNotEmpty);
    if (_ellipsis == value)
      return;
    _ellipsis = value;
    markNeedsLayout();
  }

  /// The locale used to select region-specific glyphs.
  Locale get locale => _locale;
  Locale _locale;
  set locale(Locale value) {
    if (_locale == value)
      return;
    _locale = value;
    markNeedsLayout();
  }

  /// An optional maximum number of lines for the text to span, wrapping if
  /// necessary.
  ///
  /// If the text exceeds the given number of lines, it is truncated such that
  /// subsequent lines are dropped.
  ///
  /// After this is set, you must call [layout] before the next call to [paint].
  int get maxLines => _maxLines;
  int _maxLines;
  /// The value may be null. If it is not null, then it must be greater than zero.
  set maxLines(int value) {
    assert(value == null || value > 0);
    if (_maxLines == value)
      return;
    _maxLines = value;
    markNeedsLayout();
  }

  /// {@template flutter.painting.textPainter.strutStyle}
  /// The strut style to use. Strut style defines the strut, which sets minimum
  /// vertical layout metrics.
  ///
  /// Omitting or providing null will disable strut.
  ///
  /// Omitting or providing null for any properties of [StrutStyle] will result in
  /// default values being used. It is highly recommended to at least specify a
  /// [fontSize].
  ///
  /// See [StrutStyle] for details.
  /// {@endtemplate}
  StrutStyle get strutStyle => _strutStyle;
  StrutStyle _strutStyle;
  set strutStyle(StrutStyle value) {
    if (_strutStyle == value)
      return;
    _strutStyle = value;
    markNeedsLayout();
  }

  /// {@template flutter.painting.textPainter.textWidthBasis}
  /// Defines how to measure the width of the rendered text.
  /// {@endtemplate}
  TextWidthBasis get textWidthBasis => _textWidthBasis;
  TextWidthBasis _textWidthBasis;
  set textWidthBasis(TextWidthBasis value) {
    assert(value != null);
    if (_textWidthBasis == value)
      return;
    _textWidthBasis = value;
    markNeedsLayout();
  }

  /// {@macro flutter.dart:ui.textHeightBehavior}
  ui.TextHeightBehavior get textHeightBehavior => _textHeightBehavior;
  ui.TextHeightBehavior _textHeightBehavior;
  set textHeightBehavior(ui.TextHeightBehavior value) {
    if (_textHeightBehavior == value)
      return;
    _textHeightBehavior = value;
    markNeedsLayout();
  }

  ui.Paragraph _layoutTemplate;

  /// An ordered list of [TextBox]es that bound the positions of the placeholders
  /// in the paragraph.
  ///
  /// Each box corresponds to a [PlaceholderSpan] in the order they were defined
  /// in the [InlineSpan] tree.
  List<TextBox> get inlinePlaceholderBoxes => _inlinePlaceholderBoxes;
  List<TextBox> _inlinePlaceholderBoxes;

  /// An ordered list of scales for each placeholder in the paragraph.
  ///
  /// The scale is used as a multiplier on the height, width and baselineOffset of
  /// the placeholder. Scale is primarily used to handle accessibility scaling.
  ///
  /// Each scale corresponds to a [PlaceholderSpan] in the order they were defined
  /// in the [InlineSpan] tree.
  List<double> get inlinePlaceholderScales => _inlinePlaceholderScales;
  List<double> _inlinePlaceholderScales;

  /// Sets the dimensions of each placeholder in [text].
  ///
  /// The number of [PlaceholderDimensions] provided should be the same as the
  /// number of [PlaceholderSpan]s in text. Passing in an empty or null `value`
  /// will do nothing.
  ///
  /// If [layout] is attempted without setting the placeholder dimensions, the
  /// placeholders will be ignored in the text layout and no valid
  /// [inlinePlaceholderBoxes] will be returned.
  void setPlaceholderDimensions(List<PlaceholderDimensions> value) {
    if (value == null || value.isEmpty || listEquals(value, _placeholderDimensions)) {
      return;
    }
    assert(() {
      int placeholderCount = 0;
      text.visitChildren((InlineSpan span) {
        if (span is PlaceholderSpan) {
          placeholderCount += 1;
        }
        return true;
      });
      return placeholderCount;
    }() == value.length);
    _placeholderDimensions = value;
    markNeedsLayout();
  }
  List<PlaceholderDimensions> _placeholderDimensions;

  ui.ParagraphStyle _createParagraphStyle([ TextDirection defaultTextDirection ]) {
    // The defaultTextDirection argument is used for preferredLineHeight in case
    // textDirection hasn't yet been set.
    assert(textAlign != null);
    assert(textDirection != null || defaultTextDirection != null, 'TextPainter.textDirection must be set to a non-null value before using the TextPainter.');
    return _text.style?.getParagraphStyle(
      textAlign: textAlign,
      textDirection: textDirection ?? defaultTextDirection,
      textScaleFactor: textScaleFactor,
      maxLines: _maxLines,
      textHeightBehavior: _textHeightBehavior,
      ellipsis: _ellipsis,
      locale: _locale,
      strutStyle: _strutStyle,
    ) ?? ui.ParagraphStyle(
      textAlign: textAlign,
      textDirection: textDirection ?? defaultTextDirection,
      maxLines: maxLines,
      textHeightBehavior: _textHeightBehavior,
      ellipsis: ellipsis,
      locale: locale,
    );
  }

  /// The height of a space in [text] in logical pixels.
  ///
  /// Not every line of text in [text] will have this height, but this height
  /// is "typical" for text in [text] and useful for sizing other objects
  /// relative a typical line of text.
  ///
  /// Obtaining this value does not require calling [layout].
  ///
  /// The style of the [text] property is used to determine the font settings
  /// that contribute to the [preferredLineHeight]. If [text] is null or if it
  /// specifies no styles, the default [TextStyle] values are used (a 10 pixel
  /// sans-serif font).
  double get preferredLineHeight {
    if (_layoutTemplate == null) {
      final ui.ParagraphBuilder builder = ui.ParagraphBuilder(
        _createParagraphStyle(TextDirection.rtl),
      ); // direction doesn't matter, text is just a space
      if (text?.style != null)
        builder.pushStyle(text.style.getTextStyle(textScaleFactor: textScaleFactor));
      builder.addText(' ');
      _layoutTemplate = builder.build()
        ..layout(const ui.ParagraphConstraints(width: double.infinity));
    }
    return _layoutTemplate.height;
  }

  // Unfortunately, using full precision floating point here causes bad layouts
  // because floating point math isn't associative. If we add and subtract
  // padding, for example, we'll get different values when we estimate sizes and
  // when we actually compute layout because the operations will end up associated
  // differently. To work around this problem for now, we round fractional pixel
  // values up to the nearest whole pixel value. The right long-term fix is to do
  // layout using fixed precision arithmetic.
  double _applyFloatingPointHack(double layoutValue) {
    return layoutValue.ceilToDouble();
  }

  /// The width at which decreasing the width of the text would prevent it from
  /// painting itself completely within its bounds.
  ///
  /// Valid only after [layout] has been called.
  double get minIntrinsicWidth {
    assert(!_needsLayout);
    return _applyFloatingPointHack(_paragraph.minIntrinsicWidth);
  }

  /// The width at which increasing the width of the text no longer decreases the height.
  ///
  /// Valid only after [layout] has been called.
  double get maxIntrinsicWidth {
    assert(!_needsLayout);
    return _applyFloatingPointHack(_paragraph.maxIntrinsicWidth);
  }

  /// The horizontal space required to paint this text.
  ///
  /// Valid only after [layout] has been called.
  double get width {
    assert(!_needsLayout);
    return _applyFloatingPointHack(
      textWidthBasis == TextWidthBasis.longestLine ? _paragraph.longestLine : _paragraph.width,
    );
  }

  /// The vertical space required to paint this text.
  ///
  /// Valid only after [layout] has been called.
  double get height {
    assert(!_needsLayout);
    return _applyFloatingPointHack(_paragraph.height);
  }

  /// The amount of space required to paint this text.
  ///
  /// Valid only after [layout] has been called.
  Size get size {
    assert(!_needsLayout);
    return Size(width, height);
  }

  /// Returns the distance from the top of the text to the first baseline of the
  /// given type.
  ///
  /// Valid only after [layout] has been called.
  double computeDistanceToActualBaseline(TextBaseline baseline) {
    assert(!_needsLayout);
    assert(baseline != null);
    switch (baseline) {
      case TextBaseline.alphabetic:
        return _paragraph.alphabeticBaseline;
      case TextBaseline.ideographic:
        return _paragraph.ideographicBaseline;
    }
    return null;
  }

  /// Whether any text was truncated or ellipsized.
  ///
  /// If [maxLines] is not null, this is true if there were more lines to be
  /// drawn than the given [maxLines], and thus at least one line was omitted in
  /// the output; otherwise it is false.
  ///
  /// If [maxLines] is null, this is true if [ellipsis] is not the empty string
  /// and there was a line that overflowed the `maxWidth` argument passed to
  /// [layout]; otherwise it is false.
  ///
  /// Valid only after [layout] has been called.
  bool get didExceedMaxLines {
    assert(!_needsLayout);
    return _paragraph.didExceedMaxLines;
  }

  double _lastMinWidth;
  double _lastMaxWidth;

  /// Computes the visual position of the glyphs for painting the text.
  ///
  /// The text will layout with a width that's as close to its max intrinsic
  /// width as possible while still being greater than or equal to `minWidth` and
  /// less than or equal to `maxWidth`.
  ///
  /// The [text] and [textDirection] properties must be non-null before this is
  /// called.
  void layout({ double minWidth = 0.0, double maxWidth = double.infinity }) {
    assert(text != null, 'TextPainter.text must be set to a non-null value before using the TextPainter.');
    assert(textDirection != null, 'TextPainter.textDirection must be set to a non-null value before using the TextPainter.');
    if (!_needsLayout && minWidth == _lastMinWidth && maxWidth == _lastMaxWidth)
      return;
    _needsLayout = false;
    if (_paragraph == null) {
      final ui.ParagraphBuilder builder = ui.ParagraphBuilder(_createParagraphStyle());
      _text.build(builder, textScaleFactor: textScaleFactor, dimensions: _placeholderDimensions);
      _inlinePlaceholderScales = builder.placeholderScales;
      _paragraph = builder.build();
    }
    _lastMinWidth = minWidth;
    _lastMaxWidth = maxWidth;
    // A change in layout invalidates the cached caret metrics as well.
    _previousCaretPosition = null;
    _previousCaretPrototype = null;
    _paragraph.layout(ui.ParagraphConstraints(width: maxWidth));
    if (minWidth != maxWidth) {
      final double newWidth = maxIntrinsicWidth.clamp(minWidth, maxWidth) as double;
      if (newWidth != _applyFloatingPointHack(_paragraph.width)) {
        _paragraph.layout(ui.ParagraphConstraints(width: newWidth));
      }
    }
    _inlinePlaceholderBoxes = _paragraph.getBoxesForPlaceholders();
  }

  /// Paints the text onto the given canvas at the given offset.
  ///
  /// Valid only after [layout] has been called.
  ///
  /// If you cannot see the text being painted, check that your text color does
  /// not conflict with the background on which you are drawing. The default
  /// text color is white (to contrast with the default black background color),
  /// so if you are writing an application with a white background, the text
  /// will not be visible by default.
  ///
  /// To set the text style, specify a [TextStyle] when creating the [TextSpan]
  /// that you pass to the [TextPainter] constructor or to the [text] property.
  void paint(Canvas canvas, Offset offset) {
    assert(() {
      if (_needsLayout) {
        throw FlutterError(
          'TextPainter.paint called when text geometry was not yet calculated.\n'
          'Please call layout() before paint() to position the text before painting it.'
        );
      }
      return true;
    }());
    canvas.drawParagraph(_paragraph, offset);
  }

<<<<<<< HEAD
  // Returns true iff the given value is a valid UTF-16 surrogate. The value
  // must be a UTF-16 code unit, meaning it must be in the range 0x0000-0xFFFF.
  //
  // See also:
  //   * https://en.wikipedia.org/wiki/UTF-16#Code_points_from_U+010000_to_U+10FFFF
  bool _isUtf16Surrogate(int value) {
=======
  // Complex glyphs can be represented by two or more UTF16 codepoints. This
  // checks if the value represents a UTF16 glyph by itself or is a 'surrogate'.
  static bool _isUtf16Surrogate(int value) {
>>>>>>> 61b93d25
    return value & 0xF800 == 0xD800;
  }

  // Checks if the glyph is either [Unicode.RLM] or [Unicode.LRM]. These values take
  // up zero space and do not have valid bounding boxes around them.
  //
  // We do not directly use the [Unicode] constants since they are strings.
  static bool _isUnicodeDirectionality(int value) {
    return value == 0x200F || value == 0x200E;
  }

  /// Returns the closest offset after `offset` at which the input cursor can be
  /// positioned.
  int getOffsetAfter(int offset) {
    final int nextCodeUnit = _text.codeUnitAt(offset);
    if (nextCodeUnit == null)
      return null;
    // TODO(goderbauer): doesn't handle extended grapheme clusters with more than one Unicode scalar value (https://github.com/flutter/flutter/issues/13404).
    return _isUtf16Surrogate(nextCodeUnit) ? offset + 2 : offset + 1;
  }

  /// Returns the closest offset before `offset` at which the input cursor can
  /// be positioned.
  int getOffsetBefore(int offset) {
    final int prevCodeUnit = _text.codeUnitAt(offset - 1);
    if (prevCodeUnit == null)
      return null;
    // TODO(goderbauer): doesn't handle extended grapheme clusters with more than one Unicode scalar value (https://github.com/flutter/flutter/issues/13404).
    return _isUtf16Surrogate(prevCodeUnit) ? offset - 2 : offset - 1;
  }

  // Unicode value for a zero width joiner character.
  static const int _zwjUtf16 = 0x200d;

  // Get the Rect of the cursor (in logical pixels) based off the near edge
  // of the character upstream from the given string offset.
  Rect _getRectFromUpstream(int offset, Rect caretPrototype) {
    final String flattenedText = _text.toPlainText(includePlaceholders: false);
    final int prevCodeUnit = _text.codeUnitAt(max(0, offset - 1));
    if (prevCodeUnit == null)
      return null;

    // Check for multi-code-unit glyphs such as emojis or zero width joiner.
    final bool needsSearch = _isUtf16Surrogate(prevCodeUnit) || _text.codeUnitAt(offset) == _zwjUtf16 || _isUnicodeDirectionality(prevCodeUnit);
    int graphemeClusterLength = needsSearch ? 2 : 1;
    List<TextBox> boxes = <TextBox>[];
    while (boxes.isEmpty && flattenedText != null) {
      final int prevRuneOffset = offset - graphemeClusterLength;
      // Use BoxHeightStyle.strut to ensure that the caret's height fits within
      // the line's height and is consistent throughout the line.
      boxes = _paragraph.getBoxesForRange(prevRuneOffset, offset, boxHeightStyle: ui.BoxHeightStyle.strut);
      // When the range does not include a full cluster, no boxes will be returned.
      if (boxes.isEmpty) {
        // When we are at the beginning of the line, a non-surrogate position will
        // return empty boxes. We break and try from downstream instead.
        if (!needsSearch) {
          break; // Only perform one iteration if no search is required.
        }
        if (prevRuneOffset < -flattenedText.length) {
          break; // Stop iterating when beyond the max length of the text.
        }
        // Multiply by two to log(n) time cover the entire text span. This allows
        // faster discovery of very long clusters and reduces the possibility
        // of certain large clusters taking much longer than others, which can
        // cause jank.
        graphemeClusterLength *= 2;
        continue;
      }
      final TextBox box = boxes.first;

      // If the upstream character is a newline, cursor is at start of next line
      const int NEWLINE_CODE_UNIT = 10;
      if (prevCodeUnit == NEWLINE_CODE_UNIT) {
        return Rect.fromLTRB(_emptyOffset.dx, box.bottom, _emptyOffset.dx, box.bottom + box.bottom - box.top);
      }

      final double caretEnd = box.end;
      final double dx = box.direction == TextDirection.rtl ? caretEnd - caretPrototype.width : caretEnd;
      return Rect.fromLTRB(min(dx, _paragraph.width), box.top, min(dx, _paragraph.width), box.bottom);
    }
    return null;
  }

  // Get the Rect of the cursor (in logical pixels) based off the near edge
  // of the character downstream from the given string offset.
  Rect _getRectFromDownstream(int offset, Rect caretPrototype) {
    final String flattenedText = _text.toPlainText(includePlaceholders: false);
    // We cap the offset at the final index of the _text.
    final int nextCodeUnit = _text.codeUnitAt(min(offset, flattenedText == null ? 0 : flattenedText.length - 1));
    if (nextCodeUnit == null)
      return null;
    // Check for multi-code-unit glyphs such as emojis or zero width joiner
    final bool needsSearch = _isUtf16Surrogate(nextCodeUnit) || nextCodeUnit == _zwjUtf16 || _isUnicodeDirectionality(nextCodeUnit);
    int graphemeClusterLength = needsSearch ? 2 : 1;
    List<TextBox> boxes = <TextBox>[];
    while (boxes.isEmpty && flattenedText != null) {
      final int nextRuneOffset = offset + graphemeClusterLength;
      // Use BoxHeightStyle.strut to ensure that the caret's height fits within
      // the line's height and is consistent throughout the line.
      boxes = _paragraph.getBoxesForRange(offset, nextRuneOffset, boxHeightStyle: ui.BoxHeightStyle.strut);
      // When the range does not include a full cluster, no boxes will be returned.
      if (boxes.isEmpty) {
        // When we are at the end of the line, a non-surrogate position will
        // return empty boxes. We break and try from upstream instead.
        if (!needsSearch) {
          break; // Only perform one iteration if no search is required.
        }
        if (nextRuneOffset >= flattenedText.length << 1) {
          break; // Stop iterating when beyond the max length of the text.
        }
        // Multiply by two to log(n) time cover the entire text span. This allows
        // faster discovery of very long clusters and reduces the possibility
        // of certain large clusters taking much longer than others, which can
        // cause jank.
        graphemeClusterLength *= 2;
        continue;
      }
      final TextBox box = boxes.last;
      final double caretStart = box.start;
      final double dx = box.direction == TextDirection.rtl ? caretStart - caretPrototype.width : caretStart;
      return Rect.fromLTRB(min(dx, _paragraph.width), box.top, min(dx, _paragraph.width), box.bottom);
    }
    return null;
  }

  Offset get _emptyOffset {
    assert(!_needsLayout); // implies textDirection is non-null
    assert(textAlign != null);
    switch (textAlign) {
      case TextAlign.left:
        return Offset.zero;
      case TextAlign.right:
        return Offset(width, 0.0);
      case TextAlign.center:
        return Offset(width / 2.0, 0.0);
      case TextAlign.justify:
      case TextAlign.start:
        assert(textDirection != null);
        switch (textDirection) {
          case TextDirection.rtl:
            return Offset(width, 0.0);
          case TextDirection.ltr:
            return Offset.zero;
        }
        return null;
      case TextAlign.end:
        assert(textDirection != null);
        switch (textDirection) {
          case TextDirection.rtl:
            return Offset.zero;
          case TextDirection.ltr:
            return Offset(width, 0.0);
        }
        return null;
    }
    return null;
  }

  /// Returns the offset at which to paint the caret.
  ///
  /// Valid only after [layout] has been called.
  Offset getOffsetForCaret(TextPosition position, Rect caretPrototype) {
    _computeCaretMetrics(position, caretPrototype);
    return _caretMetrics.offset;
  }

  /// Returns the tight bounded height of the glyph at the given [position].
  ///
  /// Valid only after [layout] has been called.
  double getFullHeightForCaret(TextPosition position, Rect caretPrototype) {
    _computeCaretMetrics(position, caretPrototype);
    return _caretMetrics.fullHeight;
  }

  // Cached caret metrics. This allows multiple invokes of [getOffsetForCaret] and
  // [getFullHeightForCaret] in a row without performing redundant and expensive
  // get rect calls to the paragraph.
  _CaretMetrics _caretMetrics;

  // Holds the TextPosition and caretPrototype the last caret metrics were
  // computed with. When new values are passed in, we recompute the caret metrics.
  // only as necessary.
  TextPosition _previousCaretPosition;
  Rect _previousCaretPrototype;

  // Checks if the [position] and [caretPrototype] have changed from the cached
  // version and recomputes the metrics required to position the caret.
  void _computeCaretMetrics(TextPosition position, Rect caretPrototype) {
    assert(!_needsLayout);
    if (position == _previousCaretPosition && caretPrototype == _previousCaretPrototype)
      return;
    final int offset = position.offset;
    assert(position.affinity != null);
    Rect rect;
    switch (position.affinity) {
      case TextAffinity.upstream: {
        rect = _getRectFromUpstream(offset, caretPrototype) ?? _getRectFromDownstream(offset, caretPrototype);
        break;
      }
      case TextAffinity.downstream: {
        rect = _getRectFromDownstream(offset, caretPrototype) ??  _getRectFromUpstream(offset, caretPrototype);
        break;
      }
    }
    _caretMetrics = _CaretMetrics(
      offset: rect != null ? Offset(rect.left, rect.top) : _emptyOffset,
      fullHeight: rect != null ? rect.bottom - rect.top : null,
    );

    // Cache the input parameters to prevent repeat work later.
    _previousCaretPosition = position;
    _previousCaretPrototype = caretPrototype;
  }

  /// Returns a list of rects that bound the given selection.
  ///
  /// The [boxHeightStyle] and [boxWidthStyle] arguments may be used to select
  /// the shape of the [TextBox]s. These properties default to
  /// [ui.BoxHeightStyle.tight] and [ui.BoxWidthStyle.tight] respectively and
  /// must not be null.
  ///
  /// A given selection might have more than one rect if this text painter
  /// contains bidirectional text because logically contiguous text might not be
  /// visually contiguous.
  List<TextBox> getBoxesForSelection(
    TextSelection selection, {
    ui.BoxHeightStyle boxHeightStyle = ui.BoxHeightStyle.tight,
    ui.BoxWidthStyle boxWidthStyle = ui.BoxWidthStyle.tight,
  }) {
    assert(!_needsLayout);
    assert(boxHeightStyle != null);
    assert(boxWidthStyle != null);
    return _paragraph.getBoxesForRange(
      selection.start,
      selection.end,
      boxHeightStyle: boxHeightStyle,
      boxWidthStyle: boxWidthStyle
    );
  }

  /// Returns the position within the text for the given pixel offset.
  TextPosition getPositionForOffset(Offset offset) {
    assert(!_needsLayout);
    return _paragraph.getPositionForOffset(offset);
  }

  /// Returns the text range of the word at the given offset. Characters not
  /// part of a word, such as spaces, symbols, and punctuation, have word breaks
  /// on both sides. In such cases, this method will return a text range that
  /// contains the given text position.
  ///
  /// Word boundaries are defined more precisely in Unicode Standard Annex #29
  /// <http://www.unicode.org/reports/tr29/#Word_Boundaries>.
  TextRange getWordBoundary(TextPosition position) {
    assert(!_needsLayout);
    return _paragraph.getWordBoundary(position);
  }

  /// Returns the text range of the line at the given offset.
  ///
  /// The newline, if any, is included in the range.
  TextRange getLineBoundary(TextPosition position) {
    assert(!_needsLayout);
    return _paragraph.getLineBoundary(position);
  }

  /// Returns the full list of [LineMetrics] that describe in detail the various
  /// metrics of each laid out line.
  ///
  /// The [LineMetrics] list is presented in the order of the lines they represent.
  /// For example, the first line is in the zeroth index.
  ///
  /// [LineMetrics] contains measurements such as ascent, descent, baseline, and
  /// width for the line as a whole, and may be useful for aligning additional
  /// widgets to a particular line.
  ///
  /// Valid only after [layout] has been called.
  ///
  /// This can potentially return a large amount of data, so it is not recommended
  /// to repeatedly call this. Instead, cache the results. The cached results
  /// should be invalidated upon the next successful [layout].
  List<ui.LineMetrics> computeLineMetrics() {
    assert(!_needsLayout);
    return _paragraph.computeLineMetrics();
  }
}<|MERGE_RESOLUTION|>--- conflicted
+++ resolved
@@ -601,18 +601,12 @@
     canvas.drawParagraph(_paragraph, offset);
   }
 
-<<<<<<< HEAD
   // Returns true iff the given value is a valid UTF-16 surrogate. The value
   // must be a UTF-16 code unit, meaning it must be in the range 0x0000-0xFFFF.
   //
   // See also:
   //   * https://en.wikipedia.org/wiki/UTF-16#Code_points_from_U+010000_to_U+10FFFF
-  bool _isUtf16Surrogate(int value) {
-=======
-  // Complex glyphs can be represented by two or more UTF16 codepoints. This
-  // checks if the value represents a UTF16 glyph by itself or is a 'surrogate'.
   static bool _isUtf16Surrogate(int value) {
->>>>>>> 61b93d25
     return value & 0xF800 == 0xD800;
   }
 
