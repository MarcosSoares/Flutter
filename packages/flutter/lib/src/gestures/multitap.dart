// Copyright 2015 The Chromium Authors. All rights reserved.
// Use of this source code is governed by a BSD-style license that can be
// found in the LICENSE file.

import 'dart:async';
import 'dart:ui' show Offset;
import 'package:flutter/foundation.dart' show required;

import 'arena.dart';
import 'binding.dart';
import 'constants.dart';
import 'events.dart';
import 'pointer_router.dart';
import 'recognizer.dart';
import 'tap.dart';

/// Signature for callback when the user has tapped the screen at the same
/// location twice in quick succession.
///
/// See also:
///
///  * [GestureDetector.onDoubleTap], which matches this signature.
typedef GestureDoubleTapCallback = void Function();

/// Signature used by [MultiTapGestureRecognizer] for when a pointer that might
/// cause a tap has contacted the screen at a particular location.
typedef GestureMultiTapDownCallback = void Function(int pointer, TapDownDetails details);

/// Signature used by [MultiTapGestureRecognizer] for when a pointer that will
/// trigger a tap has stopped contacting the screen at a particular location.
typedef GestureMultiTapUpCallback = void Function(int pointer, TapUpDetails details);

/// Signature used by [MultiTapGestureRecognizer] for when a tap has occurred.
typedef GestureMultiTapCallback = void Function(int pointer);

/// Signature for when the pointer that previously triggered a
/// [GestureMultiTapDownCallback] will not end up causing a tap.
typedef GestureMultiTapCancelCallback = void Function(int pointer);

/// CountdownZoned tracks whether the specified duration has elapsed since
/// creation, honoring [Zone].
class _CountdownZoned {
  _CountdownZoned({ @required Duration duration })
       : assert(duration != null) {
    _timer = Timer(duration, _onTimeout);
  }

  bool _timeout = false;
  Timer _timer;

  bool get timeout => _timeout;

  void _onTimeout() {
    _timeout = true;
  }
}

/// TapTracker helps track individual tap sequences as part of a
/// larger gesture.
class _TapTracker {
  _TapTracker({
    @required PointerDownEvent event,
    this.entry,
    @required Duration doubleTapMinTime,
  }) : assert(doubleTapMinTime != null),
       assert(event != null),
       assert(event.buttons != null),
       pointer = event.pointer,
       _initialPosition = event.position,
       initialButtons = event.buttons,
       _doubleTapMinTimeCountdown = _CountdownZoned(duration: doubleTapMinTime);

  final int pointer;
  final GestureArenaEntry entry;
  final Offset _initialPosition;
  final int initialButtons;
  final _CountdownZoned _doubleTapMinTimeCountdown;

  bool _isTrackingPointer = false;

  void startTrackingPointer(PointerRoute route) {
    if (!_isTrackingPointer) {
      _isTrackingPointer = true;
      GestureBinding.instance.pointerRouter.addRoute(pointer, route);
    }
  }

  void stopTrackingPointer(PointerRoute route) {
    if (_isTrackingPointer) {
      _isTrackingPointer = false;
      GestureBinding.instance.pointerRouter.removeRoute(pointer, route);
    }
  }

  bool isWithinTolerance(PointerEvent event, double tolerance) {
    final Offset offset = event.position - _initialPosition;
    return offset.distance <= tolerance;
  }

  bool hasElapsedMinTime() {
    return _doubleTapMinTimeCountdown.timeout;
  }

  bool hasSameButton(PointerDownEvent event) {
    return event.buttons == initialButtons;
  }
}

/// Recognizes when the user has tapped the screen at the same location twice in
/// quick succession.
///
/// [DoubleTapGestureRecognizer] competes on pointer events of [kPrimaryButton]
/// only when it has a non-null callback. If it has no callbacks, it is a no-op.
///
class DoubleTapGestureRecognizer extends GestureRecognizer {
  /// Create a gesture recognizer for double taps.
  ///
  /// {@macro flutter.gestures.gestureRecognizer.kind}
  DoubleTapGestureRecognizer({
    Object debugOwner,
    PointerDeviceKind kind,
  }) : super(debugOwner: debugOwner, kind: kind);

  // Implementation notes:
  // The double tap recognizer can be in one of four states. There's no
  // explicit enum for the states, because they are already captured by
  // the state of existing fields. Specifically:
  //
  // - Waiting on first tap: In this state, the _trackers list is empty, and
  // _firstTap is null.
  //
  // - First tap in progress: In this state, the _trackers list contains all
  // the states for taps that have begun but not completed. This list can
  // have more than one entry if two pointers begin to tap.
  //
  // - Waiting on second tap: In this state, one of the in-progress taps has
  // completed successfully. The _trackers list is again empty, and
  // _firstTap records the successful tap.
  //
  // - Second tap in progress: Much like the "first tap in progress" state, but
  // _firstTap is non-null. If a tap completes successfully while in this
  // state, the callback is called and the state is reset.
  //
  // There are various other scenarios that cause the state to reset:
  // - All in-progress taps are rejected (by time, distance, pointercancel, etc)
  // - The long timer between taps expires
  // - The gesture arena decides we have been rejected wholesale

  /// Called when the user has tapped the screen with a primary button at the
  /// same location twice in quick succession.
  ///
  /// This triggers when the pointer stops contacting the device after the 2nd tap,
  /// immediately after [onDoubleTapUp].
  ///
  /// See also:
  ///
  ///  * [kPrimaryButton], the button this callback responds to.
  GestureDoubleTapCallback onDoubleTap;

  //GestureTapDownCallback onFirstTapDown;
  GestureTapUpCallback onFirstTapUp;

  //GestureTapDownCallback onSecondTapDown;
  GestureTapUpCallback onSecondTapUp;

  //GestureTapCancelCallback onDoubleTapCancel;

  Timer _doubleTapTimer;
  _TapTracker _firstTap;
  final Map<int, _TapTracker> _trackers = <int, _TapTracker>{};

  @override
  bool isPointerAllowed(PointerEvent event) {
    if (_firstTap == null) {
      switch (event.buttons) {
        case kPrimaryButton:
          if (onDoubleTap == null)
            return false;
          break;
        default:
          return false;
      }
    }
    return super.isPointerAllowed(event);
  }

  @override
  void addAllowedPointer(PointerEvent event) {
<<<<<<< HEAD
    if (_firstTap != null &&
      !(_firstTap.isWithinTolerance(event, kDoubleTapSlop) &&
        _firstTap.hasElapsedMinTime())) {
      // Restart if the second tap is either too close in time to the first,
      // or out-of-bounds.
      _reset();
      addAllowedPointer(event);
      return;
    }

=======
    if (_firstTap != null) {
      if (!_firstTap.isWithinTolerance(event, kDoubleTapSlop)) {
        // Ignore out-of-bounds second taps.
        return;
      } else if (!_firstTap.hasElapsedMinTime() || !_firstTap.hasSameButton(event)) {
        // Restart when the second tap is too close to the first, or when buttons
        // mismatch.
        _reset();
        return _trackFirstTap(event);
      }
    }
    _trackFirstTap(event);
  }

  void _trackFirstTap(PointerEvent event) {
>>>>>>> cb576181
    _stopDoubleTapTimer();

    assert(event is PointerDownEvent);
    final _TapTracker tracker = _TapTracker(
      event: event,
      entry: GestureBinding.instance.gestureArena.add(event.pointer, this),
      doubleTapMinTime: kDoubleTapMinTime,
    );

    _trackers[event.pointer] = tracker;
    tracker.startTrackingPointer(_handleEvent);
  }

  void _handleEvent(PointerEvent event) {
    final _TapTracker tracker = _trackers[event.pointer];
    assert(tracker != null);
    if (event is PointerUpEvent) {
      if (_firstTap == null)
        _registerFirstTap(tracker, event);
      else
        _registerSecondTap(tracker, event);
    } else if (event is PointerMoveEvent) {
      if (!tracker.isWithinTolerance(event, kDoubleTapTouchSlop))
        _reject(tracker);
    } else if (event is PointerCancelEvent) {
      _reject(tracker);
    }
  }

  @override
  void acceptGesture(int pointer) {
    //print('$pointer accepted by $hashCode');
  }

  @override
  void rejectGesture(int pointer) {
    _TapTracker tracker = _trackers[pointer];
    // If tracker isn't in the list, check if this is the first tap tracker
    if (tracker == null &&
        _firstTap != null &&
        _firstTap.pointer == pointer)
      tracker = _firstTap;
    // If tracker is still null, we rejected ourselves already
    if (tracker != null)
      _reject(tracker);
  }

  void _reject(_TapTracker tracker) {
    _trackers.remove(tracker.pointer);
    tracker.entry.resolve(GestureDisposition.rejected);
    _freezeTracker(tracker);
    // If the first tap is in progress, and we've run out of taps to track,
    // reset won't have any work to do. But if we're in the second tap, we need
    // to clear intermediate state.
    if (_firstTap != null &&
        (_trackers.isEmpty || tracker == _firstTap))
      _reset();
  }

  @override
  void dispose() {
    _reset();
    super.dispose();
  }

  void _reset() {
    _stopDoubleTapTimer();
    if (_firstTap != null) {
      // Note, order is important below in order for the resolve -> reject logic
      // to work properly.
      final _TapTracker tracker = _firstTap;
      _firstTap = null;
      _reject(tracker);
      GestureBinding.instance.gestureArena.release(tracker.pointer);
    }
    _clearTrackers();
  }

  void _registerFirstTap(_TapTracker tracker, PointerUpEvent event) {
    _startDoubleTapTimer();
    GestureBinding.instance.gestureArena.hold(tracker.pointer);
    // Note, order is important below in order for the clear -> reject logic to
    // work properly.
    _freezeTracker(tracker);
    _trackers.remove(tracker.pointer);
    _clearTrackers();
    _firstTap = tracker;
    if (onFirstTapUp != null) {
      invokeCallback<void>(
        'onFirstTapUp',
        () => onFirstTapUp(TapUpDetails(globalPosition: event.position)),
      );
    }
  }

  void _registerSecondTap(_TapTracker tracker, PointerUpEvent event) {
    _firstTap.entry.resolve(GestureDisposition.accepted);
    tracker.entry.resolve(GestureDisposition.accepted);
    _freezeTracker(tracker);
    _trackers.remove(tracker.pointer);
<<<<<<< HEAD
    if (onDoubleTap != null) {
      invokeCallback<void>('onDoubleTap', onDoubleTap);
    }
    if (onSecondTapUp != null) {
      invokeCallback<void>(
        'onSecondTapUp',
        () => onSecondTapUp(TapUpDetails(globalPosition: event.position)),
      );
    }
=======
    _checkUp(tracker.initialButtons);
>>>>>>> cb576181
    _reset();
  }

  void _clearTrackers() {
    _trackers.values.toList().forEach(_reject);
    assert(_trackers.isEmpty);
  }

  void _freezeTracker(_TapTracker tracker) {
    tracker.stopTrackingPointer(_handleEvent);
  }

  void _startDoubleTapTimer() {
    _doubleTapTimer ??= Timer(kDoubleTapTimeout, _reset);
  }

  void _stopDoubleTapTimer() {
    if (_doubleTapTimer != null) {
      _doubleTapTimer.cancel();
      _doubleTapTimer = null;
    }
  }

  void _checkUp(int buttons) {
    assert(buttons == kPrimaryButton);
    if (onDoubleTap != null)
      invokeCallback<void>('onDoubleTap', onDoubleTap);
  }

  @override
  String get debugDescription => 'double tap';
}

/// TapGesture represents a full gesture resulting from a single tap sequence,
/// as part of a [MultiTapGestureRecognizer]. Tap gestures are passive, meaning
/// that they will not preempt any other arena member in play.
class _TapGesture extends _TapTracker {

  _TapGesture({
    this.gestureRecognizer,
    PointerEvent event,
    Duration longTapDelay,
  }) : _lastPosition = event.position,
       super(
    event: event,
    entry: GestureBinding.instance.gestureArena.add(event.pointer, gestureRecognizer),
    doubleTapMinTime: kDoubleTapMinTime,
  ) {
    startTrackingPointer(handleEvent);
    if (longTapDelay > Duration.zero) {
      _timer = Timer(longTapDelay, () {
        _timer = null;
        gestureRecognizer._dispatchLongTap(event.pointer, _lastPosition);
      });
    }
  }

  final MultiTapGestureRecognizer gestureRecognizer;

  bool _wonArena = false;
  Timer _timer;

  Offset _lastPosition;
  Offset _finalPosition;

  void handleEvent(PointerEvent event) {
    assert(event.pointer == pointer);
    if (event is PointerMoveEvent) {
      if (!isWithinTolerance(event, kTouchSlop))
        cancel();
      else
        _lastPosition = event.position;
    } else if (event is PointerCancelEvent) {
      cancel();
    } else if (event is PointerUpEvent) {
      stopTrackingPointer(handleEvent);
      _finalPosition = event.position;
      _check();
    }
  }

  @override
  void stopTrackingPointer(PointerRoute route) {
    _timer?.cancel();
    _timer = null;
    super.stopTrackingPointer(route);
  }

  void accept() {
    _wonArena = true;
    _check();
  }

  void reject() {
    stopTrackingPointer(handleEvent);
    gestureRecognizer._dispatchCancel(pointer);
  }

  void cancel() {
    // If we won the arena already, then entry is resolved, so resolving
    // again is a no-op. But we still need to clean up our own state.
    if (_wonArena)
      reject();
    else
      entry.resolve(GestureDisposition.rejected); // eventually calls reject()
  }

  void _check() {
    if (_wonArena && _finalPosition != null)
      gestureRecognizer._dispatchTap(pointer, _finalPosition);
  }
}

/// Recognizes taps on a per-pointer basis.
///
/// [MultiTapGestureRecognizer] considers each sequence of pointer events that
/// could constitute a tap independently of other pointers: For example, down-1,
/// down-2, up-1, up-2 produces two taps, on up-1 and up-2.
///
/// See also:
///
///  * [TapGestureRecognizer]
class MultiTapGestureRecognizer extends GestureRecognizer {
  /// Creates a multi-tap gesture recognizer.
  ///
  /// The [longTapDelay] defaults to [Duration.zero], which means
  /// [onLongTapDown] is called immediately after [onTapDown].
  MultiTapGestureRecognizer({
    this.longTapDelay = Duration.zero,
    Object debugOwner,
    PointerDeviceKind kind,
  }) : super(debugOwner: debugOwner, kind: kind);

  /// A pointer that might cause a tap has contacted the screen at a particular
  /// location.
  GestureMultiTapDownCallback onTapDown;

  /// A pointer that will trigger a tap has stopped contacting the screen at a
  /// particular location.
  GestureMultiTapUpCallback onTapUp;

  /// A tap has occurred.
  GestureMultiTapCallback onTap;

  /// The pointer that previously triggered [onTapDown] will not end up causing
  /// a tap.
  GestureMultiTapCancelCallback onTapCancel;

  /// The amount of time between [onTapDown] and [onLongTapDown].
  Duration longTapDelay;

  /// A pointer that might cause a tap is still in contact with the screen at a
  /// particular location after [longTapDelay].
  GestureMultiTapDownCallback onLongTapDown;

  final Map<int, _TapGesture> _gestureMap = <int, _TapGesture>{};

  @override
  void addAllowedPointer(PointerEvent event) {
    assert(!_gestureMap.containsKey(event.pointer));
    _gestureMap[event.pointer] = _TapGesture(
      gestureRecognizer: this,
      event: event,
      longTapDelay: longTapDelay,
    );
    if (onTapDown != null)
      invokeCallback<void>('onTapDown', () {
        onTapDown(event.pointer, TapDownDetails(
          globalPosition: event.position,
          kind: event.kind,
        ));
      });
  }

  @override
  void acceptGesture(int pointer) {
    assert(_gestureMap.containsKey(pointer));
    _gestureMap[pointer].accept();
  }

  @override
  void rejectGesture(int pointer) {
    assert(_gestureMap.containsKey(pointer));
    _gestureMap[pointer].reject();
    assert(!_gestureMap.containsKey(pointer));
  }

  void _dispatchCancel(int pointer) {
    assert(_gestureMap.containsKey(pointer));
    _gestureMap.remove(pointer);
    if (onTapCancel != null)
      invokeCallback<void>('onTapCancel', () => onTapCancel(pointer));
  }

  void _dispatchTap(int pointer, Offset globalPosition) {
    assert(_gestureMap.containsKey(pointer));
    _gestureMap.remove(pointer);
    if (onTapUp != null)
      invokeCallback<void>('onTapUp', () => onTapUp(pointer, TapUpDetails(globalPosition: globalPosition)));
    if (onTap != null)
      invokeCallback<void>('onTap', () => onTap(pointer));
  }

  void _dispatchLongTap(int pointer, Offset lastPosition) {
    assert(_gestureMap.containsKey(pointer));
    if (onLongTapDown != null)
      invokeCallback<void>('onLongTapDown', () {
        onLongTapDown(
          pointer,
          TapDownDetails(
            globalPosition: lastPosition,
            kind: getKindForPointer(pointer),
          ),
        );
      });
  }

  @override
  void dispose() {
    final List<_TapGesture> localGestures = List<_TapGesture>.from(_gestureMap.values);
    for (_TapGesture gesture in localGestures)
      gesture.cancel();
    // Rejection of each gesture should cause it to be removed from our map
    assert(_gestureMap.isEmpty);
    super.dispose();
  }

  @override
  String get debugDescription => 'multitap';
}<|MERGE_RESOLUTION|>--- conflicted
+++ resolved
@@ -186,34 +186,21 @@
 
   @override
   void addAllowedPointer(PointerEvent event) {
-<<<<<<< HEAD
-    if (_firstTap != null &&
-      !(_firstTap.isWithinTolerance(event, kDoubleTapSlop) &&
-        _firstTap.hasElapsedMinTime())) {
-      // Restart if the second tap is either too close in time to the first,
-      // or out-of-bounds.
-      _reset();
-      addAllowedPointer(event);
-      return;
-    }
-
-=======
     if (_firstTap != null) {
       if (!_firstTap.isWithinTolerance(event, kDoubleTapSlop)) {
         // Ignore out-of-bounds second taps.
         return;
-      } else if (!_firstTap.hasElapsedMinTime() || !_firstTap.hasSameButton(event)) {
+      }
+      if (!_firstTap.hasElapsedMinTime() || !_firstTap.hasSameButton(event)) {
         // Restart when the second tap is too close to the first, or when buttons
         // mismatch.
         _reset();
-        return _trackFirstTap(event);
       }
     }
     _trackFirstTap(event);
   }
 
   void _trackFirstTap(PointerEvent event) {
->>>>>>> cb576181
     _stopDoubleTapTimer();
 
     assert(event is PointerDownEvent);
@@ -314,46 +301,41 @@
     tracker.entry.resolve(GestureDisposition.accepted);
     _freezeTracker(tracker);
     _trackers.remove(tracker.pointer);
-<<<<<<< HEAD
-    if (onDoubleTap != null) {
+    _checkUp(event, tracker.initialButtons);
+    _reset();
+  }
+
+  void _clearTrackers() {
+    _trackers.values.toList().forEach(_reject);
+    assert(_trackers.isEmpty);
+  }
+
+  void _freezeTracker(_TapTracker tracker) {
+    tracker.stopTrackingPointer(_handleEvent);
+  }
+
+  void _startDoubleTapTimer() {
+    _doubleTapTimer ??= Timer(kDoubleTapTimeout, _reset);
+  }
+
+  void _stopDoubleTapTimer() {
+    if (_doubleTapTimer != null) {
+      _doubleTapTimer.cancel();
+      _doubleTapTimer = null;
+    }
+  }
+
+  void _checkUp(PointerUpEvent event, int buttons) {
+    assert(buttons == kPrimaryButton);
+    if (onDoubleTap != null)
       invokeCallback<void>('onDoubleTap', onDoubleTap);
-    }
+
     if (onSecondTapUp != null) {
       invokeCallback<void>(
         'onSecondTapUp',
         () => onSecondTapUp(TapUpDetails(globalPosition: event.position)),
       );
     }
-=======
-    _checkUp(tracker.initialButtons);
->>>>>>> cb576181
-    _reset();
-  }
-
-  void _clearTrackers() {
-    _trackers.values.toList().forEach(_reject);
-    assert(_trackers.isEmpty);
-  }
-
-  void _freezeTracker(_TapTracker tracker) {
-    tracker.stopTrackingPointer(_handleEvent);
-  }
-
-  void _startDoubleTapTimer() {
-    _doubleTapTimer ??= Timer(kDoubleTapTimeout, _reset);
-  }
-
-  void _stopDoubleTapTimer() {
-    if (_doubleTapTimer != null) {
-      _doubleTapTimer.cancel();
-      _doubleTapTimer = null;
-    }
-  }
-
-  void _checkUp(int buttons) {
-    assert(buttons == kPrimaryButton);
-    if (onDoubleTap != null)
-      invokeCallback<void>('onDoubleTap', onDoubleTap);
   }
 
   @override
