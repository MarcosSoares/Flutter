--- conflicted
+++ resolved
@@ -90,11 +90,7 @@
 
   static VelocityTracker _defaultBuilder(PointerEvent event) => VelocityTracker.withKind(event.kind);
 
-<<<<<<< HEAD
-  /// Configure the behavior of offsets sent to [onStart].
-=======
   /// Configure the behavior of offsets passed to [onStart].
->>>>>>> 1cf492f2
   ///
   /// If set to [DragStartBehavior.start], the [onStart] callback will be called
   /// with the position of the pointer at the time this gesture recognizer won
