// Copyright 2015 The Chromium Authors. All rights reserved.
// Use of this source code is governed by a BSD-style license that can be
// found in the LICENSE file.

import 'package:flutter/foundation.dart';

import 'arena.dart';
import 'constants.dart';
import 'events.dart';
import 'recognizer.dart';
import 'semantics.dart';

/// Details for [GestureTapDownCallback], such as position
///
/// See also:
///
///  * [GestureDetector.onTapDown], which receives this information.
///  * [TapGestureRecognizer], which passes this information to one of its callbacks.
class TapDownDetails {
  /// Creates details for a [GestureTapDownCallback].
  ///
  /// The [globalPosition] argument must not be null.
  TapDownDetails({
    this.globalPosition = Offset.zero,
    Offset localPosition,
    this.kind,
  }) : assert(globalPosition != null),
       localPosition = localPosition ?? globalPosition;

  /// The global position at which the pointer contacted the screen.
  final Offset globalPosition;

  /// The kind of the device that initiated the event.
  final PointerDeviceKind kind;

  /// The local position at which the pointer contacted the screen.
  final Offset localPosition;
}

/// Signature for when a pointer that might cause a tap has contacted the
/// screen.
///
/// The position at which the pointer contacted the screen is available in the
/// `details`.
///
/// See also:
///
///  * [GestureDetector.onTapDown], which matches this signature.
///  * [TapGestureRecognizer], which uses this signature in one of its callbacks.
typedef GestureTapDownCallback = void Function(TapDownDetails details);

/// Details for [GestureTapUpCallback], such as position.
///
/// See also:
///
///  * [GestureDetector.onTapUp], which receives this information.
///  * [TapGestureRecognizer], which passes this information to one of its callbacks.
class TapUpDetails {
  /// The [globalPosition] argument must not be null.
  TapUpDetails({
    this.globalPosition = Offset.zero,
    Offset localPosition,
  }) : assert(globalPosition != null),
       localPosition = localPosition ?? globalPosition;

  /// The global position at which the pointer contacted the screen.
  final Offset globalPosition;

  /// The local position at which the pointer contacted the screen.
  final Offset localPosition;
}

/// Signature for when a pointer that will trigger a tap has stopped contacting
/// the screen.
///
/// The position at which the pointer stopped contacting the screen is available
/// in the `details`.
///
/// See also:
///
///  * [GestureDetector.onTapUp], which matches this signature.
///  * [TapGestureRecognizer], which uses this signature in one of its callbacks.
typedef GestureTapUpCallback = void Function(TapUpDetails details);

/// Signature for when a tap has occurred.
///
/// See also:
///
///  * [GestureDetector.onTap], which matches this signature.
///  * [TapGestureRecognizer], which uses this signature in one of its callbacks.
typedef GestureTapCallback = void Function();

/// Signature for when the pointer that previously triggered a
/// [GestureTapDownCallback] will not end up causing a tap.
///
/// See also:
///
///  * [GestureDetector.onTapCancel], which matches this signature.
///  * [TapGestureRecognizer], which uses this signature in one of its callbacks.
typedef GestureTapCancelCallback = void Function();

/// Recognizes taps.
///
/// Gesture recognizers take part in gesture arenas to enable potential gestures
/// to be disambiguated from each other. This process is managed by a
/// [GestureArenaManager] (q.v.).
///
/// [TapGestureRecognizer] considers all the pointers involved in the pointer
/// event sequence as contributing to one gesture. For this reason, extra
/// pointer interactions during a tap sequence are not recognized as additional
/// taps. For example, down-1, down-2, up-1, up-2 produces only one tap on up-1.
///
/// [TapGestureRecognizer] competes on pointer events of [kPrimaryButton] only
/// when it has at least one non-null `onTap*` callback, and events of
/// [kSecondaryButton] only when it has at least one non-null `onSecondaryTap*`
/// callback. If it has no callbacks, it is a no-op.
///
/// See also:
///
///  * [GestureDetector.onTap], which uses this recognizer.
///  * [MultiTapGestureRecognizer]
class TapGestureRecognizer extends PrimaryPointerGestureRecognizer {
  /// Creates a tap gesture recognizer.
  TapGestureRecognizer({ Object debugOwner }) : super(deadline: kPressTimeout, debugOwner: debugOwner);

  /// A pointer that might cause a tap of a primary button has contacted the
  /// screen at a particular location.
  ///
  /// This triggers once a short timeout ([deadline]) has elapsed, or once
  /// the gestures has won the arena, whichever comes first.
  ///
  /// If the gesture doesn't win the arena, [onTapCancel] is called next.
  /// Otherwise, [onTapUp] is called next.
  ///
  /// See also:
  ///
  ///  * [kPrimaryButton], the button this callback responds to.
  ///  * [onSecondaryTapDown], a similar callback but for a secondary button.
  ///  * [TapDownDetails], which is passed as an argument to this callback.
  ///  * [GestureDetector.onTapDown], which exposes this callback.
  GestureTapDownCallback onTapDown;

  /// A pointer that will trigger a tap of a primary button has stopped
  /// contacting the screen at a particular location.
  ///
  /// This triggers once the gesture has won the arena, immediately before
  /// [onTap].
  ///
  /// If the gesture doesn't win the arena, [onTapCancel] is called instead.
  ///
  /// See also:
  ///
  ///  * [kPrimaryButton], the button this callback responds to.
  ///  * [onSecondaryTapUp], a similar callback but for a secondary button.
  ///  * [TapUpDetails], which is passed as an argument to this callback.
  ///  * [GestureDetector.onTapUp], which exposes this callback.
  GestureTapUpCallback onTapUp;

  /// A tap of a primary button has occurred.
  ///
  /// This triggers once the gesture has won the arena, immediately after
  /// [onTapUp].
  ///
  /// If the gesture doesn't win the arena, [onTapCancel] is called instead.
  ///
  /// See also:
  ///
  ///  * [kPrimaryButton], the button this callback responds to.
  ///  * [onTapUp], which has the same timing but with details.
  ///  * [GestureDetector.onTap], which exposes this callback.
  GestureTapCallback onTap;

  /// The pointer that previously triggered [onTapDown] will not end up causing
  /// a tap.
  ///
  /// This triggers if the gesture loses the arena.
  ///
  /// If the gesture wins the arena, [onTapUp] and [onTap] are called instead.
  ///
  /// See also:
  ///
  ///  * [kPrimaryButton], the button this callback responds to.
  ///  * [onSecondaryTapCancel], a similar callback but for a secondary button.
  ///  * [GestureDetector.onTapCancel], which exposes this callback.
  GestureTapCancelCallback onTapCancel;

  /// A pointer that might cause a tap of a secondary button has contacted the
  /// screen at a particular location.
  ///
  /// This triggers once a short timeout ([deadline]) has elapsed, or once
  /// the gestures has won the arena, whichever comes first.
  ///
  /// If the gesture doesn't win the arena, [onSecondaryTapCancel] is called next.
  /// Otherwise, [onSecondaryTapUp] is called next.
  ///
  /// See also:
  ///
  ///  * [kSecondaryButton], the button this callback responds to.
  ///  * [onPrimaryTapDown], a similar callback but for a primary button.
  ///  * [TapDownDetails], which is passed as an argument to this callback.
  ///  * [GestureDetector.onSecondaryTapDown], which exposes this callback.
  GestureTapDownCallback onSecondaryTapDown;

  /// A pointer that will trigger a tap of a secondary button has stopped
  /// contacting the screen at a particular location.
  ///
  /// This triggers once the gesture has won the arena.
  ///
  /// If the gesture doesn't win the arena, [onSecondaryTapCancel] is called
  /// instead.
  ///
  /// See also:
  ///
  ///  * [kSecondaryButton], the button this callback responds to.
  ///  * [onPrimaryTapUp], a similar callback but for a primary button.
  ///  * [TapUpDetails], which is passed as an argument to this callback.
  ///  * [GestureDetector.onSecondaryTapUp], which exposes this callback.
  GestureTapUpCallback onSecondaryTapUp;

  /// The pointer that previously triggered [onSecondaryTapDown] will not end up
  /// causing a tap.
  ///
  /// This triggers if the gesture loses the arena.
  ///
  /// If the gesture wins the arena, [onSecondaryTapUp] is called instead.
  ///
  /// See also:
  ///
  ///  * [kSecondaryButton], the button this callback responds to.
  ///  * [onPrimaryTapCancel], a similar callback but for a primary button.
  ///  * [GestureDetector.onTapCancel], which exposes this callback.
  GestureTapCancelCallback onSecondaryTapCancel;

  bool _sentTapDown = false;
  bool _wonArenaForPrimaryPointer = false;
  OffsetPair _finalPosition;
  // The buttons sent by `PointerDownEvent`. If a `PointerMoveEvent` comes with a
  // different set of buttons, the gesture is canceled.
  int _initialButtons;

  @override
<<<<<<< HEAD
  SemanticsHandlerConfiguration get semanticsHandlers {
    return _semanticsConfiguration ??= SemanticsHandlerConfiguration(
=======
  SemanticsGestureConfiguration get semanticsConfiguration {
    // This method must always return a non-null configuration with a non-null
    // onTap, even when there are no handlers related to semantics, because the
    // handler properties are mutable, and assigning properties will not notify
    // RawGestureDetector to update its combined configuration.
    return _semanticsConfiguration ??= SemanticsGestureConfiguration(
>>>>>>> 572f349f
      onTap: () {
        if (onTapDown != null)
          onTapDown(TapDownDetails());
        if (onTapUp != null)
          onTapUp(TapUpDetails());
        if (onTap != null)
          onTap();
      },
    );
  }
<<<<<<< HEAD
  SemanticsHandlerConfiguration _semanticsConfiguration;
=======
  SemanticsGestureConfiguration _semanticsConfiguration;
>>>>>>> 572f349f

  @override
  bool isPointerAllowed(PointerDownEvent event) {
    switch (event.buttons) {
      case kPrimaryButton:
        if (onTapDown == null &&
            onTap == null &&
            onTapUp == null &&
            onTapCancel == null)
          return false;
        break;
      case kSecondaryButton:
        if (onSecondaryTapDown == null &&
            onSecondaryTapUp == null &&
            onSecondaryTapCancel == null)
          return false;
        break;
      default:
        return false;
    }
    return super.isPointerAllowed(event);
  }

  @override
  void addAllowedPointer(PointerDownEvent event) {
    super.addAllowedPointer(event);
    // `_initialButtons` must be assigned here instead of `handlePrimaryPointer`,
    // because `acceptGesture` might be called before `handlePrimaryPointer`,
    // which relies on `_initialButtons` to create `TapDownDetails`.
    _initialButtons = event.buttons;
  }

  @override
  void handlePrimaryPointer(PointerEvent event) {
    if (event is PointerUpEvent) {
      _finalPosition = OffsetPair(global: event.position, local: event.localPosition);
      _checkUp();
    } else if (event is PointerCancelEvent) {
      resolve(GestureDisposition.rejected);
      if (_sentTapDown) {
        _checkCancel('');
      }
      _reset();
    } else if (event.buttons != _initialButtons) {
      resolve(GestureDisposition.rejected);
      stopTrackingPointer(primaryPointer);
    }
  }

  @override
  void resolve(GestureDisposition disposition) {
    if (_wonArenaForPrimaryPointer && disposition == GestureDisposition.rejected) {
      // This can happen if the gesture has been canceled. For example, when
      // the pointer has exceeded the touch slop, the buttons have been changed,
      // or if the recognizer is disposed.
      assert(_sentTapDown);
      _checkCancel('spontaneous ');
      _reset();
    }
    super.resolve(disposition);
  }

  @override
  void didExceedDeadlineWithEvent(PointerDownEvent event) {
    _checkDown(event.pointer);
  }

  @override
  void acceptGesture(int pointer) {
    super.acceptGesture(pointer);
    if (pointer == primaryPointer) {
      _checkDown(pointer);
      _wonArenaForPrimaryPointer = true;
      _checkUp();
    }
  }

  @override
  void rejectGesture(int pointer) {
    super.rejectGesture(pointer);
    if (pointer == primaryPointer) {
      // Another gesture won the arena.
      assert(state != GestureRecognizerState.possible);
      if (_sentTapDown)
        _checkCancel('forced ');
      _reset();
    }
  }

  void _checkDown(int pointer) {
    if (_sentTapDown) {
      return;
    }
    final TapDownDetails details = TapDownDetails(
      globalPosition: initialPosition.global,
      localPosition: initialPosition.local,
      kind: getKindForPointer(pointer),
    );
    switch (_initialButtons) {
      case kPrimaryButton:
        if (onTapDown != null)
          invokeCallback<void>('onTapDown', () => onTapDown(details));
        break;
      case kSecondaryButton:
        if (onSecondaryTapDown != null)
          invokeCallback<void>('onSecondaryTapDown',
            () => onSecondaryTapDown(details));
        break;
      default:
    }
    _sentTapDown = true;
  }

  void _checkUp() {
    if (!_wonArenaForPrimaryPointer || _finalPosition == null) {
      return;
    }
    final TapUpDetails details = TapUpDetails(
      globalPosition: _finalPosition.global,
      localPosition: _finalPosition.local,
    );
    switch (_initialButtons) {
      case kPrimaryButton:
        if (onTapUp != null)
          invokeCallback<void>('onTapUp', () => onTapUp(details));
        if (onTap != null)
          invokeCallback<void>('onTap', onTap);
        break;
      case kSecondaryButton:
        if (onSecondaryTapUp != null)
          invokeCallback<void>('onSecondaryTapUp',
            () => onSecondaryTapUp(details));
        break;
      default:
    }
    _reset();
  }

  void _checkCancel(String note) {
    switch (_initialButtons) {
      case kPrimaryButton:
        if (onTapCancel != null)
          invokeCallback<void>('${note}onTapCancel', onTapCancel);
        break;
      case kSecondaryButton:
        if (onSecondaryTapCancel != null)
          invokeCallback<void>('${note}onSecondaryTapCancel',
            onSecondaryTapCancel);
        break;
      default:
    }
  }

  void _reset() {
    _sentTapDown = false;
    _wonArenaForPrimaryPointer = false;
    _finalPosition = null;
    _initialButtons = null;
  }

  @override
  String get debugDescription => 'tap';

  @override
  void debugFillProperties(DiagnosticPropertiesBuilder properties) {
    super.debugFillProperties(properties);
    properties.add(FlagProperty('wonArenaForPrimaryPointer', value: _wonArenaForPrimaryPointer, ifTrue: 'won arena'));
    properties.add(DiagnosticsProperty<Offset>('finalPosition', _finalPosition?.global, defaultValue: null));
    properties.add(DiagnosticsProperty<Offset>('finalLocalPosition', _finalPosition?.local, defaultValue: _finalPosition?.global));
    properties.add(FlagProperty('sentTapDown', value: _sentTapDown, ifTrue: 'sent tap down'));
    // TODO(tongmu): Add property _initialButtons and update related tests
  }
}<|MERGE_RESOLUTION|>--- conflicted
+++ resolved
@@ -239,17 +239,12 @@
   int _initialButtons;
 
   @override
-<<<<<<< HEAD
-  SemanticsHandlerConfiguration get semanticsHandlers {
-    return _semanticsConfiguration ??= SemanticsHandlerConfiguration(
-=======
   SemanticsGestureConfiguration get semanticsConfiguration {
     // This method must always return a non-null configuration with a non-null
     // onTap, even when there are no handlers related to semantics, because the
     // handler properties are mutable, and assigning properties will not notify
     // RawGestureDetector to update its combined configuration.
     return _semanticsConfiguration ??= SemanticsGestureConfiguration(
->>>>>>> 572f349f
       onTap: () {
         if (onTapDown != null)
           onTapDown(TapDownDetails());
@@ -260,11 +255,7 @@
       },
     );
   }
-<<<<<<< HEAD
-  SemanticsHandlerConfiguration _semanticsConfiguration;
-=======
   SemanticsGestureConfiguration _semanticsConfiguration;
->>>>>>> 572f349f
 
   @override
   bool isPointerAllowed(PointerDownEvent event) {
