--- conflicted
+++ resolved
@@ -8,10 +8,25 @@
 const double _kMinFlingVelocity = 1.0;  // screen width per second.
 const Color _kBackgroundColor = const Color(0xFFEFEFF4); // iOS 10 background color.
 
-<<<<<<< HEAD
-/// Transitions used for standard iOS full page transitions by bringing coming in from the right on
-/// top of the previous screen and by becoming pushed off-screen to the left with a parallax effect
-/// below the next screen.
+// Fractional offset from offscreen to the right to fully on screen.
+final FractionalOffsetTween _kRightMiddleTween = new FractionalOffsetTween(
+  begin: FractionalOffset.topRight,
+  end: FractionalOffset.topLeft,
+);
+
+// Fractional offset from fully on screen to 1/3 offscreen to the left.
+final FractionalOffsetTween _kMiddleLeftTween = new FractionalOffsetTween(
+  begin: FractionalOffset.topLeft,
+  end: const FractionalOffset(-1.0/3.0, 0.0),
+);
+
+/// Provides the native iOS page transition animation.
+///
+/// Takes in a page widget and a route animation from a [TransitionRoute] and produces an
+/// AnimatedWidget wrapping that animates the page transition.
+///
+/// The page slides in from the right and exits in reverse. It also shifts to the left in
+/// a parallax motion when another page enters to cover it.
 class CupertinoPageTransition extends AnimatedWidget {
   CupertinoPageTransition({
     Key key,
@@ -43,41 +58,6 @@
           <Listenable>[incomingRouteAnimation, outgoingRouteAnimation]
         ),
       );
-
-  // Fractional offset from offscreen to the right to fully on screen.
-  static final FractionalOffsetTween _kRightMiddleTween = new FractionalOffsetTween(
-=======
-/// Provides the native iOS page transition animation.
-///
-/// Takes in a page widget and a route animation from a [TransitionRoute] and produces an
-/// AnimatedWidget wrapping that animates the page transition.
-///
-/// The page slides in from the right and exits in reverse. It also shifts to the left in
-/// a parallax motion when another page enters to cover it.
-class CupertinoPageTransition extends AnimatedWidget {
-  CupertinoPageTransition({
-    Key key,
-    @required Animation<double> animation,
-    @required this.child,
-  }) : super(
-    key: key,
-    listenable: _kTween.animate(new CurvedAnimation(
-      parent: animation,
-      curve: new _CupertinoTransitionCurve(null),
-    ),
-  ));
-
-  static final FractionalOffsetTween _kTween = new FractionalOffsetTween(
->>>>>>> 2874a74b
-    begin: FractionalOffset.topRight,
-    end: FractionalOffset.topLeft,
-  );
-
-  // Fractional offset from fully on screen to 1/3 offscreen to the left.
-  static final FractionalOffsetTween _kMiddleLeftTween = new FractionalOffsetTween(
-    begin: FractionalOffset.topLeft,
-    end: const FractionalOffset(-1.0/3.0, 0.0),
-  );
 
   // When this page is coming in to cover another page.
   final Animation<FractionalOffset> incomingPositionAnimation;
