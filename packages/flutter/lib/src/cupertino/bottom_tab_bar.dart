// Copyright 2014 The Flutter Authors. All rights reserved.
// Use of this source code is governed by a BSD-style license that can be
// found in the LICENSE file.

import 'dart:ui' show ImageFilter;

import 'package:flutter/widgets.dart';

import 'colors.dart';
import 'theme.dart';

// Standard iOS 11 tab bar height.
const double _kTabBarHeight = 50.0;
const double _kTabBarCompactHeight = 32.0;

const Color _kDefaultTabBarBorderColor = CupertinoDynamicColor.withBrightness(
  color: Color(0x4C000000),
  darkColor: Color(0x29000000),
);
const Color _kDefaultTabBarInactiveColor = CupertinoColors.inactiveGray;

/// An iOS-styled bottom navigation tab bar.
///
/// Displays multiple tabs using [BottomNavigationBarItem] with one tab being
/// active, the first tab by default.
///
/// This [StatelessWidget] doesn't store the active tab itself. You must
/// listen to the [onTap] callbacks and call `setState` with a new [currentIndex]
/// for the new selection to reflect. This can also be done automatically
/// by wrapping this with a [CupertinoTabScaffold].
///
/// Tab changes typically trigger a switch between [Navigator]s, each with its
/// own navigation stack, per standard iOS design. This can be done by using
/// [CupertinoTabView]s inside each tab builder in [CupertinoTabScaffold].
///
/// If the given [backgroundColor]'s opacity is not 1.0 (which is the case by
/// default), it will produce a blurring effect to the content behind it.
///
/// When used as [CupertinoTabScaffold.tabBar], by default `CupertinoTabBar` has
/// its text scale factor set to 1.0 and does not respond to text scale factor
/// changes from the operating system, to match the native iOS behavior. To override
/// this behavior, wrap each of the `navigationBar`'s components inside a [MediaQuery]
/// with the desired [MediaQueryData.textScaleFactor] value. The text scale factor
/// value from the operating system can be retrieved in many ways, such as querying
/// [MediaQuery.textScaleFactorOf] against [CupertinoApp]'s [BuildContext].
///
/// See also:
///
///  * [CupertinoTabScaffold], which hosts the [CupertinoTabBar] at the bottom.
///  * [BottomNavigationBarItem], an item in a [CupertinoTabBar].
class CupertinoTabBar extends StatelessWidget implements PreferredSizeWidget {
  /// Creates a tab bar in the iOS style.
  const CupertinoTabBar({
    Key key,
    @required this.items,
    this.onTap,
    this.currentIndex = 0,
    this.backgroundColor,
    this.activeColor,
<<<<<<< HEAD
    this.inactiveColor = CupertinoColors.inactiveGray,
    this.iconSize = 34.0,
    this.wideIconSize = 30.0,
    this.compactIconSize = 22.0,
    this.isWide = false,
    this.isCompact = false,
=======
    this.inactiveColor = _kDefaultTabBarInactiveColor,
    this.iconSize = 30.0,
>>>>>>> f213f925
    this.border = const Border(
      top: BorderSide(
        color: _kDefaultTabBarBorderColor,
        width: 0.0, // One physical pixel.
        style: BorderStyle.solid,
      ),
    ),
  }) : assert(items != null),
       assert(
         items.length >= 2,
         "Tabs need at least 2 items to conform to Apple's HIG",
       ),
       assert(currentIndex != null),
       assert(0 <= currentIndex && currentIndex < items.length),
       assert(iconSize != null),
       assert(inactiveColor != null),
       assert(isWide != null),
       assert(isCompact != null),
       super(key: key);

  /// The interactive items laid out within the bottom navigation bar.
  ///
  /// Must not be null.
  final List<BottomNavigationBarItem> items;

  /// The callback that is called when a item is tapped.
  ///
  /// The widget creating the bottom navigation bar needs to keep track of the
  /// current index and call `setState` to rebuild it with the newly provided
  /// index.
  final ValueChanged<int> onTap;

  /// The index into [items] of the current active item.
  ///
  /// Must not be null and must inclusively be between 0 and the number of tabs
  /// minus 1.
  final int currentIndex;

  /// The background color of the tab bar. If it contains transparency, the
  /// tab bar will automatically produce a blurring effect to the content
  /// behind it.
  ///
  /// Defaults to [CupertinoTheme]'s `barBackgroundColor` when null.
  final Color backgroundColor;

  /// The foreground color of the icon and title for the [BottomNavigationBarItem]
  /// of the selected tab.
  ///
  /// Defaults to [CupertinoTheme]'s `primaryColor` if null.
  final Color activeColor;

  /// The foreground color of the icon and title for the [BottomNavigationBarItem]s
  /// in the unselected state.
  ///
  /// Defaults to a [CupertinoDynamicColor] that matches the disabled foreground
  /// color of the native `UITabBar` component. Cannot be null.
  final Color inactiveColor;

  /// The size of all of the [BottomNavigationBarItem] icons.
  ///
  /// This value is used to configure the [IconTheme] for the navigation bar.
  /// When a [BottomNavigationBarItem.icon] widget is not an [Icon] the widget
  /// should configure itself to match the icon theme's size and color.
  ///
  /// Must not be null.
  final double iconSize;

  /// Same as `iconSize`, but applies when `isWide` is true
  final double wideIconSize;

  /// Same as `iconSize`, but applies when `isWide` and `isCompact` are both true
  final double compactIconSize;

  /// Controls whether the buttons should have a wide appearance, which, as of iOS 11,
  /// is common apps in landscape mode (iPhone) or always on iPad.
  /// (source: https://developer.apple.com/videos/play/wwdc2017/204/)
  ///
  /// It is suggested to wrap this widget in a [OrientationBuilder] to control the width of buttons on iPhone.
  ///
  /// The default value is false.
  final bool isWide;

  /// Controls whether the tab bar should be displayed in its compact mode (landscape mode on iPhone) or the regular one.
  ///
  /// Its value is ignored when `isWide` equals false.
  ///
  /// The default value is false.
  final bool isCompact;

  /// The border of the [CupertinoTabBar].
  ///
  /// The default value is a one physical pixel top border with grey color.
  final Border border;

  @override
  Size get preferredSize => isCompact ? const Size.fromHeight(_kTabBarCompactHeight) : const Size.fromHeight(_kTabBarHeight);

  /// Indicates whether the tab bar is fully opaque or can have contents behind
  /// it show through it.
  bool opaque(BuildContext context) {
    final Color backgroundColor =
        this.backgroundColor ?? CupertinoTheme.of(context).barBackgroundColor;
    return CupertinoDynamicColor.resolve(backgroundColor, context).alpha == 0xFF;
  }

  @override
  Widget build(BuildContext context) {
    final double bottomPadding = MediaQuery.of(context).padding.bottom;

    final Color backgroundColor = CupertinoDynamicColor.resolve(
      this.backgroundColor ?? CupertinoTheme.of(context).barBackgroundColor,
      context,
    );

    BorderSide resolveBorderSide(BorderSide side) {
      return side == BorderSide.none
        ? side
        : side.copyWith(color: CupertinoDynamicColor.resolve(side.color, context));
    }

    // Return the border as is when it's a subclass.
    final Border resolvedBorder = border == null || border.runtimeType != Border
      ? border
      : Border(
        top: resolveBorderSide(border.top),
        left: resolveBorderSide(border.left),
        bottom: resolveBorderSide(border.bottom),
        right: resolveBorderSide(border.right),
      );

    final Color inactive = CupertinoDynamicColor.resolve(inactiveColor, context);
    Widget result = DecoratedBox(
      decoration: BoxDecoration(
        border: resolvedBorder,
        color: backgroundColor,
      ),
      child: SizedBox(
        height: (isWide && isCompact ? _kTabBarCompactHeight : _kTabBarHeight) + bottomPadding,
        child: IconTheme.merge( // Default with the inactive state.
<<<<<<< HEAD
          data: IconThemeData(
            color: inactiveColor,
            size: isWide ? (isCompact ? compactIconSize : wideIconSize) : iconSize,
          ),
          child: DefaultTextStyle( // Default with the inactive state.
            style: (isWide ?
              CupertinoTheme.of(context).textTheme.tabWideLabelTextStyle
              : CupertinoTheme.of(context).textTheme.tabLabelTextStyle).copyWith(color: inactiveColor),
=======
          data: IconThemeData(color: inactive, size: iconSize),
          child: DefaultTextStyle( // Default with the inactive state.
            style: CupertinoTheme.of(context).textTheme.tabLabelTextStyle.copyWith(color: inactive),
>>>>>>> f213f925
            child: Padding(
              padding: isWide && isCompact ? EdgeInsets.only(top: 4.0, bottom: bottomPadding) : EdgeInsets.only(bottom: bottomPadding),
              child: _buildTabItems(context),
            ),
          ),
        ),
      ),
    );

    if (!opaque(context)) {
      // For non-opaque backgrounds, apply a blur effect.
      result = ClipRect(
        child: BackdropFilter(
          filter: ImageFilter.blur(sigmaX: 10.0, sigmaY: 10.0),
          child: result,
        ),
      );
    }

    return result;
  }

  Widget _buildTabItems(BuildContext context) {
    final List<Widget> result = <Widget>[];

    for (int index = 0; index < items.length; index += 1) {
      final bool active = index == currentIndex;
      result.add(
        _wrapActiveItem(
          context,
          Expanded(
            child: Semantics(
              selected: active,
              // TODO(xster): This needs localization support. https://github.com/flutter/flutter/issues/13452
              hint: 'tab, ${index + 1} of ${items.length}',
              child: GestureDetector(
                behavior: HitTestBehavior.opaque,
                onTap: onTap == null ? null : () { onTap(index); },
                child: Padding(
                  padding: const EdgeInsets.only(bottom: 4.0),
                  child: isWide ? _buildSingleWideTabItem(items[index], active) : _buildSingleTabItem(items[index], active)
                ),
              ),
            ),
          ),
          active: active,
        ),
      );
    }

    return Row(
      // Align bottom since we want the labels to be aligned.
      // Wide items however need to be center-aligned
      crossAxisAlignment: isWide ? CrossAxisAlignment.center : CrossAxisAlignment.end,
      children: result,
    );
  }

<<<<<<< HEAD
  Widget _buildSingleTabItem(BottomNavigationBarItem item, bool active) {
    final List<Widget> components = <Widget>[
=======
  List<Widget> _buildSingleTabItem(BottomNavigationBarItem item, bool active) {
    return <Widget>[
>>>>>>> f213f925
      Expanded(
        child: Center(child: active ? item.activeIcon : item.icon),
      ),
      if (item.title != null) item.title,
    ];
<<<<<<< HEAD

    if (item.title != null) {
      components.add(item.title);
    }

    return Column(
      mainAxisAlignment: MainAxisAlignment.end,
      children: components
    );
  }

  Widget _buildSingleWideTabItem(BottomNavigationBarItem item, bool active) {
    final List<Widget> components = <Widget>[
      active ? item.activeIcon : item.icon,
    ];

    if (item.title != null) {
      components.add(
        Padding(
          padding: const EdgeInsets.only(left: 4.0),
          child: item.title,
        )
      );
    }

    return Row(
      mainAxisAlignment: MainAxisAlignment.center,
      crossAxisAlignment: CrossAxisAlignment.center,
      children: components
    );
=======
>>>>>>> f213f925
  }

  /// Change the active tab item's icon and title colors to active.
  Widget _wrapActiveItem(BuildContext context, Widget item, { @required bool active }) {
    if (!active)
      return item;

    final Color activeColor = CupertinoDynamicColor.resolve(
      this.activeColor ?? CupertinoTheme.of(context).primaryColor,
      context,
    );
    return IconTheme.merge(
      data: IconThemeData(color: activeColor),
      child: DefaultTextStyle.merge(
        style: TextStyle(color: activeColor),
        child: item,
      ),
    );
  }

  /// Create a clone of the current [CupertinoTabBar] but with provided
  /// parameters overridden.
  CupertinoTabBar copyWith({
    Key key,
    List<BottomNavigationBarItem> items,
    Color backgroundColor,
    Color activeColor,
    Color inactiveColor,
    Size iconSize,
    Size wideIconSize,
    Size compactIconSize,
    bool isWide,
    bool isCompact,
    Border border,
    int currentIndex,
    ValueChanged<int> onTap,
  }) {
    return CupertinoTabBar(
      key: key ?? this.key,
      items: items ?? this.items,
      backgroundColor: backgroundColor ?? this.backgroundColor,
      activeColor: activeColor ?? this.activeColor,
      inactiveColor: inactiveColor ?? this.inactiveColor,
      iconSize: iconSize ?? this.iconSize,
      wideIconSize: wideIconSize ?? this.wideIconSize,
      compactIconSize: compactIconSize ?? this.compactIconSize,
      isWide: isWide ?? this.isWide,
      isCompact: isCompact ?? this.isCompact,
      border: border ?? this.border,
      currentIndex: currentIndex ?? this.currentIndex,
      onTap: onTap ?? this.onTap,
    );
  }
}<|MERGE_RESOLUTION|>--- conflicted
+++ resolved
@@ -57,17 +57,12 @@
     this.currentIndex = 0,
     this.backgroundColor,
     this.activeColor,
-<<<<<<< HEAD
-    this.inactiveColor = CupertinoColors.inactiveGray,
-    this.iconSize = 34.0,
+    this.inactiveColor = _kDefaultTabBarInactiveColor,
+    this.iconSize = 30.0,
     this.wideIconSize = 30.0,
     this.compactIconSize = 22.0,
     this.isWide = false,
     this.isCompact = false,
-=======
-    this.inactiveColor = _kDefaultTabBarInactiveColor,
-    this.iconSize = 30.0,
->>>>>>> f213f925
     this.border = const Border(
       top: BorderSide(
         color: _kDefaultTabBarBorderColor,
@@ -207,20 +202,14 @@
       child: SizedBox(
         height: (isWide && isCompact ? _kTabBarCompactHeight : _kTabBarHeight) + bottomPadding,
         child: IconTheme.merge( // Default with the inactive state.
-<<<<<<< HEAD
           data: IconThemeData(
-            color: inactiveColor,
+            color: inactive,
             size: isWide ? (isCompact ? compactIconSize : wideIconSize) : iconSize,
           ),
           child: DefaultTextStyle( // Default with the inactive state.
             style: (isWide ?
               CupertinoTheme.of(context).textTheme.tabWideLabelTextStyle
-              : CupertinoTheme.of(context).textTheme.tabLabelTextStyle).copyWith(color: inactiveColor),
-=======
-          data: IconThemeData(color: inactive, size: iconSize),
-          child: DefaultTextStyle( // Default with the inactive state.
-            style: CupertinoTheme.of(context).textTheme.tabLabelTextStyle.copyWith(color: inactive),
->>>>>>> f213f925
+              : CupertinoTheme.of(context).textTheme.tabLabelTextStyle).copyWith(color: inactive),
             child: Padding(
               padding: isWide && isCompact ? EdgeInsets.only(top: 4.0, bottom: bottomPadding) : EdgeInsets.only(bottom: bottomPadding),
               child: _buildTabItems(context),
@@ -279,19 +268,12 @@
     );
   }
 
-<<<<<<< HEAD
   Widget _buildSingleTabItem(BottomNavigationBarItem item, bool active) {
     final List<Widget> components = <Widget>[
-=======
-  List<Widget> _buildSingleTabItem(BottomNavigationBarItem item, bool active) {
-    return <Widget>[
->>>>>>> f213f925
       Expanded(
         child: Center(child: active ? item.activeIcon : item.icon),
       ),
-      if (item.title != null) item.title,
     ];
-<<<<<<< HEAD
 
     if (item.title != null) {
       components.add(item.title);
@@ -322,8 +304,6 @@
       crossAxisAlignment: CrossAxisAlignment.center,
       children: components
     );
-=======
->>>>>>> f213f925
   }
 
   /// Change the active tab item's icon and title colors to active.
