// Copyright 2018 The Chromium Authors. All rights reserved.
// Use of this source code is governed by a BSD-style license that can be
// found in the LICENSE file.

import 'dart:collection';
import 'dart:math' as math;

import 'package:flutter/foundation.dart';
import 'package:flutter/rendering.dart';
import 'package:flutter/widgets.dart';

import 'colors.dart';

// Minimum padding from horizontal edges of segmented control to edges of
// encompassing widget.
const EdgeInsets _kHorizontalItemPadding = EdgeInsets.symmetric(horizontal: 16.0);

// Minimum height of the segmented control.
const double _kMinSegmentedControlHeight = 28.0;

// The duration of the fade animation used to transition when a new widget
// is selected.
const Duration _kFadeDuration = Duration(milliseconds: 165);

/// An iOS-style segmented control.
///
/// Displays the widgets provided in the [Map] of [children] in a
/// horizontal list. Used to select between a number of mutually exclusive
/// options. When one option in the segmented control is selected, the other
/// options in the segmented control cease to be selected.
///
/// A segmented control can feature any [Widget] as one of the values in its
/// [Map] of [children]. The type T is the type of the keys used
/// to identify each widget and determine which widget is selected. As
/// required by the [Map] class, keys must be of consistent types
/// and must be comparable. The ordering of the keys will determine the order
/// of the widgets in the segmented control.
///
/// When the state of the segmented control changes, the widget calls the
/// [onValueChanged] callback. The map key associated with the newly selected
/// widget is returned in the [onValueChanged] callback. Typically, widgets
/// that use a segmented control will listen for the [onValueChanged] callback
/// and rebuild the segmented control with a new [groupValue] to update which
/// option is currently selected.
///
/// The [children] will be displayed in the order of the keys in the [Map].
/// The height of the segmented control is determined by the height of the
/// tallest widget provided as a value in the [Map] of [children].
/// The width of each child in the segmented control will be equal to the width
/// of widest child, unless the combined width of the children is wider than
/// the available horizontal space. In this case, the available horizontal space
/// is divided by the number of provided [children] to determine the width of
/// each widget. The selection area for each of the widgets in the [Map] of
/// [children] will then be expanded to fill the calculated space, so each
/// widget will appear to have the same dimensions.
///
/// A segmented control may optionally be created with custom colors. The
/// [unselectedColor], [selectedColor], [borderColor], and [pressedColor]
/// arguments can be used to change the segmented control's colors from
/// [CupertinoColors.activeBlue] and [CupertinoColors.white] to a custom
/// configuration.
///
/// See also:
///
///  * <https://developer.apple.com/design/human-interface-guidelines/ios/controls/segmented-controls/>
class CupertinoSegmentedControl<T> extends StatefulWidget {
  /// Creates an iOS-style segmented control bar.
  ///
  /// The [children], [onValueChanged], [unselectedColor], [selectedColor],
  /// [borderColor], and [pressedColor] arguments must not be null. The
  /// [children] argument must be an ordered [Map] such as a [LinkedHashMap].
  /// Further, the length of the [children] list must be greater than one.
  ///
  /// Each widget value in the map of [children] must have an associated key
  /// that uniquely identifies this widget. This key is what will be returned
  /// in the [onValueChanged] callback when a new value from the [children] map
  /// is selected.
  ///
  /// The [groupValue] is the currently selected value for the segmented control.
  /// If no [groupValue] is provided, or the [groupValue] is null, no widget will
<<<<<<< HEAD
  /// appear as selected.
  CupertinoSegmentedControl({
=======
  /// appear as selected. The [groupValue] must be either null or one of the keys
  /// in the [children] map.
  SegmentedControl({
>>>>>>> e4b989bf
    Key key,
    @required this.children,
    @required this.onValueChanged,
    this.groupValue,
    this.unselectedColor = CupertinoColors.white,
    this.selectedColor = CupertinoColors.activeBlue,
    this.borderColor = CupertinoColors.activeBlue,
    this.pressedColor = const Color(0x33007AFF),
  })  : assert(children != null),
        assert(children.length >= 2),
        assert(onValueChanged != null),
        assert(groupValue == null || children.keys.any((T child) => child == groupValue),
        'The groupValue must be either null or one of the keys in the children map.'),
        assert(unselectedColor != null),
        assert(selectedColor != null),
        assert(borderColor != null),
        assert(pressedColor != null),
        super(key: key);

  /// The identifying keys and corresponding widget values in the
  /// segmented control.
  ///
  /// The map must have more than one entry.
  /// This attribute must be an ordered [Map] such as a [LinkedHashMap].
  final Map<T, Widget> children;

  /// The identifier of the widget that is currently selected.
  ///
  /// This must be one of the keys in the [Map] of [children].
  /// If this attribute is null, no widget will be initially selected.
  final T groupValue;

  /// The callback that is called when a new option is tapped.
  ///
  /// This attribute must not be null.
  ///
  /// The segmented control passes the newly selected widget's associated key
  /// to the callback but does not actually change state until the parent
  /// widget rebuilds the segmented control with the new [groupValue].
  ///
  /// The callback provided to [onValueChanged] should update the state of
  /// the parent [StatefulWidget] using the [State.setState] method, so that
  /// the parent gets rebuilt; for example:
  ///
  /// ## Sample code
  ///
  /// ```dart
  /// class SegmentedControlExample extends StatefulWidget {
  ///   @override
  ///   State createState() => new SegmentedControlExampleState();
  /// }
  ///
  /// class SegmentedControlExampleState extends State<SegmentedControlExample> {
  ///   final Map<int, Widget> children = const {
  ///     0: const Text('Child 1'),
  ///     1: const Text('Child 2'),
  ///   };
  ///
  ///   int currentValue;
  ///
  ///   @override
  ///   Widget build(BuildContext context) {
  ///     return new Container(
  ///       child: new CupertinoSegmentedControl<int>(
  ///         children: children,
  ///         onValueChanged: (int newValue) {
  ///           setState(() {
  ///             currentValue = newValue;
  ///           });
  ///         },
  ///         groupValue: currentValue,
  ///       ),
  ///     );
  ///   }
  /// }
  /// ```
  final ValueChanged<T> onValueChanged;

  /// The color used to fill the backgrounds of unselected widgets and as the
  /// text color of the selected widget.
  ///
  /// This attribute must not be null.
  ///
  /// If this attribute is unspecified, this color will default to
  /// [CupertinoColors.white].
  final Color unselectedColor;

  /// The color used to fill the background of the selected widget and as the text
  /// color of unselected widgets.
  ///
  /// This attribute must not be null.
  ///
  /// If this attribute is unspecified, this color will default to
  /// [CupertinoColors.activeBlue].
  final Color selectedColor;

  /// The color used as the border around each widget.
  ///
  /// This attribute must not be null.
  ///
  /// If this attribute is unspecified, this color will default to
  /// [CupertinoColors.activeBlue].
  final Color borderColor;

  /// The color used to fill the background of the widget the user is
  /// temporarily interacting with through a long press or drag.
  ///
  /// This attribute must not be null.
  ///
  /// If this attribute is unspecified, this color will default to
  /// `Color(0x33007AFF)`, a light, partially-transparent blue color.
  final Color pressedColor;

  @override
  _SegmentedControlState<T> createState() => _SegmentedControlState<T>();
}

class _SegmentedControlState<T> extends State<CupertinoSegmentedControl<T>>
    with TickerProviderStateMixin<CupertinoSegmentedControl<T>> {
  T _pressedKey;

  final List<AnimationController> _selectionControllers = <AnimationController>[];
  final List<ColorTween> _childTweens = <ColorTween>[];

  ColorTween _forwardBackgroundColorTween;
  ColorTween _reverseBackgroundColorTween;
  ColorTween _textColorTween;

  @override
  void initState() {
    super.initState();
    _forwardBackgroundColorTween = new ColorTween(
      begin: widget.pressedColor,
      end: widget.selectedColor,
    );
    _reverseBackgroundColorTween = new ColorTween(
      begin: widget.unselectedColor,
      end: widget.selectedColor,
    );
    _textColorTween = new ColorTween(
      begin: widget.selectedColor,
      end: widget.unselectedColor,
    );

    for (T key in widget.children.keys) {
      final AnimationController animationController = createAnimationController();
      if (widget.groupValue == key) {
        _childTweens.add(_reverseBackgroundColorTween);
        animationController.value = 1.0;
      } else {
        _childTweens.add(_forwardBackgroundColorTween);
      }
      _selectionControllers.add(animationController);
    }
  }

  AnimationController createAnimationController() {
    return new AnimationController(
      duration: _kFadeDuration,
      vsync: this,
    )..addListener(() {
        setState(() {
          // State of background/text colors has changed
        });
      });
  }

  @override
  void dispose() {
    for (AnimationController animationController in _selectionControllers) {
      animationController.dispose();
    }
    super.dispose();
  }

  void _onTapDown(T currentKey) {
    if (_pressedKey == null && currentKey != widget.groupValue) {
      setState(() {
        _pressedKey = currentKey;
      });
    }
  }

  void _onTapCancel() {
    setState(() {
      _pressedKey = null;
    });
  }

  void _onTap(T currentKey) {
    if (currentKey != widget.groupValue && currentKey == _pressedKey) {
      widget.onValueChanged(currentKey);
      _pressedKey = null;
    }
  }

  Color getTextColor(int index, T currentKey) {
    if (_selectionControllers[index].isAnimating)
      return _textColorTween.evaluate(_selectionControllers[index]);
    if (widget.groupValue == currentKey)
      return widget.unselectedColor;
    return widget.selectedColor;
  }

  Color getBackgroundColor(int index, T currentKey) {
    if (_selectionControllers[index].isAnimating)
      return _childTweens[index].evaluate(_selectionControllers[index]);
    if (widget.groupValue == currentKey)
      return widget.selectedColor;
    if (_pressedKey == currentKey)
      return widget.pressedColor;
    return widget.unselectedColor;
  }

  void updateAnimationControllers() {
    if (_selectionControllers.length > widget.children.length) {
      _selectionControllers.length = widget.children.length;
      _childTweens.length = widget.children.length;
    } else {
      for (int index = _selectionControllers.length; index < widget.children.length; index += 1) {
        _selectionControllers.add(createAnimationController());
        _childTweens.add(_reverseBackgroundColorTween);
      }
    }
  }

  @override
  void didUpdateWidget(CupertinoSegmentedControl<T> oldWidget) {
    super.didUpdateWidget(oldWidget);

    if (oldWidget.children.length != widget.children.length) {
      updateAnimationControllers();
    }

    if (oldWidget.groupValue != widget.groupValue) {
      int index = 0;
      for (T key in widget.children.keys) {
        if (widget.groupValue == key) {
          _childTweens[index] = _forwardBackgroundColorTween;
          _selectionControllers[index].forward();
        } else {
          _childTweens[index] = _reverseBackgroundColorTween;
          _selectionControllers[index].reverse();
        }
        index += 1;
      }
    }
  }

  @override
  Widget build(BuildContext context) {
    final List<Widget> _gestureChildren = <Widget>[];
    final List<Color> _backgroundColors = <Color>[];
    int index = 0;
    int selectedIndex;
    int pressedIndex;
    for (T currentKey in widget.children.keys) {
      selectedIndex = (widget.groupValue == currentKey) ? index : selectedIndex;
      pressedIndex = (_pressedKey == currentKey) ? index : pressedIndex;

      final TextStyle textStyle = DefaultTextStyle.of(context).style.copyWith(
        color: getTextColor(index, currentKey),
      );
      final IconThemeData iconTheme = new IconThemeData(
        color: getTextColor(index, currentKey),
      );

      Widget child = new Center(
        child: widget.children[currentKey],
      );

      child = new GestureDetector(
        onTapDown: (TapDownDetails event) {
          _onTapDown(currentKey);
        },
        onTapCancel: _onTapCancel,
        onTap: () {
          _onTap(currentKey);
        },
        child: new IconTheme(
          data: iconTheme,
          child: new DefaultTextStyle(
            style: textStyle,
            child: new Semantics(
              button: true,
              inMutuallyExclusiveGroup: true,
              selected: widget.groupValue == currentKey,
              child: child,
            ),
          ),
        ),
      );

      _backgroundColors.add(getBackgroundColor(index, currentKey));
      _gestureChildren.add(child);
      index += 1;
    }

    final Widget box = new _SegmentedControlRenderWidget<T>(
      children: _gestureChildren,
      selectedIndex: selectedIndex,
      pressedIndex: pressedIndex,
      backgroundColors: _backgroundColors,
      borderColor: widget.borderColor,
    );

    return new Padding(
      padding: _kHorizontalItemPadding.resolve(Directionality.of(context)),
      child: new UnconstrainedBox(
        constrainedAxis: Axis.horizontal,
        child: box,
      ),
    );
  }
}

class _SegmentedControlRenderWidget<T> extends MultiChildRenderObjectWidget {
  _SegmentedControlRenderWidget({
    Key key,
    List<Widget> children = const <Widget>[],
    @required this.selectedIndex,
    @required this.pressedIndex,
    @required this.backgroundColors,
    @required this.borderColor,
  }) : super(
          key: key,
          children: children,
        );

  final int selectedIndex;
  final int pressedIndex;
  final List<Color> backgroundColors;
  final Color borderColor;

  @override
  RenderObject createRenderObject(BuildContext context) {
    return new _RenderSegmentedControl<T>(
      textDirection: Directionality.of(context),
      selectedIndex: selectedIndex,
      pressedIndex: pressedIndex,
      backgroundColors: backgroundColors,
      borderColor: borderColor,
    );
  }

  @override
  void updateRenderObject(BuildContext context, _RenderSegmentedControl<T> renderObject) {
    renderObject
      ..textDirection = Directionality.of(context)
      ..selectedIndex = selectedIndex
      ..pressedIndex = pressedIndex
      ..backgroundColors = backgroundColors
      ..borderColor = borderColor;
  }
}

class _SegmentedControlContainerBoxParentData extends ContainerBoxParentData<RenderBox> {
  RRect surroundingRect;
}

typedef RenderBox _NextChild(RenderBox child);

class _RenderSegmentedControl<T> extends RenderBox
    with ContainerRenderObjectMixin<RenderBox, ContainerBoxParentData<RenderBox>>,
        RenderBoxContainerDefaultsMixin<RenderBox, ContainerBoxParentData<RenderBox>> {
  _RenderSegmentedControl({
    List<RenderBox> children,
    @required int selectedIndex,
    @required int pressedIndex,
    @required TextDirection textDirection,
    @required List<Color> backgroundColors,
    @required Color borderColor,
  })  : assert(textDirection != null),
        _textDirection = textDirection,
        _selectedIndex = selectedIndex,
        _pressedIndex = pressedIndex,
        _backgroundColors = backgroundColors,
        _borderColor = borderColor {
    addAll(children);
  }

  int get selectedIndex => _selectedIndex;
  int _selectedIndex;
  set selectedIndex(int value) {
    if (_selectedIndex == value) {
      return;
    }
    _selectedIndex = value;
    markNeedsPaint();
  }

  int get pressedIndex => _pressedIndex;
  int _pressedIndex;
  set pressedIndex(int value) {
    if (_pressedIndex == value) {
      return;
    }
    _pressedIndex = value;
    markNeedsPaint();
  }

  TextDirection get textDirection => _textDirection;
  TextDirection _textDirection;
  set textDirection(TextDirection value) {
    if (_textDirection == value) {
      return;
    }
    _textDirection = value;
    markNeedsLayout();
  }

  List<Color> get backgroundColors => _backgroundColors;
  List<Color> _backgroundColors;
  set backgroundColors(List<Color> value) {
    if (_backgroundColors == value) {
      return;
    }
    _backgroundColors = value;
    markNeedsPaint();
  }

  Color get borderColor => _borderColor;
  Color _borderColor;
  set borderColor(Color value) {
    if (_borderColor == value) {
      return;
    }
    _borderColor = value;
    markNeedsPaint();
  }

  @override
  double computeMinIntrinsicWidth(double height) {
    RenderBox child = firstChild;
    double minWidth = 0.0;
    while (child != null) {
      final _SegmentedControlContainerBoxParentData childParentData = child.parentData;
      final double childWidth = child.computeMinIntrinsicWidth(height);
      minWidth = math.max(minWidth, childWidth);
      child = childParentData.nextSibling;
    }
    return minWidth * childCount;
  }

  @override
  double computeMaxIntrinsicWidth(double height) {
    RenderBox child = firstChild;
    double maxWidth = 0.0;
    while (child != null) {
      final _SegmentedControlContainerBoxParentData childParentData = child.parentData;
      final double childWidth = child.computeMaxIntrinsicWidth(height);
      maxWidth = math.max(maxWidth, childWidth);
      child = childParentData.nextSibling;
    }
    return maxWidth * childCount;
  }

  @override
  double computeMinIntrinsicHeight(double width) {
    RenderBox child = firstChild;
    double minHeight = 0.0;
    while (child != null) {
      final _SegmentedControlContainerBoxParentData childParentData = child.parentData;
      final double childHeight = child.computeMinIntrinsicHeight(width);
      minHeight = math.max(minHeight, childHeight);
      child = childParentData.nextSibling;
    }
    return minHeight;
  }

  @override
  double computeMaxIntrinsicHeight(double width) {
    RenderBox child = firstChild;
    double maxHeight = 0.0;
    while (child != null) {
      final _SegmentedControlContainerBoxParentData childParentData = child.parentData;
      final double childHeight = child.computeMaxIntrinsicHeight(width);
      maxHeight = math.max(maxHeight, childHeight);
      child = childParentData.nextSibling;
    }
    return maxHeight;
  }

  @override
  double computeDistanceToActualBaseline(TextBaseline baseline) {
    return defaultComputeDistanceToHighestActualBaseline(baseline);
  }

  @override
  void setupParentData(RenderBox child) {
    if (child.parentData is! _SegmentedControlContainerBoxParentData) {
      child.parentData = new _SegmentedControlContainerBoxParentData();
    }
  }

  void _layoutRects(_NextChild nextChild, RenderBox leftChild, RenderBox rightChild) {
    RenderBox child = leftChild;
    double start = 0.0;
    while (child != null) {
      final _SegmentedControlContainerBoxParentData childParentData = child.parentData;
      final Offset childOffset = new Offset(start, 0.0);
      childParentData.offset = childOffset;
      final Rect childRect = new Rect.fromLTWH(start, 0.0, child.size.width, child.size.height);
      RRect rChildRect;
      if (child == leftChild) {
        rChildRect = new RRect.fromRectAndCorners(childRect, topLeft: const Radius.circular(3.0),
            bottomLeft: const Radius.circular(3.0));
      } else if (child == rightChild) {
        rChildRect = new RRect.fromRectAndCorners(childRect, topRight: const Radius.circular(3.0),
            bottomRight: const Radius.circular(3.0));
      } else {
        rChildRect = new RRect.fromRectAndCorners(childRect);
      }
      childParentData.surroundingRect = rChildRect;
      start += child.size.width;
      child = nextChild(child);
    }
  }

  @override
  void performLayout() {
    double maxHeight = _kMinSegmentedControlHeight;

    double childWidth = constraints.minWidth / childCount;
    for (RenderBox child in getChildrenAsList()) {
      childWidth = math.max(childWidth, child.getMaxIntrinsicWidth(double.infinity));
    }
    childWidth = math.min(childWidth, constraints.maxWidth / childCount);

    RenderBox child = firstChild;
    while (child != null) {
      final double boxHeight = child.getMaxIntrinsicHeight(childWidth);
      maxHeight = math.max(maxHeight, boxHeight);
      child = childAfter(child);
    }

    constraints.constrainHeight(maxHeight);

    final BoxConstraints childConstraints = new BoxConstraints.tightFor(
      width: childWidth,
      height: maxHeight,
    );

    child = firstChild;
    while (child != null) {
      child.layout(childConstraints, parentUsesSize: true);
      child = childAfter(child);
    }

    switch (textDirection) {
      case TextDirection.rtl:
        _layoutRects(
          childBefore,
          lastChild,
          firstChild,
        );
        break;
      case TextDirection.ltr:
        _layoutRects(
          childAfter,
          firstChild,
          lastChild,
        );
        break;
    }

    size = constraints.constrain(new Size(childWidth * childCount, maxHeight));
  }

  @override
  void paint(PaintingContext context, Offset offset) {
    RenderBox child = firstChild;
    int index = 0;
    while (child != null) {
      _paintChild(context, offset, child, index);
      child = childAfter(child);
      index += 1;
    }
  }

  void _paintChild(PaintingContext context, Offset offset, RenderBox child, int childIndex) {
    assert(child != null);

    final _SegmentedControlContainerBoxParentData childParentData = child.parentData;

    context.canvas.drawRRect(
      childParentData.surroundingRect.shift(offset),
      new Paint()
        ..color = backgroundColors[childIndex]
        ..style = PaintingStyle.fill,
    );
    context.canvas.drawRRect(
      childParentData.surroundingRect.shift(offset),
      new Paint()
        ..color = borderColor
        ..strokeWidth = 1.0
        ..style = PaintingStyle.stroke,
    );

    context.paintChild(child, childParentData.offset + offset);
  }

  @override
  bool hitTestChildren(HitTestResult result, {@required Offset position}) {
    assert(position != null);
    RenderBox child = lastChild;
    while (child != null) {
      final _SegmentedControlContainerBoxParentData childParentData = child.parentData;
      if (childParentData.surroundingRect.contains(position)) {
        return child.hitTest(result, position: (Offset.zero & child.size).center);
      }
      child = childParentData.previousSibling;
    }
    return false;
  }
}<|MERGE_RESOLUTION|>--- conflicted
+++ resolved
@@ -78,14 +78,8 @@
   ///
   /// The [groupValue] is the currently selected value for the segmented control.
   /// If no [groupValue] is provided, or the [groupValue] is null, no widget will
-<<<<<<< HEAD
   /// appear as selected.
   CupertinoSegmentedControl({
-=======
-  /// appear as selected. The [groupValue] must be either null or one of the keys
-  /// in the [children] map.
-  SegmentedControl({
->>>>>>> e4b989bf
     Key key,
     @required this.children,
     @required this.onValueChanged,
