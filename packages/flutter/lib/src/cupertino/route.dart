--- conflicted
+++ resolved
@@ -890,11 +890,8 @@
 Future<T> showCupertinoModalPopup<T>({
   @required BuildContext context,
   @required WidgetBuilder builder,
-<<<<<<< HEAD
   ImageFilter filter,
-=======
   bool useRootNavigator = true,
->>>>>>> bf45897f
 }) {
   assert(useRootNavigator != null);
   return Navigator.of(context, rootNavigator: useRootNavigator).push(
