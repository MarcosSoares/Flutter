--- conflicted
+++ resolved
@@ -4,6 +4,7 @@
 
 import 'package:flutter/rendering.dart';
 import 'package:flutter/widgets.dart';
+
 import 'colors.dart';
 
 /// A button in a _ContextMenuSheet.
@@ -20,10 +21,10 @@
     this.isDestructiveAction = false,
     this.onPressed,
     this.trailing,
-  }) : assert(child != null),
-       assert(isDefaultAction != null),
-       assert(isDestructiveAction != null),
-       super(key: key);
+  })  : assert(child != null),
+        assert(isDefaultAction != null),
+        assert(isDestructiveAction != null),
+        super(key: key);
 
   /// The widget that will be placed inside the action.
   final Widget child;
@@ -97,7 +98,6 @@
     return _kActionSheetActionStyle;
   }
 
-
   @override
   Widget build(BuildContext context) {
     return GestureDetector(
@@ -132,19 +132,12 @@
                   Flexible(
                     child: widget.child,
                   ),
-<<<<<<< HEAD
                   if (widget.trailing != null)
                     IconTheme(
                       child: widget.trailing,
                       data: IconThemeData(
                         color: _textStyle.color,
                       ),
-=======
-                  if (widget.trailingIcon != null)
-                    Icon(
-                      widget.trailingIcon,
-                      color: _textStyle.color,
->>>>>>> 9184f4d6
                     ),
                 ],
               ),
