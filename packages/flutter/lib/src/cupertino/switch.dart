// Copyright 2014 The Flutter Authors. All rights reserved.
// Use of this source code is governed by a BSD-style license that can be
// found in the LICENSE file.

import 'dart:ui' show lerpDouble;

import 'package:flutter/foundation.dart';
import 'package:flutter/gestures.dart';
import 'package:flutter/rendering.dart';
import 'package:flutter/widgets.dart';
import 'package:flutter/services.dart';

import 'colors.dart';
import 'thumb_painter.dart';

// Examples can assume:
// bool _lights;
// void setState(VoidCallback fn) { }

/// An iOS-style switch.
///
/// Used to toggle the on/off state of a single setting.
///
/// The switch itself does not maintain any state. Instead, when the state of
/// the switch changes, the widget calls the [onChanged] callback. Most widgets
/// that use a switch will listen for the [onChanged] callback and rebuild the
/// switch with a new [value] to update the visual appearance of the switch.
///
/// {@tool snippet}
///
/// This sample shows how to use a [CupertinoSwitch] in a [ListTile]. The
/// [MergeSemantics] is used to turn the entire [ListTile] into a single item
/// for accessibility tools.
///
/// ```dart
/// MergeSemantics(
///   child: ListTile(
///     title: Text('Lights'),
///     trailing: CupertinoSwitch(
///       value: _lights,
///       onChanged: (bool value) { setState(() { _lights = value; }); },
///     ),
///     onTap: () { setState(() { _lights = !_lights; }); },
///   ),
/// )
/// ```
/// {@end-tool}
///
/// See also:
///
///  * [Switch], the material design equivalent.
///  * <https://developer.apple.com/ios/human-interface-guidelines/controls/switches/>
class CupertinoSwitch extends StatefulWidget {
  /// Creates an iOS-style switch.
  ///
  /// The [value] parameter must not be null.
  /// The [dragStartBehavior] parameter defaults to [DragStartBehavior.start] and must not be null.
  const CupertinoSwitch({
    Key key,
    @required this.value,
    @required this.onChanged,
    this.activeColor,
    this.trackColor,
    this.dragStartBehavior = DragStartBehavior.start,
  }) : assert(value != null),
       assert(dragStartBehavior != null),
       super(key: key);

  /// Whether this switch is on or off.
  ///
  /// Must not be null.
  final bool value;

  /// Called when the user toggles with switch on or off.
  ///
  /// The switch passes the new value to the callback but does not actually
  /// change state until the parent widget rebuilds the switch with the new
  /// value.
  ///
  /// If null, the switch will be displayed as disabled, which has a reduced opacity.
  ///
  /// The callback provided to onChanged should update the state of the parent
  /// [StatefulWidget] using the [State.setState] method, so that the parent
  /// gets rebuilt; for example:
  ///
  /// ```dart
  /// CupertinoSwitch(
  ///   value: _giveVerse,
  ///   onChanged: (bool newValue) {
  ///     setState(() {
  ///       _giveVerse = newValue;
  ///     });
  ///   },
  /// )
  /// ```
  final ValueChanged<bool> onChanged;

  /// The color to use when this switch is on.
  ///
  /// Defaults to [CupertinoColors.systemGreen] when null and ignores
  /// the [CupertinoTheme] in accordance to native iOS behavior.
  final Color activeColor;

  /// The color to use for the background when the switch is off.
  ///
  /// Defaults to [CupertinoColors.secondarySystemFill] when null.
  final Color trackColor;

  /// {@template flutter.cupertino.switch.dragStartBehavior}
  /// Determines the way that drag start behavior is handled.
  ///
  /// If set to [DragStartBehavior.start], the drag behavior used to move the
  /// switch from on to off will begin upon the detection of a drag gesture. If
  /// set to [DragStartBehavior.down] it will begin when a down event is first
  /// detected.
  ///
  /// In general, setting this to [DragStartBehavior.start] will make drag
  /// animation smoother and setting it to [DragStartBehavior.down] will make
  /// drag behavior feel slightly more reactive.
  ///
  /// By default, the drag start behavior is [DragStartBehavior.start].
  ///
  /// See also:
  ///
  ///  * [DragGestureRecognizer.dragStartBehavior], which gives an example for
  ///    the different behaviors.
  ///
  /// {@endtemplate}
  final DragStartBehavior dragStartBehavior;

  @override
  _CupertinoSwitchState createState() => _CupertinoSwitchState();

  @override
  void debugFillProperties(DiagnosticPropertiesBuilder properties) {
    super.debugFillProperties(properties);
    properties.add(FlagProperty('value', value: value, ifTrue: 'on', ifFalse: 'off', showName: true));
    properties.add(ObjectFlagProperty<ValueChanged<bool>>('onChanged', onChanged, ifNull: 'disabled'));
  }
}

class _CupertinoSwitchState extends State<CupertinoSwitch> with TickerProviderStateMixin {
  TapGestureRecognizer _tap;
  HorizontalDragGestureRecognizer _drag;

  AnimationController _positionController;
  CurvedAnimation _position;

  AnimationController _reactionController;
  Animation<double> _reaction;

  TextDirection textDirection;

  bool get isInteractive => widget.onChanged != null;

  // A non-null boolean value that indicates whether the user has stopped dragging
  // the switch and the thumb of the switch needs animated position change.
  bool needsPositionAnimation = false;

  @override
  void initState() {
    super.initState();

    _tap = TapGestureRecognizer()
      ..onTapDown = _handleTapDown
      ..onTapUp = _handleTapUp
      ..onTap = _handleTap
      ..onTapCancel = _handleTapCancel;
    _drag = HorizontalDragGestureRecognizer()
      ..onStart = _handleDragStart
      ..onUpdate = _handleDragUpdate
      ..onEnd = _handleDragEnd
      ..dragStartBehavior = widget.dragStartBehavior;

    _positionController = AnimationController(
      duration: _kToggleDuration,
      value: widget.value ? 1.0 : 0.0,
      vsync: this,
    );
    _position = CurvedAnimation(
      parent: _positionController,
      curve: Curves.linear,
    );
    _reactionController = AnimationController(
      duration: _kReactionDuration,
      vsync: this,
    );
    _reaction = CurvedAnimation(
      parent: _reactionController,
      curve: Curves.ease,
    );
  }

  @override
  void didChangeDependencies() {
    super.didChangeDependencies();
    textDirection = Directionality.of(context);
  }

  @override
  void didUpdateWidget(CupertinoSwitch oldWidget) {
    super.didUpdateWidget(oldWidget);
    _drag..dragStartBehavior = widget.dragStartBehavior;

    if (needsPositionAnimation || oldWidget.value != widget.value)
      _resumePositionAnimation(isLinear: needsPositionAnimation);
  }

  // `isLinear` must be true if the position animation is trying to move the
  // thumb to the closest end after the most recent drag animation, so the curve
  // does not change when the controller's value is not 0 or 1.
  //
  // It can be set to false when it's an implicit animation triggered by
  // widget.value changes.
  void _resumePositionAnimation({ bool isLinear = true }) {
    needsPositionAnimation = false;
    _position
      ..curve = isLinear ? null : Curves.ease
      ..reverseCurve = isLinear ? null : Curves.ease.flipped;
    if (widget.value)
      _positionController.forward();
    else
      _positionController.reverse();
  }

  void _handleTapDown(TapDownDetails details) {
    if (isInteractive)
      needsPositionAnimation = false;
      _reactionController.forward();
  }

  void _handleTap() {
    if (isInteractive) {
      widget.onChanged(!widget.value);
      _emitVibration();
    }
  }

  void _handleTapUp(TapUpDetails details) {
    if (isInteractive) {
      needsPositionAnimation = false;
      _reactionController.reverse();
    }
  }

  void _handleTapCancel() {
    if (isInteractive)
      _reactionController.reverse();
  }

  void _handleDragStart(DragStartDetails details) {
    if (isInteractive) {
      needsPositionAnimation = false;
      _reactionController.forward();
      _emitVibration();
    }
  }

  void _handleDragUpdate(DragUpdateDetails details) {
    if (isInteractive) {
      _position
        ..curve = null
        ..reverseCurve = null;
      final double delta = details.primaryDelta / _kTrackInnerLength;
      switch (textDirection) {
        case TextDirection.rtl:
          _positionController.value -= delta;
          break;
        case TextDirection.ltr:
          _positionController.value += delta;
          break;
      }
    }
  }

  void _handleDragEnd(DragEndDetails details) {
    // Deferring the animation to the next build phase.
    setState(() { needsPositionAnimation = true; });
    // Call onChanged when the user's intent to change value is clear.
    if (_position.value >= 0.5 != widget.value)
      widget.onChanged(!widget.value);
    _reactionController.reverse();
  }

  void _emitVibration() {
    switch (defaultTargetPlatform) {
      case TargetPlatform.iOS:
        HapticFeedback.lightImpact();
        break;
      case TargetPlatform.android:
      case TargetPlatform.fuchsia:
      case TargetPlatform.macOS:
        break;
    }
  }

  @override
  Widget build(BuildContext context) {
    if (needsPositionAnimation)
      _resumePositionAnimation();
    return Opacity(
      opacity: widget.onChanged == null ? _kCupertinoSwitchDisabledOpacity : 1.0,
      child: _CupertinoSwitchRenderObjectWidget(
        value: widget.value,
        activeColor: CupertinoDynamicColor.resolve(
          widget.activeColor ?? CupertinoColors.systemGreen,
          context,
        ),
        trackColor: CupertinoDynamicColor.resolve(widget.trackColor ?? CupertinoColors.secondarySystemFill, context),
        onChanged: widget.onChanged,
        textDirection: textDirection,
        state: this,
      ),
    );
  }

  @override
  void dispose() {
    _tap.dispose();
    _drag.dispose();

    _positionController.dispose();
    _reactionController.dispose();
    super.dispose();
  }
}

class _CupertinoSwitchRenderObjectWidget extends LeafRenderObjectWidget {
  const _CupertinoSwitchRenderObjectWidget({
    Key key,
    this.value,
    this.activeColor,
    this.trackColor,
    this.onChanged,
    this.textDirection,
    this.state,
  }) : super(key: key);

  final bool value;
  final Color activeColor;
  final Color trackColor;
  final ValueChanged<bool> onChanged;
  final _CupertinoSwitchState state;
  final TextDirection textDirection;

  @override
  _RenderCupertinoSwitch createRenderObject(BuildContext context) {
    return _RenderCupertinoSwitch(
      value: value,
      activeColor: activeColor,
      trackColor: trackColor,
      onChanged: onChanged,
      textDirection: textDirection,
      state: state,
    );
  }

  @override
  void updateRenderObject(BuildContext context, _RenderCupertinoSwitch renderObject) {
    renderObject
      ..value = value
      ..activeColor = activeColor
      ..trackColor = trackColor
      ..onChanged = onChanged
      ..textDirection = textDirection;
  }
}

const double _kTrackWidth = 51.0;
const double _kTrackHeight = 31.0;
const double _kTrackRadius = _kTrackHeight / 2.0;
const double _kTrackInnerStart = _kTrackHeight / 2.0;
const double _kTrackInnerEnd = _kTrackWidth - _kTrackInnerStart;
const double _kTrackInnerLength = _kTrackInnerEnd - _kTrackInnerStart;
const double _kSwitchWidth = 59.0;
const double _kSwitchHeight = 39.0;
// Opacity of a disabled switch, as eye-balled from iOS Simulator on Mac.
const double _kCupertinoSwitchDisabledOpacity = 0.5;

const Duration _kReactionDuration = Duration(milliseconds: 300);
const Duration _kToggleDuration = Duration(milliseconds: 200);

class _RenderCupertinoSwitch extends RenderConstrainedBox {
  _RenderCupertinoSwitch({
    @required bool value,
    @required Color activeColor,
    @required Color trackColor,
    ValueChanged<bool> onChanged,
    @required TextDirection textDirection,
    @required _CupertinoSwitchState state,
  }) : assert(value != null),
       assert(activeColor != null),
       assert(state != null),
       _value = value,
       _activeColor = activeColor,
       _trackColor = trackColor,
       _onChanged = onChanged,
       _textDirection = textDirection,
       _state = state,
       super(additionalConstraints: const BoxConstraints.tightFor(width: _kSwitchWidth, height: _kSwitchHeight)) {
         state._position.addListener(markNeedsPaint);
         state._reaction.addListener(markNeedsPaint);
  }

  final _CupertinoSwitchState _state;

  bool get value => _value;
  bool _value;
  set value(bool value) {
    assert(value != null);
    if (value == _value)
      return;
    _value = value;
    markNeedsSemanticsUpdate();
  }

  Color get activeColor => _activeColor;
  Color _activeColor;
  set activeColor(Color value) {
    assert(value != null);
    if (value == _activeColor)
      return;
    _activeColor = value;
    markNeedsPaint();
  }

  Color get trackColor => _trackColor;
  Color _trackColor;
  set trackColor(Color value) {
    assert(value != null);
    if (value == _trackColor)
      return;
    _trackColor = value;
    markNeedsPaint();
  }

  ValueChanged<bool> get onChanged => _onChanged;
  ValueChanged<bool> _onChanged;
  set onChanged(ValueChanged<bool> value) {
    if (value == _onChanged)
      return;
    final bool wasInteractive = isInteractive;
    _onChanged = value;
    if (wasInteractive != isInteractive) {
      markNeedsPaint();
      markNeedsSemanticsUpdate();
    }
  }

  TextDirection get textDirection => _textDirection;
  TextDirection _textDirection;
  set textDirection(TextDirection value) {
    assert(value != null);
    if (_textDirection == value)
      return;
    _textDirection = value;
    markNeedsPaint();
  }

  bool get isInteractive => onChanged != null;

<<<<<<< HEAD
=======
  TapGestureRecognizer _tap;
  HorizontalDragGestureRecognizer _drag;

  @override
  void attach(PipelineOwner owner) {
    super.attach(owner);
    if (value)
      _positionController.forward();
    else
      _positionController.reverse();
    if (isInteractive) {
      switch (_reactionController.status) {
        case AnimationStatus.forward:
          _reactionController.forward();
          break;
        case AnimationStatus.reverse:
          _reactionController.reverse();
          break;
        case AnimationStatus.dismissed:
        case AnimationStatus.completed:
          // nothing to do
          break;
      }
    }
  }

  @override
  void detach() {
    _positionController.stop();
    _reactionController.stop();
    super.detach();
  }

  void _handlePositionStateChanged(AnimationStatus status) {
    if (isInteractive) {
      if (status == AnimationStatus.completed && !_value)
        onChanged(true);
      else if (status == AnimationStatus.dismissed && _value)
        onChanged(false);
    }
  }

  void _handleTapDown(TapDownDetails details) {
    if (isInteractive)
      _reactionController.forward();
  }

  void _handleTap() {
    if (isInteractive) {
      onChanged(!_value);
      _emitVibration();
    }
  }

  void _handleTapUp(TapUpDetails details) {
    if (isInteractive)
      _reactionController.reverse();
  }

  void _handleTapCancel() {
    if (isInteractive)
      _reactionController.reverse();
  }

  void _handleDragStart(DragStartDetails details) {
    if (isInteractive) {
      _reactionController.forward();
      _emitVibration();
    }
  }

  void _handleDragUpdate(DragUpdateDetails details) {
    if (isInteractive) {
      _position
        ..curve = null
        ..reverseCurve = null;
      final double delta = details.primaryDelta / _kTrackInnerLength;
      switch (textDirection) {
        case TextDirection.rtl:
          _positionController.value -= delta;
          break;
        case TextDirection.ltr:
          _positionController.value += delta;
          break;
      }
    }
  }

  void _handleDragEnd(DragEndDetails details) {
    if (_position.value >= 0.5)
      _positionController.forward();
    else
      _positionController.reverse();
    _reactionController.reverse();
  }

  void _emitVibration() {
    switch (defaultTargetPlatform) {
      case TargetPlatform.iOS:
        HapticFeedback.lightImpact();
        break;
      case TargetPlatform.android:
      case TargetPlatform.fuchsia:
      case TargetPlatform.linux:
      case TargetPlatform.macOS:
      case TargetPlatform.windows:
        break;
    }
  }
>>>>>>> 1606d878

  @override
  bool hitTestSelf(Offset position) => true;

  @override
  void handleEvent(PointerEvent event, BoxHitTestEntry entry) {
    assert(debugHandleEvent(event, entry));
    if (event is PointerDownEvent && isInteractive) {
      _state._drag.addPointer(event);
      _state._tap.addPointer(event);
    }
  }

  @override
  void describeSemanticsConfiguration(SemanticsConfiguration config) {
    super.describeSemanticsConfiguration(config);

    if (isInteractive)
      config.onTap = _state._handleTap;

    config.isEnabled = isInteractive;
    config.isToggled = _value;
  }

  @override
  void paint(PaintingContext context, Offset offset) {
    final Canvas canvas = context.canvas;

    final double currentValue = _state._position.value;
    final double currentReactionValue = _state._reaction.value;

    double visualPosition;
    switch (textDirection) {
      case TextDirection.rtl:
        visualPosition = 1.0 - currentValue;
        break;
      case TextDirection.ltr:
        visualPosition = currentValue;
        break;
    }

    final Paint paint = Paint()
      ..color = Color.lerp(trackColor, activeColor, currentValue);

    final Rect trackRect = Rect.fromLTWH(
        offset.dx + (size.width - _kTrackWidth) / 2.0,
        offset.dy + (size.height - _kTrackHeight) / 2.0,
        _kTrackWidth,
        _kTrackHeight,
    );
    final RRect trackRRect = RRect.fromRectAndRadius(trackRect, const Radius.circular(_kTrackRadius));
    canvas.drawRRect(trackRRect, paint);

    final double currentThumbExtension = CupertinoThumbPainter.extension * currentReactionValue;
    final double thumbLeft = lerpDouble(
      trackRect.left + _kTrackInnerStart - CupertinoThumbPainter.radius,
      trackRect.left + _kTrackInnerEnd - CupertinoThumbPainter.radius - currentThumbExtension,
      visualPosition,
    );
    final double thumbRight = lerpDouble(
      trackRect.left + _kTrackInnerStart + CupertinoThumbPainter.radius + currentThumbExtension,
      trackRect.left + _kTrackInnerEnd + CupertinoThumbPainter.radius,
      visualPosition,
    );
    final double thumbCenterY = offset.dy + size.height / 2.0;
    final Rect thumbBounds = Rect.fromLTRB(
      thumbLeft,
      thumbCenterY - CupertinoThumbPainter.radius,
      thumbRight,
      thumbCenterY + CupertinoThumbPainter.radius,
    );

    context.pushClipRRect(needsCompositing, Offset.zero, thumbBounds, trackRRect, (PaintingContext innerContext, Offset offset) {
      const CupertinoThumbPainter.switchThumb().paint(innerContext.canvas, thumbBounds);
    });
  }

  @override
  void debugFillProperties(DiagnosticPropertiesBuilder description) {
    super.debugFillProperties(description);
    description.add(FlagProperty('value', value: value, ifTrue: 'checked', ifFalse: 'unchecked', showName: true));
    description.add(FlagProperty('isInteractive', value: isInteractive, ifTrue: 'enabled', ifFalse: 'disabled', showName: true, defaultValue: true));
  }
}<|MERGE_RESOLUTION|>--- conflicted
+++ resolved
@@ -459,119 +459,6 @@
 
   bool get isInteractive => onChanged != null;
 
-<<<<<<< HEAD
-=======
-  TapGestureRecognizer _tap;
-  HorizontalDragGestureRecognizer _drag;
-
-  @override
-  void attach(PipelineOwner owner) {
-    super.attach(owner);
-    if (value)
-      _positionController.forward();
-    else
-      _positionController.reverse();
-    if (isInteractive) {
-      switch (_reactionController.status) {
-        case AnimationStatus.forward:
-          _reactionController.forward();
-          break;
-        case AnimationStatus.reverse:
-          _reactionController.reverse();
-          break;
-        case AnimationStatus.dismissed:
-        case AnimationStatus.completed:
-          // nothing to do
-          break;
-      }
-    }
-  }
-
-  @override
-  void detach() {
-    _positionController.stop();
-    _reactionController.stop();
-    super.detach();
-  }
-
-  void _handlePositionStateChanged(AnimationStatus status) {
-    if (isInteractive) {
-      if (status == AnimationStatus.completed && !_value)
-        onChanged(true);
-      else if (status == AnimationStatus.dismissed && _value)
-        onChanged(false);
-    }
-  }
-
-  void _handleTapDown(TapDownDetails details) {
-    if (isInteractive)
-      _reactionController.forward();
-  }
-
-  void _handleTap() {
-    if (isInteractive) {
-      onChanged(!_value);
-      _emitVibration();
-    }
-  }
-
-  void _handleTapUp(TapUpDetails details) {
-    if (isInteractive)
-      _reactionController.reverse();
-  }
-
-  void _handleTapCancel() {
-    if (isInteractive)
-      _reactionController.reverse();
-  }
-
-  void _handleDragStart(DragStartDetails details) {
-    if (isInteractive) {
-      _reactionController.forward();
-      _emitVibration();
-    }
-  }
-
-  void _handleDragUpdate(DragUpdateDetails details) {
-    if (isInteractive) {
-      _position
-        ..curve = null
-        ..reverseCurve = null;
-      final double delta = details.primaryDelta / _kTrackInnerLength;
-      switch (textDirection) {
-        case TextDirection.rtl:
-          _positionController.value -= delta;
-          break;
-        case TextDirection.ltr:
-          _positionController.value += delta;
-          break;
-      }
-    }
-  }
-
-  void _handleDragEnd(DragEndDetails details) {
-    if (_position.value >= 0.5)
-      _positionController.forward();
-    else
-      _positionController.reverse();
-    _reactionController.reverse();
-  }
-
-  void _emitVibration() {
-    switch (defaultTargetPlatform) {
-      case TargetPlatform.iOS:
-        HapticFeedback.lightImpact();
-        break;
-      case TargetPlatform.android:
-      case TargetPlatform.fuchsia:
-      case TargetPlatform.linux:
-      case TargetPlatform.macOS:
-      case TargetPlatform.windows:
-        break;
-    }
-  }
->>>>>>> 1606d878
-
   @override
   bool hitTestSelf(Offset position) => true;
 
