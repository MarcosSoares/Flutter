// Copyright 2014 The Flutter Authors. All rights reserved.
// Use of this source code is governed by a BSD-style license that can be
// found in the LICENSE file.

import 'dart:math' as math;
import 'dart:ui' show ImageFilter;

import 'package:flutter/foundation.dart';
import 'package:flutter/rendering.dart';
import 'package:flutter/widgets.dart';

import 'colors.dart';
import 'interface_level.dart';
import 'localizations.dart';
import 'scrollbar.dart';
import 'theme.dart';

// TODO(abarth): These constants probably belong somewhere more general.

// Used XD to flutter plugin(https://github.com/AdobeXD/xd-to-flutter-plugin/)
// to derive values of TextStyle(height and letterSpacing) from
// Adobe XD template for iOS 13, which can be found in
// Apple Design Resources(https://developer.apple.com/design/resources/).
// However the values are not exactly the same as native, so eyeballing is needed.
const TextStyle _kCupertinoDialogTitleStyle = TextStyle(
  fontFamily: '.SF UI Display',
  inherit: false,
  fontSize: 17.0,
  fontWeight: FontWeight.w600,
  height: 1.3,
  letterSpacing: -0.5,
  textBaseline: TextBaseline.alphabetic,
);

const TextStyle _kCupertinoDialogContentStyle = TextStyle(
  fontFamily: '.SF UI Text',
  inherit: false,
  fontSize: 13.0,
  fontWeight: FontWeight.w400,
  height: 1.35,
  letterSpacing: -0.2,
  textBaseline: TextBaseline.alphabetic,
);

const TextStyle _kCupertinoDialogActionStyle = TextStyle(
  fontFamily: '.SF UI Text',
  inherit: false,
  fontSize: 16.8,
  fontWeight: FontWeight.w400,
  textBaseline: TextBaseline.alphabetic,
);

// CupertinoActionSheet-specific text styles.
const TextStyle _kActionSheetActionStyle = TextStyle(
  fontFamily: '.SF UI Text',
  inherit: false,
  fontSize: 17.0,
  fontWeight: FontWeight.w400,
  textBaseline: TextBaseline.alphabetic,
);

const TextStyle _kActionSheetContentStyle = TextStyle(
  fontFamily: '.SF UI Text',
  inherit: false,
  fontSize: 13.0,
  fontWeight: FontWeight.w400,
  color: _kActionSheetContentTextColor,
  textBaseline: TextBaseline.alphabetic,
);

// Generic constants shared between Dialog and ActionSheet.
const double _kBlurAmount = 20.0;
const double _kCornerRadius = 14.0;
const double _kDividerThickness = 0.3;

// Dialog specific constants.
// iOS dialogs have a normal display width and another display width that is
// used when the device is in accessibility mode. Each of these widths are
// listed below.
const double _kCupertinoDialogWidth = 270.0;
const double _kAccessibilityCupertinoDialogWidth = 310.0;
const double _kDialogEdgePadding = 20.0;
const double _kDialogMinButtonHeight = 45.0;
const double _kDialogMinButtonFontSize = 10.0;

// ActionSheet specific constants.
const double _kActionSheetEdgeHorizontalPadding = 8.0;
const double _kActionSheetCancelButtonPadding = 8.0;
const double _kActionSheetEdgeVerticalPadding = 10.0;
const double _kActionSheetContentHorizontalPadding = 16.0;
const double _kActionSheetContentVerticalPadding = 12.0;
const double _kActionSheetButtonHeight = 56.0;

// A translucent color that is painted on top of the blurred backdrop as the
// dialog's background color
// Extracted from https://developer.apple.com/design/resources/.
const Color _kDialogColor = CupertinoDynamicColor.withBrightness(
  color: Color(0xCCF2F2F2),
  darkColor: Color(0xBF1E1E1E),
);

// Translucent light gray that is painted on top of the blurred backdrop as the
// background color of a pressed button.
// Eyeballed from iOS 13 beta simulator.
const Color _kPressedColor = CupertinoDynamicColor.withBrightness(
  color: Color(0xFFE1E1E1),
  darkColor: Color(0xFF2E2E2E),
);

const Color _kActionSheetCancelPressedColor = CupertinoDynamicColor.withBrightness(
  color: Color(0xFFECECEC),
  darkColor: Color(0xFF49494B),
);

// Translucent, very light gray that is painted on top of the blurred backdrop
// as the action sheet's background color.
// TODO(LongCatIsLooong): https://github.com/flutter/flutter/issues/39272. Use
// System Materials once we have them.
// Extracted from https://developer.apple.com/design/resources/.
const Color _kActionSheetBackgroundColor = CupertinoDynamicColor.withBrightness(
  color: Color(0xC7F9F9F9),
  darkColor: Color(0xC7252525),
);

// The gray color used for text that appears in the title area.
// Extracted from https://developer.apple.com/design/resources/.
const Color _kActionSheetContentTextColor = Color(0xFF8F8F8F);

// Translucent gray that is painted on top of the blurred backdrop in the gap
// areas between the content section and actions section, as well as between
// buttons.
// Eye-balled from iOS 13 beta simulator.
const Color _kActionSheetButtonDividerColor = _kActionSheetContentTextColor;

// The alert dialog layout policy changes depending on whether the user is using
// a "regular" font size vs a "large" font size. This is a spectrum. There are
// many "regular" font sizes and many "large" font sizes. But depending on which
// policy is currently being used, a dialog is laid out differently.
//
// Empirically, the jump from one policy to the other occurs at the following text
// scale factors:
// Largest regular scale factor:  1.3529411764705883
// Smallest large scale factor:   1.6470588235294117
//
// The following constant represents a division in text scale factor beyond which
// we want to change how the dialog is laid out.
const double _kMaxRegularTextScaleFactor = 1.4;

// Accessibility mode on iOS is determined by the text scale factor that the
// user has selected.
bool _isInAccessibilityMode(BuildContext context) {
  final double? factor = MediaQuery.maybeTextScalerOf(context)?.textScaleFactor;
  return factor != null && factor > _kMaxRegularTextScaleFactor;
}

/// An iOS-style alert dialog.
///
/// {@youtube 560 315 https://www.youtube.com/watch?v=75CsnyRXf5I}
///
/// An alert dialog informs the user about situations that require
/// acknowledgment. An alert dialog has an optional title, optional content,
/// and an optional list of actions. The title is displayed above the content
/// and the actions are displayed below the content.
///
/// This dialog styles its title and content (typically a message) to match the
/// standard iOS title and message dialog text style. These default styles can
/// be overridden by explicitly defining [TextStyle]s for [Text] widgets that
/// are part of the title or content.
///
/// To display action buttons that look like standard iOS dialog buttons,
/// provide [CupertinoDialogAction]s for the [actions] given to this dialog.
///
/// Typically passed as the child widget to [showDialog], which displays the
/// dialog.
///
/// {@tool dartpad}
/// This sample shows how to use a [CupertinoAlertDialog].
///	The [CupertinoAlertDialog] shows an alert with a set of two choices
/// when [CupertinoButton] is pressed.
///
/// ** See code in examples/api/lib/cupertino/dialog/cupertino_alert_dialog.0.dart **
/// {@end-tool}
///
/// See also:
///
///  * [CupertinoPopupSurface], which is a generic iOS-style popup surface that
///    holds arbitrary content to create custom popups.
///  * [CupertinoDialogAction], which is an iOS-style dialog button.
///  * [AlertDialog], a Material Design alert dialog.
///  * <https://developer.apple.com/ios/human-interface-guidelines/views/alerts/>
class CupertinoAlertDialog extends StatefulWidget {
  /// Creates an iOS-style alert dialog.
  ///
  /// The [actions] must not be null.
  const CupertinoAlertDialog({
    super.key,
    this.title,
    this.content,
    this.actions = const <Widget>[],
    this.scrollController,
    this.actionScrollController,
    this.insetAnimationDuration = const Duration(milliseconds: 100),
    this.insetAnimationCurve = Curves.decelerate,
  });

  /// The (optional) title of the dialog is displayed in a large font at the top
  /// of the dialog.
  ///
  /// Typically a [Text] widget.
  final Widget? title;

  /// The (optional) content of the dialog is displayed in the center of the
  /// dialog in a lighter font.
  ///
  /// Typically a [Text] widget.
  final Widget? content;

  /// The (optional) set of actions that are displayed at the bottom of the
  /// dialog.
  ///
  /// Typically this is a list of [CupertinoDialogAction] widgets.
  final List<Widget> actions;

  /// A scroll controller that can be used to control the scrolling of the
  /// [content] in the dialog.
  ///
  /// Defaults to null, and is typically not needed, since most alert messages
  /// are short.
  ///
  /// See also:
  ///
  ///  * [actionScrollController], which can be used for controlling the actions
  ///    section when there are many actions.
  final ScrollController? scrollController;

  /// A scroll controller that can be used to control the scrolling of the
  /// actions in the dialog.
  ///
  /// Defaults to null, and is typically not needed.
  ///
  /// See also:
  ///
  ///  * [scrollController], which can be used for controlling the [content]
  ///    section when it is long.
  final ScrollController? actionScrollController;

  /// {@macro flutter.material.dialog.insetAnimationDuration}
  final Duration insetAnimationDuration;

  /// {@macro flutter.material.dialog.insetAnimationCurve}
  final Curve insetAnimationCurve;

  @override
  State<CupertinoAlertDialog> createState() => _CupertinoAlertDialogState();
}

class _CupertinoAlertDialogState extends State<CupertinoAlertDialog> {
  ScrollController? _backupScrollController;

  ScrollController? _backupActionScrollController;

  ScrollController get _effectiveScrollController =>
    widget.scrollController ?? (_backupScrollController ??= ScrollController());

  ScrollController get _effectiveActionScrollController =>
    widget.actionScrollController ?? (_backupActionScrollController ??= ScrollController());

  Widget _buildContent(BuildContext context) {
    final double textScaleFactor = MediaQuery.textScalerOf(context).textScaleFactor;

    final List<Widget> children = <Widget>[
      if (widget.title != null || widget.content != null)
        Flexible(
          flex: 3,
          child: _CupertinoAlertContentSection(
            title: widget.title,
            message: widget.content,
            scrollController: _effectiveScrollController,
            titlePadding: EdgeInsets.only(
              left: _kDialogEdgePadding,
              right: _kDialogEdgePadding,
              bottom: widget.content == null ? _kDialogEdgePadding : 1.0,
              top: _kDialogEdgePadding * textScaleFactor,
            ),
            messagePadding: EdgeInsets.only(
              left: _kDialogEdgePadding,
              right: _kDialogEdgePadding,
              bottom: _kDialogEdgePadding * textScaleFactor,
              top: widget.title == null ? _kDialogEdgePadding : 1.0,
            ),
            titleTextStyle: _kCupertinoDialogTitleStyle.copyWith(
              color: CupertinoDynamicColor.resolve(CupertinoColors.label, context),
            ),
            messageTextStyle: _kCupertinoDialogContentStyle.copyWith(
              color: CupertinoDynamicColor.resolve(CupertinoColors.label, context),
            ),
          ),
        ),
    ];

    return ColoredBox(
      color: CupertinoDynamicColor.resolve(_kDialogColor, context),
      child: Column(
        mainAxisSize: MainAxisSize.min,
        crossAxisAlignment: CrossAxisAlignment.stretch,
        children: children,
      ),
    );
  }

  Widget _buildActions() {
    Widget actionSection = Container(
      height: 0.0,
    );
    if (widget.actions.isNotEmpty) {
      actionSection = _CupertinoAlertActionSection(
        scrollController: _effectiveActionScrollController,
        children: widget.actions,
      );
    }

    return actionSection;
  }

  @override
  Widget build(BuildContext context) {
    final CupertinoLocalizations localizations = CupertinoLocalizations.of(context);
    final bool isInAccessibilityMode = _isInAccessibilityMode(context);
    return CupertinoUserInterfaceLevel(
      data: CupertinoUserInterfaceLevelData.elevated,
      child: MediaQuery.withClampedTextScaling(
        // iOS does not shrink dialog content below a 1.0 scale factor
        minScaleFactor: 1.0,
        child: ScrollConfiguration(
          // A CupertinoScrollbar is built-in below.
          behavior: ScrollConfiguration.of(context).copyWith(scrollbars: false),
          child: LayoutBuilder(
            builder: (BuildContext context, BoxConstraints constraints) {
              return AnimatedPadding(
                padding: MediaQuery.viewInsetsOf(context) +
                    const EdgeInsets.symmetric(horizontal: 40.0, vertical: 24.0),
                duration: widget.insetAnimationDuration,
                curve: widget.insetAnimationCurve,
                child: MediaQuery.removeViewInsets(
                  removeLeft: true,
                  removeTop: true,
                  removeRight: true,
                  removeBottom: true,
                  context: context,
                  child: Center(
                    child: Container(
                      margin: const EdgeInsets.symmetric(vertical: _kDialogEdgePadding),
                      width: isInAccessibilityMode
                          ? _kAccessibilityCupertinoDialogWidth
                          : _kCupertinoDialogWidth,
                      child: CupertinoPopupSurface(
                        isSurfacePainted: false,
                        child: Semantics(
                          namesRoute: true,
                          scopesRoute: true,
                          explicitChildNodes: true,
                          label: localizations.alertDialogLabel,
                          child: _CupertinoDialogRenderWidget(
                            contentSection: _buildContent(context),
                            actionsSection: _buildActions(),
                            dividerColor: CupertinoColors.separator,
                          ),
                        ),
                      ),
                    ),
                  ),
                ),
              );
            },
          ),
        ),
      ),
    );
  }

  @override
  void dispose() {
    _backupScrollController?.dispose();
    _backupActionScrollController?.dispose();
    super.dispose();
  }
}

/// Rounded rectangle surface that looks like an iOS popup surface, e.g., alert dialog
/// and action sheet.
///
/// A [CupertinoPopupSurface] can be configured to paint or not paint a white
/// color on top of its blurred area. Typical usage should paint white on top
/// of the blur. However, the white paint can be disabled for the purpose of
/// rendering divider gaps for a more complicated layout, e.g., [CupertinoAlertDialog].
/// Additionally, the white paint can be disabled to render a blurred rounded
/// rectangle without any color (similar to iOS's volume control popup).
///
/// See also:
///
///  * [CupertinoAlertDialog], which is a dialog with a title, content, and
///    actions.
///  * <https://developer.apple.com/ios/human-interface-guidelines/views/alerts/>
class CupertinoPopupSurface extends StatelessWidget {
  /// Creates an iOS-style rounded rectangle popup surface.
  const CupertinoPopupSurface({
    super.key,
    this.isSurfacePainted = true,
    this.child,
  });

  /// Whether or not to paint a translucent white on top of this surface's
  /// blurred background. [isSurfacePainted] should be true for a typical popup
  /// that contains content without any dividers. A popup that requires dividers
  /// should set [isSurfacePainted] to false and then paint its own surface area.
  ///
  /// Some popups, like iOS's volume control popup, choose to render a blurred
  /// area without any white paint covering it. To achieve this effect,
  /// [isSurfacePainted] should be set to false.
  final bool isSurfacePainted;

  /// The widget below this widget in the tree.
  final Widget? child;

  @override
  Widget build(BuildContext context) {
    return ClipRRect(
      borderRadius: const BorderRadius.all(Radius.circular(_kCornerRadius)),
      child: BackdropFilter(
        filter: ImageFilter.blur(sigmaX: _kBlurAmount, sigmaY: _kBlurAmount),
        child: Container(
          color: isSurfacePainted ? CupertinoDynamicColor.resolve(_kDialogColor, context) : null,
          child: child,
        ),
      ),
    );
  }
}

/// An iOS-style action sheet.
///
/// {@youtube 560 315 https://www.youtube.com/watch?v=U-ao8p4A82k}
///
/// An action sheet is a specific style of alert that presents the user
/// with a set of two or more choices related to the current context.
/// An action sheet can have a title, an additional message, and a list
/// of actions. The title is displayed above the message and the actions
/// are displayed below this content.
///
/// This action sheet styles its title and message to match standard iOS action
/// sheet title and message text style.
///
/// To display action buttons that look like standard iOS action sheet buttons,
/// provide [CupertinoActionSheetAction]s for the [actions] given to this action
/// sheet.
///
/// To include a iOS-style cancel button separate from the other buttons,
/// provide an [CupertinoActionSheetAction] for the [cancelButton] given to this
/// action sheet.
///
/// An action sheet is typically passed as the child widget to
/// [showCupertinoModalPopup], which displays the action sheet by sliding it up
/// from the bottom of the screen.
///
/// {@tool dartpad}
/// This sample shows how to use a [CupertinoActionSheet].
///	The [CupertinoActionSheet] shows a modal popup that slides in from the
/// bottom when [CupertinoButton] is pressed.
///
/// ** See code in examples/api/lib/cupertino/dialog/cupertino_action_sheet.0.dart **
/// {@end-tool}
///
/// See also:
///
///  * [CupertinoActionSheetAction], which is an iOS-style action sheet button.
///  * <https://developer.apple.com/design/human-interface-guidelines/ios/views/action-sheets/>
class CupertinoActionSheet extends StatefulWidget {
  /// Creates an iOS-style action sheet.
  ///
  /// An action sheet must have a non-null value for at least one of the
  /// following arguments: [actions], [title], [message], or [cancelButton].
  ///
  /// Generally, action sheets are used to give the user a choice between
  /// two or more choices for the current context.
  const CupertinoActionSheet({
    super.key,
    this.title,
    this.message,
    this.actions,
    this.messageScrollController,
    this.actionScrollController,
    this.cancelButton,
  }) : assert(
         actions != null || title != null || message != null || cancelButton != null,
         'An action sheet must have a non-null value for at least one of the following arguments: '
         'actions, title, message, or cancelButton',
       );

  /// An optional title of the action sheet. When the [message] is non-null,
  /// the font of the [title] is bold.
  ///
  /// Typically a [Text] widget.
  final Widget? title;

  /// An optional descriptive message that provides more details about the
  /// reason for the alert.
  ///
  /// Typically a [Text] widget.
  final Widget? message;

  /// The set of actions that are displayed for the user to select.
  ///
  /// Typically this is a list of [CupertinoActionSheetAction] widgets.
  final List<Widget>? actions;

  /// A scroll controller that can be used to control the scrolling of the
  /// [message] in the action sheet.
  ///
  /// This attribute is typically not needed, as alert messages should be
  /// short.
  final ScrollController? messageScrollController;

  /// A scroll controller that can be used to control the scrolling of the
  /// [actions] in the action sheet.
  ///
  /// This attribute is typically not needed.
  final ScrollController? actionScrollController;

  /// The optional cancel button that is grouped separately from the other
  /// actions.
  ///
  /// Typically this is an [CupertinoActionSheetAction] widget.
  final Widget? cancelButton;

  @override
  State<CupertinoActionSheet> createState() => _CupertinoActionSheetState();
}

class _CupertinoActionSheetState extends State<CupertinoActionSheet> {
  ScrollController? _backupMessageScrollController;

  ScrollController? _backupActionScrollController;

  ScrollController get _effectiveMessageScrollController =>
    widget.messageScrollController ?? (_backupMessageScrollController ??= ScrollController());

  ScrollController get _effectiveActionScrollController =>
    widget.actionScrollController ?? (_backupActionScrollController ??= ScrollController());

  @override
  void dispose() {
    _backupMessageScrollController?.dispose();
    _backupActionScrollController?.dispose();
    super.dispose();
  }

  Widget _buildContent(BuildContext context) {
    final List<Widget> content = <Widget>[];
    if (widget.title != null || widget.message != null) {
      final Widget titleSection = _CupertinoAlertContentSection(
        title: widget.title,
        message: widget.message,
        scrollController: _effectiveMessageScrollController,
        titlePadding: EdgeInsets.only(
          left: _kActionSheetContentHorizontalPadding,
          right: _kActionSheetContentHorizontalPadding,
          bottom: message == null ? _kActionSheetContentVerticalPadding : 0.0,
          top: _kActionSheetContentVerticalPadding,
        ),
        messagePadding: EdgeInsets.only(
          left: _kActionSheetContentHorizontalPadding,
          right: _kActionSheetContentHorizontalPadding,
<<<<<<< HEAD
          bottom: _kActionSheetContentVerticalPadding,
          top: title == null ? _kActionSheetContentVerticalPadding : 0.0,
=======
          bottom: widget.title == null ? _kActionSheetContentVerticalPadding : 22.0,
          top: widget.title == null ? _kActionSheetContentVerticalPadding : 0.0,
>>>>>>> a1f8c99f
        ),
        titleTextStyle: widget.message == null
            ? _kActionSheetContentStyle
            : _kActionSheetContentStyle.copyWith(fontWeight: FontWeight.w600),
        messageTextStyle: widget.title == null
            ? _kActionSheetContentStyle.copyWith(fontWeight: FontWeight.w600)
            : _kActionSheetContentStyle,
        additionalPaddingBetweenTitleAndMessage: const EdgeInsets.only(top: 4.0),
      );
      content.add(Flexible(child: titleSection));
    }

    return ColoredBox(
      color: CupertinoDynamicColor.resolve(_kActionSheetBackgroundColor, context),
      child: Column(
        mainAxisSize: MainAxisSize.min,
        crossAxisAlignment: CrossAxisAlignment.stretch,
        children: content,
      ),
    );
  }

  Widget _buildActions() {
    if (widget.actions == null || widget.actions!.isEmpty) {
      return Container(
        height: 0.0,
      );
    }
    return _CupertinoAlertActionSection(
      scrollController: _effectiveActionScrollController,
      hasCancelButton: widget.cancelButton != null,
      isActionSheet: true,
      children: widget.actions!,
    );
  }

  Widget _buildCancelButton() {
    final double cancelPadding = (widget.actions != null || widget.message != null || widget.title != null)
        ? _kActionSheetCancelButtonPadding : 0.0;
    return Padding(
      padding: EdgeInsets.only(top: cancelPadding),
      child: _CupertinoActionSheetCancelButton(
        child: widget.cancelButton,
      ),
    );
  }

  @override
  Widget build(BuildContext context) {
    assert(debugCheckHasMediaQuery(context));

    final List<Widget> children = <Widget>[
      Flexible(child: ClipRRect(
          borderRadius: const BorderRadius.all(Radius.circular(12.0)),
          child: BackdropFilter(
            filter: ImageFilter.blur(sigmaX: _kBlurAmount, sigmaY: _kBlurAmount),
            child: _CupertinoDialogRenderWidget(
              contentSection: Builder(builder: _buildContent),
              actionsSection: _buildActions(),
              dividerColor: _kActionSheetButtonDividerColor,
              isActionSheet: true,
            ),
          ),
        ),
      ),
      if (widget.cancelButton != null) _buildCancelButton(),
    ];

    final Orientation orientation = MediaQuery.orientationOf(context);
    final double actionSheetWidth;
    if (orientation == Orientation.portrait) {
      actionSheetWidth = MediaQuery.sizeOf(context).width - (_kActionSheetEdgeHorizontalPadding * 2);
    } else {
      actionSheetWidth = MediaQuery.sizeOf(context).height - (_kActionSheetEdgeHorizontalPadding * 2);
    }

    return SafeArea(
      child: ScrollConfiguration(
        // A CupertinoScrollbar is built-in below
        behavior: ScrollConfiguration.of(context).copyWith(scrollbars: false),
        child: Semantics(
          namesRoute: true,
          scopesRoute: true,
          explicitChildNodes: true,
          label: 'Alert',
          child: CupertinoUserInterfaceLevel(
            data: CupertinoUserInterfaceLevelData.elevated,
            child: Container(
              width: actionSheetWidth,
              margin: const EdgeInsets.symmetric(
                horizontal: _kActionSheetEdgeHorizontalPadding,
                vertical: _kActionSheetEdgeVerticalPadding,
              ),
              child: Column(
                mainAxisSize: MainAxisSize.min,
                crossAxisAlignment: CrossAxisAlignment.stretch,
                children: children,
              ),
            ),
          ),
        ),
      ),
    );
  }
}

/// A button typically used in a [CupertinoActionSheet].
///
/// See also:
///
///  * [CupertinoActionSheet], an alert that presents the user with a set of two or
///    more choices related to the current context.
class CupertinoActionSheetAction extends StatelessWidget {
  /// Creates an action for an iOS-style action sheet.
  ///
  /// The [child] and [onPressed] arguments must not be null.
  const CupertinoActionSheetAction({
    super.key,
    required this.onPressed,
    this.isDefaultAction = false,
    this.isDestructiveAction = false,
    required this.child,
  });

  /// The callback that is called when the button is tapped.
  ///
  /// This attribute must not be null.
  final VoidCallback onPressed;

  /// Whether this action is the default choice in the action sheet.
  ///
  /// Default buttons have bold text.
  final bool isDefaultAction;

  /// Whether this action might change or delete data.
  ///
  /// Destructive buttons have red text.
  final bool isDestructiveAction;

  /// The widget below this widget in the tree.
  ///
  /// Typically a [Text] widget.
  final Widget child;

  @override
  Widget build(BuildContext context) {
    TextStyle style = _kActionSheetActionStyle.copyWith(
      color: isDestructiveAction
          ? CupertinoDynamicColor.resolve(CupertinoColors.systemRed, context)
          : CupertinoTheme.of(context).primaryColor,
    );

    if (isDefaultAction) {
      style = style.copyWith(fontWeight: FontWeight.w600);
    }

    return MouseRegion(
      cursor: kIsWeb ? SystemMouseCursors.click : MouseCursor.defer,
      child: GestureDetector(
        onTap: onPressed,
        behavior: HitTestBehavior.opaque,
        child: ConstrainedBox(
          constraints: const BoxConstraints(
            minHeight: _kActionSheetButtonHeight,
          ),
          child: Semantics(
            button: true,
            child: Container(
              alignment: Alignment.center,
              padding: const EdgeInsets.symmetric(
                vertical: 16.0,
                horizontal: 10.0,
              ),
              child: DefaultTextStyle(
                style: style,
                textAlign: TextAlign.center,
                child: child,
              ),
            ),
          ),
        ),
      ),
    );
  }
}

class _CupertinoActionSheetCancelButton extends StatefulWidget {
  const _CupertinoActionSheetCancelButton({
    this.child,
  });

  final Widget? child;

  @override
  _CupertinoActionSheetCancelButtonState createState() => _CupertinoActionSheetCancelButtonState();
}

class _CupertinoActionSheetCancelButtonState extends State<_CupertinoActionSheetCancelButton> {
  bool isBeingPressed = false;

  void _onTapDown(TapDownDetails event) {
    setState(() { isBeingPressed = true; });
  }

  void _onTapUp(TapUpDetails event) {
    setState(() { isBeingPressed = false; });
  }

  void _onTapCancel() {
    setState(() { isBeingPressed = false; });
  }

  @override
  Widget build(BuildContext context) {
    final Color backgroundColor = isBeingPressed
        ? _kActionSheetCancelPressedColor
        : CupertinoColors.secondarySystemGroupedBackground;
    return GestureDetector(
      excludeFromSemantics: true,
      onTapDown: _onTapDown,
      onTapUp: _onTapUp,
      onTapCancel: _onTapCancel,
      child: Container(
        decoration: BoxDecoration(
          color: CupertinoDynamicColor.resolve(backgroundColor, context),
          borderRadius: const BorderRadius.all(Radius.circular(_kCornerRadius)),
        ),
        child: widget.child,
      ),
    );
  }
}

// iOS style layout policy widget for sizing an alert dialog's content section and
// action button section.
//
// See [_RenderCupertinoDialog] for specific layout policy details.
class _CupertinoDialogRenderWidget extends RenderObjectWidget {
  const _CupertinoDialogRenderWidget({
    required this.contentSection,
    required this.actionsSection,
    required this.dividerColor,
    this.isActionSheet = false,
  });

  final Widget contentSection;
  final Widget actionsSection;
  final Color dividerColor;
  final bool isActionSheet;

  @override
  RenderObject createRenderObject(BuildContext context) {
    return _RenderCupertinoDialog(
      dividerThickness: _kDividerThickness,
      isInAccessibilityMode: _isInAccessibilityMode(context) && !isActionSheet,
      dividerColor: CupertinoDynamicColor.resolve(dividerColor, context),
      isActionSheet: isActionSheet,
    );
  }

  @override
  void updateRenderObject(BuildContext context, _RenderCupertinoDialog renderObject) {
    renderObject
      ..isInAccessibilityMode = _isInAccessibilityMode(context) && !isActionSheet
      ..dividerColor = CupertinoDynamicColor.resolve(dividerColor, context)
      ..isActionSheet = isActionSheet;
  }

  @override
  RenderObjectElement createElement() {
    return _CupertinoDialogRenderElement(this, allowMoveRenderObjectChild: isActionSheet);
  }
}

class _CupertinoDialogRenderElement extends RenderObjectElement {
  _CupertinoDialogRenderElement(_CupertinoDialogRenderWidget super.widget, {this.allowMoveRenderObjectChild = false});

  // Whether to allow overridden method moveRenderObjectChild call or default to super.
  // CupertinoActionSheet should default to [super] but CupertinoAlertDialog not.
  final bool allowMoveRenderObjectChild;

  Element? _contentElement;
  Element? _actionsElement;

  @override
  _RenderCupertinoDialog get renderObject => super.renderObject as _RenderCupertinoDialog;

  @override
  void visitChildren(ElementVisitor visitor) {
    if (_contentElement != null) {
      visitor(_contentElement!);
    }
    if (_actionsElement != null) {
      visitor(_actionsElement!);
    }
  }

  @override
  void mount(Element? parent, Object? newSlot) {
    super.mount(parent, newSlot);
    final _CupertinoDialogRenderWidget dialogRenderWidget = widget as _CupertinoDialogRenderWidget;
    _contentElement = updateChild(_contentElement, dialogRenderWidget.contentSection, _AlertDialogSections.contentSection);
    _actionsElement = updateChild(_actionsElement, dialogRenderWidget.actionsSection, _AlertDialogSections.actionsSection);
  }

  @override
  void insertRenderObjectChild(RenderObject child, _AlertDialogSections slot) {
    _placeChildInSlot(child, slot);
  }

  @override
  void moveRenderObjectChild(RenderObject child, _AlertDialogSections oldSlot, _AlertDialogSections newSlot) {
    if (!allowMoveRenderObjectChild) {
      assert(false);
      return;
    }

    _placeChildInSlot(child, newSlot);
  }

  @override
  void update(RenderObjectWidget newWidget) {
    super.update(newWidget);
    final _CupertinoDialogRenderWidget dialogRenderWidget = widget as _CupertinoDialogRenderWidget;
    _contentElement = updateChild(_contentElement, dialogRenderWidget.contentSection, _AlertDialogSections.contentSection);
    _actionsElement = updateChild(_actionsElement, dialogRenderWidget.actionsSection, _AlertDialogSections.actionsSection);
  }

  @override
  void forgetChild(Element child) {
    assert(child == _contentElement || child == _actionsElement);
    if (_contentElement == child) {
      _contentElement = null;
    } else {
      assert(_actionsElement == child);
      _actionsElement = null;
    }
    super.forgetChild(child);
  }

  @override
  void removeRenderObjectChild(RenderObject child, _AlertDialogSections slot) {
    assert(child == renderObject.contentSection || child == renderObject.actionsSection);
    if (renderObject.contentSection == child) {
      renderObject.contentSection = null;
    } else {
      assert(renderObject.actionsSection == child);
      renderObject.actionsSection = null;
    }
  }

  void _placeChildInSlot(RenderObject child, _AlertDialogSections slot) {
    switch (slot) {
      case _AlertDialogSections.contentSection:
        renderObject.contentSection = child as RenderBox;
      case _AlertDialogSections.actionsSection:
        renderObject.actionsSection = child as RenderBox;
    }
  }
}

// iOS style layout policy for sizing an alert dialog's content section and action
// button section.
//
// The policy is as follows:
//
// If all content and buttons fit on screen:
// The content section and action button section are sized intrinsically and centered
// vertically on screen.
//
// If all content and buttons do not fit on screen, and iOS is NOT in accessibility mode:
// A minimum height for the action button section is calculated. The action
// button section will not be rendered shorter than this minimum. See
// [_RenderCupertinoDialogActions] for the minimum height calculation.
//
// With the minimum action button section calculated, the content section can
// take up as much space as is available, up to the point that it hits the
// minimum button height at the bottom.
//
// After the content section is laid out, the action button section is allowed
// to take up any remaining space that was not consumed by the content section.
//
// If all content and buttons do not fit on screen, and iOS IS in accessibility mode:
// The button section is given up to 50% of the available height. Then the content
// section is given whatever height remains.
class _RenderCupertinoDialog extends RenderBox {
  _RenderCupertinoDialog({
    RenderBox? contentSection,
    RenderBox? actionsSection,
    double dividerThickness = 0.0,
    bool isInAccessibilityMode = false,
    bool isActionSheet = false,
    required Color dividerColor,
  }) : _contentSection = contentSection,
       _actionsSection = actionsSection,
       _dividerThickness = dividerThickness,
       _isInAccessibilityMode = isInAccessibilityMode,
       _isActionSheet = isActionSheet,
       _dividerPaint = Paint()
         ..color = dividerColor
         ..style = PaintingStyle.fill;

  RenderBox? get contentSection => _contentSection;
  RenderBox? _contentSection;
  set contentSection(RenderBox? newContentSection) {
    if (newContentSection != _contentSection) {
      if (_contentSection != null) {
        dropChild(_contentSection!);
      }
      _contentSection = newContentSection;
      if (_contentSection != null) {
        adoptChild(_contentSection!);
      }
    }
  }

  RenderBox? get actionsSection => _actionsSection;
  RenderBox? _actionsSection;
  set actionsSection(RenderBox? newActionsSection) {
    if (newActionsSection != _actionsSection) {
      if (null != _actionsSection) {
        dropChild(_actionsSection!);
      }
      _actionsSection = newActionsSection;
      if (null != _actionsSection) {
        adoptChild(_actionsSection!);
      }
    }
  }

  bool get isInAccessibilityMode => _isInAccessibilityMode;
  bool _isInAccessibilityMode;
  set isInAccessibilityMode(bool newValue) {
    if (newValue != _isInAccessibilityMode) {
      _isInAccessibilityMode = newValue;
      markNeedsLayout();
    }
  }

  bool _isActionSheet;
  bool get isActionSheet => _isActionSheet;
  set isActionSheet(bool newValue) {
    if (newValue != _isActionSheet) {
      _isActionSheet = newValue;
      markNeedsLayout();
    }
  }

  double get _dialogWidth => isInAccessibilityMode
      ? _kAccessibilityCupertinoDialogWidth
      : _kCupertinoDialogWidth;

  final double _dividerThickness;
  final Paint _dividerPaint;

  Color get dividerColor => _dividerPaint.color;
  set dividerColor(Color newValue) {
    if (dividerColor == newValue) {
      return;
    }

    _dividerPaint.color = newValue;
    markNeedsPaint();
  }

  @override
  void attach(PipelineOwner owner) {
    super.attach(owner);
    if (null != contentSection) {
      contentSection!.attach(owner);
    }
    if (null != actionsSection) {
      actionsSection!.attach(owner);
    }
  }

  @override
  void detach() {
    super.detach();
    if (null != contentSection) {
      contentSection!.detach();
    }
    if (null != actionsSection) {
      actionsSection!.detach();
    }
  }

  @override
  void redepthChildren() {
    if (null != contentSection) {
      redepthChild(contentSection!);
    }
    if (null != actionsSection) {
      redepthChild(actionsSection!);
    }
  }

  @override
  void setupParentData(RenderBox child) {
    if (!isActionSheet && child.parentData is! BoxParentData) {
      child.parentData = BoxParentData();
    } else if (child.parentData is! MultiChildLayoutParentData) {
      child.parentData = MultiChildLayoutParentData();
    }
  }

  @override
  void visitChildren(RenderObjectVisitor visitor) {
    if (contentSection != null) {
      visitor(contentSection!);
    }
    if (actionsSection != null) {
      visitor(actionsSection!);
    }
  }

  @override
  List<DiagnosticsNode> debugDescribeChildren() => <DiagnosticsNode>[
    if (contentSection != null) contentSection!.toDiagnosticsNode(name: 'content'),
    if (actionsSection != null) actionsSection!.toDiagnosticsNode(name: 'actions'),
  ];

  @override
  double computeMinIntrinsicWidth(double height) {
    return isActionSheet ? constraints.minWidth : _dialogWidth;
  }

  @override
  double computeMaxIntrinsicWidth(double height) {
    return isActionSheet ? constraints.maxWidth : _dialogWidth;
  }

  @override
  double computeMinIntrinsicHeight(double width) {
    final double contentHeight = contentSection!.getMinIntrinsicHeight(width);
    final double actionsHeight = actionsSection!.getMinIntrinsicHeight(width);
    final bool hasDivider = contentHeight > 0.0 && actionsHeight > 0.0;
    double height = contentHeight + (hasDivider ? _dividerThickness : 0.0) + actionsHeight;

    if (isActionSheet && (actionsHeight > 0 || contentHeight > 0)) {
      height -= 2 * _kActionSheetEdgeVerticalPadding;
    }
    if (height.isFinite) {
      return height;
    }
    return 0.0;
  }

  @override
  double computeMaxIntrinsicHeight(double width) {
    final double contentHeight = contentSection!.getMaxIntrinsicHeight(width);
    final double actionsHeight = actionsSection!.getMaxIntrinsicHeight(width);
    final bool hasDivider = contentHeight > 0.0 && actionsHeight > 0.0;
    double height = contentHeight + (hasDivider ? _dividerThickness : 0.0) + actionsHeight;

    if (isActionSheet && (actionsHeight > 0 || contentHeight > 0)) {
      height -= 2 * _kActionSheetEdgeVerticalPadding;
    }
    if (height.isFinite) {
      return height;
    }
    return 0.0;
  }

  @override
  Size computeDryLayout(BoxConstraints constraints) {
    return _performLayout(
      constraints: constraints,
      layoutChild: ChildLayoutHelper.dryLayoutChild,
    ).size;
  }

  @override
  void performLayout() {
    final _AlertDialogSizes dialogSizes = _performLayout(
      constraints: constraints,
      layoutChild: ChildLayoutHelper.layoutChild,
    );
    size = dialogSizes.size;

    // Set the position of the actions box to sit at the bottom of the dialog.
    // The content box defaults to the top left, which is where we want it.
    assert(
      (!isActionSheet && actionsSection!.parentData is BoxParentData) ||
          (isActionSheet && actionsSection!.parentData is MultiChildLayoutParentData),
    );
    if (isActionSheet) {
      final MultiChildLayoutParentData actionParentData = actionsSection!.parentData! as MultiChildLayoutParentData;
      actionParentData.offset = Offset(0.0, dialogSizes.contentHeight + dialogSizes.dividerThickness);
    } else {
      final BoxParentData actionParentData = actionsSection!.parentData! as BoxParentData;
      actionParentData.offset = Offset(0.0, dialogSizes.contentHeight + dialogSizes.dividerThickness);
    }
  }

  _AlertDialogSizes _performLayout({required BoxConstraints constraints, required ChildLayouter layoutChild}) {
    return isInAccessibilityMode
        ? performAccessibilityLayout(
            constraints: constraints,
            layoutChild: layoutChild,
          ) : performRegularLayout(
            constraints: constraints,
            layoutChild: layoutChild,
          );
  }

  // When not in accessibility mode, an alert dialog might reduce the space
  // for buttons to just over 1 button's height to make room for the content
  // section.
  _AlertDialogSizes performRegularLayout({required BoxConstraints constraints, required ChildLayouter layoutChild}) {
    final bool hasDivider = contentSection!.getMaxIntrinsicHeight(computeMaxIntrinsicWidth(0)) > 0.0
        && actionsSection!.getMaxIntrinsicHeight(computeMaxIntrinsicWidth(0)) > 0.0;
    final double dividerThickness = hasDivider ? _dividerThickness : 0.0;

    final double minActionsHeight = actionsSection!.getMinIntrinsicHeight(computeMaxIntrinsicWidth(0));

    final Size contentSize = layoutChild(
      contentSection!,
      constraints.deflate(EdgeInsets.only(bottom: minActionsHeight + dividerThickness)),
    );

    final Size actionsSize = layoutChild(
      actionsSection!,
      constraints.deflate(EdgeInsets.only(top: contentSize.height + dividerThickness)),
    );

    final double dialogHeight = contentSize.height + dividerThickness + actionsSize.height;

    return _AlertDialogSizes(
      size: isActionSheet
          ? Size(constraints.maxWidth, dialogHeight)
          : constraints.constrain(Size(_dialogWidth, dialogHeight)),
      contentHeight: contentSize.height,
      dividerThickness: dividerThickness,
    );
  }

  // When in accessibility mode, an alert dialog will allow buttons to take
  // up to 50% of the dialog height, even if the content exceeds available space.
  _AlertDialogSizes performAccessibilityLayout({required BoxConstraints constraints, required ChildLayouter layoutChild}) {
    final bool hasDivider = contentSection!.getMaxIntrinsicHeight(_dialogWidth) > 0.0
        && actionsSection!.getMaxIntrinsicHeight(_dialogWidth) > 0.0;
    final double dividerThickness = hasDivider ? _dividerThickness : 0.0;

    final double maxContentHeight = contentSection!.getMaxIntrinsicHeight(_dialogWidth);
    final double maxActionsHeight = actionsSection!.getMaxIntrinsicHeight(_dialogWidth);

    final Size contentSize;
    final Size actionsSize;
    if (maxContentHeight + dividerThickness + maxActionsHeight > constraints.maxHeight) {
      // AlertDialog: There isn't enough room for everything. Following iOS's
      // accessibility dialog layout policy, first we allow the actions to take
      // up to 50% of the dialog height. Second we fill the rest of the
      // available space with the content section.

      actionsSize = layoutChild(
        actionsSection!,
        constraints.deflate(EdgeInsets.only(top: constraints.maxHeight / 2.0)),
      );

      contentSize = layoutChild(
        contentSection!,
        constraints.deflate(EdgeInsets.only(bottom: actionsSize.height + dividerThickness)),
      );
    } else {
      // Everything fits. Give content and actions all the space they want.

      contentSize = layoutChild(
        contentSection!,
        constraints,
      );

      actionsSize = layoutChild(
        actionsSection!,
        constraints.deflate(EdgeInsets.only(top: contentSize.height)),
      );
    }

    // Calculate overall dialog height.
    final double dialogHeight = contentSize.height + dividerThickness + actionsSize.height;

    return _AlertDialogSizes(
      size: constraints.constrain(Size(_dialogWidth, dialogHeight)),
      contentHeight: contentSize.height,
      dividerThickness: dividerThickness,
    );
  }

  @override
  void paint(PaintingContext context, Offset offset) {
    if (isActionSheet) {
      final MultiChildLayoutParentData contentParentData = contentSection!.parentData! as MultiChildLayoutParentData;
      contentSection!.paint(context, offset + contentParentData.offset);
    } else {
      final BoxParentData contentParentData = contentSection!.parentData! as BoxParentData;
      contentSection!.paint(context, offset + contentParentData.offset);
    }

    final bool hasDivider = contentSection!.size.height > 0.0 && actionsSection!.size.height > 0.0;
    if (hasDivider) {
      _paintDividerBetweenContentAndActions(context.canvas, offset);
    }

    if (isActionSheet) {
      final MultiChildLayoutParentData actionsParentData = actionsSection!.parentData! as MultiChildLayoutParentData;
      actionsSection!.paint(context, offset + actionsParentData.offset);
    } else {
      final BoxParentData actionsParentData = actionsSection!.parentData! as BoxParentData;
      actionsSection!.paint(context, offset + actionsParentData.offset);
    }
  }

  void _paintDividerBetweenContentAndActions(Canvas canvas, Offset offset) {
    canvas.drawRect(
      Rect.fromLTWH(
        offset.dx,
        offset.dy + contentSection!.size.height,
        size.width,
        _dividerThickness,
      ),
      _dividerPaint,
    );
  }

  @override
  bool hitTestChildren(BoxHitTestResult result, { required Offset position }) {
    if (isActionSheet) {
      final MultiChildLayoutParentData contentSectionParentData = contentSection!.parentData! as MultiChildLayoutParentData;
      final MultiChildLayoutParentData actionsSectionParentData = actionsSection!.parentData! as MultiChildLayoutParentData;
      return result.addWithPaintOffset(
            offset: contentSectionParentData.offset,
            position: position,
            hitTest: (BoxHitTestResult result, Offset transformed) {
              assert(transformed == position - contentSectionParentData.offset);
              return contentSection!.hitTest(result, position: transformed);
            },
          ) ||
          result.addWithPaintOffset(
            offset: actionsSectionParentData.offset,
            position: position,
            hitTest: (BoxHitTestResult result, Offset transformed) {
              assert(transformed == position - actionsSectionParentData.offset);
              return actionsSection!.hitTest(result, position: transformed);
            },
          );
    }

    final BoxParentData contentSectionParentData = contentSection!.parentData! as BoxParentData;
    final BoxParentData actionsSectionParentData = actionsSection!.parentData! as BoxParentData;
    return result.addWithPaintOffset(
            offset: contentSectionParentData.offset,
            position: position,
            hitTest: (BoxHitTestResult result, Offset transformed) {
              assert(transformed == position - contentSectionParentData.offset);
              return contentSection!.hitTest(result, position: transformed);
            },
          ) ||
          result.addWithPaintOffset(
            offset: actionsSectionParentData.offset,
            position: position,
            hitTest: (BoxHitTestResult result, Offset transformed) {
              assert(transformed == position - actionsSectionParentData.offset);
              return actionsSection!.hitTest(result, position: transformed);
            },
          );
  }
}

class _AlertDialogSizes {
  const _AlertDialogSizes({
    required this.size,
    required this.contentHeight,
    required this.dividerThickness,
  });

  final Size size;
  final double contentHeight;
  final double dividerThickness;
}

// Visual components of an alert dialog that need to be explicitly sized and
// laid out at runtime.
enum _AlertDialogSections {
  contentSection,
  actionsSection,
}

// The "content section" of a CupertinoAlertDialog.
//
// If title is missing, then only content is added. If content is
// missing, then only title is added. If both are missing, then it returns
// a SingleChildScrollView with a zero-sized Container.
class _CupertinoAlertContentSection extends StatelessWidget {
  const _CupertinoAlertContentSection({
    this.title,
    this.message,
    this.scrollController,
    this.titlePadding,
    this.messagePadding,
    this.titleTextStyle,
    this.messageTextStyle,
    this.additionalPaddingBetweenTitleAndMessage,
  }) : assert(title == null || titlePadding != null && titleTextStyle != null),
       assert(message == null || messagePadding != null && messageTextStyle != null);

  // The (optional) title of the dialog is displayed in a large font at the top
  // of the dialog.
  //
  // Typically a Text widget.
  final Widget? title;

  // The (optional) message of the dialog is displayed in the center of the
  // dialog in a lighter font.
  //
  // Typically a Text widget.
  final Widget? message;

  // A scroll controller that can be used to control the scrolling of the
  // content in the dialog.
  //
  // Defaults to null, and is typically not needed, since most alert contents
  // are short.
  final ScrollController? scrollController;

  // Paddings used around title and message.
  // CupertinoAlertDialog and CupertinoActionSheet have different paddings.
  final EdgeInsets? titlePadding;
  final EdgeInsets? messagePadding;

  // Additional padding to be inserted between title and message.
  // Only used for CupertinoActionSheet.
  final EdgeInsets? additionalPaddingBetweenTitleAndMessage;

  // Text styles used for title and message.
  // CupertinoAlertDialog and CupertinoActionSheet have different text styles.
  final TextStyle? titleTextStyle;
  final TextStyle? messageTextStyle;

  @override
  Widget build(BuildContext context) {
    if (title == null && message == null) {
      return SingleChildScrollView(
        controller: scrollController,
        child: const SizedBox.shrink(),
      );
    }

    final List<Widget> titleContentGroup = <Widget>[
      if (title != null)
        Padding(
          padding: titlePadding!,
          child: DefaultTextStyle(
            style: titleTextStyle!,
            textAlign: TextAlign.center,
            child: title!,
          ),
        ),
      if (message != null)
        Padding(
          padding: messagePadding!,
          child: DefaultTextStyle(
            style: messageTextStyle!,
            textAlign: TextAlign.center,
            child: message!,
          ),
        ),
    ];

    // Add padding between the widgets if necessary.
    if (additionalPaddingBetweenTitleAndMessage != null && titleContentGroup.length > 1) {
      titleContentGroup.insert(1, Padding(padding: additionalPaddingBetweenTitleAndMessage!));
    }

    return CupertinoScrollbar(
      controller: scrollController,
      child: SingleChildScrollView(
        controller: scrollController,
        child: Column(
          crossAxisAlignment: CrossAxisAlignment.stretch,
          children: titleContentGroup,
        ),
      ),
    );
  }
}

// The "actions section" of a [CupertinoAlertDialog].
//
// See [_RenderCupertinoDialogActions] for details about action button sizing
// and layout.
class _CupertinoAlertActionSection extends StatelessWidget {
  const _CupertinoAlertActionSection({
    required this.children,
    this.scrollController,
    this.hasCancelButton = false,
    this.isActionSheet = false,
  });

  final List<Widget> children;

  // A scroll controller that can be used to control the scrolling of the
  // actions in the dialog.
  //
  // Defaults to null, and is typically not needed, since most alert dialogs
  // don't have many actions.
  final ScrollController? scrollController;

  // Used in ActionSheet to denote if ActionSheet has a separate so-called
  // cancel button.
  //
  // Defaults to false, and is not needed in dialogs.
  final bool hasCancelButton;

  final bool isActionSheet;

  @override
  Widget build(BuildContext context) {

    final List<Widget> interactiveButtons = <Widget>[];
    for (int i = 0; i < children.length; i += 1) {
      interactiveButtons.add(
        _PressableActionButton(
          child: children[i],
        ),
      );
    }

    return CupertinoScrollbar(
      controller: scrollController,
      child: SingleChildScrollView(
        controller: scrollController,
        child: _CupertinoDialogActionsRenderWidget(
          actionButtons: interactiveButtons,
          dividerThickness: _kDividerThickness,
          hasCancelButton: hasCancelButton,
          isActionSheet: isActionSheet,
        ),
      ),
    );
  }
}

// Button that updates its render state when pressed.
//
// The pressed state is forwarded to an _ActionButtonParentDataWidget. The
// corresponding _ActionButtonParentData is then interpreted and rendered
// appropriately by _RenderCupertinoDialogActions.
class _PressableActionButton extends StatefulWidget {
  const _PressableActionButton({
    required this.child,
  });

  final Widget child;

  @override
  _PressableActionButtonState createState() => _PressableActionButtonState();
}

class _PressableActionButtonState extends State<_PressableActionButton> {
  bool _isPressed = false;

  @override
  Widget build(BuildContext context) {
    return _ActionButtonParentDataWidget(
      isPressed: _isPressed,
      child: MergeSemantics(
        // TODO(mattcarroll): Button press dynamics need overhaul for iOS:
        // https://github.com/flutter/flutter/issues/19786
        child: GestureDetector(
          excludeFromSemantics: true,
          behavior: HitTestBehavior.opaque,
          onTapDown: (TapDownDetails details) => setState(() {
            _isPressed = true;
          }),
          onTapUp: (TapUpDetails details) => setState(() {
            _isPressed = false;
          }),
          // TODO(mattcarroll): Cancel is currently triggered when user moves
          //  past slop instead of off button: https://github.com/flutter/flutter/issues/19783
          onTapCancel: () => setState(() => _isPressed = false),
          child: widget.child,
        ),
      ),
    );
  }
}

// ParentDataWidget that updates _ActionButtonParentData for an action button.
//
// Each action button requires knowledge of whether or not it is pressed so that
// the dialog can correctly render the button. The pressed state is held within
// _ActionButtonParentData. _ActionButtonParentDataWidget is responsible for
// updating the pressed state of an _ActionButtonParentData based on the
// incoming [isPressed] property.
class _ActionButtonParentDataWidget
    extends ParentDataWidget<_ActionButtonParentData> {
  const _ActionButtonParentDataWidget({
    required this.isPressed,
    required super.child,
  });

  final bool isPressed;

  @override
  void applyParentData(RenderObject renderObject) {
    assert(renderObject.parentData is _ActionButtonParentData);
    final _ActionButtonParentData parentData =
        renderObject.parentData! as _ActionButtonParentData;
    if (parentData.isPressed != isPressed) {
      parentData.isPressed = isPressed;

      // Force a repaint.
      final RenderObject? targetParent = renderObject.parent;
      if (targetParent is RenderObject) {
        targetParent.markNeedsPaint();
      }
    }
  }

  @override
  Type get debugTypicalAncestorWidgetClass => _CupertinoDialogActionsRenderWidget;
}

// ParentData applied to individual action buttons that report whether or not
// that button is currently pressed by the user.
class _ActionButtonParentData extends MultiChildLayoutParentData {
  bool isPressed = false;
}

/// A button typically used in a [CupertinoAlertDialog].
///
/// See also:
///
///  * [CupertinoAlertDialog], a dialog that informs the user about situations
///    that require acknowledgment.
class CupertinoDialogAction extends StatelessWidget {
  /// Creates an action for an iOS-style dialog.
  const CupertinoDialogAction({
    super.key,
    this.onPressed,
    this.isDefaultAction = false,
    this.isDestructiveAction = false,
    this.textStyle,
    required this.child,
  });

  /// The callback that is called when the button is tapped or otherwise
  /// activated.
  ///
  /// If this is set to null, the button will be disabled.
  final VoidCallback? onPressed;

  /// Set to true if button is the default choice in the dialog.
  ///
  /// Default buttons have bold text. Similar to
  /// [UIAlertController.preferredAction](https://developer.apple.com/documentation/uikit/uialertcontroller/1620102-preferredaction),
  /// but more than one action can have this attribute set to true in the same
  /// [CupertinoAlertDialog].
  ///
  /// This parameters defaults to false and cannot be null.
  final bool isDefaultAction;

  /// Whether this action destroys an object.
  ///
  /// For example, an action that deletes an email is destructive.
  ///
  /// Defaults to false and cannot be null.
  final bool isDestructiveAction;

  /// [TextStyle] to apply to any text that appears in this button.
  ///
  /// Dialog actions have a built-in text resizing policy for long text. To
  /// ensure that this resizing policy always works as expected, [textStyle]
  /// must be used if a text size is desired other than that specified in
  /// [_kCupertinoDialogActionStyle].
  final TextStyle? textStyle;

  /// The widget below this widget in the tree.
  ///
  /// Typically a [Text] widget.
  final Widget child;

  /// Whether the button is enabled or disabled. Buttons are disabled by
  /// default. To enable a button, set its [onPressed] property to a non-null
  /// value.
  bool get enabled => onPressed != null;

  double _calculatePadding(BuildContext context) {
    return 8.0 * MediaQuery.textScalerOf(context).textScaleFactor;
  }

  // Dialog action content shrinks to fit, up to a certain point, and if it still
  // cannot fit at the minimum size, the text content is ellipsized.
  //
  // This policy only applies when the device is not in accessibility mode.
  Widget _buildContentWithRegularSizingPolicy({
    required BuildContext context,
    required TextStyle textStyle,
    required Widget content,
  }) {
    final bool isInAccessibilityMode = _isInAccessibilityMode(context);
    final double dialogWidth = isInAccessibilityMode
        ? _kAccessibilityCupertinoDialogWidth
        : _kCupertinoDialogWidth;
    // The fontSizeRatio is the ratio of the current text size (including any
    // iOS scale factor) vs the minimum text size that we allow in action
    // buttons. This ratio information is used to automatically scale down action
    // button text to fit the available space.
    final double fontSizeRatio = MediaQuery.textScalerOf(context).scale(textStyle.fontSize!) / _kDialogMinButtonFontSize;
    final double padding = _calculatePadding(context);

    return IntrinsicHeight(
      child: SizedBox(
        width: double.infinity,
        child: FittedBox(
          fit: BoxFit.scaleDown,
          child: ConstrainedBox(
            constraints: BoxConstraints(
              maxWidth: fontSizeRatio * (dialogWidth - (2 * padding)),
            ),
            child: Semantics(
              button: true,
              onTap: onPressed,
              child: DefaultTextStyle(
                style: textStyle,
                textAlign: TextAlign.center,
                overflow: TextOverflow.ellipsis,
                maxLines: 1,
                child: content,
              ),
            ),
          ),
        ),
      ),
    );
  }

  // Dialog action content is permitted to be as large as it wants when in
  // accessibility mode. If text is used as the content, the text wraps instead
  // of ellipsizing.
  Widget _buildContentWithAccessibilitySizingPolicy({
    required TextStyle textStyle,
    required Widget content,
  }) {
    return DefaultTextStyle(
      style: textStyle,
      textAlign: TextAlign.center,
      child: content,
    );
  }

  @override
  Widget build(BuildContext context) {
    TextStyle style = _kCupertinoDialogActionStyle.copyWith(
      color: CupertinoDynamicColor.resolve(
        isDestructiveAction ? CupertinoColors.systemRed : CupertinoTheme.of(context).primaryColor,
        context,
      ),
    );
    style = style.merge(textStyle);

    if (isDefaultAction) {
      style = style.copyWith(fontWeight: FontWeight.w600);
    }

    if (!enabled) {
      style = style.copyWith(color: style.color!.withOpacity(0.5));
    }

    // Apply a sizing policy to the action button's content based on whether or
    // not the device is in accessibility mode.
    // TODO(mattcarroll): The following logic is not entirely correct. It is also
    // the case that if content text does not contain a space, it should also
    // wrap instead of ellipsizing. We are consciously not implementing that
    // now due to complexity.
    final Widget sizedContent = _isInAccessibilityMode(context)
        ? _buildContentWithAccessibilitySizingPolicy(
            textStyle: style,
            content: child,
          )
        : _buildContentWithRegularSizingPolicy(
            context: context,
            textStyle: style,
            content: child,
          );

    return MouseRegion(
      cursor: onPressed != null && kIsWeb ? SystemMouseCursors.click : MouseCursor.defer,
      child: GestureDetector(
        excludeFromSemantics: true,
        onTap: onPressed,
        behavior: HitTestBehavior.opaque,
        child: ConstrainedBox(
          constraints: const BoxConstraints(
            minHeight: _kDialogMinButtonHeight,
          ),
          child: Container(
            alignment: Alignment.center,
            padding: EdgeInsets.all(_calculatePadding(context)),
            child: sizedContent,
          ),
        ),
      ),
    );
  }
}

// iOS style dialog action button layout.
//
// [_CupertinoDialogActionsRenderWidget] does not provide any scrolling
// behavior for its buttons. It only handles the sizing and layout of buttons.
// Scrolling behavior can be composed on top of this widget, if desired.
//
// See [_RenderCupertinoDialogActions] for specific layout policy details.
class _CupertinoDialogActionsRenderWidget extends MultiChildRenderObjectWidget {
  const _CupertinoDialogActionsRenderWidget({
    required List<Widget> actionButtons,
    double dividerThickness = 0.0,
    bool hasCancelButton = false,
    bool isActionSheet = false,
  }) : _dividerThickness = dividerThickness,
       _hasCancelButton = hasCancelButton,
       _isActionSheet = isActionSheet,
       super(children: actionButtons);

  final double _dividerThickness;
  final bool _hasCancelButton;
  final bool _isActionSheet;

  @override
  RenderObject createRenderObject(BuildContext context) {
    return _RenderCupertinoDialogActions(
      dialogWidth: _isActionSheet
          ? null
          : _isInAccessibilityMode(context)
              ? _kAccessibilityCupertinoDialogWidth
              : _kCupertinoDialogWidth,
      dividerThickness: _dividerThickness,
      dialogColor: CupertinoDynamicColor.resolve(_isActionSheet ? _kActionSheetBackgroundColor : _kDialogColor, context),
      dialogPressedColor: CupertinoDynamicColor.resolve(_kPressedColor, context),
      dividerColor: CupertinoDynamicColor.resolve(_isActionSheet ? _kActionSheetButtonDividerColor : CupertinoColors.separator, context),
      hasCancelButton: _hasCancelButton,
      isActionSheet: _isActionSheet,
    );
  }

  @override
  void updateRenderObject(BuildContext context, _RenderCupertinoDialogActions renderObject) {
    renderObject
      ..dialogWidth = _isActionSheet
          ? null
          : _isInAccessibilityMode(context)
            ? _kAccessibilityCupertinoDialogWidth
            : _kCupertinoDialogWidth
      ..dividerThickness = _dividerThickness
      ..dialogColor = CupertinoDynamicColor.resolve(_isActionSheet ? _kActionSheetBackgroundColor : _kDialogColor, context)
      ..dialogPressedColor = CupertinoDynamicColor.resolve(_kPressedColor, context)
      ..dividerColor = CupertinoDynamicColor.resolve(_isActionSheet ? _kActionSheetButtonDividerColor : CupertinoColors.separator, context)
      ..hasCancelButton = _hasCancelButton
      ..isActionSheet = _isActionSheet;
  }
}

// iOS style layout policy for sizing and positioning an alert dialog's action
// buttons.
//
// The policy is as follows:
//
// If a single action button is provided, or if 2 action buttons are provided
// that can fit side-by-side, then action buttons are sized and laid out in a
// single horizontal row. The row is exactly as wide as the dialog, and the row
// is as tall as the tallest action button. A horizontal divider is drawn above
// the button row. If 2 action buttons are provided, a vertical divider is
// drawn between them. The thickness of the divider is set by [dividerThickness].
//
// If 2 action buttons are provided but they cannot fit side-by-side, then the
// 2 buttons are stacked vertically. A horizontal divider is drawn above each
// button. The thickness of the divider is set by [dividerThickness]. The minimum
// height of this [RenderBox] in the case of 2 stacked buttons is as tall as
// the 2 buttons stacked. This is different than the 3+ button case where the
// minimum height is only 1.5 buttons tall. See the 3+ button explanation for
// more info.
//
// If 3+ action buttons are provided then they are all stacked vertically. A
// horizontal divider is drawn above each button. The thickness of the divider
// is set by [dividerThickness]. The minimum height of this [RenderBox] in the case
// of 3+ stacked buttons is as tall as the 1st button + 50% the height of the
// 2nd button. In other words, the minimum height is 1.5 buttons tall. This
// minimum height of 1.5 buttons is expected to work in tandem with a surrounding
// [ScrollView] to match the iOS dialog behavior.
//
// Each button is expected to have an _ActionButtonParentData which reports
// whether or not that button is currently pressed. If a button is pressed,
// then the dividers above and below that pressed button are not drawn - instead
// they are filled with the standard white dialog background color. The one
// exception is the very 1st divider which is always rendered. This policy comes
// from observation of native iOS dialogs.
class _RenderCupertinoDialogActions extends RenderBox
    with ContainerRenderObjectMixin<RenderBox, MultiChildLayoutParentData>,
        RenderBoxContainerDefaultsMixin<RenderBox, MultiChildLayoutParentData> {
  _RenderCupertinoDialogActions({
    List<RenderBox>? children,
    double? dialogWidth,
    double dividerThickness = 0.0,
    required Color dialogColor,
    required Color dialogPressedColor,
    required Color dividerColor,
    bool hasCancelButton = false,
    bool isActionSheet = false,
  }) : assert(isActionSheet || dialogWidth != null),
       _dialogWidth = dialogWidth,
       _buttonBackgroundPaint = Paint()
         ..color = dialogColor
         ..style = PaintingStyle.fill,
       _pressedButtonBackgroundPaint = Paint()
         ..color = dialogPressedColor
         ..style = PaintingStyle.fill,
       _dividerPaint = Paint()
         ..color = dividerColor
         ..style = PaintingStyle.fill,
       _dividerThickness = dividerThickness,
       _hasCancelButton = hasCancelButton,
       _isActionSheet = isActionSheet {
    addAll(children);
  }

  double? get dialogWidth => _dialogWidth;
  double? _dialogWidth;
  set dialogWidth(double? newWidth) {
    if (newWidth != _dialogWidth) {
      _dialogWidth = newWidth;
      markNeedsLayout();
    }
  }

  // The thickness of the divider between buttons.
  double get dividerThickness => _dividerThickness;
  double _dividerThickness;
  set dividerThickness(double newValue) {
    if (newValue != _dividerThickness) {
      _dividerThickness = newValue;
      markNeedsLayout();
    }
  }

  bool _hasCancelButton;
  bool get hasCancelButton => _hasCancelButton;
  set hasCancelButton(bool newValue) {
    if (newValue == _hasCancelButton) {
      return;
    }

    _hasCancelButton = newValue;
    markNeedsLayout();
  }

  Color get dialogColor => _buttonBackgroundPaint.color;
  final Paint _buttonBackgroundPaint;
  set dialogColor(Color value) {
    if (value == _buttonBackgroundPaint.color) {
      return;
    }

    _buttonBackgroundPaint.color = value;
    markNeedsPaint();
  }

  Color get dialogPressedColor => _pressedButtonBackgroundPaint.color;
  final Paint _pressedButtonBackgroundPaint;
  set dialogPressedColor(Color value) {
    if (value == _pressedButtonBackgroundPaint.color) {
      return;
    }

    _pressedButtonBackgroundPaint.color = value;
    markNeedsPaint();
  }

  Color get dividerColor => _dividerPaint.color;
  final Paint _dividerPaint;
  set dividerColor(Color value) {
    if (value == _dividerPaint.color) {
      return;
    }

    _dividerPaint.color = value;
    markNeedsPaint();
  }

  bool get isActionSheet => _isActionSheet;
  bool _isActionSheet;
  set isActionSheet(bool value) {
    if (value == _isActionSheet) {
      return;
    }

    _isActionSheet = value;
    markNeedsPaint();
  }

  Iterable<RenderBox> get _pressedButtons {
    final List<RenderBox> boxes = <RenderBox>[];
    RenderBox? currentChild = firstChild;
    while (currentChild != null) {
      assert(currentChild.parentData is _ActionButtonParentData);
      final _ActionButtonParentData parentData = currentChild.parentData! as _ActionButtonParentData;
      if (parentData.isPressed) {
        boxes.add(currentChild);
      }
      currentChild = childAfter(currentChild);
    }
    return boxes;
  }

  bool get _isButtonPressed {
    RenderBox? currentChild = firstChild;
    while (currentChild != null) {
      assert(currentChild.parentData is _ActionButtonParentData);
      final _ActionButtonParentData parentData = currentChild.parentData! as _ActionButtonParentData;
      if (parentData.isPressed) {
        return true;
      }
      currentChild = childAfter(currentChild);
    }
    return false;
  }

  @override
  void setupParentData(RenderBox child) {
    if (child.parentData is! _ActionButtonParentData) {
      child.parentData = _ActionButtonParentData();
    }
  }

  @override
  double computeMinIntrinsicWidth(double height) {
    return isActionSheet ? constraints.minWidth : dialogWidth!;
  }

  @override
  double computeMaxIntrinsicWidth(double height) {
    return isActionSheet ? constraints.maxWidth : dialogWidth!;
  }

  @override
  double computeMinIntrinsicHeight(double width) {
    if (childCount == 0) {
      return 0.0;
    } else if (isActionSheet) {
      if (childCount == 1) {
        return firstChild!.computeMaxIntrinsicHeight(width) + dividerThickness;
      }
      if (hasCancelButton && childCount < 4) {
        return _computeMinIntrinsicHeightWithCancel(width);
      }
      return _computeMinIntrinsicHeightStacked(width);
    } else if (childCount == 1) {
      // If only 1 button, display the button across the entire dialog.
      return _computeMinIntrinsicHeightSideBySide(width);
    } else if (childCount == 2 && _isSingleButtonRow(width)) {
      // The first 2 buttons fit side-by-side. Display them horizontally.
      return _computeMinIntrinsicHeightSideBySide(width);
    }
    // 3+ buttons are always stacked. The minimum height when stacked is
    // 1.5 buttons tall.
    return _computeMinIntrinsicHeightStacked(width);
  }

  // The minimum height for more than 2-3 buttons when a cancel button is
  // included is the full height of button stack.
  double _computeMinIntrinsicHeightWithCancel(double width) {
    assert(childCount == 2 || childCount == 3);
    if (childCount == 2) {
      return firstChild!.getMinIntrinsicHeight(width)
          + childAfter(firstChild!)!.getMinIntrinsicHeight(width)
          + dividerThickness;
    }
    return firstChild!.getMinIntrinsicHeight(width)
        + childAfter(firstChild!)!.getMinIntrinsicHeight(width)
        + childAfter(childAfter(firstChild!)!)!.getMinIntrinsicHeight(width)
        + (dividerThickness * 2);
  }

  // The minimum height for a single row of buttons is the larger of the buttons'
  // min intrinsic heights.
  double _computeMinIntrinsicHeightSideBySide(double width) {
    assert(childCount >= 1 && childCount <= 2);

    final double minHeight;
    if (childCount == 1) {
      minHeight = firstChild!.getMinIntrinsicHeight(width);
    } else {
      final double perButtonWidth = (width - dividerThickness) / 2.0;
      minHeight = math.max(
        firstChild!.getMinIntrinsicHeight(perButtonWidth),
        lastChild!.getMinIntrinsicHeight(perButtonWidth),
      );
    }
    return minHeight;
  }

  // Dialog: The minimum height for 2+ stacked buttons is the height of the 1st
  // button + 50% the height of the 2nd button + the divider between the two.
  //
  // ActionSheet: The minimum height for more than 2 buttons when no cancel
  // button or 4+ buttons when a cancel button is included is the height of the
  // 1st button + 50% the height of the 2nd button + 2 dividers.
  double _computeMinIntrinsicHeightStacked(double width) {
    assert(childCount >= 2);

    return firstChild!.getMinIntrinsicHeight(width)
        + dividerThickness
        + (0.5 * childAfter(firstChild!)!.getMinIntrinsicHeight(width));
  }

  @override
  double computeMaxIntrinsicHeight(double width) {
    if (childCount == 0) {
      // No buttons. Zero height.
      return 0.0;
    } else if (isActionSheet) {
      if (childCount == 1) {
        return firstChild!.computeMaxIntrinsicHeight(width) + dividerThickness;
      }
      return _computeMaxIntrinsicHeightStacked(width);
    } else if (childCount == 1) {
      // One button. Our max intrinsic height is equal to the button's.
      return firstChild!.getMaxIntrinsicHeight(width);
    } else if (childCount == 2) {
      // Two buttons...
      if (_isSingleButtonRow(width)) {
        // The 2 buttons fit side by side so our max intrinsic height is equal
        // to the taller of the 2 buttons.
        final double perButtonWidth = (width - dividerThickness) / 2.0;
        return math.max(
          firstChild!.getMaxIntrinsicHeight(perButtonWidth),
          lastChild!.getMaxIntrinsicHeight(perButtonWidth),
        );
      } else {
        // The 2 buttons do not fit side by side. Measure total height as a
        // vertical stack.
        return _computeMaxIntrinsicHeightStacked(width);
      }
    }
    // Three+ buttons. Stack the buttons vertically with dividers and measure
    // the overall height.
    return _computeMaxIntrinsicHeightStacked(width);
  }

  // Max height of a stack of buttons is the sum of all button heights + a
  // divider for each button.
  double _computeMaxIntrinsicHeightStacked(double width) {
    assert(childCount >= 2);

    final double allDividersHeight = (childCount - 1) * dividerThickness;
    double heightAccumulation = allDividersHeight;
    RenderBox? button = firstChild;
    while (button != null) {
      heightAccumulation += button.getMaxIntrinsicHeight(width);
      button = childAfter(button);
    }
    return heightAccumulation;
  }

  bool _isSingleButtonRow(double width) {
    final bool isSingleButtonRow;
    if (childCount == 1) {
      isSingleButtonRow = true;
    } else if (childCount == 2) {
      // There are 2 buttons. If they can fit side-by-side then that's what
      // we want to do. Otherwise, stack them vertically.
      final double sideBySideWidth = firstChild!.getMaxIntrinsicWidth(double.infinity)
          + dividerThickness
          + lastChild!.getMaxIntrinsicWidth(double.infinity);
      isSingleButtonRow = sideBySideWidth <= width;
    } else {
      isSingleButtonRow = false;
    }
    return isSingleButtonRow;
  }

  @override
  Size computeDryLayout(BoxConstraints constraints) {
    return _performLayout(constraints: constraints, dry: true);
  }

  @override
  void performLayout() {
    size = _performLayout(constraints: constraints);
  }

  Size _performLayout({required BoxConstraints constraints, bool dry = false}) {
    final ChildLayouter layoutChild = dry
        ? ChildLayoutHelper.dryLayoutChild
        : ChildLayoutHelper.layoutChild;

    if (!isActionSheet && _isSingleButtonRow(dialogWidth!)) {
      if (childCount == 1) {
        // We have 1 button. Our size is the width of the dialog and the height
        // of the single button.
        final Size childSize = layoutChild(
          firstChild!,
          constraints,
        );

        return constraints.constrain(
          Size(dialogWidth!, childSize.height),
        );
      } else {
        // Each button gets half the available width, minus a single divider.
        final BoxConstraints perButtonConstraints = BoxConstraints(
          minWidth: (constraints.minWidth - dividerThickness) / 2.0,
          maxWidth: (constraints.maxWidth - dividerThickness) / 2.0,
        );

        // Layout the 2 buttons.
        final Size firstChildSize = layoutChild(
          firstChild!,
          perButtonConstraints,
        );
        final Size lastChildSize = layoutChild(
          lastChild!,
          perButtonConstraints,
        );

        if (!dry) {
          // The 2nd button needs to be offset to the right.
          assert(lastChild!.parentData is MultiChildLayoutParentData);
          final MultiChildLayoutParentData secondButtonParentData = lastChild!.parentData! as MultiChildLayoutParentData;
          secondButtonParentData.offset = Offset(firstChildSize.width + dividerThickness, 0.0);
        }

        // Calculate our size based on the button sizes.
        return constraints.constrain(
          Size(
            dialogWidth!,
            math.max(
              firstChildSize.height,
              lastChildSize.height,
            ),
          ),
        );
      }
    } else {
      // We need to stack buttons vertically, plus dividers above each button (except the 1st).
      final BoxConstraints perButtonConstraints = constraints.copyWith(
        minHeight: 0.0,
        maxHeight: double.infinity,
      );

      RenderBox? child = firstChild;
      int index = 0;
      double verticalOffset = 0.0;
      while (child != null) {
        final Size childSize = layoutChild(
          child,
          perButtonConstraints,
        );

        if (!dry) {
          assert(child.parentData is MultiChildLayoutParentData);
          final MultiChildLayoutParentData parentData = child.parentData! as MultiChildLayoutParentData;
          parentData.offset = Offset(0.0, verticalOffset);
        }
        verticalOffset += childSize.height;
        if (index < childCount - 1) {
          // Add a gap for the next divider.
          verticalOffset += dividerThickness;
        }

        index += 1;
        child = childAfter(child);
      }

      // Our height is the accumulated height of all buttons and dividers.
      return constraints.constrain(
        Size(computeMaxIntrinsicWidth(0), verticalOffset),
      );
    }
  }

  @override
  void paint(PaintingContext context, Offset offset) {
    final Canvas canvas = context.canvas;

    if (!isActionSheet && _isSingleButtonRow(size.width)) {
      _drawButtonBackgroundsAndDividersSingleRow(canvas, offset);
    } else {
      _drawButtonBackgroundsAndDividersStacked(canvas, offset);
    }

    _drawButtons(context, offset);
  }

  void _drawButtonBackgroundsAndDividersSingleRow(Canvas canvas, Offset offset) {
    // The vertical divider sits between the left button and right button (if
    // the dialog has 2 buttons). The vertical divider is hidden if either the
    // left or right button is pressed.
    final Rect verticalDivider = childCount == 2 && !_isButtonPressed
        ? Rect.fromLTWH(
            offset.dx + firstChild!.size.width,
            offset.dy,
            dividerThickness,
            math.max(
              firstChild!.size.height,
              lastChild!.size.height,
            ),
          )
        : Rect.zero;

    final List<Rect> pressedButtonRects = _pressedButtons.map<Rect>((RenderBox pressedButton) {
      final MultiChildLayoutParentData buttonParentData = pressedButton.parentData! as MultiChildLayoutParentData;

      return Rect.fromLTWH(
        offset.dx + buttonParentData.offset.dx,
        offset.dy + buttonParentData.offset.dy,
        pressedButton.size.width,
        pressedButton.size.height,
      );
    }).toList();

    // Create the button backgrounds path and paint it.
    final Path backgroundFillPath = Path()
      ..fillType = PathFillType.evenOdd
      ..addRect(Rect.fromLTWH(0.0, 0.0, size.width, size.height))
      ..addRect(verticalDivider);

    for (int i = 0; i < pressedButtonRects.length; i += 1) {
      backgroundFillPath.addRect(pressedButtonRects[i]);
    }

    canvas.drawPath(
      backgroundFillPath,
      _buttonBackgroundPaint,
    );

    // Create the pressed buttons background path and paint it.
    final Path pressedBackgroundFillPath = Path();
    for (int i = 0; i < pressedButtonRects.length; i += 1) {
      pressedBackgroundFillPath.addRect(pressedButtonRects[i]);
    }

    canvas.drawPath(
      pressedBackgroundFillPath,
      _pressedButtonBackgroundPaint,
    );

    // Create the dividers path and paint it.
    final Path dividersPath = Path()
      ..addRect(verticalDivider);

    canvas.drawPath(
      dividersPath,
      _dividerPaint,
    );
  }

  void _drawButtonBackgroundsAndDividersStacked(Canvas canvas, Offset offset) {
    final Offset dividerOffset = Offset(0.0, dividerThickness);

    final Path backgroundFillPath = Path()
      ..fillType = PathFillType.evenOdd
      ..addRect(Rect.fromLTWH(0.0, 0.0, size.width, size.height));

    final Path pressedBackgroundFillPath = Path();

    final Path dividersPath = Path();

    Offset accumulatingOffset = offset;

    RenderBox? child = firstChild;
    RenderBox? prevChild;
    while (child != null) {
      assert(child.parentData is _ActionButtonParentData);
      final _ActionButtonParentData currentButtonParentData = child.parentData! as _ActionButtonParentData;
      final bool isButtonPressed = currentButtonParentData.isPressed;

      bool isPrevButtonPressed = false;
      if (prevChild != null) {
        assert(prevChild.parentData is _ActionButtonParentData);
        final _ActionButtonParentData previousButtonParentData = prevChild.parentData! as _ActionButtonParentData;
        isPrevButtonPressed = previousButtonParentData.isPressed;
      }

      final bool isDividerPresent = child != firstChild;
      final bool isDividerPainted = isDividerPresent && !(isButtonPressed || isPrevButtonPressed);
      final Rect dividerRect = Rect.fromLTWH(
        accumulatingOffset.dx,
        accumulatingOffset.dy,
        size.width,
        dividerThickness,
      );

      final Rect buttonBackgroundRect = Rect.fromLTWH(
        accumulatingOffset.dx,
        accumulatingOffset.dy + (isDividerPresent ? dividerThickness : 0.0),
        size.width,
        child.size.height,
      );

      // If this button is pressed, then we don't want a white background to be
      // painted, so we erase this button from the background path.
      if (isButtonPressed) {
        backgroundFillPath.addRect(buttonBackgroundRect);
        pressedBackgroundFillPath.addRect(buttonBackgroundRect);
      }

      // If this divider is needed, then we erase the divider area from the
      // background path, and on top of that we paint a translucent gray to
      // darken the divider area.
      if (isDividerPainted) {
        backgroundFillPath.addRect(dividerRect);
        dividersPath.addRect(dividerRect);
      }

      accumulatingOffset += (isDividerPresent ? dividerOffset : Offset.zero)
          + Offset(0.0, child.size.height);

      prevChild = child;
      child = childAfter(child);
    }

    canvas.drawPath(backgroundFillPath, _buttonBackgroundPaint);
    canvas.drawPath(pressedBackgroundFillPath, _pressedButtonBackgroundPaint);
    canvas.drawPath(dividersPath, _dividerPaint);
  }

  void _drawButtons(PaintingContext context, Offset offset) {
    RenderBox? child = firstChild;
    while (child != null) {
      final MultiChildLayoutParentData childParentData = child.parentData! as MultiChildLayoutParentData;
      context.paintChild(child, childParentData.offset + offset);
      child = childAfter(child);
    }
  }

  @override
  bool hitTestChildren(BoxHitTestResult result, {required Offset position}) {
    return defaultHitTestChildren(result, position: position);
  }
}<|MERGE_RESOLUTION|>--- conflicted
+++ resolved
@@ -564,19 +564,14 @@
         titlePadding: EdgeInsets.only(
           left: _kActionSheetContentHorizontalPadding,
           right: _kActionSheetContentHorizontalPadding,
-          bottom: message == null ? _kActionSheetContentVerticalPadding : 0.0,
+          bottom: widget.message == null ? _kActionSheetContentVerticalPadding : 0.0,
           top: _kActionSheetContentVerticalPadding,
         ),
         messagePadding: EdgeInsets.only(
           left: _kActionSheetContentHorizontalPadding,
           right: _kActionSheetContentHorizontalPadding,
-<<<<<<< HEAD
           bottom: _kActionSheetContentVerticalPadding,
-          top: title == null ? _kActionSheetContentVerticalPadding : 0.0,
-=======
-          bottom: widget.title == null ? _kActionSheetContentVerticalPadding : 22.0,
           top: widget.title == null ? _kActionSheetContentVerticalPadding : 0.0,
->>>>>>> a1f8c99f
         ),
         titleTextStyle: widget.message == null
             ? _kActionSheetContentStyle
