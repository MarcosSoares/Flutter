--- conflicted
+++ resolved
@@ -874,12 +874,7 @@
     );
     return ColoredBox(
       color: CupertinoDynamicColor.resolve(_kActionSheetBackgroundColor, context),
-<<<<<<< HEAD
-      child:
-        _CupertinoAlertContentSection(
-=======
       child: _CupertinoAlertContentSection(
->>>>>>> f7f67204
         title: widget.title,
         message: widget.message,
         scrollController: _effectiveMessageScrollController,
@@ -3042,11 +3037,7 @@
       return (topIntrinsic, bottomIntrinsic);
     }
     // _bottomMinHeight is only effective when bottom actually needs that much.
-<<<<<<< HEAD
-    final double effectiveBottomMinHeight = math.min(_bottomMinHeight, bottomIntrinsic) ;
-=======
     final double effectiveBottomMinHeight = math.min(_bottomMinHeight, bottomIntrinsic);
->>>>>>> f7f67204
     // Try to layout top as intrinsics, as long as the bottom has at least
     // effectiveBottomMinHeight.
     if (maxHeight - topIntrinsic >= effectiveBottomMinHeight) {
