// Copyright 2014 The Flutter Authors. All rights reserved.
// Use of this source code is governed by a BSD-style license that can be
// found in the LICENSE file.

import 'dart:ui' as ui show BoxHeightStyle, BoxWidthStyle;

import 'package:flutter/foundation.dart' show defaultTargetPlatform;
import 'package:flutter/gestures.dart';
import 'package:flutter/foundation.dart';
import 'package:flutter/rendering.dart';
import 'package:flutter/services.dart';
import 'package:flutter/widgets.dart';

import 'colors.dart';
import 'desktop_text_selection.dart';
import 'icons.dart';
import 'text_selection.dart';
import 'theme.dart';

export 'package:flutter/services.dart' show TextInputType, TextInputAction, TextCapitalization, SmartQuotesType, SmartDashesType;

const TextStyle _kDefaultPlaceholderStyle = TextStyle(
  fontWeight: FontWeight.w400,
  color: CupertinoColors.placeholderText,
);

// Value inspected from Xcode 11 & iOS 13.0 Simulator.
const BorderSide _kDefaultRoundedBorderSide = BorderSide(
  color: CupertinoDynamicColor.withBrightness(
    color: Color(0x33000000),
    darkColor: Color(0x33FFFFFF),
  ),
  style: BorderStyle.solid,
  width: 0.0,
);
const Border _kDefaultRoundedBorder = Border(
  top: _kDefaultRoundedBorderSide,
  bottom: _kDefaultRoundedBorderSide,
  left: _kDefaultRoundedBorderSide,
  right: _kDefaultRoundedBorderSide,
);

const BoxDecoration _kDefaultRoundedBorderDecoration = BoxDecoration(
  color: CupertinoDynamicColor.withBrightness(
    color: CupertinoColors.white,
    darkColor: CupertinoColors.black,
  ),
  border: _kDefaultRoundedBorder,
  borderRadius: BorderRadius.all(Radius.circular(5.0)),
);

const Color _kDisabledBackground = CupertinoDynamicColor.withBrightness(
  color: Color(0xFFFAFAFA),
  darkColor: Color(0xFF050505),
);

// Value inspected from Xcode 12 & iOS 14.0 Simulator.
// Note it may not be consistent with https://developer.apple.com/design/resources/.
const CupertinoDynamicColor _kClearButtonColor = CupertinoDynamicColor.withBrightness(
  color: Color(0x33000000),
  darkColor: Color(0x33FFFFFF),
);

// An eyeballed value that moves the cursor slightly left of where it is
// rendered for text on Android so it's positioning more accurately matches the
// native iOS text cursor positioning.
//
// This value is in device pixels, not logical pixels as is typically used
// throughout the codebase.
const int _iOSHorizontalCursorOffsetPixels = -2;

/// Visibility of text field overlays based on the state of the current text entry.
///
/// Used to toggle the visibility behavior of the optional decorating widgets
/// surrounding the [EditableText] such as the clear text button.
enum OverlayVisibilityMode {
  /// Overlay will never appear regardless of the text entry state.
  never,

  /// Overlay will only appear when the current text entry is not empty.
  ///
  /// This includes prefilled text that the user did not type in manually. But
  /// does not include text in placeholders.
  editing,

  /// Overlay will only appear when the current text entry is empty.
  ///
  /// This also includes not having prefilled text that the user did not type
  /// in manually. Texts in placeholders are ignored.
  notEditing,

  /// Always show the overlay regardless of the text entry state.
  always,
}

// TODO(justinmc): remove this and replace it with one in EditableText.
class _CupertinoTextFieldSelectionGestureDetectorBuilder extends TextSelectionGestureDetectorBuilder {
  _CupertinoTextFieldSelectionGestureDetectorBuilder({
    required _CupertinoTextFieldState state,
  }) : _state = state,
       super(delegate: state);

  final _CupertinoTextFieldState _state;

  @override
  void onDragSelectionEnd(DragEndDetails details) {
    _state._requestKeyboard();
  }
}

/// An iOS-style text field.
///
/// A text field lets the user enter text, either with a hardware keyboard or with
/// an onscreen keyboard.
///
/// This widget corresponds to both a `UITextField` and an editable `UITextView`
/// on iOS.
///
/// The text field calls the [onChanged] callback whenever the user changes the
/// text in the field. If the user indicates that they are done typing in the
/// field (e.g., by pressing a button on the soft keyboard), the text field
/// calls the [onSubmitted] callback.
///
/// {@macro flutter.widgets.EditableText.onChanged}
///
/// To control the text that is displayed in the text field, use the
/// [controller]. For example, to set the initial value of the text field, use
/// a [controller] that already contains some text such as:
///
/// {@tool snippet}
///
/// ```dart
/// class MyPrefilledText extends StatefulWidget {
///   @override
///   _MyPrefilledTextState createState() => _MyPrefilledTextState();
/// }
///
/// class _MyPrefilledTextState extends State<MyPrefilledText> {
///   late TextEditingController _textController;
///
///   @override
///   void initState() {
///     super.initState();
///     _textController = TextEditingController(text: 'initial text');
///   }
///
///   @override
///   Widget build(BuildContext context) {
///     return CupertinoTextField(controller: _textController);
///   }
/// }
/// ```
/// {@end-tool}
///
/// The [controller] can also control the selection and composing region (and to
/// observe changes to the text, selection, and composing region).
///
/// The text field has an overridable [decoration] that, by default, draws a
/// rounded rectangle border around the text field. If you set the [decoration]
/// property to null, the decoration will be removed entirely.
///
/// Remember to call [TextEditingController.dispose] when it is no longer
/// needed. This will ensure we discard any resources used by the object.
///
/// See also:
///
///  * <https://developer.apple.com/documentation/uikit/uitextfield>
///  * [TextField], an alternative text field widget that follows the Material
///    Design UI conventions.
///  * [EditableText], which is the raw text editing control at the heart of a
///    [TextField].
///  * Learn how to use a [TextEditingController] in one of our [cookbook recipes](https://flutter.dev/docs/cookbook/forms/text-field-changes#2-use-a-texteditingcontroller).
class CupertinoTextField extends StatefulWidget {
  /// Creates an iOS-style text field.
  ///
  /// To provide a prefilled text entry, pass in a [TextEditingController] with
  /// an initial value to the [controller] parameter.
  ///
  /// To provide a hint placeholder text that appears when the text entry is
  /// empty, pass a [String] to the [placeholder] parameter.
  ///
  /// The [maxLines] property can be set to null to remove the restriction on
  /// the number of lines. In this mode, the intrinsic height of the widget will
  /// grow as the number of lines of text grows. By default, it is `1`, meaning
  /// this is a single-line text field and will scroll horizontally when
  /// overflown. [maxLines] must not be zero.
  ///
  /// The text cursor is not shown if [showCursor] is false or if [showCursor]
  /// is null (the default) and [readOnly] is true.
  ///
  /// If specified, the [maxLength] property must be greater than zero.
  ///
  /// The [selectionHeightStyle] and [selectionWidthStyle] properties allow
  /// changing the shape of the selection highlighting. These properties default
  /// to [ui.BoxHeightStyle.tight] and [ui.BoxWidthStyle.tight] respectively and
  /// must not be null.
  ///
  /// The [autocorrect], [autofocus], [clearButtonMode], [dragStartBehavior],
  /// [expands], [maxLengthEnforced], [obscureText], [prefixMode], [readOnly],
  /// [scrollPadding], [suffixMode], [textAlign], [selectionHeightStyle],
  /// [selectionWidthStyle], and [enableSuggestions] properties must not be null.
  ///
  /// See also:
  ///
  ///  * [minLines], which is the minimum number of lines to occupy when the
  ///    content spans fewer lines.
  ///  * [expands], to allow the widget to size itself to its parent's height.
  ///  * [maxLength], which discusses the precise meaning of "number of
  ///    characters" and how it may differ from the intuitive meaning.
  const CupertinoTextField({
    Key? key,
    this.controller,
    this.focusNode,
    this.decoration = _kDefaultRoundedBorderDecoration,
    this.padding = const EdgeInsets.all(6.0),
    this.placeholder,
    this.placeholderStyle = const TextStyle(
      fontWeight: FontWeight.w400,
      color: CupertinoColors.placeholderText,
    ),
    this.prefix,
    this.prefixMode = OverlayVisibilityMode.always,
    this.suffix,
    this.suffixMode = OverlayVisibilityMode.always,
    this.clearButtonMode = OverlayVisibilityMode.never,
    TextInputType? keyboardType,
    this.textInputAction,
    this.textCapitalization = TextCapitalization.none,
    this.style,
    this.strutStyle,
    this.textAlign = TextAlign.start,
    this.textAlignVertical,
    this.readOnly = false,
    ToolbarOptions? toolbarOptions,
    this.showCursor,
    this.autofocus = false,
    this.obscuringCharacter = '•',
    this.obscureText = false,
    this.autocorrect = true,
    SmartDashesType? smartDashesType,
    SmartQuotesType? smartQuotesType,
    this.enableSuggestions = true,
    this.maxLines = 1,
    this.minLines,
    this.expands = false,
    this.maxLength,
    @Deprecated(
      'Use maxLengthEnforcement parameter which provides more specific '
      'behavior related to the maxLength limit. '
      'This feature was deprecated after v1.25.0-5.0.pre.'
    )
    this.maxLengthEnforced = true,
    this.maxLengthEnforcement,
    this.onChanged,
    this.onEditingComplete,
    this.onSubmitted,
    this.inputFormatters,
    this.enabled,
    this.cursorWidth = 2.0,
    this.cursorHeight,
    this.cursorRadius = const Radius.circular(2.0),
    this.cursorColor,
    this.selectionHeightStyle = ui.BoxHeightStyle.tight,
    this.selectionWidthStyle = ui.BoxWidthStyle.tight,
    this.keyboardAppearance,
    this.scrollPadding = const EdgeInsets.all(20.0),
    this.dragStartBehavior = DragStartBehavior.start,
    this.enableInteractiveSelection = true,
    this.selectionControls,
    this.onTap,
    this.scrollController,
    this.scrollPhysics,
    this.autofillHints,
    this.restorationId,
  }) : assert(textAlign != null),
       assert(readOnly != null),
       assert(autofocus != null),
       // TODO(a14n): uncomment when issue is fixed, https://github.com/dart-lang/sdk/issues/43407
       assert(obscuringCharacter != null/* && obscuringCharacter.length == 1*/),
       assert(obscureText != null),
       assert(autocorrect != null),
       smartDashesType = smartDashesType ?? (obscureText ? SmartDashesType.disabled : SmartDashesType.enabled),
       smartQuotesType = smartQuotesType ?? (obscureText ? SmartQuotesType.disabled : SmartQuotesType.enabled),
       assert(enableSuggestions != null),
       assert(maxLengthEnforced != null),
       assert(
         maxLengthEnforced || maxLengthEnforcement == null,
         'maxLengthEnforced is deprecated, use only maxLengthEnforcement',
       ),
       assert(scrollPadding != null),
       assert(dragStartBehavior != null),
       assert(selectionHeightStyle != null),
       assert(selectionWidthStyle != null),
       assert(maxLines == null || maxLines > 0),
       assert(minLines == null || minLines > 0),
       assert(
         (maxLines == null) || (minLines == null) || (maxLines >= minLines),
         "minLines can't be greater than maxLines",
       ),
       assert(expands != null),
       assert(
         !expands || (maxLines == null && minLines == null),
         'minLines and maxLines must be null when expands is true.',
       ),
       assert(!obscureText || maxLines == 1, 'Obscured fields cannot be multiline.'),
       assert(maxLength == null || maxLength > 0),
       assert(clearButtonMode != null),
       assert(prefixMode != null),
       assert(suffixMode != null),
       // Assert the following instead of setting it directly to avoid surprising the user by silently changing the value they set.
       assert(!identical(textInputAction, TextInputAction.newline) ||
         maxLines == 1 ||
         !identical(keyboardType, TextInputType.text),
         'Use keyboardType TextInputType.multiline when using TextInputAction.newline on a multiline TextField.'),
       keyboardType = keyboardType ?? (maxLines == 1 ? TextInputType.text : TextInputType.multiline),
       toolbarOptions = toolbarOptions ?? (obscureText ?
         const ToolbarOptions(
           selectAll: true,
           paste: true,
         ) :
         const ToolbarOptions(
           copy: true,
           cut: true,
           selectAll: true,
           paste: true,
         )),
       super(key: key);

  /// Creates a borderless iOS-style text field.
  ///
  /// To provide a prefilled text entry, pass in a [TextEditingController] with
  /// an initial value to the [controller] parameter.
  ///
  /// To provide a hint placeholder text that appears when the text entry is
  /// empty, pass a [String] to the [placeholder] parameter.
  ///
  /// The [maxLines] property can be set to null to remove the restriction on
  /// the number of lines. In this mode, the intrinsic height of the widget will
  /// grow as the number of lines of text grows. By default, it is `1`, meaning
  /// this is a single-line text field and will scroll horizontally when
  /// overflown. [maxLines] must not be zero.
  ///
  /// The text cursor is not shown if [showCursor] is false or if [showCursor]
  /// is null (the default) and [readOnly] is true.
  ///
  /// If specified, the [maxLength] property must be greater than zero.
  ///
  /// The [selectionHeightStyle] and [selectionWidthStyle] properties allow
  /// changing the shape of the selection highlighting. These properties default
  /// to [ui.BoxHeightStyle.tight] and [ui.BoxWidthStyle.tight] respectively and
  /// must not be null.
  ///
  /// The [autocorrect], [autofocus], [clearButtonMode], [dragStartBehavior],
  /// [expands], [maxLengthEnforced], [obscureText], [prefixMode], [readOnly],
  /// [scrollPadding], [suffixMode], [textAlign], [selectionHeightStyle],
  /// [selectionWidthStyle], and [enableSuggestions] properties must not be null.
  ///
  /// See also:
  ///
  ///  * [minLines], which is the minimum number of lines to occupy when the
  ///    content spans fewer lines.
  ///  * [expands], to allow the widget to size itself to its parent's height.
  ///  * [maxLength], which discusses the precise meaning of "number of
  ///    characters" and how it may differ from the intuitive meaning.
  const CupertinoTextField.borderless({
    Key? key,
    this.controller,
    this.focusNode,
    this.decoration,
    this.padding = const EdgeInsets.all(6.0),
    this.placeholder,
    this.placeholderStyle = _kDefaultPlaceholderStyle,
    this.prefix,
    this.prefixMode = OverlayVisibilityMode.always,
    this.suffix,
    this.suffixMode = OverlayVisibilityMode.always,
    this.clearButtonMode = OverlayVisibilityMode.never,
    TextInputType? keyboardType,
    this.textInputAction,
    this.textCapitalization = TextCapitalization.none,
    this.style,
    this.strutStyle,
    this.textAlign = TextAlign.start,
    this.textAlignVertical,
    this.readOnly = false,
    ToolbarOptions? toolbarOptions,
    this.showCursor,
    this.autofocus = false,
    this.obscuringCharacter = '•',
    this.obscureText = false,
    this.autocorrect = true,
    SmartDashesType? smartDashesType,
    SmartQuotesType? smartQuotesType,
    this.enableSuggestions = true,
    this.maxLines = 1,
    this.minLines,
    this.expands = false,
    this.maxLength,
    @Deprecated(
      'Use maxLengthEnforcement parameter which provides more specific '
      'behavior related to the maxLength limit. '
      'This feature was deprecated after v1.25.0-5.0.pre.'
    )
    this.maxLengthEnforced = true,
    this.maxLengthEnforcement,
    this.onChanged,
    this.onEditingComplete,
    this.onSubmitted,
    this.inputFormatters,
    this.enabled,
    this.cursorWidth = 2.0,
    this.cursorHeight,
    this.cursorRadius = const Radius.circular(2.0),
    this.cursorColor,
    this.selectionHeightStyle = ui.BoxHeightStyle.tight,
    this.selectionWidthStyle = ui.BoxWidthStyle.tight,
    this.keyboardAppearance,
    this.scrollPadding = const EdgeInsets.all(20.0),
    this.dragStartBehavior = DragStartBehavior.start,
    this.enableInteractiveSelection = true,
    this.selectionControls,
    this.onTap,
    this.scrollController,
    this.scrollPhysics,
    this.autofillHints,
    this.restorationId,
  }) : assert(textAlign != null),
       assert(readOnly != null),
       assert(autofocus != null),
       // TODO(a14n): uncomment when issue is fixed, https://github.com/dart-lang/sdk/issues/43407
       assert(obscuringCharacter != null/* && obscuringCharacter.length == 1*/),
       assert(obscureText != null),
       assert(autocorrect != null),
       smartDashesType = smartDashesType ?? (obscureText ? SmartDashesType.disabled : SmartDashesType.enabled),
       smartQuotesType = smartQuotesType ?? (obscureText ? SmartQuotesType.disabled : SmartQuotesType.enabled),
       assert(enableSuggestions != null),
       assert(maxLengthEnforced != null),
       assert(
         maxLengthEnforced || maxLengthEnforcement == null,
         'maxLengthEnforced is deprecated, use only maxLengthEnforcement',
       ),
       assert(scrollPadding != null),
       assert(dragStartBehavior != null),
       assert(selectionHeightStyle != null),
       assert(selectionWidthStyle != null),
       assert(maxLines == null || maxLines > 0),
       assert(minLines == null || minLines > 0),
       assert(
         (maxLines == null) || (minLines == null) || (maxLines >= minLines),
         "minLines can't be greater than maxLines",
       ),
       assert(expands != null),
       assert(
         !expands || (maxLines == null && minLines == null),
         'minLines and maxLines must be null when expands is true.',
       ),
       assert(!obscureText || maxLines == 1, 'Obscured fields cannot be multiline.'),
       assert(maxLength == null || maxLength > 0),
       assert(clearButtonMode != null),
       assert(prefixMode != null),
       assert(suffixMode != null),
       // Assert the following instead of setting it directly to avoid surprising the user by silently changing the value they set.
       assert(!identical(textInputAction, TextInputAction.newline) ||
         maxLines == 1 ||
         !identical(keyboardType, TextInputType.text),
         'Use keyboardType TextInputType.multiline when using TextInputAction.newline on a multiline TextField.'),
       keyboardType = keyboardType ?? (maxLines == 1 ? TextInputType.text : TextInputType.multiline),
       toolbarOptions = toolbarOptions ?? (obscureText ?
         const ToolbarOptions(
           selectAll: true,
           paste: true,
         ) :
         const ToolbarOptions(
           copy: true,
           cut: true,
           selectAll: true,
           paste: true,
         )),
       super(key: key);

  /// Controls the text being edited.
  ///
  /// If null, this widget will create its own [TextEditingController].
  final TextEditingController? controller;

  /// {@macro flutter.widgets.Focus.focusNode}
  final FocusNode? focusNode;

  /// Controls the [BoxDecoration] of the box behind the text input.
  ///
  /// Defaults to having a rounded rectangle grey border and can be null to have
  /// no box decoration.
  final BoxDecoration? decoration;

  /// Padding around the text entry area between the [prefix] and [suffix]
  /// or the clear button when [clearButtonMode] is not never.
  ///
  /// Defaults to a padding of 6 pixels on all sides and can be null.
  final EdgeInsetsGeometry padding;

  /// A lighter colored placeholder hint that appears on the first line of the
  /// text field when the text entry is empty.
  ///
  /// Defaults to having no placeholder text.
  ///
  /// The text style of the placeholder text matches that of the text field's
  /// main text entry except a lighter font weight and a grey font color.
  final String? placeholder;

  /// The style to use for the placeholder text.
  ///
  /// The [placeholderStyle] is merged with the [style] [TextStyle] when applied
  /// to the [placeholder] text. To avoid merging with [style], specify
  /// [TextStyle.inherit] as false.
  ///
  /// Defaults to the [style] property with w300 font weight and grey color.
  ///
  /// If specifically set to null, placeholder's style will be the same as [style].
  final TextStyle? placeholderStyle;

  /// An optional [Widget] to display before the text.
  final Widget? prefix;

  /// Controls the visibility of the [prefix] widget based on the state of
  /// text entry when the [prefix] argument is not null.
  ///
  /// Defaults to [OverlayVisibilityMode.always] and cannot be null.
  ///
  /// Has no effect when [prefix] is null.
  final OverlayVisibilityMode prefixMode;

  /// An optional [Widget] to display after the text.
  final Widget? suffix;

  /// Controls the visibility of the [suffix] widget based on the state of
  /// text entry when the [suffix] argument is not null.
  ///
  /// Defaults to [OverlayVisibilityMode.always] and cannot be null.
  ///
  /// Has no effect when [suffix] is null.
  final OverlayVisibilityMode suffixMode;

  /// Show an iOS-style clear button to clear the current text entry.
  ///
  /// Can be made to appear depending on various text states of the
  /// [TextEditingController].
  ///
  /// Will only appear if no [suffix] widget is appearing.
  ///
  /// Defaults to never appearing and cannot be null.
  final OverlayVisibilityMode clearButtonMode;

  /// {@macro flutter.widgets.editableText.keyboardType}
  final TextInputType keyboardType;

  /// The type of action button to use for the keyboard.
  ///
  /// Defaults to [TextInputAction.newline] if [keyboardType] is
  /// [TextInputType.multiline] and [TextInputAction.done] otherwise.
  final TextInputAction? textInputAction;

  /// {@macro flutter.widgets.editableText.textCapitalization}
  final TextCapitalization textCapitalization;

  /// The style to use for the text being edited.
  ///
  /// Also serves as a base for the [placeholder] text's style.
  ///
  /// Defaults to the standard iOS font style from [CupertinoTheme] if null.
  final TextStyle? style;

  /// {@macro flutter.widgets.editableText.strutStyle}
  final StrutStyle? strutStyle;

  /// {@macro flutter.widgets.editableText.textAlign}
  final TextAlign textAlign;

  /// Configuration of toolbar options.
  ///
  /// If not set, select all and paste will default to be enabled. Copy and cut
  /// will be disabled if [obscureText] is true. If [readOnly] is true,
  /// paste and cut will be disabled regardless.
  final ToolbarOptions toolbarOptions;

  /// {@macro flutter.material.InputDecorator.textAlignVertical}
  final TextAlignVertical? textAlignVertical;

  /// {@macro flutter.widgets.editableText.readOnly}
  final bool readOnly;

  /// {@macro flutter.widgets.editableText.showCursor}
  final bool? showCursor;

  /// {@macro flutter.widgets.editableText.autofocus}
  final bool autofocus;

  /// {@macro flutter.widgets.editableText.obscuringCharacter}
  final String obscuringCharacter;

  /// {@macro flutter.widgets.editableText.obscureText}
  final bool obscureText;

  /// {@macro flutter.widgets.editableText.autocorrect}
  final bool autocorrect;

  /// {@macro flutter.services.TextInputConfiguration.smartDashesType}
  final SmartDashesType smartDashesType;

  /// {@macro flutter.services.TextInputConfiguration.smartQuotesType}
  final SmartQuotesType smartQuotesType;

  /// {@macro flutter.services.TextInputConfiguration.enableSuggestions}
  final bool enableSuggestions;

  /// {@macro flutter.widgets.editableText.maxLines}
  final int? maxLines;

  /// {@macro flutter.widgets.editableText.minLines}
  final int? minLines;

  /// {@macro flutter.widgets.editableText.expands}
  final bool expands;

  /// The maximum number of characters (Unicode scalar values) to allow in the
  /// text field.
  ///
  /// After [maxLength] characters have been input, additional input
  /// is ignored, unless [maxLengthEnforcement] is set to
  /// [MaxLengthEnforcement.none].
  ///
  /// The TextField enforces the length with a
  /// [LengthLimitingTextInputFormatter], which is evaluated after the supplied
  /// [inputFormatters], if any.
  ///
  /// This value must be either null or greater than zero. If set to null
  /// (the default), there is no limit to the number of characters allowed.
  ///
  /// Whitespace characters (e.g. newline, space, tab) are included in the
  /// character count.
  ///
  /// {@macro flutter.services.lengthLimitingTextInputFormatter.maxLength}
  final int? maxLength;

  /// If [maxLength] is set, [maxLengthEnforced] indicates whether or not to
  /// enforce the limit.
  ///
  /// If true, prevents the field from allowing more than [maxLength]
  /// characters.
  @Deprecated(
    'Use maxLengthEnforcement parameter which provides more specific '
    'behavior related to the maxLength limit. '
    'This feature was deprecated after v1.25.0-5.0.pre.'
  )
  final bool maxLengthEnforced;

  /// Determines how the [maxLength] limit should be enforced.
  ///
  /// If [MaxLengthEnforcement.none] is set, additional input beyond [maxLength]
  /// will not be enforced by the limit.
  ///
  /// {@macro flutter.services.textFormatter.effectiveMaxLengthEnforcement}
  ///
  /// {@macro flutter.services.textFormatter.maxLengthEnforcement}
  final MaxLengthEnforcement? maxLengthEnforcement;

  /// {@macro flutter.widgets.editableText.onChanged}
  final ValueChanged<String>? onChanged;

  /// {@macro flutter.widgets.editableText.onEditingComplete}
  final VoidCallback? onEditingComplete;

  /// {@macro flutter.widgets.editableText.onSubmitted}
  ///
  /// See also:
  ///
  ///  * [TextInputAction.next] and [TextInputAction.previous], which
  ///    automatically shift the focus to the next/previous focusable item when
  ///    the user is done editing.
  final ValueChanged<String>? onSubmitted;

  /// {@macro flutter.widgets.editableText.inputFormatters}
  final List<TextInputFormatter>? inputFormatters;

  /// Disables the text field when false.
  ///
  /// Text fields in disabled states have a light grey background and don't
  /// respond to touch events including the [prefix], [suffix] and the clear
  /// button.
  final bool? enabled;

  /// {@macro flutter.widgets.editableText.cursorWidth}
  final double cursorWidth;

  /// {@macro flutter.widgets.editableText.cursorHeight}
  final double? cursorHeight;

  /// {@macro flutter.widgets.editableText.cursorRadius}
  final Radius cursorRadius;

  /// The color to use when painting the cursor.
  ///
  /// Defaults to the [CupertinoThemeData.primaryColor] of the ambient theme,
  /// which itself defaults to [CupertinoColors.activeBlue] in the light theme
  /// and [CupertinoColors.activeOrange] in the dark theme.
  final Color? cursorColor;

  /// Controls how tall the selection highlight boxes are computed to be.
  ///
  /// See [ui.BoxHeightStyle] for details on available styles.
  final ui.BoxHeightStyle selectionHeightStyle;

  /// Controls how wide the selection highlight boxes are computed to be.
  ///
  /// See [ui.BoxWidthStyle] for details on available styles.
  final ui.BoxWidthStyle selectionWidthStyle;

  /// The appearance of the keyboard.
  ///
  /// This setting is only honored on iOS devices.
  ///
  /// If null, defaults to [Brightness.light].
  final Brightness? keyboardAppearance;

  /// {@macro flutter.widgets.editableText.scrollPadding}
  final EdgeInsets scrollPadding;

  /// {@macro flutter.widgets.editableText.enableInteractiveSelection}
  final bool enableInteractiveSelection;

  /// {@macro flutter.widgets.editableText.selectionControls}
  final TextSelectionControls? selectionControls;

  /// {@macro flutter.widgets.scrollable.dragStartBehavior}
  final DragStartBehavior dragStartBehavior;

  /// {@macro flutter.widgets.editableText.scrollController}
  final ScrollController? scrollController;

  /// {@macro flutter.widgets.editableText.scrollPhysics}
  final ScrollPhysics? scrollPhysics;

  /// {@macro flutter.widgets.editableText.selectionEnabled}
  bool get selectionEnabled => enableInteractiveSelection;

  /// {@macro flutter.material.textfield.onTap}
  final GestureTapCallback? onTap;

  /// {@macro flutter.widgets.editableText.autofillHints}
  /// {@macro flutter.services.AutofillConfiguration.autofillHints}
  final Iterable<String>? autofillHints;

  /// {@macro flutter.material.textfield.restorationId}
  final String? restorationId;

  @override
  _CupertinoTextFieldState createState() => _CupertinoTextFieldState();

  @override
  void debugFillProperties(DiagnosticPropertiesBuilder properties) {
    super.debugFillProperties(properties);
    properties.add(DiagnosticsProperty<TextEditingController>('controller', controller, defaultValue: null));
    properties.add(DiagnosticsProperty<FocusNode>('focusNode', focusNode, defaultValue: null));
    properties.add(DiagnosticsProperty<BoxDecoration>('decoration', decoration));
    properties.add(DiagnosticsProperty<EdgeInsetsGeometry>('padding', padding));
    properties.add(StringProperty('placeholder', placeholder));
    properties.add(DiagnosticsProperty<TextStyle>('placeholderStyle', placeholderStyle));
    properties.add(DiagnosticsProperty<OverlayVisibilityMode>('prefix', prefix == null ? null : prefixMode));
    properties.add(DiagnosticsProperty<OverlayVisibilityMode>('suffix', suffix == null ? null : suffixMode));
    properties.add(DiagnosticsProperty<OverlayVisibilityMode>('clearButtonMode', clearButtonMode));
    properties.add(DiagnosticsProperty<TextInputType>('keyboardType', keyboardType, defaultValue: TextInputType.text));
    properties.add(DiagnosticsProperty<TextStyle>('style', style, defaultValue: null));
    properties.add(DiagnosticsProperty<bool>('autofocus', autofocus, defaultValue: false));
    properties.add(DiagnosticsProperty<String>('obscuringCharacter', obscuringCharacter, defaultValue: '•'));
    properties.add(DiagnosticsProperty<bool>('obscureText', obscureText, defaultValue: false));
    properties.add(DiagnosticsProperty<bool>('autocorrect', autocorrect, defaultValue: true));
    properties.add(EnumProperty<SmartDashesType>('smartDashesType', smartDashesType, defaultValue: obscureText ? SmartDashesType.disabled : SmartDashesType.enabled));
    properties.add(EnumProperty<SmartQuotesType>('smartQuotesType', smartQuotesType, defaultValue: obscureText ? SmartQuotesType.disabled : SmartQuotesType.enabled));
    properties.add(DiagnosticsProperty<bool>('enableSuggestions', enableSuggestions, defaultValue: true));
    properties.add(IntProperty('maxLines', maxLines, defaultValue: 1));
    properties.add(IntProperty('minLines', minLines, defaultValue: null));
    properties.add(DiagnosticsProperty<bool>('expands', expands, defaultValue: false));
    properties.add(IntProperty('maxLength', maxLength, defaultValue: null));
    properties.add(FlagProperty('maxLengthEnforced', value: maxLengthEnforced, ifTrue: 'max length enforced'));
    properties.add(EnumProperty<MaxLengthEnforcement>('maxLengthEnforcement', maxLengthEnforcement, defaultValue: null));
    properties.add(DoubleProperty('cursorWidth', cursorWidth, defaultValue: 2.0));
    properties.add(DoubleProperty('cursorHeight', cursorHeight, defaultValue: null));
    properties.add(DiagnosticsProperty<Radius>('cursorRadius', cursorRadius, defaultValue: null));
    properties.add(createCupertinoColorProperty('cursorColor', cursorColor, defaultValue: null));
    properties.add(FlagProperty('selectionEnabled', value: selectionEnabled, defaultValue: true, ifFalse: 'selection disabled'));
    properties.add(DiagnosticsProperty<TextSelectionControls>('selectionControls', selectionControls, defaultValue: null));
    properties.add(DiagnosticsProperty<ScrollController>('scrollController', scrollController, defaultValue: null));
    properties.add(DiagnosticsProperty<ScrollPhysics>('scrollPhysics', scrollPhysics, defaultValue: null));
    properties.add(EnumProperty<TextAlign>('textAlign', textAlign, defaultValue: TextAlign.start));
    properties.add(DiagnosticsProperty<TextAlignVertical>('textAlignVertical', textAlignVertical, defaultValue: null));
  }
}

class _CupertinoTextFieldState extends State<CupertinoTextField> with RestorationMixin, AutomaticKeepAliveClientMixin<CupertinoTextField> implements TextSelectionGestureDetectorBuilderDelegate {
  final GlobalKey _clearGlobalKey = GlobalKey();

  RestorableTextEditingController? _controller;
  TextEditingController get _effectiveController => widget.controller ?? _controller!.value;

  FocusNode? _focusNode;
  FocusNode get _effectiveFocusNode => widget.focusNode ?? (_focusNode ??= FocusNode());

  MaxLengthEnforcement get _effectiveMaxLengthEnforcement => widget.maxLengthEnforcement
    ?? LengthLimitingTextInputFormatter.getDefaultMaxLengthEnforcement();

  bool _showSelectionHandles = false;

  late _CupertinoTextFieldSelectionGestureDetectorBuilder _selectionGestureDetectorBuilder;

  // API for TextSelectionGestureDetectorBuilderDelegate.
  @override
  bool get forcePressEnabled => true;

  @override
  final GlobalKey<EditableTextState> editableTextKey = GlobalKey<EditableTextState>();

  @override
  bool get selectionEnabled => widget.selectionEnabled;
  // End of API for TextSelectionGestureDetectorBuilderDelegate.

  @override
  void initState() {
    super.initState();
    _selectionGestureDetectorBuilder = _CupertinoTextFieldSelectionGestureDetectorBuilder(state: this);
    if (widget.controller == null) {
      _createLocalController();
    }
    _effectiveFocusNode.canRequestFocus = widget.enabled ?? true;
  }

  @override
  void didUpdateWidget(CupertinoTextField oldWidget) {
    super.didUpdateWidget(oldWidget);
    if (widget.controller == null && oldWidget.controller != null) {
      _createLocalController(oldWidget.controller!.value);
    } else if (widget.controller != null && oldWidget.controller == null) {
      unregisterFromRestoration(_controller!);
      _controller!.dispose();
      _controller = null;
    }
    _effectiveFocusNode.canRequestFocus = widget.enabled ?? true;
  }

  @override
  void restoreState(RestorationBucket? oldBucket, bool initialRestore) {
    if (_controller != null) {
      _registerController();
    }
  }

  void _registerController() {
    assert(_controller != null);
    registerForRestoration(_controller!, 'controller');
    _controller!.value.addListener(updateKeepAlive);
  }

  void _createLocalController([TextEditingValue? value]) {
    assert(_controller == null);
    _controller = value == null
        ? RestorableTextEditingController()
        : RestorableTextEditingController.fromValue(value);
    if (!restorePending) {
      _registerController();
    }
  }

  @override
  String? get restorationId => widget.restorationId;

  @override
  void dispose() {
    _focusNode?.dispose();
    _controller?.dispose();
    super.dispose();
  }

  EditableTextState get _editableText => editableTextKey.currentState!;

  void _requestKeyboard() {
    _editableText.requestKeyboard();
  }

  bool _shouldShowSelectionHandles(SelectionChangedCause? cause) {
    // When the text field is activated by something that doesn't trigger the
    // selection overlay, we shouldn't show the handles either.
    if (!_selectionGestureDetectorBuilder.shouldShowSelectionToolbar)
      return false;

    // On iOS, we don't show handles when the selection is collapsed.
    if (_effectiveController.selection.isCollapsed)
      return false;

    if (cause == SelectionChangedCause.keyboard)
      return false;

    if (_effectiveController.text.isNotEmpty)
      return true;

    return false;
  }

  void _handleSelectionChanged(TextSelection selection, SelectionChangedCause? cause) {
    if (cause == SelectionChangedCause.longPress) {
      _editableText.bringIntoView(selection.base);
    }
    final bool willShowSelectionHandles = _shouldShowSelectionHandles(cause);
    if (willShowSelectionHandles != _showSelectionHandles) {
      setState(() {
        _showSelectionHandles = willShowSelectionHandles;
      });
    }
  }

  @override
  bool get wantKeepAlive => _controller?.value.text.isNotEmpty == true;

  bool _shouldShowAttachment({
    required OverlayVisibilityMode attachment,
    required bool hasText,
  }) {
    switch (attachment) {
      case OverlayVisibilityMode.never:
        return false;
      case OverlayVisibilityMode.always:
        return true;
      case OverlayVisibilityMode.editing:
        return hasText;
      case OverlayVisibilityMode.notEditing:
        return !hasText;
    }
  }

  bool _showPrefixWidget(TextEditingValue text) {
    return widget.prefix != null && _shouldShowAttachment(
      attachment: widget.prefixMode,
      hasText: text.text.isNotEmpty,
    );
  }

  bool _showSuffixWidget(TextEditingValue text) {
    return widget.suffix != null && _shouldShowAttachment(
      attachment: widget.suffixMode,
      hasText: text.text.isNotEmpty,
    );
  }

  bool _showClearButton(TextEditingValue text) {
    return _shouldShowAttachment(
      attachment: widget.clearButtonMode,
      hasText: text.text.isNotEmpty,
    );
  }

  // True if any surrounding decoration widgets will be shown.
  bool get _hasDecoration {
    return widget.placeholder != null ||
      widget.clearButtonMode != OverlayVisibilityMode.never ||
      widget.prefix != null ||
      widget.suffix != null;
  }

  // Provide default behavior if widget.textAlignVertical is not set.
  // CupertinoTextField has top alignment by default, unless it has decoration
  // like a prefix or suffix, in which case it's aligned to the center.
  TextAlignVertical get _textAlignVertical {
    if (widget.textAlignVertical != null) {
      return widget.textAlignVertical!;
    }
    return _hasDecoration ? TextAlignVertical.center : TextAlignVertical.top;
  }

  Widget _addTextDependentAttachments(Widget editableText, TextStyle textStyle, TextStyle placeholderStyle) {
    assert(editableText != null);
    assert(textStyle != null);
    assert(placeholderStyle != null);
    // If there are no surrounding widgets, just return the core editable text
    // part.
    if (!_hasDecoration) {
      return editableText;
    }

    // Otherwise, listen to the current state of the text entry.
    return ValueListenableBuilder<TextEditingValue>(
      valueListenable: _effectiveController,
      child: editableText,
      builder: (BuildContext context, TextEditingValue? text, Widget? child) {
        return Row(children: <Widget>[
          // Insert a prefix at the front if the prefix visibility mode matches
          // the current text state.
          if (_showPrefixWidget(text!)) widget.prefix!,
          // In the middle part, stack the placeholder on top of the main EditableText
          // if needed.
          Expanded(
            child: Stack(
              children: <Widget>[
                if (widget.placeholder != null && text.text.isEmpty)
                  SizedBox(
                    width: double.infinity,
                    child: Padding(
                      padding: widget.padding,
                      child: Text(
                        widget.placeholder!,
                        maxLines: widget.maxLines,
                        overflow: TextOverflow.ellipsis,
                        style: placeholderStyle,
                        textAlign: widget.textAlign,
                      ),
                    ),
                  ),
                child!,
              ],
            ),
          ),
          // First add the explicit suffix if the suffix visibility mode matches.
          if (_showSuffixWidget(text))
            widget.suffix!
          // Otherwise, try to show a clear button if its visibility mode matches.
          else if (_showClearButton(text))
            GestureDetector(
              key: _clearGlobalKey,
              onTap: widget.enabled ?? true ? () {
                // Special handle onChanged for ClearButton
                // Also call onChanged when the clear button is tapped.
                final bool textChanged = _effectiveController.text.isNotEmpty;
                _effectiveController.clear();
                if (widget.onChanged != null && textChanged)
                  widget.onChanged!(_effectiveController.text);
              } : null,
              child: Padding(
                padding: const EdgeInsets.symmetric(horizontal: 6.0),
                child: Icon(
                  CupertinoIcons.clear_thick_circled,
                  size: 18.0,
                  color: CupertinoDynamicColor.resolve(_kClearButtonColor, context),
                ),
              ),
            ),
        ]);
      },
    );
  }

  @override
  Widget build(BuildContext context) {
    super.build(context); // See AutomaticKeepAliveClientMixin.
    assert(debugCheckHasDirectionality(context));
    final TextEditingController controller = _effectiveController;

    TextSelectionControls? textSelectionControls = widget.selectionControls;
    switch (defaultTargetPlatform) {
      case TargetPlatform.iOS:
      case TargetPlatform.android:
      case TargetPlatform.fuchsia:
      case TargetPlatform.linux:
      case TargetPlatform.windows:
        textSelectionControls ??= cupertinoTextSelectionControls;
        break;

      case TargetPlatform.macOS:
        textSelectionControls ??= cupertinoDesktopTextSelectionControls;
        break;
    }

    final bool enabled = widget.enabled ?? true;
    final Offset cursorOffset = Offset(_iOSHorizontalCursorOffsetPixels / MediaQuery.of(context).devicePixelRatio, 0);
    final List<TextInputFormatter> formatters = <TextInputFormatter>[
      ...?widget.inputFormatters,
      if (widget.maxLength != null && widget.maxLengthEnforced)
        LengthLimitingTextInputFormatter(
          widget.maxLength,
          maxLengthEnforcement: _effectiveMaxLengthEnforcement,
        ),
    ];
    final CupertinoThemeData themeData = CupertinoTheme.of(context);

    final TextStyle? resolvedStyle = widget.style?.copyWith(
      color: CupertinoDynamicColor.maybeResolve(widget.style?.color, context),
      backgroundColor: CupertinoDynamicColor.maybeResolve(widget.style?.backgroundColor, context),
    );

    final TextStyle textStyle = themeData.textTheme.textStyle.merge(resolvedStyle);

    final TextStyle? resolvedPlaceholderStyle = widget.placeholderStyle?.copyWith(
      color: CupertinoDynamicColor.maybeResolve(widget.placeholderStyle?.color, context),
      backgroundColor: CupertinoDynamicColor.maybeResolve(widget.placeholderStyle?.backgroundColor, context),
    );

    final TextStyle placeholderStyle = textStyle.merge(resolvedPlaceholderStyle);

    final Brightness keyboardAppearance = widget.keyboardAppearance ?? CupertinoTheme.brightnessOf(context);
    final Color cursorColor = CupertinoDynamicColor.maybeResolve(widget.cursorColor, context) ?? themeData.primaryColor;
    final Color disabledColor = CupertinoDynamicColor.resolve(_kDisabledBackground, context);

    final Color? decorationColor = CupertinoDynamicColor.maybeResolve(widget.decoration?.color, context);

    final BoxBorder? border = widget.decoration?.border;
    Border? resolvedBorder = border as Border?;
    if (border is Border) {
      BorderSide resolveBorderSide(BorderSide side) {
        return side == BorderSide.none
          ? side
          : side.copyWith(color: CupertinoDynamicColor.resolve(side.color, context));
      }
      resolvedBorder = border == null || border.runtimeType != Border
        ? border
        : Border(
          top: resolveBorderSide(border.top),
          left: resolveBorderSide(border.left),
          bottom: resolveBorderSide(border.bottom),
          right: resolveBorderSide(border.right),
        );
    }

    final BoxDecoration? effectiveDecoration = widget.decoration?.copyWith(
      border: resolvedBorder,
      color: enabled ? decorationColor : (decorationColor ?? disabledColor),
    );

    final Color selectionColor = CupertinoTheme.of(context).primaryColor.withOpacity(0.2);

    final Widget paddedEditable = Padding(
      padding: widget.padding,
      child: RepaintBoundary(
        child: UnmanagedRestorationScope(
          bucket: bucket,
          child: EditableText(
            key: editableTextKey,
            controller: controller,
            readOnly: widget.readOnly,
            toolbarOptions: widget.toolbarOptions,
            showCursor: widget.showCursor,
            showSelectionHandles: _showSelectionHandles,
            focusNode: _effectiveFocusNode,
            keyboardType: widget.keyboardType,
            textInputAction: widget.textInputAction,
            textCapitalization: widget.textCapitalization,
            style: textStyle,
            strutStyle: widget.strutStyle,
            textAlign: widget.textAlign,
            autofocus: widget.autofocus,
            obscuringCharacter: widget.obscuringCharacter,
            obscureText: widget.obscureText,
            autocorrect: widget.autocorrect,
            smartDashesType: widget.smartDashesType,
            smartQuotesType: widget.smartQuotesType,
            enableSuggestions: widget.enableSuggestions,
            maxLines: widget.maxLines,
            minLines: widget.minLines,
            expands: widget.expands,
            selectionColor: selectionColor,
            selectionControls: widget.selectionEnabled
              ? textSelectionControls : null,
            onChanged: widget.onChanged,
            onSelectionChanged: _handleSelectionChanged,
            onEditingComplete: widget.onEditingComplete,
            onSubmitted: widget.onSubmitted,
            inputFormatters: formatters,
            rendererIgnoresPointer: true,
            cursorWidth: widget.cursorWidth,
            cursorHeight: widget.cursorHeight,
            cursorRadius: widget.cursorRadius,
            cursorColor: cursorColor,
            cursorOpacityAnimates: true,
            cursorOffset: cursorOffset,
            paintCursorAboveText: true,
            autocorrectionTextRectColor: selectionColor,
            backgroundCursorColor: CupertinoDynamicColor.resolve(CupertinoColors.inactiveGray, context),
            selectionHeightStyle: widget.selectionHeightStyle,
            selectionWidthStyle: widget.selectionWidthStyle,
            scrollPadding: widget.scrollPadding,
            keyboardAppearance: keyboardAppearance,
            dragStartBehavior: widget.dragStartBehavior,
            scrollController: widget.scrollController,
            scrollPhysics: widget.scrollPhysics,
            enableInteractiveSelection: widget.enableInteractiveSelection,
            autofillHints: widget.autofillHints,
            restorationId: 'editable',
          ),
        ),
      ),
    );

<<<<<<< HEAD
    return Actions(
      actions: <Type, Action<Intent>>{
        SingleTapUpTextIntent: CallbackAction<SingleTapUpTextIntent>(
          onInvoke: (SingleTapUpTextIntent intent) {
            print('justin Cupertino\'s SingleTapUpTextIntent action was invoked');
            // Because TextSelectionGestureDetector listens to taps that happen on
            // widgets in front of it, tapping the clear button will also trigger
            // this handler. If the clear button widget recognizes the up event,
            // then do not handle it.
            if (_clearGlobalKey.currentContext != null) {
              final RenderBox renderBox = _clearGlobalKey.currentContext!.findRenderObject()! as RenderBox;
              final Offset localOffset = renderBox.globalToLocal(intent.details.globalPosition);
              if (renderBox.hitTest(BoxHitTestResult(), position: localOffset)) {
                return;
              }
            }
            Actions.invoke<SingleTapUpTextIntent>(context, intent);
            // TODO(justinmc): I'm still figuring out how we'll handle
            // requesting the keyboard and the onTap param.
            _requestKeyboard();
            if (widget.onTap != null)
              widget.onTap!();
          },
        ),
      },
      child: Semantics(
        enabled: enabled,
        onTap: !enabled ? null : () {
=======
    return Shortcuts(
      shortcuts: scrollShortcutOverrides,
      child: Semantics(
        enabled: enabled,
        onTap: !enabled || widget.readOnly ? null : () {
>>>>>>> 00143388
          if (!controller.selection.isValid) {
            controller.selection = TextSelection.collapsed(offset: controller.text.length);
          }
          _requestKeyboard();
        },
        child: IgnorePointer(
          ignoring: !enabled,
          child: Container(
            decoration: effectiveDecoration,
            child: _selectionGestureDetectorBuilder.buildGestureDetector(
              behavior: HitTestBehavior.translucent,
              child: Align(
                alignment: Alignment(-1.0, _textAlignVertical.y),
                widthFactor: 1.0,
                heightFactor: 1.0,
                child: _addTextDependentAttachments(paddedEditable, textStyle, placeholderStyle),
              ),
            ),
          ),
        ),
      ),
    );
  }
}<|MERGE_RESOLUTION|>--- conflicted
+++ resolved
@@ -1184,58 +1184,53 @@
       ),
     );
 
-<<<<<<< HEAD
-    return Actions(
-      actions: <Type, Action<Intent>>{
-        SingleTapUpTextIntent: CallbackAction<SingleTapUpTextIntent>(
-          onInvoke: (SingleTapUpTextIntent intent) {
-            print('justin Cupertino\'s SingleTapUpTextIntent action was invoked');
-            // Because TextSelectionGestureDetector listens to taps that happen on
-            // widgets in front of it, tapping the clear button will also trigger
-            // this handler. If the clear button widget recognizes the up event,
-            // then do not handle it.
-            if (_clearGlobalKey.currentContext != null) {
-              final RenderBox renderBox = _clearGlobalKey.currentContext!.findRenderObject()! as RenderBox;
-              final Offset localOffset = renderBox.globalToLocal(intent.details.globalPosition);
-              if (renderBox.hitTest(BoxHitTestResult(), position: localOffset)) {
-                return;
-              }
-            }
-            Actions.invoke<SingleTapUpTextIntent>(context, intent);
-            // TODO(justinmc): I'm still figuring out how we'll handle
-            // requesting the keyboard and the onTap param.
-            _requestKeyboard();
-            if (widget.onTap != null)
-              widget.onTap!();
-          },
-        ),
-      },
-      child: Semantics(
-        enabled: enabled,
-        onTap: !enabled ? null : () {
-=======
     return Shortcuts(
       shortcuts: scrollShortcutOverrides,
-      child: Semantics(
-        enabled: enabled,
-        onTap: !enabled || widget.readOnly ? null : () {
->>>>>>> 00143388
-          if (!controller.selection.isValid) {
-            controller.selection = TextSelection.collapsed(offset: controller.text.length);
-          }
-          _requestKeyboard();
+      child: Actions(
+        actions: <Type, Action<Intent>>{
+          SingleTapUpTextIntent: CallbackAction<SingleTapUpTextIntent>(
+            onInvoke: (SingleTapUpTextIntent intent) {
+              print('justin Cupertino\'s SingleTapUpTextIntent action was invoked');
+              // Because TextSelectionGestureDetector listens to taps that happen on
+              // widgets in front of it, tapping the clear button will also trigger
+              // this handler. If the clear button widget recognizes the up event,
+              // then do not handle it.
+              if (_clearGlobalKey.currentContext != null) {
+                final RenderBox renderBox = _clearGlobalKey.currentContext!.findRenderObject()! as RenderBox;
+                final Offset localOffset = renderBox.globalToLocal(intent.details.globalPosition);
+                if (renderBox.hitTest(BoxHitTestResult(), position: localOffset)) {
+                  return;
+                }
+              }
+              Actions.invoke<SingleTapUpTextIntent>(context, intent);
+              // TODO(justinmc): I'm still figuring out how we'll handle
+              // requesting the keyboard and the onTap param.
+              _requestKeyboard();
+              if (widget.onTap != null)
+                widget.onTap!();
+            },
+          ),
         },
-        child: IgnorePointer(
-          ignoring: !enabled,
-          child: Container(
-            decoration: effectiveDecoration,
-            child: _selectionGestureDetectorBuilder.buildGestureDetector(
-              behavior: HitTestBehavior.translucent,
-              child: Align(
-                alignment: Alignment(-1.0, _textAlignVertical.y),
-                widthFactor: 1.0,
-                heightFactor: 1.0,
-                child: _addTextDependentAttachments(paddedEditable, textStyle, placeholderStyle),
+        child: Semantics(
+          enabled: enabled,
+          onTap: !enabled || widget.readOnly ? null : () {
+            if (!controller.selection.isValid) {
+              controller.selection = TextSelection.collapsed(offset: controller.text.length);
+            }
+            _requestKeyboard();
+          },
+          child: IgnorePointer(
+            ignoring: !enabled,
+            child: Container(
+              decoration: effectiveDecoration,
+              child: _selectionGestureDetectorBuilder.buildGestureDetector(
+                behavior: HitTestBehavior.translucent,
+                child: Align(
+                  alignment: Alignment(-1.0, _textAlignVertical.y),
+                  widthFactor: 1.0,
+                  heightFactor: 1.0,
+                  child: _addTextDependentAttachments(paddedEditable, textStyle, placeholderStyle),
+                ),
               ),
             ),
           ),
