// Copyright 2014 The Flutter Authors. All rights reserved.
// Use of this source code is governed by a BSD-style license that can be
// found in the LICENSE file.

import 'dart:ui' as ui show BoxHeightStyle, BoxWidthStyle;

import 'package:flutter/foundation.dart' show defaultTargetPlatform;
import 'package:flutter/gestures.dart';
import 'package:flutter/rendering.dart';
import 'package:flutter/services.dart';
import 'package:flutter/widgets.dart';

import 'colors.dart';
import 'default_text_selection_toolbar.dart';
import 'desktop_text_selection.dart';
import 'icons.dart';
import 'magnifier.dart';
import 'text_selection.dart';
import 'theme.dart';

export 'package:flutter/services.dart' show SmartDashesType, SmartQuotesType, TextCapitalization, TextInputAction, TextInputType;

const TextStyle _kDefaultPlaceholderStyle = TextStyle(
  fontWeight: FontWeight.w400,
  color: CupertinoColors.placeholderText,
);

// Value inspected from Xcode 11 & iOS 13.0 Simulator.
const BorderSide _kDefaultRoundedBorderSide = BorderSide(
  color: CupertinoDynamicColor.withBrightness(
    color: Color(0x33000000),
    darkColor: Color(0x33FFFFFF),
  ),
  width: 0.0,
);
const Border _kDefaultRoundedBorder = Border(
  top: _kDefaultRoundedBorderSide,
  bottom: _kDefaultRoundedBorderSide,
  left: _kDefaultRoundedBorderSide,
  right: _kDefaultRoundedBorderSide,
);

const BoxDecoration _kDefaultRoundedBorderDecoration = BoxDecoration(
  color: CupertinoDynamicColor.withBrightness(
    color: CupertinoColors.white,
    darkColor: CupertinoColors.black,
  ),
  border: _kDefaultRoundedBorder,
  borderRadius: BorderRadius.all(Radius.circular(5.0)),
);

const Color _kDisabledBackground = CupertinoDynamicColor.withBrightness(
  color: Color(0xFFFAFAFA),
  darkColor: Color(0xFF050505),
);

// Value inspected from Xcode 12 & iOS 14.0 Simulator.
// Note it may not be consistent with https://developer.apple.com/design/resources/.
const CupertinoDynamicColor _kClearButtonColor = CupertinoDynamicColor.withBrightness(
  color: Color(0x33000000),
  darkColor: Color(0x33FFFFFF),
);

// An eyeballed value that moves the cursor slightly left of where it is
// rendered for text on Android so it's positioning more accurately matches the
// native iOS text cursor positioning.
//
// This value is in device pixels, not logical pixels as is typically used
// throughout the codebase.
const int _iOSHorizontalCursorOffsetPixels = -2;

/// Visibility of text field overlays based on the state of the current text entry.
///
/// Used to toggle the visibility behavior of the optional decorating widgets
/// surrounding the [EditableText] such as the clear text button.
enum OverlayVisibilityMode {
  /// Overlay will never appear regardless of the text entry state.
  never,

  /// Overlay will only appear when the current text entry is not empty.
  ///
  /// This includes prefilled text that the user did not type in manually. But
  /// does not include text in placeholders.
  editing,

  /// Overlay will only appear when the current text entry is empty.
  ///
  /// This also includes not having prefilled text that the user did not type
  /// in manually. Texts in placeholders are ignored.
  notEditing,

  /// Always show the overlay regardless of the text entry state.
  always,
}

class _CupertinoTextFieldSelectionGestureDetectorBuilder extends TextSelectionGestureDetectorBuilder {
  _CupertinoTextFieldSelectionGestureDetectorBuilder({
    required _CupertinoTextFieldState state,
  }) : _state = state,
       super(delegate: state);

  final _CupertinoTextFieldState _state;

  @override
  void onSingleTapUp(TapUpDetails details) {
    editableText.hideToolbar();
    // Because TextSelectionGestureDetector listens to taps that happen on
    // widgets in front of it, tapping the clear button will also trigger
    // this handler. If the clear button widget recognizes the up event,
    // then do not handle it.
    if (_state._clearGlobalKey.currentContext != null) {
      final RenderBox renderBox = _state._clearGlobalKey.currentContext!.findRenderObject()! as RenderBox;
      final Offset localOffset = renderBox.globalToLocal(details.globalPosition);
      if (renderBox.hitTest(BoxHitTestResult(), position: localOffset)) {
        return;
      }
    }
    super.onSingleTapUp(details);
    _state._requestKeyboard();
    _state.widget.onTap?.call();
  }

  @override
  void onDragSelectionEnd(DragEndDetails details) {
    _state._requestKeyboard();
  }
}

/// An iOS-style text field.
///
/// A text field lets the user enter text, either with a hardware keyboard or with
/// an onscreen keyboard.
///
/// This widget corresponds to both a `UITextField` and an editable `UITextView`
/// on iOS.
///
/// The text field calls the [onChanged] callback whenever the user changes the
/// text in the field. If the user indicates that they are done typing in the
/// field (e.g., by pressing a button on the soft keyboard), the text field
/// calls the [onSubmitted] callback.
///
/// {@macro flutter.widgets.EditableText.onChanged}
///
/// {@tool dartpad}
/// This example shows how to set the initial value of the `CupertinoTextField` using
/// a [controller] that already contains some text.
///
/// ** See code in examples/api/lib/cupertino/text_field/cupertino_text_field.0.dart **
/// {@end-tool}
///
/// The [controller] can also control the selection and composing region (and to
/// observe changes to the text, selection, and composing region).
///
/// The text field has an overridable [decoration] that, by default, draws a
/// rounded rectangle border around the text field. If you set the [decoration]
/// property to null, the decoration will be removed entirely.
///
/// {@macro flutter.material.textfield.wantKeepAlive}
///
/// Remember to call [TextEditingController.dispose] when it is no longer
/// needed. This will ensure we discard any resources used by the object.
///
/// {@macro flutter.widgets.editableText.showCaretOnScreen}
///
/// See also:
///
///  * <https://developer.apple.com/documentation/uikit/uitextfield>
///  * [TextField], an alternative text field widget that follows the Material
///    Design UI conventions.
///  * [EditableText], which is the raw text editing control at the heart of a
///    [TextField].
///  * Learn how to use a [TextEditingController] in one of our [cookbook recipes](https://flutter.dev/docs/cookbook/forms/text-field-changes#2-use-a-texteditingcontroller).
///  * <https://developer.apple.com/design/human-interface-guidelines/ios/controls/text-fields/>
class CupertinoTextField extends StatefulWidget {
  /// Creates an iOS-style text field.
  ///
  /// To provide a prefilled text entry, pass in a [TextEditingController] with
  /// an initial value to the [controller] parameter.
  ///
  /// To provide a hint placeholder text that appears when the text entry is
  /// empty, pass a [String] to the [placeholder] parameter.
  ///
  /// The [maxLines] property can be set to null to remove the restriction on
  /// the number of lines. In this mode, the intrinsic height of the widget will
  /// grow as the number of lines of text grows. By default, it is `1`, meaning
  /// this is a single-line text field and will scroll horizontally when
  /// overflown. [maxLines] must not be zero.
  ///
  /// The text cursor is not shown if [showCursor] is false or if [showCursor]
  /// is null (the default) and [readOnly] is true.
  ///
  /// If specified, the [maxLength] property must be greater than zero.
  ///
  /// The [selectionHeightStyle] and [selectionWidthStyle] properties allow
  /// changing the shape of the selection highlighting. These properties default
  /// to [ui.BoxHeightStyle.tight] and [ui.BoxWidthStyle.tight] respectively and
  /// must not be null.
  ///
  /// The [autocorrect], [autofocus], [clearButtonMode], [dragStartBehavior],
  /// [expands], [obscureText], [prefixMode], [readOnly], [scrollPadding],
  /// [suffixMode], [textAlign], [selectionHeightStyle], [selectionWidthStyle],
  /// [enableSuggestions], and [enableIMEPersonalizedLearning] properties must
  /// not be null.
  ///
  /// {@macro flutter.widgets.editableText.accessibility}
  ///
  /// See also:
  ///
  ///  * [minLines], which is the minimum number of lines to occupy when the
  ///    content spans fewer lines.
  ///  * [expands], to allow the widget to size itself to its parent's height.
  ///  * [maxLength], which discusses the precise meaning of "number of
  ///    characters" and how it may differ from the intuitive meaning.
  const CupertinoTextField({
    super.key,
    this.controller,
    this.focusNode,
    this.decoration = _kDefaultRoundedBorderDecoration,
    this.padding = const EdgeInsets.all(6.0),
    this.placeholder,
    this.placeholderStyle = const TextStyle(
      fontWeight: FontWeight.w400,
      color: CupertinoColors.placeholderText,
    ),
    this.prefix,
    this.prefixMode = OverlayVisibilityMode.always,
    this.suffix,
    this.suffixMode = OverlayVisibilityMode.always,
    this.clearButtonMode = OverlayVisibilityMode.never,
    TextInputType? keyboardType,
    this.textInputAction,
    this.textCapitalization = TextCapitalization.none,
    this.style,
    this.strutStyle,
    this.textAlign = TextAlign.start,
    this.textAlignVertical,
    this.textDirection,
    this.readOnly = false,
    @Deprecated(
      'Use `contextMenuBuilder` instead. '
      'This feature was deprecated after v2.12.0-4.1.pre.',
    )
    this.toolbarOptions,
    this.showCursor,
    this.autofocus = false,
    this.obscuringCharacter = '•',
    this.obscureText = false,
    this.autocorrect = true,
    SmartDashesType? smartDashesType,
    SmartQuotesType? smartQuotesType,
    this.enableSuggestions = true,
    this.maxLines = 1,
    this.minLines,
    this.expands = false,
    this.maxLength,
    this.maxLengthEnforcement,
    this.onChanged,
    this.onEditingComplete,
    this.onSubmitted,
    this.onTapOutside,
    this.inputFormatters,
    this.enabled,
    this.cursorWidth = 2.0,
    this.cursorHeight,
    this.cursorRadius = const Radius.circular(2.0),
    this.cursorColor,
    this.selectionHeightStyle = ui.BoxHeightStyle.tight,
    this.selectionWidthStyle = ui.BoxWidthStyle.tight,
    this.keyboardAppearance,
    this.scrollPadding = const EdgeInsets.all(20.0),
    this.dragStartBehavior = DragStartBehavior.start,
    bool? enableInteractiveSelection,
    this.selectionControls,
    this.onTap,
    this.scrollController,
    this.scrollPhysics,
    this.autofillHints = const <String>[],
    this.clipBehavior = Clip.hardEdge,
    this.restorationId,
    this.scribbleEnabled = true,
    this.enableIMEPersonalizedLearning = true,
    this.contextMenuBuilder = _defaultBuildContextMenu,
    this.magnifierConfiguration,
  }) : assert(textAlign != null),
       assert(readOnly != null),
       assert(autofocus != null),
       assert(obscuringCharacter != null && obscuringCharacter.length == 1),
       assert(obscureText != null),
       assert(autocorrect != null),
       smartDashesType = smartDashesType ?? (obscureText ? SmartDashesType.disabled : SmartDashesType.enabled),
       smartQuotesType = smartQuotesType ?? (obscureText ? SmartQuotesType.disabled : SmartQuotesType.enabled),
       assert(enableSuggestions != null),
       assert(scrollPadding != null),
       assert(dragStartBehavior != null),
       assert(selectionHeightStyle != null),
       assert(selectionWidthStyle != null),
       assert(maxLines == null || maxLines > 0),
       assert(minLines == null || minLines > 0),
       assert(
         (maxLines == null) || (minLines == null) || (maxLines >= minLines),
         "minLines can't be greater than maxLines",
       ),
       assert(expands != null),
       assert(
         !expands || (maxLines == null && minLines == null),
         'minLines and maxLines must be null when expands is true.',
       ),
       assert(!obscureText || maxLines == 1, 'Obscured fields cannot be multiline.'),
       assert(maxLength == null || maxLength > 0),
       assert(clearButtonMode != null),
       assert(prefixMode != null),
       assert(suffixMode != null),
       // Assert the following instead of setting it directly to avoid surprising the user by silently changing the value they set.
       assert(
         !identical(textInputAction, TextInputAction.newline) ||
         maxLines == 1 ||
         !identical(keyboardType, TextInputType.text),
         'Use keyboardType TextInputType.multiline when using TextInputAction.newline on a multiline TextField.',
       ),
       assert(enableIMEPersonalizedLearning != null),
       keyboardType = keyboardType ?? (maxLines == 1 ? TextInputType.text : TextInputType.multiline),
       enableInteractiveSelection = enableInteractiveSelection ?? (!readOnly || !obscureText);

  /// Creates a borderless iOS-style text field.
  ///
  /// To provide a prefilled text entry, pass in a [TextEditingController] with
  /// an initial value to the [controller] parameter.
  ///
  /// To provide a hint placeholder text that appears when the text entry is
  /// empty, pass a [String] to the [placeholder] parameter.
  ///
  /// The [maxLines] property can be set to null to remove the restriction on
  /// the number of lines. In this mode, the intrinsic height of the widget will
  /// grow as the number of lines of text grows. By default, it is `1`, meaning
  /// this is a single-line text field and will scroll horizontally when
  /// overflown. [maxLines] must not be zero.
  ///
  /// The text cursor is not shown if [showCursor] is false or if [showCursor]
  /// is null (the default) and [readOnly] is true.
  ///
  /// If specified, the [maxLength] property must be greater than zero.
  ///
  /// The [selectionHeightStyle] and [selectionWidthStyle] properties allow
  /// changing the shape of the selection highlighting. These properties default
  /// to [ui.BoxHeightStyle.tight] and [ui.BoxWidthStyle.tight] respectively and
  /// must not be null.
  ///
  /// The [autocorrect], [autofocus], [clearButtonMode], [dragStartBehavior],
  /// [expands], [obscureText], [prefixMode], [readOnly], [scrollPadding],
  /// [suffixMode], [textAlign], [selectionHeightStyle], [selectionWidthStyle],
  /// and [enableSuggestions] properties must not be null.
  ///
  /// See also:
  ///
  ///  * [minLines], which is the minimum number of lines to occupy when the
  ///    content spans fewer lines.
  ///  * [expands], to allow the widget to size itself to its parent's height.
  ///  * [maxLength], which discusses the precise meaning of "number of
  ///    characters" and how it may differ from the intuitive meaning.
  const CupertinoTextField.borderless({
    super.key,
    this.controller,
    this.focusNode,
    this.decoration,
    this.padding = const EdgeInsets.all(6.0),
    this.placeholder,
    this.placeholderStyle = _kDefaultPlaceholderStyle,
    this.prefix,
    this.prefixMode = OverlayVisibilityMode.always,
    this.suffix,
    this.suffixMode = OverlayVisibilityMode.always,
    this.clearButtonMode = OverlayVisibilityMode.never,
    TextInputType? keyboardType,
    this.textInputAction,
    this.textCapitalization = TextCapitalization.none,
    this.style,
    this.strutStyle,
    this.textAlign = TextAlign.start,
    this.textAlignVertical,
    this.textDirection,
    this.readOnly = false,
    @Deprecated(
      'Use `contextMenuBuilder` instead. '
      'This feature was deprecated after v2.12.0-4.1.pre.',
    )
    this.toolbarOptions,
    this.showCursor,
    this.autofocus = false,
    this.obscuringCharacter = '•',
    this.obscureText = false,
    this.autocorrect = true,
    SmartDashesType? smartDashesType,
    SmartQuotesType? smartQuotesType,
    this.enableSuggestions = true,
    this.maxLines = 1,
    this.minLines,
    this.expands = false,
    this.maxLength,
    this.maxLengthEnforcement,
    this.onChanged,
    this.onEditingComplete,
    this.onSubmitted,
    this.onTapOutside,
    this.inputFormatters,
    this.enabled,
    this.cursorWidth = 2.0,
    this.cursorHeight,
    this.cursorRadius = const Radius.circular(2.0),
    this.cursorColor,
    this.selectionHeightStyle = ui.BoxHeightStyle.tight,
    this.selectionWidthStyle = ui.BoxWidthStyle.tight,
    this.keyboardAppearance,
    this.scrollPadding = const EdgeInsets.all(20.0),
    this.dragStartBehavior = DragStartBehavior.start,
    bool? enableInteractiveSelection,
    this.selectionControls,
    this.onTap,
    this.scrollController,
    this.scrollPhysics,
    this.autofillHints = const <String>[],
    this.clipBehavior = Clip.hardEdge,
    this.restorationId,
    this.scribbleEnabled = true,
    this.enableIMEPersonalizedLearning = true,
    this.contextMenuBuilder = _defaultBuildContextMenu,
    this.magnifierConfiguration,
  }) : assert(textAlign != null),
       assert(readOnly != null),
       assert(autofocus != null),
       assert(obscuringCharacter != null && obscuringCharacter.length == 1),
       assert(obscureText != null),
       assert(autocorrect != null),
       smartDashesType = smartDashesType ?? (obscureText ? SmartDashesType.disabled : SmartDashesType.enabled),
       smartQuotesType = smartQuotesType ?? (obscureText ? SmartQuotesType.disabled : SmartQuotesType.enabled),
       assert(enableSuggestions != null),
       assert(scrollPadding != null),
       assert(dragStartBehavior != null),
       assert(selectionHeightStyle != null),
       assert(selectionWidthStyle != null),
       assert(maxLines == null || maxLines > 0),
       assert(minLines == null || minLines > 0),
       assert(
         (maxLines == null) || (minLines == null) || (maxLines >= minLines),
         "minLines can't be greater than maxLines",
       ),
       assert(expands != null),
       assert(
         !expands || (maxLines == null && minLines == null),
         'minLines and maxLines must be null when expands is true.',
       ),
       assert(!obscureText || maxLines == 1, 'Obscured fields cannot be multiline.'),
       assert(maxLength == null || maxLength > 0),
       assert(clearButtonMode != null),
       assert(prefixMode != null),
       assert(suffixMode != null),
       // Assert the following instead of setting it directly to avoid surprising the user by silently changing the value they set.
       assert(
         !identical(textInputAction, TextInputAction.newline) ||
         maxLines == 1 ||
         !identical(keyboardType, TextInputType.text),
         'Use keyboardType TextInputType.multiline when using TextInputAction.newline on a multiline TextField.',
       ),
       assert(clipBehavior != null),
       assert(enableIMEPersonalizedLearning != null),
       keyboardType = keyboardType ?? (maxLines == 1 ? TextInputType.text : TextInputType.multiline),
       enableInteractiveSelection = enableInteractiveSelection ?? (!readOnly || !obscureText);

  /// Controls the text being edited.
  ///
  /// If null, this widget will create its own [TextEditingController].
  final TextEditingController? controller;

  /// {@macro flutter.widgets.Focus.focusNode}
  final FocusNode? focusNode;

  /// Controls the [BoxDecoration] of the box behind the text input.
  ///
  /// Defaults to having a rounded rectangle grey border and can be null to have
  /// no box decoration.
  final BoxDecoration? decoration;

  /// Padding around the text entry area between the [prefix] and [suffix]
  /// or the clear button when [clearButtonMode] is not never.
  ///
  /// Defaults to a padding of 6 pixels on all sides and can be null.
  final EdgeInsetsGeometry padding;

  /// A lighter colored placeholder hint that appears on the first line of the
  /// text field when the text entry is empty.
  ///
  /// Defaults to having no placeholder text.
  ///
  /// The text style of the placeholder text matches that of the text field's
  /// main text entry except a lighter font weight and a grey font color.
  final String? placeholder;

  /// The style to use for the placeholder text.
  ///
  /// The [placeholderStyle] is merged with the [style] [TextStyle] when applied
  /// to the [placeholder] text. To avoid merging with [style], specify
  /// [TextStyle.inherit] as false.
  ///
  /// Defaults to the [style] property with w300 font weight and grey color.
  ///
  /// If specifically set to null, placeholder's style will be the same as [style].
  final TextStyle? placeholderStyle;

  /// An optional [Widget] to display before the text.
  final Widget? prefix;

  /// Controls the visibility of the [prefix] widget based on the state of
  /// text entry when the [prefix] argument is not null.
  ///
  /// Defaults to [OverlayVisibilityMode.always] and cannot be null.
  ///
  /// Has no effect when [prefix] is null.
  final OverlayVisibilityMode prefixMode;

  /// An optional [Widget] to display after the text.
  final Widget? suffix;

  /// Controls the visibility of the [suffix] widget based on the state of
  /// text entry when the [suffix] argument is not null.
  ///
  /// Defaults to [OverlayVisibilityMode.always] and cannot be null.
  ///
  /// Has no effect when [suffix] is null.
  final OverlayVisibilityMode suffixMode;

  /// Show an iOS-style clear button to clear the current text entry.
  ///
  /// Can be made to appear depending on various text states of the
  /// [TextEditingController].
  ///
  /// Will only appear if no [suffix] widget is appearing.
  ///
  /// Defaults to never appearing and cannot be null.
  final OverlayVisibilityMode clearButtonMode;

  /// {@macro flutter.widgets.editableText.keyboardType}
  final TextInputType keyboardType;

  /// The type of action button to use for the keyboard.
  ///
  /// Defaults to [TextInputAction.newline] if [keyboardType] is
  /// [TextInputType.multiline] and [TextInputAction.done] otherwise.
  final TextInputAction? textInputAction;

  /// {@macro flutter.widgets.editableText.textCapitalization}
  final TextCapitalization textCapitalization;

  /// The style to use for the text being edited.
  ///
  /// Also serves as a base for the [placeholder] text's style.
  ///
  /// Defaults to the standard iOS font style from [CupertinoTheme] if null.
  final TextStyle? style;

  /// {@macro flutter.widgets.editableText.strutStyle}
  final StrutStyle? strutStyle;

  /// {@macro flutter.widgets.editableText.textAlign}
  final TextAlign textAlign;

  /// Configuration of toolbar options.
  ///
  /// If not set, select all and paste will default to be enabled. Copy and cut
  /// will be disabled if [obscureText] is true. If [readOnly] is true,
  /// paste and cut will be disabled regardless.
  @Deprecated(
    'Use `contextMenuBuilder` instead. '
    'This feature was deprecated after v2.12.0-4.1.pre.',
  )
  final ToolbarOptions? toolbarOptions;

  /// {@macro flutter.material.InputDecorator.textAlignVertical}
  final TextAlignVertical? textAlignVertical;

  /// {@macro flutter.widgets.editableText.textDirection}
  final TextDirection? textDirection;

  /// {@macro flutter.widgets.editableText.readOnly}
  final bool readOnly;

  /// {@macro flutter.widgets.editableText.showCursor}
  final bool? showCursor;

  /// {@macro flutter.widgets.editableText.autofocus}
  final bool autofocus;

  /// {@macro flutter.widgets.editableText.obscuringCharacter}
  final String obscuringCharacter;

  /// {@macro flutter.widgets.editableText.obscureText}
  final bool obscureText;

  /// {@macro flutter.widgets.editableText.autocorrect}
  final bool autocorrect;

  /// {@macro flutter.services.TextInputConfiguration.smartDashesType}
  final SmartDashesType smartDashesType;

  /// {@macro flutter.services.TextInputConfiguration.smartQuotesType}
  final SmartQuotesType smartQuotesType;

  /// {@macro flutter.services.TextInputConfiguration.enableSuggestions}
  final bool enableSuggestions;

  /// {@macro flutter.widgets.editableText.maxLines}
  ///  * [expands], which determines whether the field should fill the height of
  ///    its parent.
  final int? maxLines;

  /// {@macro flutter.widgets.editableText.minLines}
  ///  * [expands], which determines whether the field should fill the height of
  ///    its parent.
  final int? minLines;

  /// {@macro flutter.widgets.editableText.expands}
  final bool expands;

  /// The maximum number of characters (Unicode scalar values) to allow in the
  /// text field.
  ///
  /// After [maxLength] characters have been input, additional input
  /// is ignored, unless [maxLengthEnforcement] is set to
  /// [MaxLengthEnforcement.none].
  ///
  /// The TextField enforces the length with a
  /// [LengthLimitingTextInputFormatter], which is evaluated after the supplied
  /// [inputFormatters], if any.
  ///
  /// This value must be either null or greater than zero. If set to null
  /// (the default), there is no limit to the number of characters allowed.
  ///
  /// Whitespace characters (e.g. newline, space, tab) are included in the
  /// character count.
  ///
  /// {@macro flutter.services.lengthLimitingTextInputFormatter.maxLength}
  final int? maxLength;

  /// Determines how the [maxLength] limit should be enforced.
  ///
  /// If [MaxLengthEnforcement.none] is set, additional input beyond [maxLength]
  /// will not be enforced by the limit.
  ///
  /// {@macro flutter.services.textFormatter.effectiveMaxLengthEnforcement}
  ///
  /// {@macro flutter.services.textFormatter.maxLengthEnforcement}
  final MaxLengthEnforcement? maxLengthEnforcement;

  /// {@macro flutter.widgets.editableText.onChanged}
  final ValueChanged<String>? onChanged;

  /// {@macro flutter.widgets.editableText.onEditingComplete}
  final VoidCallback? onEditingComplete;

  /// {@macro flutter.widgets.editableText.onSubmitted}
  ///
  /// See also:
  ///
  ///  * [TextInputAction.next] and [TextInputAction.previous], which
  ///    automatically shift the focus to the next/previous focusable item when
  ///    the user is done editing.
  final ValueChanged<String>? onSubmitted;

  /// {@macro flutter.widgets.editableText.onTapOutside}
  final TapRegionCallback? onTapOutside;

  /// {@macro flutter.widgets.editableText.inputFormatters}
  final List<TextInputFormatter>? inputFormatters;

  /// Disables the text field when false.
  ///
  /// Text fields in disabled states have a light grey background and don't
  /// respond to touch events including the [prefix], [suffix] and the clear
  /// button.
  final bool? enabled;

  /// {@macro flutter.widgets.editableText.cursorWidth}
  final double cursorWidth;

  /// {@macro flutter.widgets.editableText.cursorHeight}
  final double? cursorHeight;

  /// {@macro flutter.widgets.editableText.cursorRadius}
  final Radius cursorRadius;

  /// The color to use when painting the cursor.
  ///
  /// Defaults to the [DefaultSelectionStyle.cursorColor]. If that color is
  /// null, it uses the [CupertinoThemeData.primaryColor] of the ambient theme,
  /// which itself defaults to [CupertinoColors.activeBlue] in the light theme
  /// and [CupertinoColors.activeOrange] in the dark theme.
  final Color? cursorColor;

  /// Controls how tall the selection highlight boxes are computed to be.
  ///
  /// See [ui.BoxHeightStyle] for details on available styles.
  final ui.BoxHeightStyle selectionHeightStyle;

  /// Controls how wide the selection highlight boxes are computed to be.
  ///
  /// See [ui.BoxWidthStyle] for details on available styles.
  final ui.BoxWidthStyle selectionWidthStyle;

  /// The appearance of the keyboard.
  ///
  /// This setting is only honored on iOS devices.
  ///
  /// If null, defaults to [Brightness.light].
  final Brightness? keyboardAppearance;

  /// {@macro flutter.widgets.editableText.scrollPadding}
  final EdgeInsets scrollPadding;

  /// {@macro flutter.widgets.editableText.enableInteractiveSelection}
  final bool enableInteractiveSelection;

  /// {@macro flutter.widgets.editableText.selectionControls}
  final TextSelectionControls? selectionControls;

  /// {@macro flutter.widgets.scrollable.dragStartBehavior}
  final DragStartBehavior dragStartBehavior;

  /// {@macro flutter.widgets.editableText.scrollController}
  final ScrollController? scrollController;

  /// {@macro flutter.widgets.editableText.scrollPhysics}
  final ScrollPhysics? scrollPhysics;

  /// {@macro flutter.widgets.editableText.selectionEnabled}
  bool get selectionEnabled => enableInteractiveSelection;

  /// {@macro flutter.material.textfield.onTap}
  final GestureTapCallback? onTap;

  /// {@macro flutter.widgets.editableText.autofillHints}
  /// {@macro flutter.services.AutofillConfiguration.autofillHints}
  final Iterable<String>? autofillHints;

  /// {@macro flutter.material.Material.clipBehavior}
  ///
  /// Defaults to [Clip.hardEdge].
  final Clip clipBehavior;

  /// {@macro flutter.material.textfield.restorationId}
  final String? restorationId;

  /// {@macro flutter.widgets.editableText.scribbleEnabled}
  final bool scribbleEnabled;

  /// {@macro flutter.services.TextInputConfiguration.enableIMEPersonalizedLearning}
  final bool enableIMEPersonalizedLearning;

<<<<<<< HEAD
  /// {@macro flutter.widgets.EditableText.contextMenuBuilder}
  ///
  /// If not provided, will build a default menu based on the platform.
  ///
  /// See also:
  ///
  ///  * [DefaultCupertinoTextSelectionToolbar], which is built by default.
  final EditableTextToolbarBuilder? contextMenuBuilder;

  /// The platform that the current `defaultTargetPlatform` will be treated as.
  ///
  /// The Cupertino library has no access to Material, so it cannot build things
  /// like the Material text selection toolbars on the platforms that use them.
  /// Instead it will treat those non-Cupertino platforms as if they are the
  /// platform returned here.
  ///
  /// For example, using a CupertionTextField on an Android device will show the
  /// iOS text selection toolbar.
  static TargetPlatform get _cupertinoPlatform {
    switch (defaultTargetPlatform) {
      case TargetPlatform.android:
      case TargetPlatform.iOS:
      case TargetPlatform.fuchsia:
        return TargetPlatform.iOS;
      case TargetPlatform.linux:
      case TargetPlatform.windows:
      case TargetPlatform.macOS:
        return TargetPlatform.macOS;
    }
  }

  static Widget _defaultBuildContextMenu(BuildContext context, EditableTextState editableTextState, Offset primaryAnchor, [Offset? secondaryAnchor]) {
    return DefaultCupertinoTextSelectionToolbar(
      primaryAnchor: primaryAnchor,
      secondaryAnchor: secondaryAnchor,
      editableTextState: editableTextState,
      targetPlatform: _cupertinoPlatform,
      buttonItems: EditableTextContextMenuButtonItemsBuilder.buttonItemsForToolbarOptions(
        editableTextState,
        _cupertinoPlatform,
      ),
    );
  }

  /// {@macro flutter.widgets.text_selection.TextMagnifierConfiguration.intro}
=======
  /// {@macro flutter.widgets.magnifier.TextMagnifierConfiguration.intro}
>>>>>>> dce82f7e
  ///
  /// {@macro flutter.widgets.magnifier.intro}
  ///
  /// {@macro flutter.widgets.magnifier.TextMagnifierConfiguration.details}
  ///
  /// By default, builds a [CupertinoTextMagnifier] on iOS and Android nothing on all other
  /// platforms. If it is desired to supress the magnifier, consider passing
  /// [TextMagnifierConfiguration.disabled].
  ///
  // TODO(antholeole): https://github.com/flutter/flutter/issues/108041
  // once the magnifier PR lands, I should enrich this area of the
  // docs with images of what a magnifier is.
  final TextMagnifierConfiguration? magnifierConfiguration;

  @override
  State<CupertinoTextField> createState() => _CupertinoTextFieldState();

  @override
  void debugFillProperties(DiagnosticPropertiesBuilder properties) {
    super.debugFillProperties(properties);
    properties.add(DiagnosticsProperty<TextEditingController>('controller', controller, defaultValue: null));
    properties.add(DiagnosticsProperty<FocusNode>('focusNode', focusNode, defaultValue: null));
    properties.add(DiagnosticsProperty<BoxDecoration>('decoration', decoration));
    properties.add(DiagnosticsProperty<EdgeInsetsGeometry>('padding', padding));
    properties.add(StringProperty('placeholder', placeholder));
    properties.add(DiagnosticsProperty<TextStyle>('placeholderStyle', placeholderStyle));
    properties.add(DiagnosticsProperty<OverlayVisibilityMode>('prefix', prefix == null ? null : prefixMode));
    properties.add(DiagnosticsProperty<OverlayVisibilityMode>('suffix', suffix == null ? null : suffixMode));
    properties.add(DiagnosticsProperty<OverlayVisibilityMode>('clearButtonMode', clearButtonMode));
    properties.add(DiagnosticsProperty<TextInputType>('keyboardType', keyboardType, defaultValue: TextInputType.text));
    properties.add(DiagnosticsProperty<TextStyle>('style', style, defaultValue: null));
    properties.add(DiagnosticsProperty<bool>('autofocus', autofocus, defaultValue: false));
    properties.add(DiagnosticsProperty<String>('obscuringCharacter', obscuringCharacter, defaultValue: '•'));
    properties.add(DiagnosticsProperty<bool>('obscureText', obscureText, defaultValue: false));
    properties.add(DiagnosticsProperty<bool>('autocorrect', autocorrect, defaultValue: true));
    properties.add(EnumProperty<SmartDashesType>('smartDashesType', smartDashesType, defaultValue: obscureText ? SmartDashesType.disabled : SmartDashesType.enabled));
    properties.add(EnumProperty<SmartQuotesType>('smartQuotesType', smartQuotesType, defaultValue: obscureText ? SmartQuotesType.disabled : SmartQuotesType.enabled));
    properties.add(DiagnosticsProperty<bool>('enableSuggestions', enableSuggestions, defaultValue: true));
    properties.add(IntProperty('maxLines', maxLines, defaultValue: 1));
    properties.add(IntProperty('minLines', minLines, defaultValue: null));
    properties.add(DiagnosticsProperty<bool>('expands', expands, defaultValue: false));
    properties.add(IntProperty('maxLength', maxLength, defaultValue: null));
    properties.add(EnumProperty<MaxLengthEnforcement>('maxLengthEnforcement', maxLengthEnforcement, defaultValue: null));
    properties.add(DoubleProperty('cursorWidth', cursorWidth, defaultValue: 2.0));
    properties.add(DoubleProperty('cursorHeight', cursorHeight, defaultValue: null));
    properties.add(DiagnosticsProperty<Radius>('cursorRadius', cursorRadius, defaultValue: null));
    properties.add(createCupertinoColorProperty('cursorColor', cursorColor, defaultValue: null));
    properties.add(FlagProperty('selectionEnabled', value: selectionEnabled, defaultValue: true, ifFalse: 'selection disabled'));
    properties.add(DiagnosticsProperty<TextSelectionControls>('selectionControls', selectionControls, defaultValue: null));
    properties.add(DiagnosticsProperty<ScrollController>('scrollController', scrollController, defaultValue: null));
    properties.add(DiagnosticsProperty<ScrollPhysics>('scrollPhysics', scrollPhysics, defaultValue: null));
    properties.add(EnumProperty<TextAlign>('textAlign', textAlign, defaultValue: TextAlign.start));
    properties.add(DiagnosticsProperty<TextAlignVertical>('textAlignVertical', textAlignVertical, defaultValue: null));
    properties.add(EnumProperty<TextDirection>('textDirection', textDirection, defaultValue: null));
    properties.add(DiagnosticsProperty<Clip>('clipBehavior', clipBehavior, defaultValue: Clip.hardEdge));
    properties.add(DiagnosticsProperty<bool>('scribbleEnabled', scribbleEnabled, defaultValue: true));
    properties.add(DiagnosticsProperty<bool>('enableIMEPersonalizedLearning', enableIMEPersonalizedLearning, defaultValue: true));
  }

  static final TextMagnifierConfiguration _iosMagnifierConfiguration = TextMagnifierConfiguration(
    magnifierBuilder: (
    BuildContext context,
    MagnifierController controller,
    ValueNotifier<MagnifierOverlayInfoBearer> magnifierOverlayInfoBearer
  ) {
    switch (defaultTargetPlatform) {
      case TargetPlatform.android:
      case TargetPlatform.iOS:
        return CupertinoTextMagnifier(
        controller: controller,
        magnifierOverlayInfoBearer: magnifierOverlayInfoBearer,
      );
      case TargetPlatform.fuchsia:
      case TargetPlatform.linux:
      case TargetPlatform.macOS:
      case TargetPlatform.windows:
        return null;
    }
  });
}

class _CupertinoTextFieldState extends State<CupertinoTextField> with RestorationMixin, AutomaticKeepAliveClientMixin<CupertinoTextField> implements TextSelectionGestureDetectorBuilderDelegate, AutofillClient {
  final GlobalKey _clearGlobalKey = GlobalKey();

  RestorableTextEditingController? _controller;
  TextEditingController get _effectiveController => widget.controller ?? _controller!.value;

  FocusNode? _focusNode;
  FocusNode get _effectiveFocusNode => widget.focusNode ?? (_focusNode ??= FocusNode());

  MaxLengthEnforcement get _effectiveMaxLengthEnforcement => widget.maxLengthEnforcement
    ?? LengthLimitingTextInputFormatter.getDefaultMaxLengthEnforcement();

  bool _showSelectionHandles = false;

  late _CupertinoTextFieldSelectionGestureDetectorBuilder _selectionGestureDetectorBuilder;

  // API for TextSelectionGestureDetectorBuilderDelegate.
  @override
  bool get forcePressEnabled => true;

  @override
  final GlobalKey<EditableTextState> editableTextKey = GlobalKey<EditableTextState>();

  @override
  bool get selectionEnabled => widget.selectionEnabled;
  // End of API for TextSelectionGestureDetectorBuilderDelegate.

  @override
  void initState() {
    super.initState();
    _selectionGestureDetectorBuilder = _CupertinoTextFieldSelectionGestureDetectorBuilder(state: this);
    if (widget.controller == null) {
      _createLocalController();
    }
    _effectiveFocusNode.canRequestFocus = widget.enabled ?? true;
    _effectiveFocusNode.addListener(_handleFocusChanged);
  }

  @override
  void didUpdateWidget(CupertinoTextField oldWidget) {
    super.didUpdateWidget(oldWidget);
    if (widget.controller == null && oldWidget.controller != null) {
      _createLocalController(oldWidget.controller!.value);
    } else if (widget.controller != null && oldWidget.controller == null) {
      unregisterFromRestoration(_controller!);
      _controller!.dispose();
      _controller = null;
    }

    if (widget.focusNode != oldWidget.focusNode) {
      (oldWidget.focusNode ?? _focusNode)?.removeListener(_handleFocusChanged);
      (widget.focusNode ?? _focusNode)?.addListener(_handleFocusChanged);
    }
    _effectiveFocusNode.canRequestFocus = widget.enabled ?? true;
  }

  @override
  void restoreState(RestorationBucket? oldBucket, bool initialRestore) {
    if (_controller != null) {
      _registerController();
    }
  }

  void _registerController() {
    assert(_controller != null);
    registerForRestoration(_controller!, 'controller');
    _controller!.value.addListener(updateKeepAlive);
  }

  void _createLocalController([TextEditingValue? value]) {
    assert(_controller == null);
    _controller = value == null
        ? RestorableTextEditingController()
        : RestorableTextEditingController.fromValue(value);
    if (!restorePending) {
      _registerController();
    }
  }

  @override
  String? get restorationId => widget.restorationId;

  @override
  void dispose() {
    _effectiveFocusNode.removeListener(_handleFocusChanged);
    _focusNode?.dispose();
    _controller?.dispose();
    super.dispose();
  }

  EditableTextState get _editableText => editableTextKey.currentState!;

  void _requestKeyboard() {
    _editableText.requestKeyboard();
  }

  void _handleFocusChanged() {
    setState(() {
      // Rebuild the widget on focus change to show/hide the text selection
      // highlight.
    });
  }

  bool _shouldShowSelectionHandles(SelectionChangedCause? cause) {
    // When the text field is activated by something that doesn't trigger the
    // selection overlay, we shouldn't show the handles either.
    if (!_selectionGestureDetectorBuilder.shouldShowSelectionToolbar) {
      return false;
    }

    // On iOS, we don't show handles when the selection is collapsed.
    if (_effectiveController.selection.isCollapsed) {
      return false;
    }

    if (cause == SelectionChangedCause.keyboard) {
      return false;
    }

    if (cause == SelectionChangedCause.scribble) {
      return true;
    }

    if (_effectiveController.text.isNotEmpty) {
      return true;
    }

    return false;
  }

  void _handleSelectionChanged(TextSelection selection, SelectionChangedCause? cause) {
    final bool willShowSelectionHandles = _shouldShowSelectionHandles(cause);
    if (willShowSelectionHandles != _showSelectionHandles) {
      setState(() {
        _showSelectionHandles = willShowSelectionHandles;
      });
    }

    switch (defaultTargetPlatform) {
      case TargetPlatform.iOS:
      case TargetPlatform.macOS:
        if (cause == SelectionChangedCause.longPress
            || cause == SelectionChangedCause.drag) {
          _editableText.bringIntoView(selection.extent);
        }
        break;
      case TargetPlatform.linux:
      case TargetPlatform.windows:
      case TargetPlatform.fuchsia:
      case TargetPlatform.android:
        if (cause == SelectionChangedCause.drag) {
          _editableText.bringIntoView(selection.extent);
        }
        break;
    }

    switch (defaultTargetPlatform) {
      case TargetPlatform.iOS:
      case TargetPlatform.fuchsia:
      case TargetPlatform.android:
        break;
      case TargetPlatform.macOS:
      case TargetPlatform.linux:
      case TargetPlatform.windows:
        if (cause == SelectionChangedCause.drag) {
          _editableText.hideToolbar();
        }
        break;
    }
  }

  @override
  bool get wantKeepAlive => _controller?.value.text.isNotEmpty ?? false;

  bool _shouldShowAttachment({
    required OverlayVisibilityMode attachment,
    required bool hasText,
  }) {
    switch (attachment) {
      case OverlayVisibilityMode.never:
        return false;
      case OverlayVisibilityMode.always:
        return true;
      case OverlayVisibilityMode.editing:
        return hasText;
      case OverlayVisibilityMode.notEditing:
        return !hasText;
    }
  }

  bool _showPrefixWidget(TextEditingValue text) {
    return widget.prefix != null && _shouldShowAttachment(
      attachment: widget.prefixMode,
      hasText: text.text.isNotEmpty,
    );
  }

  bool _showSuffixWidget(TextEditingValue text) {
    return widget.suffix != null && _shouldShowAttachment(
      attachment: widget.suffixMode,
      hasText: text.text.isNotEmpty,
    );
  }

  bool _showClearButton(TextEditingValue text) {
    return _shouldShowAttachment(
      attachment: widget.clearButtonMode,
      hasText: text.text.isNotEmpty,
    );
  }

  // True if any surrounding decoration widgets will be shown.
  bool get _hasDecoration {
    return widget.placeholder != null ||
      widget.clearButtonMode != OverlayVisibilityMode.never ||
      widget.prefix != null ||
      widget.suffix != null;
  }

  // Provide default behavior if widget.textAlignVertical is not set.
  // CupertinoTextField has top alignment by default, unless it has decoration
  // like a prefix or suffix, in which case it's aligned to the center.
  TextAlignVertical get _textAlignVertical {
    if (widget.textAlignVertical != null) {
      return widget.textAlignVertical!;
    }
    return _hasDecoration ? TextAlignVertical.center : TextAlignVertical.top;
  }

  Widget _addTextDependentAttachments(Widget editableText, TextStyle textStyle, TextStyle placeholderStyle) {
    assert(editableText != null);
    assert(textStyle != null);
    assert(placeholderStyle != null);
    // If there are no surrounding widgets, just return the core editable text
    // part.
    if (!_hasDecoration) {
      return editableText;
    }

    // Otherwise, listen to the current state of the text entry.
    return ValueListenableBuilder<TextEditingValue>(
      valueListenable: _effectiveController,
      child: editableText,
      builder: (BuildContext context, TextEditingValue? text, Widget? child) {
        return Row(children: <Widget>[
          // Insert a prefix at the front if the prefix visibility mode matches
          // the current text state.
          if (_showPrefixWidget(text!)) widget.prefix!,
          // In the middle part, stack the placeholder on top of the main EditableText
          // if needed.
          Expanded(
            child: Stack(
              children: <Widget>[
                if (widget.placeholder != null && text.text.isEmpty)
                  SizedBox(
                    width: double.infinity,
                    child: Padding(
                      padding: widget.padding,
                      child: Text(
                        widget.placeholder!,
                        maxLines: widget.maxLines,
                        overflow: TextOverflow.ellipsis,
                        style: placeholderStyle,
                        textAlign: widget.textAlign,
                      ),
                    ),
                  ),
                child!,
              ],
            ),
          ),
          // First add the explicit suffix if the suffix visibility mode matches.
          if (_showSuffixWidget(text))
            widget.suffix!
          // Otherwise, try to show a clear button if its visibility mode matches.
          else if (_showClearButton(text))
            GestureDetector(
              key: _clearGlobalKey,
              onTap: widget.enabled ?? true ? () {
                // Special handle onChanged for ClearButton
                // Also call onChanged when the clear button is tapped.
                final bool textChanged = _effectiveController.text.isNotEmpty;
                _effectiveController.clear();
                if (widget.onChanged != null && textChanged) {
                  widget.onChanged!(_effectiveController.text);
                }
              } : null,
              child: Padding(
                padding: const EdgeInsets.symmetric(horizontal: 6.0),
                child: Icon(
                  CupertinoIcons.clear_thick_circled,
                  size: 18.0,
                  color: CupertinoDynamicColor.resolve(_kClearButtonColor, context),
                ),
              ),
            ),
        ]);
      },
    );
  }
  // AutofillClient implementation start.
  @override
  String get autofillId => _editableText.autofillId;

  @override
  void autofill(TextEditingValue newEditingValue) => _editableText.autofill(newEditingValue);

  @override
  TextInputConfiguration get textInputConfiguration {
    final List<String>? autofillHints = widget.autofillHints?.toList(growable: false);
    final AutofillConfiguration autofillConfiguration = autofillHints != null
      ? AutofillConfiguration(
          uniqueIdentifier: autofillId,
          autofillHints: autofillHints,
          currentEditingValue: _effectiveController.value,
          hintText: widget.placeholder,
        )
      : AutofillConfiguration.disabled;

    return _editableText.textInputConfiguration.copyWith(autofillConfiguration: autofillConfiguration);
  }
  // AutofillClient implementation end.

  @override
  Widget build(BuildContext context) {
    super.build(context); // See AutomaticKeepAliveClientMixin.
    assert(debugCheckHasDirectionality(context));
    final TextEditingController controller = _effectiveController;

    TextSelectionControls? textSelectionControls = widget.selectionControls;
    VoidCallback? handleDidGainAccessibilityFocus;
    switch (defaultTargetPlatform) {
      case TargetPlatform.iOS:
      case TargetPlatform.android:
      case TargetPlatform.fuchsia:
      case TargetPlatform.linux:
        textSelectionControls ??= cupertinoTextSelectionHandleControls;
        break;

      case TargetPlatform.macOS:
      case TargetPlatform.windows:
        textSelectionControls ??= cupertinoDesktopTextSelectionHandleControls;
        handleDidGainAccessibilityFocus = () {
          // Automatically activate the TextField when it receives accessibility focus.
          if (!_effectiveFocusNode.hasFocus && _effectiveFocusNode.canRequestFocus) {
            _effectiveFocusNode.requestFocus();
          }
        };
        break;
    }

    final bool enabled = widget.enabled ?? true;
    final Offset cursorOffset = Offset(_iOSHorizontalCursorOffsetPixels / MediaQuery.of(context).devicePixelRatio, 0);
    final List<TextInputFormatter> formatters = <TextInputFormatter>[
      ...?widget.inputFormatters,
      if (widget.maxLength != null)
        LengthLimitingTextInputFormatter(
          widget.maxLength,
          maxLengthEnforcement: _effectiveMaxLengthEnforcement,
        ),
    ];
    final CupertinoThemeData themeData = CupertinoTheme.of(context);

    final TextStyle? resolvedStyle = widget.style?.copyWith(
      color: CupertinoDynamicColor.maybeResolve(widget.style?.color, context),
      backgroundColor: CupertinoDynamicColor.maybeResolve(widget.style?.backgroundColor, context),
    );

    final TextStyle textStyle = themeData.textTheme.textStyle.merge(resolvedStyle);

    final TextStyle? resolvedPlaceholderStyle = widget.placeholderStyle?.copyWith(
      color: CupertinoDynamicColor.maybeResolve(widget.placeholderStyle?.color, context),
      backgroundColor: CupertinoDynamicColor.maybeResolve(widget.placeholderStyle?.backgroundColor, context),
    );

    final TextStyle placeholderStyle = textStyle.merge(resolvedPlaceholderStyle);

    final Brightness keyboardAppearance = widget.keyboardAppearance ?? CupertinoTheme.brightnessOf(context);
    final Color cursorColor = CupertinoDynamicColor.maybeResolve(
      widget.cursorColor ?? DefaultSelectionStyle.of(context).cursorColor,
      context,
    ) ?? themeData.primaryColor;

    final Color disabledColor = CupertinoDynamicColor.resolve(_kDisabledBackground, context);

    final Color? decorationColor = CupertinoDynamicColor.maybeResolve(widget.decoration?.color, context);

    final BoxBorder? border = widget.decoration?.border;
    Border? resolvedBorder = border as Border?;
    if (border is Border) {
      BorderSide resolveBorderSide(BorderSide side) {
        return side == BorderSide.none
          ? side
          : side.copyWith(color: CupertinoDynamicColor.resolve(side.color, context));
      }
      resolvedBorder = border == null || border.runtimeType != Border
        ? border
        : Border(
          top: resolveBorderSide(border.top),
          left: resolveBorderSide(border.left),
          bottom: resolveBorderSide(border.bottom),
          right: resolveBorderSide(border.right),
        );
    }

    final BoxDecoration? effectiveDecoration = widget.decoration?.copyWith(
      border: resolvedBorder,
      color: enabled ? decorationColor : disabledColor,
    );

    final Color selectionColor = CupertinoDynamicColor.maybeResolve(
      DefaultSelectionStyle.of(context).selectionColor,
      context,
    ) ?? CupertinoTheme.of(context).primaryColor.withOpacity(0.2);

    final Widget paddedEditable = Padding(
      padding: widget.padding,
      child: RepaintBoundary(
        child: UnmanagedRestorationScope(
          bucket: bucket,
          child: EditableText(
            key: editableTextKey,
            controller: controller,
            readOnly: widget.readOnly,
            toolbarOptions: widget.toolbarOptions,
            showCursor: widget.showCursor,
            showSelectionHandles: _showSelectionHandles,
            focusNode: _effectiveFocusNode,
            keyboardType: widget.keyboardType,
            textInputAction: widget.textInputAction,
            textCapitalization: widget.textCapitalization,
            style: textStyle,
            strutStyle: widget.strutStyle,
            textAlign: widget.textAlign,
            textDirection: widget.textDirection,
            autofocus: widget.autofocus,
            obscuringCharacter: widget.obscuringCharacter,
            obscureText: widget.obscureText,
            autocorrect: widget.autocorrect,
            smartDashesType: widget.smartDashesType,
            smartQuotesType: widget.smartQuotesType,
            enableSuggestions: widget.enableSuggestions,
            maxLines: widget.maxLines,
            minLines: widget.minLines,
            expands: widget.expands,
            magnifierConfiguration: widget.magnifierConfiguration ?? CupertinoTextField._iosMagnifierConfiguration,
            // Only show the selection highlight when the text field is focused.
            selectionColor: _effectiveFocusNode.hasFocus ? selectionColor : null,
            selectionControls: widget.selectionEnabled
              ? textSelectionControls : null,
            onChanged: widget.onChanged,
            onSelectionChanged: _handleSelectionChanged,
            onEditingComplete: widget.onEditingComplete,
            onSubmitted: widget.onSubmitted,
            onTapOutside: widget.onTapOutside,
            inputFormatters: formatters,
            rendererIgnoresPointer: true,
            cursorWidth: widget.cursorWidth,
            cursorHeight: widget.cursorHeight,
            cursorRadius: widget.cursorRadius,
            cursorColor: cursorColor,
            cursorOpacityAnimates: true,
            cursorOffset: cursorOffset,
            paintCursorAboveText: true,
            autocorrectionTextRectColor: selectionColor,
            backgroundCursorColor: CupertinoDynamicColor.resolve(CupertinoColors.inactiveGray, context),
            selectionHeightStyle: widget.selectionHeightStyle,
            selectionWidthStyle: widget.selectionWidthStyle,
            scrollPadding: widget.scrollPadding,
            keyboardAppearance: keyboardAppearance,
            dragStartBehavior: widget.dragStartBehavior,
            scrollController: widget.scrollController,
            scrollPhysics: widget.scrollPhysics,
            enableInteractiveSelection: widget.enableInteractiveSelection,
            autofillClient: this,
            clipBehavior: widget.clipBehavior,
            restorationId: 'editable',
            scribbleEnabled: widget.scribbleEnabled,
            enableIMEPersonalizedLearning: widget.enableIMEPersonalizedLearning,
            contextMenuBuilder: widget.contextMenuBuilder,
          ),
        ),
      ),
    );

    return Semantics(
      enabled: enabled,
      onTap: !enabled || widget.readOnly ? null : () {
        if (!controller.selection.isValid) {
          controller.selection = TextSelection.collapsed(offset: controller.text.length);
        }
        _requestKeyboard();
      },
      onDidGainAccessibilityFocus: handleDidGainAccessibilityFocus,
      child: TextFieldTapRegion(
        child: IgnorePointer(
          ignoring: !enabled,
          child: Container(
            decoration: effectiveDecoration,
            color: !enabled && effectiveDecoration == null ? disabledColor : null,
            child: _selectionGestureDetectorBuilder.buildGestureDetector(
              behavior: HitTestBehavior.translucent,
              child: Align(
                alignment: Alignment(-1.0, _textAlignVertical.y),
                widthFactor: 1.0,
                heightFactor: 1.0,
                child: _addTextDependentAttachments(paddedEditable, textStyle, placeholderStyle),
              ),
            ),
          ),
        ),
      ),
    );
  }
}<|MERGE_RESOLUTION|>--- conflicted
+++ resolved
@@ -753,7 +753,6 @@
   /// {@macro flutter.services.TextInputConfiguration.enableIMEPersonalizedLearning}
   final bool enableIMEPersonalizedLearning;
 
-<<<<<<< HEAD
   /// {@macro flutter.widgets.EditableText.contextMenuBuilder}
   ///
   /// If not provided, will build a default menu based on the platform.
@@ -798,10 +797,7 @@
     );
   }
 
-  /// {@macro flutter.widgets.text_selection.TextMagnifierConfiguration.intro}
-=======
   /// {@macro flutter.widgets.magnifier.TextMagnifierConfiguration.intro}
->>>>>>> dce82f7e
   ///
   /// {@macro flutter.widgets.magnifier.intro}
   ///
