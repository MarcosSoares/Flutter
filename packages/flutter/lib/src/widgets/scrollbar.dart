--- conflicted
+++ resolved
@@ -394,29 +394,59 @@
   // - Scrollbar Details
 
   Rect? _trackRect;
-  double get _trackExtent => _lastMetrics!.viewportDimension - _totalMainAxisInsets;
+  // The full painted length of the track
+  double get _trackExtent => _lastMetrics!.viewportDimension - _totalTrackMainAxisOffsets;
+  // The full length of the track that the thumb can travel
+  double get _traversableTrackExtent => _trackExtent - (2 * mainAxisMargin);
+  // Track Offsets
+  // The track is offset by only padding.
+  double get _totalTrackMainAxisOffsets => _isVertical ? padding.vertical : padding.horizontal;
+  double get _leadingTrackMainAxisOffset {
+    switch(_resolvedOrientation) {
+      case ScrollbarOrientation.left:
+      case ScrollbarOrientation.right:
+        return padding.top;
+      case ScrollbarOrientation.top:
+      case ScrollbarOrientation.bottom:
+        return padding.left;
+    }
+  }
 
   Rect? _thumbRect;
+  // The current scroll position + _leadingThumbMainAxisOffset
   late double _thumbOffset;
+  // The fraction visible in relation to the trversable length of the track.
   late double _thumbExtent;
+  // Thumb Insetting
+  // The thumb is offset by padding and margins.
+  double get _leadingThumbMainAxisOffset {
+    switch(_resolvedOrientation) {
+      case ScrollbarOrientation.left:
+      case ScrollbarOrientation.right:
+        return padding.top + mainAxisMargin;
+      case ScrollbarOrientation.top:
+      case ScrollbarOrientation.bottom:
+        return padding.left + mainAxisMargin;
+    }
+  }
   void _setThumbExtent() {
     // Thumb extent reflects fraction of content visible, as long as this
     // isn't less than the absolute minimum size.
-    // extentInside <= viewportDimension and used for appropriate scaling
-    // accounting for insets & padding.
+    // _totalContentExtent >= viewportDimension, so (_totalContentExtent - _mainAxisPadding) > 0
     final double fractionVisible = clampDouble(
-      _lastMetrics!.extentInside / _totalContentExtent,
+      (_lastMetrics!.extentInside - _totalTrackMainAxisOffsets)
+          / (_totalContentExtent - _totalTrackMainAxisOffsets),
       0.0,
       1.0,
     );
 
     final double thumbExtent = math.max(
-      math.min(_trackExtent, minOverscrollLength),
-      _trackExtent * fractionVisible,
+      math.min(_traversableTrackExtent, minOverscrollLength),
+      _traversableTrackExtent * fractionVisible,
     );
 
     final double fractionOverscrolled = 1.0 - _lastMetrics!.extentInside / _lastMetrics!.viewportDimension;
-    final double safeMinLength = math.min(minLength, _trackExtent);
+    final double safeMinLength = math.min(minLength, _traversableTrackExtent);
     final double newMinLength = (_beforeExtent > 0 && _afterExtent > 0)
     // Thumb extent is no smaller than minLength if scrolling normally.
         ? safeMinLength
@@ -435,7 +465,7 @@
 
     // The `thumbExtent` should be no greater than `trackSize`, otherwise
     // the scrollbar may scroll towards the wrong direction.
-    _thumbExtent = clampDouble(thumbExtent, newMinLength, _trackExtent);
+    _thumbExtent = clampDouble(thumbExtent, newMinLength, _traversableTrackExtent);
   }
 
   // - Scrollable Details
@@ -449,30 +479,7 @@
   // The amount of scroll distance before and after the current position.
   double get _beforeExtent => _isReversed ? _lastMetrics!.extentAfter : _lastMetrics!.extentBefore;
   double get _afterExtent => _isReversed ? _lastMetrics!.extentBefore : _lastMetrics!.extentAfter;
-  // Main axis insets of the scrollbar track.
-  double get _totalMainAxisInsets => _leadingMainAxisInset + _trailingMainAxisInset;
-  // If the reported scroll insets are greater than the padding, the padding
-  // was consumed by the content creating scroll insets.
-  double get _leadingMainAxisInset {
-    switch(_resolvedOrientation) {
-      case ScrollbarOrientation.left:
-      case ScrollbarOrientation.right:
-        return padding.top + mainAxisMargin;
-      case ScrollbarOrientation.top:
-      case ScrollbarOrientation.bottom:
-        return padding.left + mainAxisMargin;
-    }
-  }
-  double get _trailingMainAxisInset {
-    switch(_resolvedOrientation) {
-      case ScrollbarOrientation.left:
-      case ScrollbarOrientation.right:
-        return padding.bottom + mainAxisMargin;
-      case ScrollbarOrientation.top:
-      case ScrollbarOrientation.bottom:
-        return padding.right + mainAxisMargin;
-    }
-  }
+  
   // The total size of the scrollable content.
   double get _totalContentExtent {
     return _lastMetrics!.maxScrollExtent
@@ -576,11 +583,7 @@
         trackSize = Size(thickness + 2 * crossAxisMargin, _trackExtent);
         x = crossAxisMargin + padding.left;
         y = _thumbOffset;
-<<<<<<< HEAD
-        trackOffset = Offset(x - crossAxisMargin, _leadingMainAxisInset);
-=======
-        trackOffset = Offset(x - crossAxisMargin, padding.top);
->>>>>>> 708d2121
+        trackOffset = Offset(x - crossAxisMargin, _leadingTrackMainAxisOffset);
         borderStart = trackOffset + Offset(trackSize.width, 0.0);
         borderEnd = Offset(trackOffset.dx + trackSize.width, trackOffset.dy + _trackExtent);
         break;
@@ -589,11 +592,7 @@
         trackSize = Size(thickness + 2 * crossAxisMargin, _trackExtent);
         x = size.width - thickness - crossAxisMargin - padding.right;
         y = _thumbOffset;
-<<<<<<< HEAD
-        trackOffset = Offset(x - crossAxisMargin, _leadingMainAxisInset);
-=======
-        trackOffset = Offset(x - crossAxisMargin, padding.top);
->>>>>>> 708d2121
+        trackOffset = Offset(x - crossAxisMargin, _leadingTrackMainAxisOffset);
         borderStart = trackOffset;
         borderEnd = Offset(trackOffset.dx, trackOffset.dy + _trackExtent);
         break;
@@ -602,11 +601,7 @@
         trackSize = Size(_trackExtent, thickness + 2 * crossAxisMargin);
         x = _thumbOffset;
         y = crossAxisMargin + padding.top;
-<<<<<<< HEAD
-        trackOffset = Offset(_leadingMainAxisInset, y - crossAxisMargin);
-=======
-        trackOffset = Offset(padding.left, y - crossAxisMargin);
->>>>>>> 708d2121
+        trackOffset = Offset(_leadingTrackMainAxisOffset, y - crossAxisMargin);
         borderStart = trackOffset + Offset(0.0, trackSize.height);
         borderEnd = Offset(trackOffset.dx + _trackExtent, trackOffset.dy + trackSize.height);
         break;
@@ -615,11 +610,7 @@
         trackSize = Size(_trackExtent, thickness + 2 * crossAxisMargin);
         x = _thumbOffset;
         y = size.height - thickness - crossAxisMargin - padding.bottom;
-<<<<<<< HEAD
-        trackOffset = Offset(_leadingMainAxisInset, y - crossAxisMargin);
-=======
-        trackOffset = Offset(padding.left, y - crossAxisMargin);
->>>>>>> 708d2121
+        trackOffset = Offset(_leadingTrackMainAxisOffset, y - crossAxisMargin);
         borderStart = trackOffset;
         borderEnd = Offset(trackOffset.dx + _trackExtent, trackOffset.dy);
         break;
@@ -657,48 +648,6 @@
     }
   }
 
-<<<<<<< HEAD
-=======
-  double _thumbExtent() {
-    // Thumb extent reflects fraction of content visible, as long as this
-    // isn't less than the absolute minimum size.
-    // _totalContentExtent >= viewportDimension, so (_totalContentExtent - _mainAxisPadding) > 0
-    final double fractionVisible = clampDouble(
-        (_lastMetrics!.extentInside - _mainAxisPadding) /
-            (_totalContentExtent - _mainAxisPadding),
-        0.0,
-        1.0);
-
-    final double thumbExtent = math.max(
-      math.min(_traversableTrackExtent, minOverscrollLength),
-      _traversableTrackExtent * fractionVisible,
-    );
-
-    final double fractionOverscrolled = 1.0 - _lastMetrics!.extentInside / _lastMetrics!.viewportDimension;
-    final double safeMinLength = math.min(minLength, _traversableTrackExtent);
-    final double newMinLength = (_beforeExtent > 0 && _afterExtent > 0)
-      // Thumb extent is no smaller than minLength if scrolling normally.
-      ? safeMinLength
-      // User is overscrolling. Thumb extent can be less than minLength
-      // but no smaller than minOverscrollLength. We can't use the
-      // fractionVisible to produce intermediate values between minLength and
-      // minOverscrollLength when the user is transitioning from regular
-      // scrolling to overscrolling, so we instead use the percentage of the
-      // content that is still in the viewport to determine the size of the
-      // thumb. iOS behavior appears to have the thumb reach its minimum size
-      // with ~20% of overscroll. We map the percentage of minLength from
-      // [0.8, 1.0] to [0.0, 1.0], so 0% to 20% of overscroll will produce
-      // values for the thumb that range between minLength and the smallest
-      // possible value, minOverscrollLength.
-      : safeMinLength * (1.0 - clampDouble(fractionOverscrolled, 0.0, 0.2) / 0.2);
-
-    // The `thumbExtent` should be no greater than `trackSize`, otherwise
-    // the scrollbar may scroll towards the wrong direction.
-    final double extent = clampDouble(thumbExtent, newMinLength, _traversableTrackExtent);
-    return extent;
-  }
-
->>>>>>> 708d2121
   @override
   void paint(Canvas canvas, Size size) {
     if (_lastAxisDirection == null
@@ -707,7 +656,7 @@
       return;
     }
     // Skip painting if there's not enough space.
-    if (_lastMetrics!.viewportDimension <= _totalMainAxisInsets || _trackExtent <= 0) {
+    if (_traversableTrackExtent <= 0) {
       return;
     }
     // Do not paint a scrollbar if the scroll view is infinitely long.
@@ -717,23 +666,9 @@
       return;
     }
 
-<<<<<<< HEAD
     _setThumbExtent();
     final double thumbPositionOffset = _getScrollToTrack(_lastMetrics!, _thumbExtent);
-    _thumbOffset = thumbPositionOffset + _leadingMainAxisInset;
-=======
-  bool get _isVertical => _lastAxisDirection == AxisDirection.down || _lastAxisDirection == AxisDirection.up;
-  bool get _isReversed => _lastAxisDirection == AxisDirection.up || _lastAxisDirection == AxisDirection.left;
-  // The amount of scroll distance before and after the current position.
-  double get _beforeExtent => _isReversed ? _lastMetrics!.extentAfter : _lastMetrics!.extentBefore;
-  double get _afterExtent => _isReversed ? _lastMetrics!.extentBefore : _lastMetrics!.extentAfter;
-  // Padding of the thumb track.
-  double get _mainAxisPadding => _isVertical ? padding.vertical : padding.horizontal;
-  // The length of the painted track.
-  double get _trackExtent => _lastMetrics!.viewportDimension - _mainAxisPadding;
-  // The length of the track that is traversable by the thumb.
-  double get _traversableTrackExtent => _trackExtent - (2 * mainAxisMargin);
->>>>>>> 708d2121
+    _thumbOffset = thumbPositionOffset + _leadingThumbMainAxisOffset;
 
     return _paintScrollbar(canvas, size);
   }
@@ -747,11 +682,7 @@
   double getTrackToScroll(double thumbOffsetLocal) {
     assert(thumbOffsetLocal != null);
     final double scrollableExtent = _lastMetrics!.maxScrollExtent - _lastMetrics!.minScrollExtent;
-<<<<<<< HEAD
-    final double thumbMovableExtent = _trackExtent - _thumbExtent;
-=======
-    final double thumbMovableExtent = _traversableTrackExtent - _thumbExtent();
->>>>>>> 708d2121
+    final double thumbMovableExtent = _traversableTrackExtent - _thumbExtent;
 
     return scrollableExtent * thumbOffsetLocal / thumbMovableExtent;
   }
@@ -770,18 +701,13 @@
 
   // - Hit Testing
 
-<<<<<<< HEAD
   @override
   bool? hitTest(Offset? position) {
     // There is nothing painted to hit.
     if (_thumbRect == null) {
       return null;
-=======
-    // Skip painting if there's not enough space.
-    if (_lastMetrics!.viewportDimension <= _mainAxisPadding || _traversableTrackExtent <= 0) {
-      return;
->>>>>>> 708d2121
-    }
+    }
+
     // Interaction disabled.
     if (ignorePointer
      // The thumb is not able to be hit when transparent.
