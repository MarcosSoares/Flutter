// Copyright 2016 The Chromium Authors. All rights reserved.
// Use of this source code is governed by a BSD-style license that can be
// found in the LICENSE file.

import 'dart:math' as math;

import 'package:flutter/animation.dart';
import 'package:flutter/foundation.dart';
import 'package:flutter/rendering.dart';

import 'scroll_metrics.dart';

const double _kMinThumbExtent = 18.0;
const double _kMinInteractiveSize = 48.0;

/// A [CustomPainter] for painting scrollbars.
///
/// The size of the scrollbar along its scroll direction is typically
/// proportional to the percentage of content completely visible on screen,
/// as long as its size isn't less than [minLength] and it isn't overscrolling.
///
/// Unlike [CustomPainter]s that subclasses [CustomPainter] and only repaint
/// when [shouldRepaint] returns true (which requires this [CustomPainter] to
/// be rebuilt), this painter has the added optimization of repainting and not
/// rebuilding when:
///
///  * the scroll position changes; and
///  * when the scrollbar fades away.
///
/// Calling [update] with the new [ScrollMetrics] will repaint the new scrollbar
/// position.
///
/// Updating the value on the provided [fadeoutOpacityAnimation] will repaint
/// with the new opacity.
///
/// You must call [dispose] on this [ScrollbarPainter] when it's no longer used.
///
/// See also:
///
///  * [Scrollbar] for a widget showing a scrollbar around a [Scrollable] in the
///    Material Design style.
///  * [CupertinoScrollbar] for a widget showing a scrollbar around a
///    [Scrollable] in the iOS style.
class ScrollbarPainter extends ChangeNotifier implements CustomPainter {
  /// Creates a scrollbar with customizations given by construction arguments.
  ScrollbarPainter({
    @required this.color,
    @required this.textDirection,
    @required this.thickness,
    @required this.fadeoutOpacityAnimation,
    this.padding = EdgeInsets.zero,
    this.mainAxisMargin = 0.0,
    this.crossAxisMargin = 0.0,
    this.radius,
    this.minLength = _kMinThumbExtent,
    double minOverscrollLength,
  }) : assert(color != null),
       assert(textDirection != null),
       assert(thickness != null),
       assert(fadeoutOpacityAnimation != null),
       assert(mainAxisMargin != null),
       assert(crossAxisMargin != null),
       assert(minLength != null),
       assert(minLength >= 0),
       assert(minOverscrollLength == null || minOverscrollLength <= minLength),
       assert(minOverscrollLength == null || minOverscrollLength >= 0),
       assert(padding != null),
       assert(padding.isNonNegative),
       minOverscrollLength = minOverscrollLength ?? minLength {
    fadeoutOpacityAnimation.addListener(notifyListeners);
  }

  /// [Color] of the thumb. Mustn't be null.
  final Color color;

  /// [TextDirection] of the [BuildContext] which dictates the side of the
  /// screen the scrollbar appears in (the trailing side). Mustn't be null.
  final TextDirection textDirection;

  /// Thickness of the scrollbar in its cross-axis in logical pixels. Mustn't be null.
  double thickness;

  /// An opacity [Animation] that dictates the opacity of the thumb.
  /// Changes in value of this [Listenable] will automatically trigger repaints.
  /// Mustn't be null.
  final Animation<double> fadeoutOpacityAnimation;

  /// Distance from the scrollbar's start and end to the edge of the viewport
  /// in logical pixels. It affects the amount of available paint area.
  ///
  /// Mustn't be null and defaults to 0.
  final double mainAxisMargin;

  /// Distance from the scrollbar's side to the nearest edge in logical pixels.
  ///
  /// Must not be null and defaults to 0.
  final double crossAxisMargin;

  /// [Radius] of corners if the scrollbar should have rounded corners.
  ///
  /// Scrollbar will be rectangular if [radius] is null.
  Radius radius;

  /// The amount of space by which to inset the scrollbar's start and end, as
  /// well as its side to the nearest edge, in logical pixels.
  ///
  /// This is typically set to the current [MediaQueryData.padding] to avoid
  /// partial obstructions such as display notches. If you only want additional
  /// margins around the scrollbar, see [mainAxisMargin].
  ///
  /// Defaults to [EdgeInsets.zero]. Must not be null and offsets from all four
  /// directions must be greater than or equal to zero.
  final EdgeInsets padding;

  /// The preferred smallest size the scrollbar can shrink to when the total
  /// scrollable extent is large, the current visible viewport is small, and the
  /// viewport is not overscrolled.
  ///
  /// The size of the scrollbar may shrink to a smaller size than [minLength]
  /// to fit in the available paint area. E.g., when [minLength] is
  /// `double.infinity`, it will not be respected if [viewportDimension] and
  /// [mainAxisMargin] are finite.
  ///
  /// Mustn't be null and the value has to be within the range of 0 to
  /// [minOverscrollLength], inclusive. Defaults to 18.0.
  final double minLength;

  /// The preferred smallest size the scrollbar can shrink to when viewport is
  /// overscrolled.
  ///
  /// When overscrolling, the size of the scrollbar may shrink to a smaller size
  /// than [minOverscrollLength] to fit in the available paint area. E.g., when
  /// [minOverscrollLength] is `double.infinity`, it will not be respected if
  /// the [viewportDimension] and [mainAxisMargin] are finite.
  ///
  /// The value is less than or equal to [minLength] and greater than or equal to 0.
  /// If unspecified or set to null, it will defaults to the value of [minLength].
  final double minOverscrollLength;

  ScrollMetrics _lastMetrics;
  AxisDirection _lastAxisDirection;
  Rect _thumbRect;

  /// Update with new [ScrollMetrics]. The scrollbar will show and redraw itself
  /// based on these new metrics.
  ///
  /// The scrollbar will remain on screen.
  void update(
    ScrollMetrics metrics,
    AxisDirection axisDirection,
  ) {
    _lastMetrics = metrics;
    _lastAxisDirection = axisDirection;
    notifyListeners();
  }

  /// Update and redraw with new scrollbar thickness and radius.
  void updateThickness(double nextThickness, Radius nextRadius) {
    thickness = nextThickness;
    radius = nextRadius;
    notifyListeners();
  }

  Paint get _paint {
    return Paint()..color =
        color.withOpacity(color.opacity * fadeoutOpacityAnimation.value);
  }

  void _paintThumbCrossAxis(Canvas canvas, Size size, double thumbOffset, double thumbExtent, AxisDirection direction) {
    double x, y;
    Size thumbSize;

    switch (direction) {
      case AxisDirection.down:
        thumbSize = Size(thickness, thumbExtent);
        x = textDirection == TextDirection.rtl
          ? crossAxisMargin + padding.left
          : size.width - thickness - crossAxisMargin - padding.right;
        y = thumbOffset;
        break;
      case AxisDirection.up:
        thumbSize = Size(thickness, thumbExtent);
        x = textDirection == TextDirection.rtl
          ? crossAxisMargin + padding.left
          : size.width - thickness - crossAxisMargin - padding.right;
        y = thumbOffset;
        break;
      case AxisDirection.left:
        thumbSize = Size(thumbExtent, thickness);
        x = thumbOffset;
        y = size.height - thickness - crossAxisMargin - padding.bottom;
        break;
      case AxisDirection.right:
        thumbSize = Size(thumbExtent, thickness);
        x = thumbOffset;
        y = size.height - thickness - crossAxisMargin - padding.bottom;
        break;
    }

    _thumbRect = Offset(x, y) & thumbSize;
    if (radius == null)
      canvas.drawRect(_thumbRect, _paint);
    else
      canvas.drawRRect(RRect.fromRectAndRadius(_thumbRect, radius), _paint);
  }

  double _thumbExtent() {
    // Thumb extent reflects fraction of content visible, as long as this
    // isn't less than the absolute minimum size.
    // _totalContentExtent >= viewportDimension, so (_totalContentExtent - _mainAxisPadding) > 0
    final double fractionVisible = ((_lastMetrics.extentInside - _mainAxisPadding) / (_totalContentExtent - _mainAxisPadding))
      .clamp(0.0, 1.0);

    final double thumbExtent = math.max(
      math.min(_trackExtent, minOverscrollLength),
      _trackExtent * fractionVisible
    );

<<<<<<< HEAD
    final double safeMinLength = math.min(minLength, _trackExtent);
    final double newMinLength = (_beforeExtent > 0 && _afterExtent > 0)
=======
    final double fractionOverscrolled = 1.0 - extentInside / _lastMetrics.viewportDimension;
    final double safeMinLength = math.min(minLength, trackExtent);
    final double newMinLength = (beforeExtent > 0 && afterExtent > 0)
>>>>>>> c8be195e
      // Thumb extent is no smaller than minLength if scrolling normally.
      ? safeMinLength
      // User is overscrolling. Thumb extent can be less than minLength
      // but no smaller than minOverscrollLength. We can't use the
      // fractionVisible to produce intermediate values between minLength and
      // minOverscrollLength when the user is transitioning from regular
      // scrolling to overscrolling, so we instead use the percentage of the
      // content that is still in the viewport to determine the size of the
      // thumb. iOS behavior appears to have the thumb reach its minimum size
      // with ~20% of overscroll. We map the percentage of minLength from
      // [0.8, 1.0] to [0.0, 1.0], so 0% to 20% of overscroll will produce
      // values for the thumb that range between minLength and the smallest
      // possible value, minOverscrollLength.
      : safeMinLength * (1.0 - fractionOverscrolled.clamp(0.0, 0.2) / 0.2);

    // The `thumbExtent` should be no greater than `trackSize`, otherwise
    // the scrollbar may scroll towards the wrong direction.
    return thumbExtent.clamp(newMinLength, _trackExtent);
  }

  @override
  void dispose() {
    fadeoutOpacityAnimation.removeListener(notifyListeners);
    super.dispose();
  }

  bool get _isVertical => _lastAxisDirection == AxisDirection.down || _lastAxisDirection == AxisDirection.up;
  bool get _isReversed => _lastAxisDirection == AxisDirection.up || _lastAxisDirection == AxisDirection.left;
  // The amount of scroll distance before and after the current position.
  double get _beforeExtent => _isReversed ? _lastMetrics.extentAfter : _lastMetrics.extentBefore;
  double get _afterExtent => _isReversed ? _lastMetrics.extentBefore : _lastMetrics.extentAfter;
  // Padding of the thumb track.
  double get _mainAxisPadding => _isVertical ? padding.vertical : padding.horizontal;
  // The size of the thumb track.
  double get _trackExtent => _lastMetrics.viewportDimension - 2 * mainAxisMargin - _mainAxisPadding;

  // The total size of the scrollable content.
  double get _totalContentExtent {
    return _lastMetrics.maxScrollExtent
      - _lastMetrics.minScrollExtent
      + _lastMetrics.viewportDimension;
  }

  /// Convert between a thumb track position and the corresponding scroll
  /// position.
  ///
  /// thumbOffsetLocal is a position in the thumb track. Cannot be null.
  double getTrackToScroll(double thumbOffsetLocal) {
    assert(thumbOffsetLocal != null);
    final double scrollableExtent = _lastMetrics.maxScrollExtent - _lastMetrics.minScrollExtent;
    final double thumbMovableExtent = _trackExtent - _thumbExtent();

    return scrollableExtent * thumbOffsetLocal / thumbMovableExtent;
  }

  // Converts between a scroll position and the corresponding position in the
  // thumb track.
  double _getScrollToTrack(ScrollMetrics metrics, double thumbExtent) {
    final double scrollableExtent = metrics.maxScrollExtent - metrics.minScrollExtent;

    final double fractionPast = (scrollableExtent > 0)
      ? ((metrics.pixels - metrics.minScrollExtent) / scrollableExtent).clamp(0.0, 1.0)
      : 0;

    return (_isReversed ? 1 - fractionPast : fractionPast) * (_trackExtent - thumbExtent);
  }

  @override
  void paint(Canvas canvas, Size size) {
    if (_lastAxisDirection == null
        || _lastMetrics == null
        || fadeoutOpacityAnimation.value == 0.0)
      return;

    // Skip painting if there's not enough space.
    if (_lastMetrics.viewportDimension <= _mainAxisPadding || _trackExtent <= 0) {
      return;
    }

    final double beforePadding = _isVertical ? padding.top : padding.left;
    final double thumbExtent = _thumbExtent();
    final double thumbOffsetLocal = _getScrollToTrack(_lastMetrics, thumbExtent);
    final double thumbOffset = thumbOffsetLocal + mainAxisMargin + beforePadding;

    return _paintThumbCrossAxis(canvas, size, thumbOffset, thumbExtent, _lastAxisDirection);
  }

  /// Same as hitTest, but includes some padding to make sure that the region
  /// isn't too small to be interacted with by the user.
  bool hitTestInteractive(Offset position) {
    if (_thumbRect == null) {
      return false;
    }
    // The thumb is not able to be hit when transparent.
    if (fadeoutOpacityAnimation.value == 0.0) {
      return false;
    }
    final Rect interactiveThumbRect = _thumbRect.expandToInclude(
      Rect.fromCircle(center: _thumbRect.center, radius: _kMinInteractiveSize / 2),
    );
    return interactiveThumbRect.contains(position);
  }

  // Scrollbars can be interactive in Cupertino.
  @override
  bool hitTest(Offset position) {
    if (_thumbRect == null) {
      return null;
    }
    // The thumb is not able to be hit when transparent.
    if (fadeoutOpacityAnimation.value == 0.0) {
      return false;
    }
    return _thumbRect.contains(position);
  }

  @override
  bool shouldRepaint(ScrollbarPainter old) {
    // Should repaint if any properties changed.
    return color != old.color
        || textDirection != old.textDirection
        || thickness != old.thickness
        || fadeoutOpacityAnimation != old.fadeoutOpacityAnimation
        || mainAxisMargin != old.mainAxisMargin
        || crossAxisMargin != old.crossAxisMargin
        || radius != old.radius
        || minLength != old.minLength
        || padding != old.padding;
  }

  @override
  bool shouldRebuildSemantics(CustomPainter oldDelegate) => false;

  @override
  SemanticsBuilderCallback get semanticsBuilder => null;
}<|MERGE_RESOLUTION|>--- conflicted
+++ resolved
@@ -216,14 +216,9 @@
       _trackExtent * fractionVisible
     );
 
-<<<<<<< HEAD
+    final double fractionOverscrolled = 1.0 - _lastMetrics.extentInside / _lastMetrics.viewportDimension;
     final double safeMinLength = math.min(minLength, _trackExtent);
     final double newMinLength = (_beforeExtent > 0 && _afterExtent > 0)
-=======
-    final double fractionOverscrolled = 1.0 - extentInside / _lastMetrics.viewportDimension;
-    final double safeMinLength = math.min(minLength, trackExtent);
-    final double newMinLength = (beforeExtent > 0 && afterExtent > 0)
->>>>>>> c8be195e
       // Thumb extent is no smaller than minLength if scrolling normally.
       ? safeMinLength
       // User is overscrolling. Thumb extent can be less than minLength
