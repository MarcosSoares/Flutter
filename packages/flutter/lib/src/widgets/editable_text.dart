--- conflicted
+++ resolved
@@ -1714,6 +1714,7 @@
   // TODO(justinmc): Could this be moved out of EditableText and into the
   // toolbar widgets somewhere? I think it would have to be after the deprecated
   // buildToolbar is removed.
+  // Otherwise, could it be private as it is on master?
   /// Detects whether the clipboard can paste.
   final ClipboardStatusNotifier? clipboardStatus = kIsWeb ? null : ClipboardStatusNotifier();
 
@@ -1915,15 +1916,7 @@
   @override
   void initState() {
     super.initState();
-<<<<<<< HEAD
-    _cursorBlinkOpacityController = AnimationController(
-      vsync: this,
-      duration: _fadeDuration,
-    )..addListener(_onCursorColorTick);
     clipboardStatus?.addListener(_onChangedClipboardStatus);
-=======
-    _clipboardStatus?.addListener(_onChangedClipboardStatus);
->>>>>>> 9f4b9bfd
     widget.controller.addListener(_didChangeTextEditingValue);
     widget.focusNode.addListener(_handleFocusChanged);
     _scrollController.addListener(_updateSelectionOverlayForScroll);
