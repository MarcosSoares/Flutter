--- conflicted
+++ resolved
@@ -1561,7 +1561,6 @@
   /// {@macro flutter.services.TextInputConfiguration.enableIMEPersonalizedLearning}
   final bool enableIMEPersonalizedLearning;
 
-<<<<<<< HEAD
   /// {@template flutter.widgets.EditableText.spellCheckConfiguration}
   /// Configuration that details how spell check should be performed.
   ///
@@ -1575,10 +1574,8 @@
   /// If this configuration is left null, then spell check is disabled by default.
   /// {@endtemplate}
   final SpellCheckConfiguration? spellCheckConfiguration;
-  /// {@macro flutter.widgets.text_selection.TextMagnifierConfiguration.intro}
-=======
+
   /// {@macro flutter.widgets.magnifier.TextMagnifierConfiguration.intro}
->>>>>>> ddb7517b
   ///
   /// {@macro flutter.widgets.magnifier.intro}
   ///
