--- conflicted
+++ resolved
@@ -1878,8 +1878,16 @@
     }
 
     // Invoke optional callback with the user's submitted content.
-<<<<<<< HEAD
-    widget.onSubmitted?.call(_value.text);
+    try {
+      widget.onSubmitted?.call(_value.text);
+    } catch (exception, stack) {
+      FlutterError.reportError(FlutterErrorDetails(
+        exception: exception,
+        stack: stack,
+        library: 'widgets',
+        context: ErrorDescription('while calling onSubmitted for $action'),
+      ));
+    }
   }
 
   int _batchEditDepth = 0;
@@ -1906,20 +1914,6 @@
       'Unbalanced call to endBatchEdit: beginBatchEdit must be called first.',
     );
     _updateRemoteEditingValueIfNeeded();
-=======
-    if (widget.onSubmitted != null) {
-      try {
-        widget.onSubmitted!(_value.text);
-      } catch (exception, stack) {
-        FlutterError.reportError(FlutterErrorDetails(
-          exception: exception,
-          stack: stack,
-          library: 'widgets',
-          context: ErrorDescription('while calling onSubmitted for $action'),
-        ));
-      }
-    }
->>>>>>> 98aeef2d
   }
 
   void _updateRemoteEditingValueIfNeeded() {
@@ -1929,8 +1923,6 @@
     if (localValue == _lastKnownRemoteTextEditingValue)
       return;
     _textInputConnection!.setEditingState(localValue);
-    // Update _lastKnownremoteTextEditingValue immediately as setEditingValue is
-    // "fire and forget".
     _lastKnownRemoteTextEditingValue = localValue;
   }
 
@@ -2127,22 +2119,16 @@
       );
       _selectionOverlay!.handlesVisible = widget.showSelectionHandles;
       _selectionOverlay!.showHandles();
-<<<<<<< HEAD
-      widget.onSelectionChanged?.call(selection, cause);
-=======
-      if (widget.onSelectionChanged != null) {
-        try {
-          widget.onSelectionChanged!(selection, cause);
-        } catch (exception, stack) {
-          FlutterError.reportError(FlutterErrorDetails(
-            exception: exception,
-            stack: stack,
-            library: 'widgets',
-            context: ErrorDescription('while calling onSelectionChanged for $cause'),
-          ));
-        }
+      try {
+        widget.onSelectionChanged?.call(selection, cause);
+      } catch (exception, stack) {
+        FlutterError.reportError(FlutterErrorDetails(
+          exception: exception,
+          stack: stack,
+          library: 'widgets',
+          context: ErrorDescription('while calling onSelectionChanged for $cause'),
+        ));
       }
->>>>>>> 98aeef2d
     }
   }
 
@@ -2250,21 +2236,14 @@
       value = _whitespaceFormatter.formatEditUpdate(_value, value);
     }
 
-    // Before triggering the [_value] change notifier, we want to make sure
-    // [_updateRemoteEditingValueIfNeeded] is muted, so we can consolidate the
-    // changes and send them to the engine in one batch.
+    // Put all optional user callback invocations in a batch edit to prevent
+    // sending multiple `TextInput.updateEditingValue` messages.
     beginBatchEdit();
 
     _value = value;
-    if (textChanged)
-      widget.onChanged?.call(value.text);
-
-<<<<<<< HEAD
-    endBatchEdit();
-=======
-    if (textChanged && widget.onChanged != null) {
+    if (textChanged) {
       try {
-        widget.onChanged!(value.text);
+        widget.onChanged?.call(value.text);
       } catch (exception, stack) {
         FlutterError.reportError(FlutterErrorDetails(
           exception: exception,
@@ -2274,8 +2253,8 @@
         ));
       }
     }
-    _lastFormattedUnmodifiedTextEditingValue = _receivedRemoteTextEditingValue;
->>>>>>> 98aeef2d
+
+    endBatchEdit();
   }
 
   void _onCursorColorTick() {
