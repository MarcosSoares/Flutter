--- conflicted
+++ resolved
@@ -3145,31 +3145,6 @@
       return;
     }
 
-<<<<<<< HEAD
-    final String text = renderEditable.plainText;
-    final List<Rect> firstSelectionBoxes = renderEditable.getBoxesForSelection(const TextSelection(baseOffset: 0, extentOffset: 1));
-    final Rect? firstRect = firstSelectionBoxes.isNotEmpty ? firstSelectionBoxes.first : null;
-    final ScrollDirection scrollDirection = _scrollController.position.userScrollDirection;
-    final Size size = renderEditable.size;
-    final bool textChanged = text != _cachedText;
-    final bool textStyleChanged = _cachedTextStyle != widget.style;
-    final bool firstRectChanged = _cachedFirstRect != firstRect;
-    final bool sizeChanged = _cachedSize != size;
-    final bool placeholderChanged = _cachedPlaceholder != _placeholderLocation;
-    if (scrollDirection == ScrollDirection.idle && (force || textChanged || textStyleChanged || firstRectChanged || sizeChanged || placeholderChanged)) {
-      _cachedText = text;
-      _cachedFirstRect = firstRect;
-      _cachedTextStyle = widget.style;
-      _cachedSize = size;
-      _cachedPlaceholder = _placeholderLocation;
-      bool belowRenderEditableBottom = false;
-      final List<SelectionRect> rects = List<SelectionRect?>.generate(
-        _cachedText.characters.length,
-        (int i) {
-          if (belowRenderEditableBottom) {
-            return null;
-          }
-=======
     final InlineSpan inlineSpan = renderEditable.text!;
     final _ScribbleCacheKey newCacheKey = _ScribbleCacheKey(
       inlineSpan: inlineSpan,
@@ -3182,7 +3157,6 @@
       placeholder: _placeholderLocation,
       size: renderEditable.size,
     );
->>>>>>> 0fe29f58
 
     final RenderComparison comparison = force
       ? RenderComparison.layout
