--- conflicted
+++ resolved
@@ -2492,28 +2492,12 @@
       return;
     }
     final TextRange composingRange = _value.composing;
-<<<<<<< HEAD
     assert(mounted);
     Rect? composingRect = renderEditable.getRectForComposingRange(composingRange);
     // Send the caret location instead if there's no marked text yet.
     if (composingRect == null) {
-      assert(!composingRange.isValid || composingRange.isCollapsed);
       final int offset = composingRange.isValid ? composingRange.start : 0;
       composingRect = renderEditable.getLocalRectForCaret(TextPosition(offset: offset));
-=======
-    if (_hasInputConnection) {
-      assert(mounted);
-      Rect? composingRect = renderEditable.getRectForComposingRange(composingRange);
-      // Send the caret location instead if there's no marked text yet.
-      if (composingRect == null) {
-        final int offset = composingRange.isValid ? composingRange.start : 0;
-        composingRect = renderEditable.getLocalRectForCaret(TextPosition(offset: offset));
-      }
-      assert(composingRect != null);
-      _textInputConnection!.setComposingRect(composingRect);
-      SchedulerBinding.instance!
-          .addPostFrameCallback((Duration _) => _updateComposingRectIfNeeded());
->>>>>>> 4bd8b288
     }
     assert(composingRect != null);
     _textInputConnection!.setComposingRect(composingRect);
