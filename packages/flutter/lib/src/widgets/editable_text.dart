--- conflicted
+++ resolved
@@ -807,19 +807,10 @@
     this.contextMenuBuilder,
     this.spellCheckConfiguration,
     this.magnifierConfiguration = TextMagnifierConfiguration.disabled,
-<<<<<<< HEAD
     this.undoController,
-  }) : assert(controller != null),
-       assert(focusNode != null),
-       assert(obscuringCharacter != null && obscuringCharacter.length == 1),
-       assert(obscureText != null),
-       assert(autocorrect != null),
-=======
   }) : assert(obscuringCharacter.length == 1),
->>>>>>> 80be2bfc
        smartDashesType = smartDashesType ?? (obscureText ? SmartDashesType.disabled : SmartDashesType.enabled),
        smartQuotesType = smartQuotesType ?? (obscureText ? SmartQuotesType.disabled : SmartQuotesType.enabled),
-       assert(maxLines == null || maxLines > 0),
        assert(minLines == null || minLines > 0),
        assert(
          (maxLines == null) || (minLines == null) || (maxLines >= minLines),
@@ -4493,128 +4484,6 @@
     super.build(context); // See AutomaticKeepAliveClientMixin.
 
     final TextSelectionControls? controls = widget.selectionControls;
-<<<<<<< HEAD
-    return TextFieldTapRegion(
-      onTapOutside: widget.onTapOutside ?? _defaultOnTapOutside,
-      debugLabel: kReleaseMode ? null : 'EditableText',
-      child: MouseRegion(
-        cursor: widget.mouseCursor ?? SystemMouseCursors.text,
-        child: Actions(
-          actions: _actions,
-          child: UndoHistory<TextEditingValue>(
-            value: widget.controller,
-            onTriggered: (TextEditingValue value) {
-              userUpdateTextEditingValue(value, SelectionChangedCause.keyboard);
-            },
-            shouldChangeUndoStack: (TextEditingValue? oldValue, TextEditingValue newValue) {
-              if (newValue == TextEditingValue.empty) {
-                return false;
-              }
-
-              if (oldValue == null) {
-                return true;
-              }
-
-              switch (defaultTargetPlatform) {
-                case TargetPlatform.iOS:
-                case TargetPlatform.macOS:
-                case TargetPlatform.fuchsia:
-                case TargetPlatform.linux:
-                case TargetPlatform.windows:
-                  // Composing text is not counted in history coalescing.
-                  if (!widget.controller.value.composing.isCollapsed) {
-                    return false;
-                  }
-                  break;
-                case TargetPlatform.android:
-                  // Gboard on Android puts non-CJK words in composing regions. Coalesce
-                  // composing text in order to allow the saving of partial words in that
-                  // case.
-                  break;
-              }
-
-              return oldValue.text != newValue.text || oldValue.composing != newValue.composing;
-            },
-            focusNode: widget.focusNode,
-            controller: widget.undoController,
-            child: Focus(
-              focusNode: widget.focusNode,
-              includeSemantics: false,
-              debugLabel: kReleaseMode ? null : 'EditableText',
-              child: Scrollable(
-                key: _scrollableKey,
-                excludeFromSemantics: true,
-                axisDirection: _isMultiline ? AxisDirection.down : AxisDirection.right,
-                controller: _scrollController,
-                physics: widget.scrollPhysics,
-                dragStartBehavior: widget.dragStartBehavior,
-                restorationId: widget.restorationId,
-                // If a ScrollBehavior is not provided, only apply scrollbars when
-                // multiline. The overscroll indicator should not be applied in
-                // either case, glowing or stretching.
-                scrollBehavior: widget.scrollBehavior ?? ScrollConfiguration.of(context).copyWith(
-                  scrollbars: _isMultiline,
-                  overscroll: false,
-                ),
-                viewportBuilder: (BuildContext context, ViewportOffset offset) {
-                  return CompositedTransformTarget(
-                    link: _toolbarLayerLink,
-                    child: Semantics(
-                      onCopy: _semanticsOnCopy(controls),
-                      onCut: _semanticsOnCut(controls),
-                      onPaste: _semanticsOnPaste(controls),
-                      child: _ScribbleFocusable(
-                        focusNode: widget.focusNode,
-                        editableKey: _editableKey,
-                        enabled: widget.scribbleEnabled,
-                        updateSelectionRects: () {
-                          _openInputConnection();
-                          _updateSelectionRects(force: true);
-                        },
-                        child: _Editable(
-                          key: _editableKey,
-                          startHandleLayerLink: _startHandleLayerLink,
-                          endHandleLayerLink: _endHandleLayerLink,
-                          inlineSpan: buildTextSpan(),
-                          value: _value,
-                          cursorColor: _cursorColor,
-                          backgroundCursorColor: widget.backgroundCursorColor,
-                          showCursor: EditableText.debugDeterministicCursor
-                              ? ValueNotifier<bool>(widget.showCursor)
-                              : _cursorVisibilityNotifier,
-                          forceLine: widget.forceLine,
-                          readOnly: widget.readOnly,
-                          hasFocus: _hasFocus,
-                          maxLines: widget.maxLines,
-                          minLines: widget.minLines,
-                          expands: widget.expands,
-                          strutStyle: widget.strutStyle,
-                          selectionColor: widget.selectionColor,
-                          textScaleFactor: widget.textScaleFactor ?? MediaQuery.textScaleFactorOf(context),
-                          textAlign: widget.textAlign,
-                          textDirection: _textDirection,
-                          locale: widget.locale,
-                          textHeightBehavior: widget.textHeightBehavior ?? DefaultTextHeightBehavior.maybeOf(context),
-                          textWidthBasis: widget.textWidthBasis,
-                          obscuringCharacter: widget.obscuringCharacter,
-                          obscureText: widget.obscureText,
-                          offset: offset,
-                          onCaretChanged: _handleCaretChanged,
-                          rendererIgnoresPointer: widget.rendererIgnoresPointer,
-                          cursorWidth: widget.cursorWidth,
-                          cursorHeight: widget.cursorHeight,
-                          cursorRadius: widget.cursorRadius,
-                          cursorOffset: widget.cursorOffset ?? Offset.zero,
-                          selectionHeightStyle: widget.selectionHeightStyle,
-                          selectionWidthStyle: widget.selectionWidthStyle,
-                          paintCursorAboveText: widget.paintCursorAboveText,
-                          enableInteractiveSelection: widget._userSelectionEnabled,
-                          textSelectionDelegate: this,
-                          devicePixelRatio: _devicePixelRatio,
-                          promptRectRange: _currentPromptRectRange,
-                          promptRectColor: widget.autocorrectionTextRectColor,
-                          clipBehavior: widget.clipBehavior,
-=======
     return _CompositionCallback(
       compositeCallback: _compositeCallback,
       enabled: _hasInputConnection,
@@ -4625,11 +4494,42 @@
           cursor: widget.mouseCursor ?? SystemMouseCursors.text,
           child: Actions(
             actions: _actions,
-            child: _TextEditingHistory(
-              controller: widget.controller,
+            child: UndoHistory<TextEditingValue>(
+              value: widget.controller,
               onTriggered: (TextEditingValue value) {
                 userUpdateTextEditingValue(value, SelectionChangedCause.keyboard);
               },
+              shouldChangeUndoStack: (TextEditingValue? oldValue, TextEditingValue newValue) {
+                if (newValue == TextEditingValue.empty) {
+                  return false;
+                }
+
+                if (oldValue == null) {
+                  return true;
+                }
+
+                switch (defaultTargetPlatform) {
+                  case TargetPlatform.iOS:
+                  case TargetPlatform.macOS:
+                  case TargetPlatform.fuchsia:
+                  case TargetPlatform.linux:
+                  case TargetPlatform.windows:
+                    // Composing text is not counted in history coalescing.
+                    if (!widget.controller.value.composing.isCollapsed) {
+                      return false;
+                    }
+                    break;
+                  case TargetPlatform.android:
+                    // Gboard on Android puts non-CJK words in composing regions. Coalesce
+                    // composing text in order to allow the saving of partial words in that
+                    // case.
+                    break;
+                }
+
+                return oldValue.text != newValue.text || oldValue.composing != newValue.composing;
+              },
+              focusNode: widget.focusNode,
+              controller: widget.undoController,
               child: Focus(
                 focusNode: widget.focusNode,
                 includeSemantics: false,
@@ -4708,7 +4608,6 @@
                             promptRectColor: widget.autocorrectionTextRectColor,
                             clipBehavior: widget.clipBehavior,
                           ),
->>>>>>> 80be2bfc
                         ),
                       ),
                     );
@@ -5404,289 +5303,6 @@
   bool get isActionEnabled => state._value.selection.isValid && !state._value.selection.isCollapsed;
 }
 
-<<<<<<< HEAD
-=======
-/// A void function that takes a [TextEditingValue].
-@visibleForTesting
-typedef TextEditingValueCallback = void Function(TextEditingValue value);
-
-/// Provides undo/redo capabilities for text editing.
-///
-/// Listens to [controller] as a [ValueNotifier] and saves relevant values for
-/// undoing/redoing. The cadence at which values are saved is a best
-/// approximation of the native behaviors of a hardware keyboard on Flutter's
-/// desktop platforms, as there are subtle differences between each of these
-/// platforms.
-///
-/// Listens to keyboard undo/redo shortcuts and calls [onTriggered] when a
-/// shortcut is triggered that would affect the state of the [controller].
-class _TextEditingHistory extends StatefulWidget {
-  /// Creates an instance of [_TextEditingHistory].
-  const _TextEditingHistory({
-    required this.child,
-    required this.controller,
-    required this.onTriggered,
-  });
-
-  /// The child widget of [_TextEditingHistory].
-  final Widget child;
-
-  /// The [TextEditingController] to save the state of over time.
-  final TextEditingController controller;
-
-  /// Called when an undo or redo causes a state change.
-  ///
-  /// If the state would still be the same before and after the undo/redo, this
-  /// will not be called. For example, receiving a redo when there is nothing
-  /// to redo will not call this method.
-  ///
-  /// It is also not called when the controller is changed for reasons other
-  /// than undo/redo.
-  final TextEditingValueCallback onTriggered;
-
-  @override
-  State<_TextEditingHistory> createState() => _TextEditingHistoryState();
-}
-
-class _TextEditingHistoryState extends State<_TextEditingHistory> {
-  final _UndoStack<TextEditingValue> _stack = _UndoStack<TextEditingValue>();
-  late final _Throttled<TextEditingValue> _throttledPush;
-  Timer? _throttleTimer;
-
-  // This is used to prevent a reentrant call to the history (a call to _undo or _redo
-  // should not call _push to add a new entry in the history).
-  bool _locked = false;
-
-  // This duration was chosen as a best fit for the behavior of Mac, Linux,
-  // and Windows undo/redo state save durations, but it is not perfect for any
-  // of them.
-  static const Duration _kThrottleDuration = Duration(milliseconds: 500);
-
-  void _undo(UndoTextIntent intent) {
-    _update(_stack.undo());
-  }
-
-  void _redo(RedoTextIntent intent) {
-    _update(_stack.redo());
-  }
-
-  void _update(TextEditingValue? nextValue) {
-    if (nextValue == null) {
-      return;
-    }
-    if (nextValue.text == widget.controller.text) {
-      return;
-    }
-    _locked = true;
-    widget.onTriggered(widget.controller.value.copyWith(
-      text: nextValue.text,
-      selection: nextValue.selection,
-    ));
-    _locked = false;
-  }
-
-  void _push() {
-    // Do not try to push a new state when the change is related to an undo or redo.
-    if (_locked) {
-      return;
-    }
-    if (widget.controller.value == TextEditingValue.empty) {
-      return;
-    }
-
-    switch (defaultTargetPlatform) {
-      case TargetPlatform.iOS:
-      case TargetPlatform.macOS:
-      case TargetPlatform.fuchsia:
-      case TargetPlatform.linux:
-      case TargetPlatform.windows:
-        // Composing text is not counted in history coalescing.
-        if (!widget.controller.value.composing.isCollapsed) {
-          return;
-        }
-        break;
-      case TargetPlatform.android:
-        // Gboard on Android puts non-CJK words in composing regions. Coalesce
-        // composing text in order to allow the saving of partial words in that
-        // case.
-        break;
-    }
-
-    _throttleTimer = _throttledPush(widget.controller.value);
-  }
-
-  @override
-  void initState() {
-    super.initState();
-    _throttledPush = _throttle<TextEditingValue>(
-      duration: _kThrottleDuration,
-      function: _stack.push,
-    );
-    _push();
-    widget.controller.addListener(_push);
-  }
-
-  @override
-  void didUpdateWidget(_TextEditingHistory oldWidget) {
-    super.didUpdateWidget(oldWidget);
-    if (widget.controller != oldWidget.controller) {
-      _stack.clear();
-      oldWidget.controller.removeListener(_push);
-      widget.controller.addListener(_push);
-    }
-  }
-
-  @override
-  void dispose() {
-    widget.controller.removeListener(_push);
-    _throttleTimer?.cancel();
-    super.dispose();
-  }
-
-  @override
-  Widget build(BuildContext context) {
-    return Actions(
-      actions: <Type, Action<Intent>> {
-        UndoTextIntent: Action<UndoTextIntent>.overridable(context: context, defaultAction: CallbackAction<UndoTextIntent>(onInvoke: _undo)),
-        RedoTextIntent: Action<RedoTextIntent>.overridable(context: context, defaultAction: CallbackAction<RedoTextIntent>(onInvoke: _redo)),
-      },
-      child: widget.child,
-    );
-  }
-}
-
-/// A data structure representing a chronological list of states that can be
-/// undone and redone.
-class _UndoStack<T> {
-  /// Creates an instance of [_UndoStack].
-  _UndoStack();
-
-  final List<T> _list = <T>[];
-
-  // The index of the current value, or -1 if the list is empty.
-  int _index = -1;
-
-  /// Returns the current value of the stack.
-  T? get currentValue => _list.isEmpty ? null : _list[_index];
-
-  /// Add a new state change to the stack.
-  ///
-  /// Pushing identical objects will not create multiple entries.
-  void push(T value) {
-    if (_list.isEmpty) {
-      _index = 0;
-      _list.add(value);
-      return;
-    }
-
-    assert(_index < _list.length && _index >= 0);
-
-    if (value == currentValue) {
-      return;
-    }
-
-    // If anything has been undone in this stack, remove those irrelevant states
-    // before adding the new one.
-    if (_index != _list.length - 1) {
-      _list.removeRange(_index + 1, _list.length);
-    }
-    _list.add(value);
-    _index = _list.length - 1;
-  }
-
-  /// Returns the current value after an undo operation.
-  ///
-  /// An undo operation moves the current value to the previously pushed value,
-  /// if any.
-  ///
-  /// Iff the stack is completely empty, then returns null.
-  T? undo() {
-    if (_list.isEmpty) {
-      return null;
-    }
-
-    assert(_index < _list.length && _index >= 0);
-
-    if (_index != 0) {
-      _index = _index - 1;
-    }
-
-    return currentValue;
-  }
-
-  /// Returns the current value after a redo operation.
-  ///
-  /// A redo operation moves the current value to the value that was last
-  /// undone, if any.
-  ///
-  /// Iff the stack is completely empty, then returns null.
-  T? redo() {
-    if (_list.isEmpty) {
-      return null;
-    }
-
-    assert(_index < _list.length && _index >= 0);
-
-    if (_index < _list.length - 1) {
-      _index = _index + 1;
-    }
-
-    return currentValue;
-  }
-
-  /// Remove everything from the stack.
-  void clear() {
-    _list.clear();
-    _index = -1;
-  }
-
-  @override
-  String toString() {
-    return '_UndoStack $_list';
-  }
-}
-
-/// A function that can be throttled with the throttle function.
-typedef _Throttleable<T> = void Function(T currentArg);
-
-/// A function that has been throttled by [_throttle].
-typedef _Throttled<T> = Timer Function(T currentArg);
-
-/// Returns a _Throttled that will call through to the given function only a
-/// maximum of once per duration.
-///
-/// Only works for functions that take exactly one argument and return void.
-_Throttled<T> _throttle<T>({
-  required Duration duration,
-  required _Throttleable<T> function,
-  // If true, calls at the start of the timer.
-  bool leadingEdge = false,
-}) {
-  Timer? timer;
-  bool calledDuringTimer = false;
-  late T arg;
-
-  return (T currentArg) {
-    arg = currentArg;
-    if (timer != null) {
-      calledDuringTimer = true;
-      return timer!;
-    }
-    if (leadingEdge) {
-      function(arg);
-    }
-    calledDuringTimer = false;
-    timer = Timer(duration, () {
-      if (!leadingEdge || calledDuringTimer) {
-        function(arg);
-      }
-      timer = null;
-    });
-    return timer!;
-  };
-}
-
->>>>>>> 80be2bfc
 /// The start and end glyph heights of some range of text.
 @immutable
 class _GlyphHeights {
