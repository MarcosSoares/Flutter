--- conflicted
+++ resolved
@@ -478,22 +478,13 @@
 ///
 /// | **Intent Class**                                                                     | **Default Behavior when there's selected text**                  | **Default Behavior when there is a caret ([TextSelection.collapsed])**  |
 /// | :----------------------------------------------------------------------------------- | :--------------------------------------------------------------- | :---------------------------------------------------------------------- |
-<<<<<<< HEAD
-/// | [ExtendSelectionByCharacterIntent](`collapseSelection: true`)                       | Collapses the selection to the logical start/end of the selection | Moves the caret past the user-perceived character before or after the current caret location.  |
-/// | [ExtendSelectionToNextWordBoundaryIntent](`collapseSelection: true`)                | Collapses the selection to the word boundary before/after the selection's [TextSelection.extent] position | Moves the caret to the previous/next word boundary.  |
-/// | [ExtendSelectionToNextWordBoundaryOrCaretLocationIntent](`collapseSelection: true`) | Collapses the selection to the word boundary before/after the selection's [TextSelection.extent] position, or [TextSelection.base], whichever is closest in the given direction | Moves the caret to the previous/next word boundary.  |
-/// | [ExtendSelectionToLineBreakIntent](`collapseSelection: true`)                       | Collapses the selection to the start/end of the line at the selection's [TextSelection.extent] position | Moves the caret to the start/end of the current line .|
-/// | [ExtendSelectionVerticallyToAdjacentLineIntent](`collapseSelection: true`)          | Collapses the selection to the position closest to the selection's [TextSelection.extent], on the previous/next adjacent line | Moves the caret to the closest position on the previous/next adjacent line. |
-/// | [ExtendSelectionVerticallyToAdjacentPageIntent](`collapseSelection: true`)          | Collapses the selection to the position closest to the selection's [TextSelection.extent], on the previous/next adjacent page | Moves the caret to the closest position on the previous/next adjacent page. |
-/// | [ExtendSelectionToDocumentBoundaryIntent](`collapseSelection: true`)                | Collapses the selection to the start/end of the document | Moves the caret to the start/end of the document. |
-=======
 /// | [ExtendSelectionByCharacterIntent](`collapseSelection: true`)                        | Collapses the selection to the logical start/end of the selection | Moves the caret past the user-perceived character before or after the current caret location. |
 /// | [ExtendSelectionToNextWordBoundaryIntent](`collapseSelection: true`)                 | Collapses the selection to the word boundary before/after the selection's [TextSelection.extent] position | Moves the caret to the previous/next word boundary. |
 /// | [ExtendSelectionToNextWordBoundaryOrCaretLocationIntent](`collapseSelection: true`)  | Collapses the selection to the word boundary before/after the selection's [TextSelection.extent] position, or [TextSelection.base], whichever is closest in the given direction | Moves the caret to the previous/next word boundary. |
 /// | [ExtendSelectionToLineBreakIntent](`collapseSelection: true`)                        | Collapses the selection to the start/end of the line at the selection's [TextSelection.extent] position | Moves the caret to the start/end of the current line .|
 /// | [ExtendSelectionVerticallyToAdjacentLineIntent](`collapseSelection: true`)           | Collapses the selection to the position closest to the selection's [TextSelection.extent], on the previous/next adjacent line | Moves the caret to the closest position on the previous/next adjacent line. |
+/// | [ExtendSelectionVerticallyToAdjacentPageIntent](`collapseSelection: true`)           | Collapses the selection to the position closest to the selection's [TextSelection.extent], on the previous/next adjacent page | Moves the caret to the closest position on the previous/next adjacent page. |
 /// | [ExtendSelectionToDocumentBoundaryIntent](`collapseSelection: true`)                 | Collapses the selection to the start/end of the document | Moves the caret to the start/end of the document. |
->>>>>>> 2e3b03fd
 ///
 /// #### Intents for Extending the Selection
 ///
