--- conflicted
+++ resolved
@@ -1176,15 +1176,6 @@
         LogicalKeySet(LogicalKeyboardKey.arrowUp): const DirectionalFocusIntent(TraversalDirection.up),
         LogicalKeySet(LogicalKeyboardKey.enter): const Intent(ActivateAction.key),
       },
-<<<<<<< HEAD
-      child: DefaultFocusTraversal(
-        policy: ReadingOrderTraversalPolicy(),
-        child: _MediaQueryFromWindows(
-          child: Localizations(
-            locale: appLocale,
-            delegates: _localizationsDelegates.toList(),
-            child: title,
-=======
       child: Actions(
         actions: <LocalKey, ActionFactory>{
           DoNothingAction.key: () => const DoNothingAction(),
@@ -1195,14 +1186,12 @@
         },
         child: DefaultFocusTraversal(
           policy: ReadingOrderTraversalPolicy(),
-          child: MediaQuery(
-            data: MediaQueryData.fromWindow(WidgetsBinding.instance.window),
+          child: _MediaQueryFromWindows(
             child: Localizations(
               locale: appLocale,
               delegates: _localizationsDelegates.toList(),
               child: title,
             ),
->>>>>>> 6b09543e
           ),
         ),
       ),
