--- conflicted
+++ resolved
@@ -432,27 +432,27 @@
           renderBox.localToGlobal(Offset.zero),
           renderBox.localToGlobal(renderBox.size.bottomRight(Offset.zero)),
         );
-        final List<TextSelectionPoint> selectionEndPoints = renderObject.getEndpointsForSelection(_selection);
-        final bool isMultiline = selectionEndPoints.last.point.dy - selectionEndPoints.first.point.dy >
+        final List<TextSelectionPoint> selectionEndpoints = renderObject.getEndpointsForSelection(_selection);
+        final bool isMultiline = selectionEndpoints.last.point.dy - selectionEndpoints.first.point.dy >
             _getEndGlyphHeight() / 2;
 
         // If the selected text spans more than 1 line, horizontally center the toolbar.
         // Derived from both iOS and Android.
         final double midX = isMultiline
           ? editingRegion.width / 2
-          : (selectionEndPoints.first.point.dx + selectionEndPoints.last.point.dx) / 2;
+          : (selectionEndpoints.first.point.dx + selectionEndpoints.last.point.dx) / 2;
 
         final double lineHeightAtStart = _getStartGlyphHeight();
         final Offset midpoint = Offset(
           midX,
           // The y-coordinate won't be made use of most likely.
-          selectionEndPoints.first.point.dy - lineHeightAtStart,
+          selectionEndpoints.first.point.dy - lineHeightAtStart,
         );
 
-        final TextSelectionPoint startTextSelectionPoint = selectionEndPoints[0];
-        final TextSelectionPoint endTextSelectionPoint = selectionEndPoints.length > 1
-          ? selectionEndPoints[1]
-          : selectionEndPoints[0];
+        final TextSelectionPoint startTextSelectionPoint = selectionEndpoints[0];
+        final TextSelectionPoint endTextSelectionPoint = selectionEndpoints.length > 1
+          ? selectionEndpoints[1]
+          : selectionEndpoints[0];
         final Offset anchorAbove = Offset(
           editingRegion.left + midpoint.dx,
           editingRegion.top + startTextSelectionPoint.point.dy - lineHeightAtStart,
@@ -1181,7 +1181,6 @@
       selectionEndpoints.first.point.dy - lineHeightAtStart,
     );
 
-<<<<<<< HEAD
     return _SelectionToolbarWrapper(
       visibility: toolbarVisible,
       layerLink: toolbarLayerLink,
@@ -1193,27 +1192,12 @@
             editingRegion,
             lineHeightAtStart,
             midpoint,
-            selectionEndPoints,
+            selectionEndpoints,
             selectionDelegate,
             clipboardStatus,
             toolbarLocation,
           );
         },
-=======
-    return Directionality(
-      textDirection: Directionality.of(this.context),
-      child: _SelectionToolbarOverlay(
-        preferredLineHeight: lineHeightAtStart,
-        toolbarLocation: toolbarLocation,
-        layerLink: toolbarLayerLink,
-        editingRegion: editingRegion,
-        selectionControls: selectionControls,
-        midpoint: midpoint,
-        selectionEndpoints: selectionEndpoints,
-        visibility: toolbarVisible,
-        selectionDelegate: selectionDelegate,
-        clipboardStatus: clipboardStatus,
->>>>>>> a184f4f2
       ),
     );
   }
