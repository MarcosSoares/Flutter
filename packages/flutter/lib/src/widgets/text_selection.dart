// Copyright 2014 The Flutter Authors. All rights reserved.
// Use of this source code is governed by a BSD-style license that can be
// found in the LICENSE file.

import 'dart:async';
import 'dart:math' as math;

import 'package:flutter/foundation.dart';
import 'package:flutter/gestures.dart';
import 'package:flutter/rendering.dart';
import 'package:flutter/scheduler.dart';
import 'package:flutter/services.dart';

import 'basic.dart';
import 'binding.dart';
import 'constants.dart';
import 'container.dart';
import 'editable_text.dart';
import 'framework.dart';
import 'gesture_detector.dart';
import 'overlay.dart';
import 'ticker_provider.dart';
import 'transitions.dart';
import 'visibility.dart';

export 'package:flutter/services.dart' show TextSelectionDelegate;

/// A duration that controls how often the drag selection update callback is
/// called.
const Duration _kDragSelectionUpdateThrottle = Duration(milliseconds: 50);

/// Which type of selection handle to be displayed.
///
/// With mixed-direction text, both handles may be the same type. Examples:
///
/// * LTR text: 'the &lt;quick brown&gt; fox':
///
///   The '&lt;' is drawn with the [left] type, the '&gt;' with the [right]
///
/// * RTL text: 'XOF &lt;NWORB KCIUQ&gt; EHT':
///
///   Same as above.
///
/// * mixed text: '&lt;the NWOR&lt;B KCIUQ fox'
///
///   Here 'the QUICK B' is selected, but 'QUICK BROWN' is RTL. Both are drawn
///   with the [left] type.
///
/// See also:
///
///  * [TextDirection], which discusses left-to-right and right-to-left text in
///    more detail.
enum TextSelectionHandleType {
  /// The selection handle is to the left of the selection end point.
  left,

  /// The selection handle is to the right of the selection end point.
  right,

  /// The start and end of the selection are co-incident at this point.
  collapsed,
}

/// The text position that a give selection handle manipulates. Dragging the
/// [start] handle always moves the [start]/[baseOffset] of the selection.
enum _TextSelectionHandlePosition { start, end }

/// Signature for when a pointer that's dragging to select text has moved again.
///
/// The first argument [startDetails] contains the details of the event that
/// initiated the dragging.
///
/// The second argument [updateDetails] contains the details of the current
/// pointer movement. It's the same as the one passed to [DragGestureRecognizer.onUpdate].
///
/// This signature is different from [GestureDragUpdateCallback] to make it
/// easier for various text fields to use [TextSelectionGestureDetector] without
/// having to store the start position.
typedef DragSelectionUpdateCallback = void Function(DragStartDetails startDetails, DragUpdateDetails updateDetails);

/// The type for a Function that builds a toolbar's container with the given
/// child.
///
/// See also:
///
///   * [TextSelectionToolbar.toolbarBuilder], which is of this type.
///     type.
///   * [CupertinoTextSelectionToolbar.toolbarBuilder], which is similar, but
///     for a Cupertino-style toolbar.
typedef ToolbarBuilder = Widget Function(BuildContext context, Widget child);

/// ParentData that determines whether or not to paint the corresponding child.
///
/// Used in the layout of the Cupertino and Material text selection menus, which
/// decide whether or not to paint their buttons after laying them out and
/// determining where they overflow.
class ToolbarItemsParentData extends ContainerBoxParentData<RenderBox> {
  /// Whether or not this child is painted.
  ///
  /// Children in the selection toolbar may be laid out for measurement purposes
  /// but not painted. This allows these children to be identified.
  bool shouldPaint = false;

  @override
  String toString() => '${super.toString()}; shouldPaint=$shouldPaint';
}

/// An interface for building the selection UI, to be provided by the
/// implementer of the toolbar widget.
///
/// Override text operations such as [handleCut] if needed.
abstract class TextSelectionControls {
  /// Builds a selection handle of the given type.
  ///
  /// The top left corner of this widget is positioned at the bottom of the
  /// selection position.
  Widget buildHandle(BuildContext context, TextSelectionHandleType type, double textLineHeight);

  /// Get the anchor point of the handle relative to itself. The anchor point is
  /// the point that is aligned with a specific point in the text. A handle
  /// often visually "points to" that location.
  Offset getHandleAnchor(TextSelectionHandleType type, double textLineHeight);

  /// Builds a toolbar near a text selection.
  ///
  /// Typically displays buttons for copying and pasting text.
  ///
  /// [globalEditableRegion] is the TextField size of the global coordinate system
  /// in logical pixels.
  ///
  /// [textLineHeight] is the `preferredLineHeight` of the [RenderEditable] we
  /// are building a toolbar for.
  ///
  /// The [position] is a general calculation midpoint parameter of the toolbar.
  /// If you want more detailed position information, can use [endpoints]
  /// to calculate it.
  Widget buildToolbar(
    BuildContext context,
    Rect globalEditableRegion,
    double textLineHeight,
    Offset position,
    List<TextSelectionPoint> endpoints,
    TextSelectionDelegate delegate,
    ClipboardStatusNotifier clipboardStatus,
    Offset? lastSecondaryTapDownPosition,
  );

  /// Returns the size of the selection handle.
  Size getHandleSize(double textLineHeight);

  /// Whether the current selection of the text field managed by the given
  /// `delegate` can be removed from the text field and placed into the
  /// [Clipboard].
  ///
  /// By default, false is returned when nothing is selected in the text field.
  ///
  /// Subclasses can use this to decide if they should expose the cut
  /// functionality to the user.
  bool canCut(TextSelectionDelegate delegate) {
    return delegate.cutEnabled && !(delegate.textEditingValue.selection?.isCollapsed ?? true);
  }

  /// Whether the current selection of the text field managed by the given
  /// `delegate` can be copied to the [Clipboard].
  ///
  /// By default, false is returned when nothing is selected in the text field.
  ///
  /// Subclasses can use this to decide if they should expose the copy
  /// functionality to the user.
  bool canCopy(TextSelectionDelegate delegate) {
    return delegate.copyEnabled && !(delegate.textEditingValue.selection?.isCollapsed ?? true);
  }

  /// Whether the text field managed by the given `delegate` supports pasting
  /// from the clipboard.
  ///
  /// Subclasses can use this to decide if they should expose the paste
  /// functionality to the user.
  ///
  /// This does not consider the contents of the clipboard. Subclasses may want
  /// to, for example, disallow pasting when the clipboard contains an empty
  /// string.
  bool canPaste(TextSelectionDelegate delegate) {
    return delegate.pasteEnabled;
  }

  /// Whether the current selection of the text field managed by the given
  /// `delegate` can be extended to include the entire content of the text
  /// field.
  ///
  /// Subclasses can use this to decide if they should expose the select all
  /// functionality to the user.
  bool canSelectAll(TextSelectionDelegate delegate) {
    return delegate.selectAllEnabled && delegate.textEditingValue.text.isNotEmpty && (delegate.textEditingValue.selection?.isCollapsed ?? true);
  }

  // TODO(justinmc): This and other methods should be ported to Actions and
  // removed, along with their keyboard shortcut equivalents.
  // https://github.com/flutter/flutter/issues/75004
  /// Copy the current selection of the text field managed by the given
  /// `delegate` to the [Clipboard]. Then, remove the selected text from the
  /// text field and hide the toolbar.
  ///
  /// This is called by subclasses when their cut affordance is activated by
  /// the user.
  void handleCut(TextSelectionDelegate delegate) {
    final TextEditingValue value = delegate.textEditingValue;
    final TextSelection? selection = value.selection;
    if (selection == null) {
      assert(false, "handleCut is called when there's no selection");
      return;
    }
    Clipboard.setData(ClipboardData(
      text: selection.textInside(value.text),
    ));
    final TextSelection newSelection = TextSelection.collapsed(offset: selection.start);
    delegate.userUpdateTextEditingValue(
      TextEditingValue(
<<<<<<< HEAD
        text: selection.textBefore(value.text)
            + selection.textAfter(value.text),
        selection: newSelection,
=======
        text: value.selection.textBefore(value.text)
            + value.selection.textAfter(value.text),
        selection: TextSelection.collapsed(
          offset: value.selection.start,
        ),
>>>>>>> 8158b478
      ),
      SelectionChangedCause.toolBar,
    );
    delegate.bringIntoView(newSelection.base);
    delegate.hideToolbar();
  }

  /// Copy the current selection of the text field managed by the given
  /// `delegate` to the [Clipboard]. Then, move the cursor to the end of the
  /// text (collapsing the selection in the process), and hide the toolbar.
  ///
  /// This is called by subclasses when their copy affordance is activated by
  /// the user.
  void handleCopy(TextSelectionDelegate delegate, ClipboardStatusNotifier? clipboardStatus) {
    final TextEditingValue value = delegate.textEditingValue;
    final TextSelection? selection = value.selection;
    if (selection == null) {
      assert(false, "handleCopy is called when there's no selection");
      return;
    }
    Clipboard.setData(ClipboardData(
      text: selection.textInside(value.text),
    ));
    clipboardStatus?.update();
    delegate.bringIntoView(selection.extent);

    switch (defaultTargetPlatform) {
      case TargetPlatform.iOS:
        // Hide the toolbar, but keep the selection and keep the handles.
        delegate.hideToolbar(false);
        return;
      case TargetPlatform.macOS:
      case TargetPlatform.android:
      case TargetPlatform.fuchsia:
      case TargetPlatform.linux:
      case TargetPlatform.windows:
        // Collapse the selection and hide the toolbar and handles.
        delegate.userUpdateTextEditingValue(
          TextEditingValue(
            text: value.text,
            selection: TextSelection.collapsed(offset: selection.end),
          ),
          SelectionChangedCause.toolBar,
        );
        delegate.hideToolbar();
        return;
    }
  }

  /// Paste the current clipboard selection (obtained from [Clipboard]) into
  /// the text field managed by the given `delegate`, replacing its current
  /// selection, if any. Then, hide the toolbar.
  ///
  /// This is called by subclasses when their paste affordance is activated by
  /// the user.
  ///
  /// This function is asynchronous since interacting with the clipboard is
  /// asynchronous. Race conditions may exist with this API as currently
  /// implemented.
  // TODO(ianh): https://github.com/flutter/flutter/issues/11427
  Future<void> handlePaste(TextSelectionDelegate delegate) async {
    final TextEditingValue value = delegate.textEditingValue; // Snapshot the input before using `await`.
    final ClipboardData? data = await Clipboard.getData(Clipboard.kTextPlain);
    final TextSelection? selection = value.selection;
    if (selection == null) {
      assert(false, "handlePaste is called when there's no selection");
      return;
    }
    if (data != null) {
      delegate.userUpdateTextEditingValue(
        TextEditingValue(
          text: selection.textBefore(value.text)
              + data.text!
              + selection.textAfter(value.text),
          selection: TextSelection.collapsed(
<<<<<<< HEAD
              offset: selection.start + data.text!.length
=======
              offset: value.selection.start + data.text!.length,
>>>>>>> 8158b478
          ),
        ),
        SelectionChangedCause.toolBar,
      );
    }
    final TextPosition? newPosition = delegate.textEditingValue.selection?.extent;
    if (newPosition != null) {
      delegate.bringIntoView(newPosition);
    }
    delegate.hideToolbar();
  }

  /// Adjust the selection of the text field managed by the given `delegate` so
  /// that everything is selected.
  ///
  /// Does not hide the toolbar.
  ///
  /// This is called by subclasses when their select-all affordance is activated
  /// by the user.
  void handleSelectAll(TextSelectionDelegate delegate) {
    delegate.userUpdateTextEditingValue(
      TextEditingValue(
        text: delegate.textEditingValue.text,
        selection: TextSelection(
          baseOffset: 0,
          extentOffset: delegate.textEditingValue.text.length,
        ),
      ),
      SelectionChangedCause.toolBar,
    );
    final TextPosition? newPosition = delegate.textEditingValue.selection?.extent;
    if (newPosition != null) {
      delegate.bringIntoView(newPosition);
    }
  }
}

/// An object that manages a pair of text selection handles.
///
/// The selection handles are displayed in the [Overlay] that most closely
/// encloses the given [BuildContext].
class TextSelectionOverlay {
  /// Creates an object that manages overlay entries for selection handles.
  ///
  /// The [context] must not be null and must have an [Overlay] as an ancestor.
  TextSelectionOverlay({
    required TextEditingValue value,
    required this.context,
    this.debugRequiredFor,
    required this.toolbarLayerLink,
    required this.startHandleLayerLink,
    required this.endHandleLayerLink,
    required this.renderObject,
    this.selectionControls,
    bool handlesVisible = false,
    this.selectionDelegate,
    this.dragStartBehavior = DragStartBehavior.start,
    this.onSelectionHandleTapped,
    this.clipboardStatus,
  }) : assert(value != null),
       assert(context != null),
       assert(handlesVisible != null),
       _handlesVisible = handlesVisible,
       _value = value {
    final OverlayState? overlay = Overlay.of(context, rootOverlay: true);
    assert(overlay != null,
      'No Overlay widget exists above $context.\n'
      'Usually the Navigator created by WidgetsApp provides the overlay. Perhaps your '
      'app content was created above the Navigator with the WidgetsApp builder parameter.');
    _toolbarController = AnimationController(duration: fadeDuration, vsync: overlay!);
  }

  /// The context in which the selection handles should appear.
  ///
  /// This context must have an [Overlay] as an ancestor because this object
  /// will display the text selection handles in that [Overlay].
  final BuildContext context;

  /// Debugging information for explaining why the [Overlay] is required.
  final Widget? debugRequiredFor;

  /// The object supplied to the [CompositedTransformTarget] that wraps the text
  /// field.
  final LayerLink toolbarLayerLink;

  /// The objects supplied to the [CompositedTransformTarget] that wraps the
  /// location of start selection handle.
  final LayerLink startHandleLayerLink;

  /// The objects supplied to the [CompositedTransformTarget] that wraps the
  /// location of end selection handle.
  final LayerLink endHandleLayerLink;

  // TODO(mpcomplete): what if the renderObject is removed or replaced, or
  // moves? Not sure what cases I need to handle, or how to handle them.
  /// The editable line in which the selected text is being displayed.
  final RenderEditable renderObject;

  /// Builds text selection handles and toolbar.
  final TextSelectionControls? selectionControls;

  /// The delegate for manipulating the current selection in the owning
  /// text field.
  final TextSelectionDelegate? selectionDelegate;

  /// Determines the way that drag start behavior is handled.
  ///
  /// If set to [DragStartBehavior.start], handle drag behavior will
  /// begin upon the detection of a drag gesture. If set to
  /// [DragStartBehavior.down] it will begin when a down event is first detected.
  ///
  /// In general, setting this to [DragStartBehavior.start] will make drag
  /// animation smoother and setting it to [DragStartBehavior.down] will make
  /// drag behavior feel slightly more reactive.
  ///
  /// By default, the drag start behavior is [DragStartBehavior.start].
  ///
  /// See also:
  ///
  ///  * [DragGestureRecognizer.dragStartBehavior], which gives an example for the different behaviors.
  final DragStartBehavior dragStartBehavior;

  /// {@template flutter.widgets.TextSelectionOverlay.onSelectionHandleTapped}
  /// A callback that's invoked when a selection handle is tapped.
  ///
  /// Both regular taps and long presses invoke this callback, but a drag
  /// gesture won't.
  /// {@endtemplate}
  final VoidCallback? onSelectionHandleTapped;

  /// Maintains the status of the clipboard for determining if its contents can
  /// be pasted or not.
  ///
  /// Useful because the actual value of the clipboard can only be checked
  /// asynchronously (see [Clipboard.getData]).
  final ClipboardStatusNotifier? clipboardStatus;

  /// Controls the fade-in and fade-out animations for the toolbar and handles.
  static const Duration fadeDuration = Duration(milliseconds: 150);

  late AnimationController _toolbarController;
  Animation<double> get _toolbarOpacity => _toolbarController.view;

  /// Retrieve current value.
  @visibleForTesting
  TextEditingValue get value => _value;

  TextEditingValue _value;

  /// A pair of handles. If this is non-null, there are always 2, though the
  /// second is hidden when the selection is collapsed.
  List<OverlayEntry>? _handles;

  /// A copy/paste toolbar.
  OverlayEntry? _toolbar;

  TextSelection? get _selection => _value.selection;

  /// Whether selection handles are visible.
  ///
  /// Set to false if you want to hide the handles. Use this property to show or
  /// hide the handle without rebuilding them.
  ///
  /// If this method is called while the [SchedulerBinding.schedulerPhase] is
  /// [SchedulerPhase.persistentCallbacks], i.e. during the build, layout, or
  /// paint phases (see [WidgetsBinding.drawFrame]), then the update is delayed
  /// until the post-frame callbacks phase. Otherwise the update is done
  /// synchronously. This means that it is safe to call during builds, but also
  /// that if you do call this during a build, the UI will not update until the
  /// next frame (i.e. many milliseconds later).
  ///
  /// Defaults to false.
  bool get handlesVisible => _handlesVisible;
  bool _handlesVisible = false;
  set handlesVisible(bool visible) {
    assert(visible != null);
    if (_handlesVisible == visible)
      return;
    _handlesVisible = visible;
    // If we are in build state, it will be too late to update visibility.
    // We will need to schedule the build in next frame.
    if (SchedulerBinding.instance!.schedulerPhase == SchedulerPhase.persistentCallbacks) {
      SchedulerBinding.instance!.addPostFrameCallback(_markNeedsBuild);
    } else {
      _markNeedsBuild();
    }
  }

  /// Builds the handles by inserting them into the [context]'s overlay.
  void showHandles() {
    if (_handles != null)
      return;

    _handles = <OverlayEntry>[
      OverlayEntry(builder: (BuildContext context) => _buildHandle(context, _TextSelectionHandlePosition.start)),
      OverlayEntry(builder: (BuildContext context) => _buildHandle(context, _TextSelectionHandlePosition.end)),
    ];

    Overlay.of(context, rootOverlay: true, debugRequiredFor: debugRequiredFor)!
      .insertAll(_handles!);
  }

  /// Destroys the handles by removing them from overlay.
  void hideHandles() {
    if (_handles != null) {
      _handles![0].remove();
      _handles![1].remove();
      _handles = null;
    }
  }

  /// Shows the toolbar by inserting it into the [context]'s overlay.
  void showToolbar() {
    assert(_toolbar == null);
    _toolbar = OverlayEntry(builder: _buildToolbar);
    Overlay.of(context, rootOverlay: true, debugRequiredFor: debugRequiredFor)!.insert(_toolbar!);
    _toolbarController.forward(from: 0.0);
  }

  /// Updates the overlay after the selection has changed.
  ///
  /// If this method is called while the [SchedulerBinding.schedulerPhase] is
  /// [SchedulerPhase.persistentCallbacks], i.e. during the build, layout, or
  /// paint phases (see [WidgetsBinding.drawFrame]), then the update is delayed
  /// until the post-frame callbacks phase. Otherwise the update is done
  /// synchronously. This means that it is safe to call during builds, but also
  /// that if you do call this during a build, the UI will not update until the
  /// next frame (i.e. many milliseconds later).
  void update(TextEditingValue newValue) {
    if (_value == newValue)
      return;
    _value = newValue;
    if (SchedulerBinding.instance!.schedulerPhase == SchedulerPhase.persistentCallbacks) {
      SchedulerBinding.instance!.addPostFrameCallback(_markNeedsBuild);
    } else {
      _markNeedsBuild();
    }
  }

  /// Causes the overlay to update its rendering.
  ///
  /// This is intended to be called when the [renderObject] may have changed its
  /// text metrics (e.g. because the text was scrolled).
  void updateForScroll() {
    _markNeedsBuild();
  }

  void _markNeedsBuild([ Duration? duration ]) {
    if (_handles != null) {
      _handles![0].markNeedsBuild();
      _handles![1].markNeedsBuild();
    }
    _toolbar?.markNeedsBuild();
  }

  /// Whether the handles are currently visible.
  bool get handlesAreVisible => _handles != null && handlesVisible;

  /// Whether the toolbar is currently visible.
  bool get toolbarIsVisible => _toolbar != null;

  /// Hides the entire overlay including the toolbar and the handles.
  void hide() {
    if (_handles != null) {
      _handles![0].remove();
      _handles![1].remove();
      _handles = null;
    }
    if (_toolbar != null) {
      hideToolbar();
    }
  }

  /// Hides the toolbar part of the overlay.
  ///
  /// To hide the whole overlay, see [hide].
  void hideToolbar() {
    assert(_toolbar != null);
    _toolbarController.stop();
    _toolbar!.remove();
    _toolbar = null;
  }

  /// Final cleanup.
  void dispose() {
    hide();
    _toolbarController.dispose();
  }

  Widget _buildHandle(BuildContext context, _TextSelectionHandlePosition position) {
    final Widget handle;
    final TextSelection? selection = _selection;
    final bool shouldBuildHandle = selection != null
                                && !(selection.isCollapsed && position == _TextSelectionHandlePosition.end)
                                && selectionControls != null;
    if (!shouldBuildHandle)
      handle = Container(); // hide the second handle when collapsed
    else {
      handle = Visibility(
        visible: handlesVisible,
        child: _TextSelectionHandleOverlay(
          onSelectionHandleChanged: (TextSelection newSelection) {
            _handleSelectionHandleChanged(newSelection, position);
          },
          onSelectionHandleTapped: onSelectionHandleTapped,
          startHandleLayerLink: startHandleLayerLink,
          endHandleLayerLink: endHandleLayerLink,
          renderObject: renderObject,
          selection: selection,
          selectionControls: selectionControls,
          position: position,
          dragStartBehavior: dragStartBehavior,
        ),
      );
    }
    return ExcludeSemantics(
      child: handle,
    );
  }

  Widget _buildToolbar(BuildContext context) {
    final TextSelection? selection = _selection;
    if (selectionControls == null || selection == null)
      return Container();

    // Find the horizontal midpoint, just above the selected text.
    final List<TextSelectionPoint> endpoints =
        renderObject.getEndpointsForSelection(selection);

    final Rect editingRegion = Rect.fromPoints(
      renderObject.localToGlobal(Offset.zero),
      renderObject.localToGlobal(renderObject.size.bottomRight(Offset.zero)),
    );

    final bool isMultiline = endpoints.last.point.dy - endpoints.first.point.dy >
          renderObject.preferredLineHeight / 2;

    // If the selected text spans more than 1 line, horizontally center the toolbar.
    // Derived from both iOS and Android.
    final double midX = isMultiline
      ? editingRegion.width / 2
      : (endpoints.first.point.dx + endpoints.last.point.dx) / 2;

    final Offset midpoint = Offset(
      midX,
      // The y-coordinate won't be made use of most likely.
      endpoints[0].point.dy - renderObject.preferredLineHeight,
    );

    return Directionality(
      textDirection: Directionality.of(this.context),
      child: FadeTransition(
        opacity: _toolbarOpacity,
        child: CompositedTransformFollower(
          link: toolbarLayerLink,
          showWhenUnlinked: false,
          offset: -editingRegion.topLeft,
          child: Builder(
            builder: (BuildContext context) {
              return selectionControls!.buildToolbar(
                context,
                editingRegion,
                renderObject.preferredLineHeight,
                midpoint,
                endpoints,
                selectionDelegate!,
                clipboardStatus!,
                renderObject.lastSecondaryTapDownPosition,
              );
            },
          ),
        ),
      ),
    );
  }

  void _handleSelectionHandleChanged(TextSelection newSelection, _TextSelectionHandlePosition position) {
    final TextPosition textPosition;
    switch (position) {
      case _TextSelectionHandlePosition.start:
        textPosition = newSelection.base;
        break;
      case _TextSelectionHandlePosition.end:
        textPosition = newSelection.extent;
        break;
    }
    selectionDelegate!.userUpdateTextEditingValue(
      _value.copyWith(selection: newSelection, composing: TextRange.empty),
      SelectionChangedCause.drag,
    );
    selectionDelegate!.bringIntoView(textPosition);
  }
}

/// This widget represents a single draggable text selection handle.
class _TextSelectionHandleOverlay extends StatefulWidget {
  const _TextSelectionHandleOverlay({
    Key? key,
    required this.selection,
    required this.position,
    required this.startHandleLayerLink,
    required this.endHandleLayerLink,
    required this.renderObject,
    required this.onSelectionHandleChanged,
    required this.onSelectionHandleTapped,
    required this.selectionControls,
    this.dragStartBehavior = DragStartBehavior.start,
  }) : super(key: key);

  final TextSelection selection;
  final _TextSelectionHandlePosition position;
  final LayerLink startHandleLayerLink;
  final LayerLink endHandleLayerLink;
  final RenderEditable renderObject;
  final ValueChanged<TextSelection> onSelectionHandleChanged;
  final VoidCallback? onSelectionHandleTapped;
  final TextSelectionControls? selectionControls;
  final DragStartBehavior dragStartBehavior;

  @override
  _TextSelectionHandleOverlayState createState() => _TextSelectionHandleOverlayState();

  ValueListenable<bool> get _visibility {
    switch (position) {
      case _TextSelectionHandlePosition.start:
        return renderObject.selectionStartInViewport;
      case _TextSelectionHandlePosition.end:
        return renderObject.selectionEndInViewport;
    }
  }
}

class _TextSelectionHandleOverlayState
    extends State<_TextSelectionHandleOverlay> with SingleTickerProviderStateMixin {
  late Offset _dragPosition;

  late AnimationController _controller;
  Animation<double> get _opacity => _controller.view;

  @override
  void initState() {
    super.initState();

    _controller = AnimationController(duration: TextSelectionOverlay.fadeDuration, vsync: this);

    _handleVisibilityChanged();
    widget._visibility.addListener(_handleVisibilityChanged);
  }

  void _handleVisibilityChanged() {
    if (widget._visibility.value) {
      _controller.forward();
    } else {
      _controller.reverse();
    }
  }

  @override
  void didUpdateWidget(_TextSelectionHandleOverlay oldWidget) {
    super.didUpdateWidget(oldWidget);
    oldWidget._visibility.removeListener(_handleVisibilityChanged);
    _handleVisibilityChanged();
    widget._visibility.addListener(_handleVisibilityChanged);
  }

  @override
  void dispose() {
    widget._visibility.removeListener(_handleVisibilityChanged);
    _controller.dispose();
    super.dispose();
  }

  void _handleDragStart(DragStartDetails details) {
    final Size handleSize = widget.selectionControls!.getHandleSize(
      widget.renderObject.preferredLineHeight,
    );
    _dragPosition = details.globalPosition + Offset(0.0, -handleSize.height);
  }

  void _handleDragUpdate(DragUpdateDetails details) {
    _dragPosition += details.delta;
    final TextPosition position = widget.renderObject.getPositionForPoint(_dragPosition);

    if (widget.selection.isCollapsed) {
      widget.onSelectionHandleChanged(TextSelection.fromPosition(position));
      return;
    }

    final TextSelection newSelection;
    switch (widget.position) {
      case _TextSelectionHandlePosition.start:
        newSelection = TextSelection(
          baseOffset: position.offset,
          extentOffset: widget.selection.extentOffset,
        );
        break;
      case _TextSelectionHandlePosition.end:
        newSelection = TextSelection(
          baseOffset: widget.selection.baseOffset,
          extentOffset: position.offset,
        );
        break;
    }

    if (newSelection.baseOffset >= newSelection.extentOffset)
      return; // don't allow order swapping.

    widget.onSelectionHandleChanged(newSelection);
  }

  void _handleTap() {
    widget.onSelectionHandleTapped?.call();
  }

  @override
  Widget build(BuildContext context) {
    final LayerLink layerLink;
    final TextSelectionHandleType type;

    switch (widget.position) {
      case _TextSelectionHandlePosition.start:
        layerLink = widget.startHandleLayerLink;
        type = _chooseType(
          widget.renderObject.textDirection,
          TextSelectionHandleType.left,
          TextSelectionHandleType.right,
        );
        break;
      case _TextSelectionHandlePosition.end:
        // For collapsed selections, we shouldn't be building the [end] handle.
        assert(!widget.selection.isCollapsed);
        layerLink = widget.endHandleLayerLink;
        type = _chooseType(
          widget.renderObject.textDirection,
          TextSelectionHandleType.right,
          TextSelectionHandleType.left,
        );
        break;
    }

    final Offset handleAnchor = widget.selectionControls!.getHandleAnchor(
      type,
      widget.renderObject.preferredLineHeight,
    );
    final Size handleSize = widget.selectionControls!.getHandleSize(
      widget.renderObject.preferredLineHeight,
    );

    final Rect handleRect = Rect.fromLTWH(
      -handleAnchor.dx,
      -handleAnchor.dy,
      handleSize.width,
      handleSize.height,
    );

    // Make sure the GestureDetector is big enough to be easily interactive.
    final Rect interactiveRect = handleRect.expandToInclude(
      Rect.fromCircle(center: handleRect.center, radius: kMinInteractiveDimension/ 2),
    );
    final RelativeRect padding = RelativeRect.fromLTRB(
      math.max((interactiveRect.width - handleRect.width) / 2, 0),
      math.max((interactiveRect.height - handleRect.height) / 2, 0),
      math.max((interactiveRect.width - handleRect.width) / 2, 0),
      math.max((interactiveRect.height - handleRect.height) / 2, 0),
    );

    return CompositedTransformFollower(
      link: layerLink,
      offset: interactiveRect.topLeft,
      showWhenUnlinked: false,
      child: FadeTransition(
        opacity: _opacity,
        child: Container(
          alignment: Alignment.topLeft,
          width: interactiveRect.width,
          height: interactiveRect.height,
          child: GestureDetector(
            behavior: HitTestBehavior.translucent,
            dragStartBehavior: widget.dragStartBehavior,
            onPanStart: _handleDragStart,
            onPanUpdate: _handleDragUpdate,
            onTap: _handleTap,
            child: Padding(
              padding: EdgeInsets.only(
                left: padding.left,
                top: padding.top,
                right: padding.right,
                bottom: padding.bottom,
              ),
              child: widget.selectionControls!.buildHandle(
                context,
                type,
                widget.renderObject.preferredLineHeight,
              ),
            ),
          ),
        ),
      ),
    );
  }

  TextSelectionHandleType _chooseType(
    TextDirection textDirection,
    TextSelectionHandleType ltrType,
    TextSelectionHandleType rtlType,
  ) {
    if (widget.selection.isCollapsed)
      return TextSelectionHandleType.collapsed;

    assert(textDirection != null);
    switch (textDirection) {
      case TextDirection.ltr:
        return ltrType;
      case TextDirection.rtl:
        return rtlType;
    }
  }
}

/// Delegate interface for the [TextSelectionGestureDetectorBuilder].
///
/// The interface is usually implemented by textfield implementations wrapping
/// [EditableText], that use a [TextSelectionGestureDetectorBuilder] to build a
/// [TextSelectionGestureDetector] for their [EditableText]. The delegate provides
/// the builder with information about the current state of the textfield.
/// Based on these information, the builder adds the correct gesture handlers
/// to the gesture detector.
///
/// See also:
///
///  * [TextField], which implements this delegate for the Material textfield.
///  * [CupertinoTextField], which implements this delegate for the Cupertino
///    textfield.
abstract class TextSelectionGestureDetectorBuilderDelegate {
  /// [GlobalKey] to the [EditableText] for which the
  /// [TextSelectionGestureDetectorBuilder] will build a [TextSelectionGestureDetector].
  GlobalKey<EditableTextState> get editableTextKey;

  /// Whether the textfield should respond to force presses.
  bool get forcePressEnabled;

  /// Whether the user may select text in the textfield.
  bool get selectionEnabled;
}

/// Builds a [TextSelectionGestureDetector] to wrap an [EditableText].
///
/// The class implements sensible defaults for many user interactions
/// with an [EditableText] (see the documentation of the various gesture handler
/// methods, e.g. [onTapDown], [onForcePressStart], etc.). Subclasses of
/// [TextSelectionGestureDetectorBuilder] can change the behavior performed in
/// responds to these gesture events by overriding the corresponding handler
/// methods of this class.
///
/// The resulting [TextSelectionGestureDetector] to wrap an [EditableText] is
/// obtained by calling [buildGestureDetector].
///
/// See also:
///
///  * [TextField], which uses a subclass to implement the Material-specific
///    gesture logic of an [EditableText].
///  * [CupertinoTextField], which uses a subclass to implement the
///    Cupertino-specific gesture logic of an [EditableText].
class TextSelectionGestureDetectorBuilder {
  /// Creates a [TextSelectionGestureDetectorBuilder].
  ///
  /// The [delegate] must not be null.
  TextSelectionGestureDetectorBuilder({
    required this.delegate,
  }) : assert(delegate != null);

  /// The delegate for this [TextSelectionGestureDetectorBuilder].
  ///
  /// The delegate provides the builder with information about what actions can
  /// currently be performed on the textfield. Based on this, the builder adds
  /// the correct gesture handlers to the gesture detector.
  @protected
  final TextSelectionGestureDetectorBuilderDelegate delegate;

  /// Returns true iff lastSecondaryTapDownPosition was on selection.
  bool get _lastSecondaryTapWasOnSelection {
    assert(renderEditable.lastSecondaryTapDownPosition != null);
    if (renderEditable.selection == null) {
      return false;
    }

    final TextPosition textPosition = renderEditable.getPositionForPoint(
      renderEditable.lastSecondaryTapDownPosition!,
    );

    return renderEditable.selection!.base.offset <= textPosition.offset
        && renderEditable.selection!.extent.offset >= textPosition.offset;
  }

  /// Whether to show the selection toolbar.
  ///
  /// It is based on the signal source when a [onTapDown] is called. This getter
  /// will return true if current [onTapDown] event is triggered by a touch or
  /// a stylus.
  bool get shouldShowSelectionToolbar => _shouldShowSelectionToolbar;
  bool _shouldShowSelectionToolbar = true;

  /// The [State] of the [EditableText] for which the builder will provide a
  /// [TextSelectionGestureDetector].
  @protected
  EditableTextState get editableText => delegate.editableTextKey.currentState!;

  /// The [RenderObject] of the [EditableText] for which the builder will
  /// provide a [TextSelectionGestureDetector].
  @protected
  RenderEditable get renderEditable => editableText.renderEditable;

  /// Handler for [TextSelectionGestureDetector.onTapDown].
  ///
  /// By default, it forwards the tap to [RenderEditable.handleTapDown] and sets
  /// [shouldShowSelectionToolbar] to true if the tap was initiated by a finger or stylus.
  ///
  /// See also:
  ///
  ///  * [TextSelectionGestureDetector.onTapDown], which triggers this callback.
  @protected
  void onTapDown(TapDownDetails details) {
    renderEditable.handleTapDown(details);
    // The selection overlay should only be shown when the user is interacting
    // through a touch screen (via either a finger or a stylus). A mouse shouldn't
    // trigger the selection overlay.
    // For backwards-compatibility, we treat a null kind the same as touch.
    final PointerDeviceKind? kind = details.kind;
    _shouldShowSelectionToolbar = kind == null
      || kind == PointerDeviceKind.touch
      || kind == PointerDeviceKind.stylus;
  }

  /// Handler for [TextSelectionGestureDetector.onForcePressStart].
  ///
  /// By default, it selects the word at the position of the force press,
  /// if selection is enabled.
  ///
  /// This callback is only applicable when force press is enabled.
  ///
  /// See also:
  ///
  ///  * [TextSelectionGestureDetector.onForcePressStart], which triggers this
  ///    callback.
  @protected
  void onForcePressStart(ForcePressDetails details) {
    assert(delegate.forcePressEnabled);
    _shouldShowSelectionToolbar = true;
    if (delegate.selectionEnabled) {
      renderEditable.selectWordsInRange(
        from: details.globalPosition,
        cause: SelectionChangedCause.forcePress,
      );
    }
  }

  /// Handler for [TextSelectionGestureDetector.onForcePressEnd].
  ///
  /// By default, it selects words in the range specified in [details] and shows
  /// toolbar if it is necessary.
  ///
  /// This callback is only applicable when force press is enabled.
  ///
  /// See also:
  ///
  ///  * [TextSelectionGestureDetector.onForcePressEnd], which triggers this
  ///    callback.
  @protected
  void onForcePressEnd(ForcePressDetails details) {
    assert(delegate.forcePressEnabled);
    renderEditable.selectWordsInRange(
      from: details.globalPosition,
      cause: SelectionChangedCause.forcePress,
    );
    if (shouldShowSelectionToolbar)
      editableText.showToolbar();
  }

  /// Handler for [TextSelectionGestureDetector.onSingleTapUp].
  ///
  /// By default, it selects word edge if selection is enabled.
  ///
  /// See also:
  ///
  ///  * [TextSelectionGestureDetector.onSingleTapUp], which triggers
  ///    this callback.
  @protected
  void onSingleTapUp(TapUpDetails details) {
    if (delegate.selectionEnabled) {
      renderEditable.selectWordEdge(cause: SelectionChangedCause.tap);
    }
  }

  /// Handler for [TextSelectionGestureDetector.onSingleTapCancel].
  ///
  /// By default, it services as place holder to enable subclass override.
  ///
  /// See also:
  ///
  ///  * [TextSelectionGestureDetector.onSingleTapCancel], which triggers
  ///    this callback.
  @protected
  void onSingleTapCancel() {/* Subclass should override this method if needed. */}

  /// Handler for [TextSelectionGestureDetector.onSingleLongTapStart].
  ///
  /// By default, it selects text position specified in [details] if selection
  /// is enabled.
  ///
  /// See also:
  ///
  ///  * [TextSelectionGestureDetector.onSingleLongTapStart], which triggers
  ///    this callback.
  @protected
  void onSingleLongTapStart(LongPressStartDetails details) {
    if (delegate.selectionEnabled) {
      renderEditable.selectPositionAt(
        from: details.globalPosition,
        cause: SelectionChangedCause.longPress,
      );
    }
  }

  /// Handler for [TextSelectionGestureDetector.onSingleLongTapMoveUpdate].
  ///
  /// By default, it updates the selection location specified in [details] if
  /// selection is enabled.
  ///
  /// See also:
  ///
  ///  * [TextSelectionGestureDetector.onSingleLongTapMoveUpdate], which
  ///    triggers this callback.
  @protected
  void onSingleLongTapMoveUpdate(LongPressMoveUpdateDetails details) {
    if (delegate.selectionEnabled) {
      renderEditable.selectPositionAt(
        from: details.globalPosition,
        cause: SelectionChangedCause.longPress,
      );
    }
  }

  /// Handler for [TextSelectionGestureDetector.onSingleLongTapEnd].
  ///
  /// By default, it shows toolbar if necessary.
  ///
  /// See also:
  ///
  ///  * [TextSelectionGestureDetector.onSingleLongTapEnd], which triggers this
  ///    callback.
  @protected
  void onSingleLongTapEnd(LongPressEndDetails details) {
    if (shouldShowSelectionToolbar)
      editableText.showToolbar();
  }

  /// Handler for [TextSelectionGestureDetector.onSecondaryTap].
  ///
  /// By default, selects the word if possible and shows the toolbar.
  @protected
  void onSecondaryTap() {
    if (delegate.selectionEnabled) {
      if (!_lastSecondaryTapWasOnSelection) {
        renderEditable.selectWord(cause: SelectionChangedCause.tap);
      }
      if (shouldShowSelectionToolbar) {
        editableText.hideToolbar();
        editableText.showToolbar();
      }
    }
  }

  /// Handler for [TextSelectionGestureDetector.onSecondaryTapDown].
  ///
  /// See also:
  ///
  ///  * [TextSelectionGestureDetector.onSecondaryTapDown], which triggers this
  ///    callback.
  ///  * [onSecondaryTap], which is typically called after this.
  @protected
  void onSecondaryTapDown(TapDownDetails details) {
    renderEditable.handleSecondaryTapDown(details);
    _shouldShowSelectionToolbar = true;
  }

  /// Handler for [TextSelectionGestureDetector.onDoubleTapDown].
  ///
  /// By default, it selects a word through [RenderEditable.selectWord] if
  /// selectionEnabled and shows toolbar if necessary.
  ///
  /// See also:
  ///
  ///  * [TextSelectionGestureDetector.onDoubleTapDown], which triggers this
  ///    callback.
  @protected
  void onDoubleTapDown(TapDownDetails details) {
    if (delegate.selectionEnabled) {
      renderEditable.selectWord(cause: SelectionChangedCause.tap);
      if (shouldShowSelectionToolbar)
        editableText.showToolbar();
    }
  }

  /// Handler for [TextSelectionGestureDetector.onDragSelectionStart].
  ///
  /// By default, it selects a text position specified in [details].
  ///
  /// See also:
  ///
  ///  * [TextSelectionGestureDetector.onDragSelectionStart], which triggers
  ///    this callback.
  @protected
  void onDragSelectionStart(DragStartDetails details) {
    if (!delegate.selectionEnabled)
      return;
    final PointerDeviceKind? kind = details.kind;
    _shouldShowSelectionToolbar = kind == null
      || kind == PointerDeviceKind.touch
      || kind == PointerDeviceKind.stylus;

    renderEditable.selectPositionAt(
      from: details.globalPosition,
      cause: SelectionChangedCause.drag,
    );
  }

  /// Handler for [TextSelectionGestureDetector.onDragSelectionUpdate].
  ///
  /// By default, it updates the selection location specified in the provided
  /// details objects.
  ///
  /// See also:
  ///
  ///  * [TextSelectionGestureDetector.onDragSelectionUpdate], which triggers
  ///    this callback./lib/src/material/text_field.dart
  @protected
  void onDragSelectionUpdate(DragStartDetails startDetails, DragUpdateDetails updateDetails) {
    if (!delegate.selectionEnabled)
      return;
    renderEditable.selectPositionAt(
      from: startDetails.globalPosition,
      to: updateDetails.globalPosition,
      cause: SelectionChangedCause.drag,
    );
  }

  /// Handler for [TextSelectionGestureDetector.onDragSelectionEnd].
  ///
  /// By default, it services as place holder to enable subclass override.
  ///
  /// See also:
  ///
  ///  * [TextSelectionGestureDetector.onDragSelectionEnd], which triggers this
  ///    callback.
  @protected
  void onDragSelectionEnd(DragEndDetails details) {/* Subclass should override this method if needed. */}

  /// Returns a [TextSelectionGestureDetector] configured with the handlers
  /// provided by this builder.
  ///
  /// The [child] or its subtree should contain [EditableText].
  Widget buildGestureDetector({
    Key? key,
    HitTestBehavior? behavior,
    required Widget child,
  }) {
    return TextSelectionGestureDetector(
      key: key,
      onTapDown: onTapDown,
      onForcePressStart: delegate.forcePressEnabled ? onForcePressStart : null,
      onForcePressEnd: delegate.forcePressEnabled ? onForcePressEnd : null,
      onSecondaryTap: onSecondaryTap,
      onSecondaryTapDown: onSecondaryTapDown,
      onSingleTapUp: onSingleTapUp,
      onSingleTapCancel: onSingleTapCancel,
      onSingleLongTapStart: onSingleLongTapStart,
      onSingleLongTapMoveUpdate: onSingleLongTapMoveUpdate,
      onSingleLongTapEnd: onSingleLongTapEnd,
      onDoubleTapDown: onDoubleTapDown,
      onDragSelectionStart: onDragSelectionStart,
      onDragSelectionUpdate: onDragSelectionUpdate,
      onDragSelectionEnd: onDragSelectionEnd,
      behavior: behavior,
      child: child,
    );
  }
}

/// A gesture detector to respond to non-exclusive event chains for a text field.
///
/// An ordinary [GestureDetector] configured to handle events like tap and
/// double tap will only recognize one or the other. This widget detects both:
/// first the tap and then, if another tap down occurs within a time limit, the
/// double tap.
///
/// See also:
///
///  * [TextField], a Material text field which uses this gesture detector.
///  * [CupertinoTextField], a Cupertino text field which uses this gesture
///    detector.
class TextSelectionGestureDetector extends StatefulWidget {
  /// Create a [TextSelectionGestureDetector].
  ///
  /// Multiple callbacks can be called for one sequence of input gesture.
  /// The [child] parameter must not be null.
  const TextSelectionGestureDetector({
    Key? key,
    this.onTapDown,
    this.onForcePressStart,
    this.onForcePressEnd,
    this.onSecondaryTap,
    this.onSecondaryTapDown,
    this.onSingleTapUp,
    this.onSingleTapCancel,
    this.onSingleLongTapStart,
    this.onSingleLongTapMoveUpdate,
    this.onSingleLongTapEnd,
    this.onDoubleTapDown,
    this.onDragSelectionStart,
    this.onDragSelectionUpdate,
    this.onDragSelectionEnd,
    this.behavior,
    required this.child,
  }) : assert(child != null),
       super(key: key);

  /// Called for every tap down including every tap down that's part of a
  /// double click or a long press, except touches that include enough movement
  /// to not qualify as taps (e.g. pans and flings).
  final GestureTapDownCallback? onTapDown;

  /// Called when a pointer has tapped down and the force of the pointer has
  /// just become greater than [ForcePressGestureRecognizer.startPressure].
  final GestureForcePressStartCallback? onForcePressStart;

  /// Called when a pointer that had previously triggered [onForcePressStart] is
  /// lifted off the screen.
  final GestureForcePressEndCallback? onForcePressEnd;

  /// Called for a tap event with the secondary mouse button.
  final GestureTapCallback? onSecondaryTap;

  /// Called for a tap down event with the secondary mouse button.
  final GestureTapDownCallback? onSecondaryTapDown;

  /// Called for each distinct tap except for every second tap of a double tap.
  /// For example, if the detector was configured with [onTapDown] and
  /// [onDoubleTapDown], three quick taps would be recognized as a single tap
  /// down, followed by a double tap down, followed by a single tap down.
  final GestureTapUpCallback? onSingleTapUp;

  /// Called for each touch that becomes recognized as a gesture that is not a
  /// short tap, such as a long tap or drag. It is called at the moment when
  /// another gesture from the touch is recognized.
  final GestureTapCancelCallback? onSingleTapCancel;

  /// Called for a single long tap that's sustained for longer than
  /// [kLongPressTimeout] but not necessarily lifted. Not called for a
  /// double-tap-hold, which calls [onDoubleTapDown] instead.
  final GestureLongPressStartCallback? onSingleLongTapStart;

  /// Called after [onSingleLongTapStart] when the pointer is dragged.
  final GestureLongPressMoveUpdateCallback? onSingleLongTapMoveUpdate;

  /// Called after [onSingleLongTapStart] when the pointer is lifted.
  final GestureLongPressEndCallback? onSingleLongTapEnd;

  /// Called after a momentary hold or a short tap that is close in space and
  /// time (within [kDoubleTapTimeout]) to a previous short tap.
  final GestureTapDownCallback? onDoubleTapDown;

  /// Called when a mouse starts dragging to select text.
  final GestureDragStartCallback? onDragSelectionStart;

  /// Called repeatedly as a mouse moves while dragging.
  ///
  /// The frequency of calls is throttled to avoid excessive text layout
  /// operations in text fields. The throttling is controlled by the constant
  /// [_kDragSelectionUpdateThrottle].
  final DragSelectionUpdateCallback? onDragSelectionUpdate;

  /// Called when a mouse that was previously dragging is released.
  final GestureDragEndCallback? onDragSelectionEnd;

  /// How this gesture detector should behave during hit testing.
  ///
  /// This defaults to [HitTestBehavior.deferToChild].
  final HitTestBehavior? behavior;

  /// Child below this widget.
  final Widget child;

  @override
  State<StatefulWidget> createState() => _TextSelectionGestureDetectorState();
}

class _TextSelectionGestureDetectorState extends State<TextSelectionGestureDetector> {
  // Counts down for a short duration after a previous tap. Null otherwise.
  Timer? _doubleTapTimer;
  Offset? _lastTapOffset;
  // True if a second tap down of a double tap is detected. Used to discard
  // subsequent tap up / tap hold of the same tap.
  bool _isDoubleTap = false;

  @override
  void dispose() {
    _doubleTapTimer?.cancel();
    _dragUpdateThrottleTimer?.cancel();
    super.dispose();
  }

  // The down handler is force-run on success of a single tap and optimistically
  // run before a long press success.
  void _handleTapDown(TapDownDetails details) {
    widget.onTapDown?.call(details);
    // This isn't detected as a double tap gesture in the gesture recognizer
    // because it's 2 single taps, each of which may do different things depending
    // on whether it's a single tap, the first tap of a double tap, the second
    // tap held down, a clean double tap etc.
    if (_doubleTapTimer != null && _isWithinDoubleTapTolerance(details.globalPosition)) {
      // If there was already a previous tap, the second down hold/tap is a
      // double tap down.
      widget.onDoubleTapDown?.call(details);

      _doubleTapTimer!.cancel();
      _doubleTapTimeout();
      _isDoubleTap = true;
    }
  }

  void _handleTapUp(TapUpDetails details) {
    if (!_isDoubleTap) {
      widget.onSingleTapUp?.call(details);
      _lastTapOffset = details.globalPosition;
      _doubleTapTimer = Timer(kDoubleTapTimeout, _doubleTapTimeout);
    }
    _isDoubleTap = false;
  }

  void _handleTapCancel() {
    widget.onSingleTapCancel?.call();
  }

  DragStartDetails? _lastDragStartDetails;
  DragUpdateDetails? _lastDragUpdateDetails;
  Timer? _dragUpdateThrottleTimer;

  void _handleDragStart(DragStartDetails details) {
    assert(_lastDragStartDetails == null);
    _lastDragStartDetails = details;
    widget.onDragSelectionStart?.call(details);
  }

  void _handleDragUpdate(DragUpdateDetails details) {
    _lastDragUpdateDetails = details;
    // Only schedule a new timer if there's no one pending.
    _dragUpdateThrottleTimer ??= Timer(_kDragSelectionUpdateThrottle, _handleDragUpdateThrottled);
  }

  /// Drag updates are being throttled to avoid excessive text layouts in text
  /// fields. The frequency of invocations is controlled by the constant
  /// [_kDragSelectionUpdateThrottle].
  ///
  /// Once the drag gesture ends, any pending drag update will be fired
  /// immediately. See [_handleDragEnd].
  void _handleDragUpdateThrottled() {
    assert(_lastDragStartDetails != null);
    assert(_lastDragUpdateDetails != null);
    widget.onDragSelectionUpdate?.call(_lastDragStartDetails!, _lastDragUpdateDetails!);
    _dragUpdateThrottleTimer = null;
    _lastDragUpdateDetails = null;
  }

  void _handleDragEnd(DragEndDetails details) {
    assert(_lastDragStartDetails != null);
    if (_dragUpdateThrottleTimer != null) {
      // If there's already an update scheduled, trigger it immediately and
      // cancel the timer.
      _dragUpdateThrottleTimer!.cancel();
      _handleDragUpdateThrottled();
    }
    widget.onDragSelectionEnd?.call(details);
    _dragUpdateThrottleTimer = null;
    _lastDragStartDetails = null;
    _lastDragUpdateDetails = null;
  }

  void _forcePressStarted(ForcePressDetails details) {
    _doubleTapTimer?.cancel();
    _doubleTapTimer = null;
    widget.onForcePressStart?.call(details);
  }

  void _forcePressEnded(ForcePressDetails details) {
    widget.onForcePressEnd?.call(details);
  }

  void _handleLongPressStart(LongPressStartDetails details) {
    if (!_isDoubleTap && widget.onSingleLongTapStart != null) {
      widget.onSingleLongTapStart!(details);
    }
  }

  void _handleLongPressMoveUpdate(LongPressMoveUpdateDetails details) {
    if (!_isDoubleTap && widget.onSingleLongTapMoveUpdate != null) {
      widget.onSingleLongTapMoveUpdate!(details);
    }
  }

  void _handleLongPressEnd(LongPressEndDetails details) {
    if (!_isDoubleTap && widget.onSingleLongTapEnd != null) {
      widget.onSingleLongTapEnd!(details);
    }
    _isDoubleTap = false;
  }

  void _doubleTapTimeout() {
    _doubleTapTimer = null;
    _lastTapOffset = null;
  }

  bool _isWithinDoubleTapTolerance(Offset secondTapOffset) {
    assert(secondTapOffset != null);
    if (_lastTapOffset == null) {
      return false;
    }

    final Offset difference = secondTapOffset - _lastTapOffset!;
    return difference.distance <= kDoubleTapSlop;
  }

  @override
  Widget build(BuildContext context) {
    final Map<Type, GestureRecognizerFactory> gestures = <Type, GestureRecognizerFactory>{};

    // Use _TransparentTapGestureRecognizer so that TextSelectionGestureDetector
    // can receive the same tap events that a selection handle placed visually
    // on top of it also receives.
    gestures[_TransparentTapGestureRecognizer] = GestureRecognizerFactoryWithHandlers<_TransparentTapGestureRecognizer>(
      () => _TransparentTapGestureRecognizer(debugOwner: this),
      (_TransparentTapGestureRecognizer instance) {
        instance
          ..onSecondaryTap = widget.onSecondaryTap
          ..onSecondaryTapDown = widget.onSecondaryTapDown
          ..onTapDown = _handleTapDown
          ..onTapUp = _handleTapUp
          ..onTapCancel = _handleTapCancel;
      },
    );

    if (widget.onSingleLongTapStart != null ||
        widget.onSingleLongTapMoveUpdate != null ||
        widget.onSingleLongTapEnd != null) {
      gestures[LongPressGestureRecognizer] = GestureRecognizerFactoryWithHandlers<LongPressGestureRecognizer>(
        () => LongPressGestureRecognizer(debugOwner: this, kind: PointerDeviceKind.touch),
        (LongPressGestureRecognizer instance) {
          instance
            ..onLongPressStart = _handleLongPressStart
            ..onLongPressMoveUpdate = _handleLongPressMoveUpdate
            ..onLongPressEnd = _handleLongPressEnd;
        },
      );
    }

    if (widget.onDragSelectionStart != null ||
        widget.onDragSelectionUpdate != null ||
        widget.onDragSelectionEnd != null) {
      // TODO(mdebbar): Support dragging in any direction (for multiline text).
      // https://github.com/flutter/flutter/issues/28676
      gestures[HorizontalDragGestureRecognizer] = GestureRecognizerFactoryWithHandlers<HorizontalDragGestureRecognizer>(
        () => HorizontalDragGestureRecognizer(debugOwner: this, kind: PointerDeviceKind.mouse),
        (HorizontalDragGestureRecognizer instance) {
          instance
            // Text selection should start from the position of the first pointer
            // down event.
            ..dragStartBehavior = DragStartBehavior.down
            ..onStart = _handleDragStart
            ..onUpdate = _handleDragUpdate
            ..onEnd = _handleDragEnd;
        },
      );
    }

    if (widget.onForcePressStart != null || widget.onForcePressEnd != null) {
      gestures[ForcePressGestureRecognizer] = GestureRecognizerFactoryWithHandlers<ForcePressGestureRecognizer>(
        () => ForcePressGestureRecognizer(debugOwner: this),
        (ForcePressGestureRecognizer instance) {
          instance
            ..onStart = widget.onForcePressStart != null ? _forcePressStarted : null
            ..onEnd = widget.onForcePressEnd != null ? _forcePressEnded : null;
        },
      );
    }

    return RawGestureDetector(
      gestures: gestures,
      excludeFromSemantics: true,
      behavior: widget.behavior,
      child: widget.child,
    );
  }
}

// A TapGestureRecognizer which allows other GestureRecognizers to win in the
// GestureArena. This means both _TransparentTapGestureRecognizer and other
// GestureRecognizers can handle the same event.
//
// This enables proper handling of events on both the selection handle and the
// underlying input, since there is significant overlap between the two given
// the handle's padded hit area.  For example, the selection handle needs to
// handle single taps on itself, but double taps need to be handled by the
// underlying input.
class _TransparentTapGestureRecognizer extends TapGestureRecognizer {
  _TransparentTapGestureRecognizer({
    Object? debugOwner,
  }) : super(debugOwner: debugOwner);

  @override
  void rejectGesture(int pointer) {
    // Accept new gestures that another recognizer has already won.
    // Specifically, this needs to accept taps on the text selection handle on
    // behalf of the text field in order to handle double tap to select. It must
    // not accept other gestures like longpresses and drags that end outside of
    // the text field.
    if (state == GestureRecognizerState.ready) {
      acceptGesture(pointer);
    } else {
      super.rejectGesture(pointer);
    }
  }
}

/// A [ValueNotifier] whose [value] indicates whether the current contents of
/// the clipboard can be pasted.
///
/// The contents of the clipboard can only be read asynchronously, via
/// [Clipboard.getData], so this maintains a value that can be used
/// synchronously. Call [update] to asynchronously update value if needed.
class ClipboardStatusNotifier extends ValueNotifier<ClipboardStatus> with WidgetsBindingObserver {
  /// Create a new ClipboardStatusNotifier.
  ClipboardStatusNotifier({
    ClipboardStatus value = ClipboardStatus.unknown,
  }) : super(value);

  bool _disposed = false;
  /// True iff this instance has been disposed.
  bool get disposed => _disposed;

  /// Check the [Clipboard] and update [value] if needed.
  Future<void> update() async {
    // iOS 14 added a notification that appears when an app accesses the
    // clipboard. To avoid the notification, don't access the clipboard on iOS,
    // and instead always show the paste button, even when the clipboard is
    // empty.
    // TODO(justinmc): Use the new iOS 14 clipboard API method hasStrings that
    // won't trigger the notification.
    // https://github.com/flutter/flutter/issues/60145
    switch (defaultTargetPlatform) {
      case TargetPlatform.iOS:
        value = ClipboardStatus.pasteable;
        return;
      case TargetPlatform.android:
      case TargetPlatform.fuchsia:
      case TargetPlatform.linux:
      case TargetPlatform.macOS:
      case TargetPlatform.windows:
        break;
    }

    ClipboardData? data;
    try {
      data = await Clipboard.getData(Clipboard.kTextPlain);
    } catch (stacktrace) {
      // In the case of an error from the Clipboard API, set the value to
      // unknown so that it will try to update again later.
      if (_disposed || value == ClipboardStatus.unknown) {
        return;
      }
      value = ClipboardStatus.unknown;
      return;
    }

    final ClipboardStatus clipboardStatus = data != null && data.text != null && data.text!.isNotEmpty
        ? ClipboardStatus.pasteable
        : ClipboardStatus.notPasteable;
    if (_disposed || clipboardStatus == value) {
      return;
    }
    value = clipboardStatus;
  }

  @override
  void addListener(VoidCallback listener) {
    if (!hasListeners) {
      WidgetsBinding.instance!.addObserver(this);
    }
    if (value == ClipboardStatus.unknown) {
      update();
    }
    super.addListener(listener);
  }

  @override
  void removeListener(VoidCallback listener) {
    super.removeListener(listener);
    if (!hasListeners) {
      WidgetsBinding.instance!.removeObserver(this);
    }
  }

  @override
  void didChangeAppLifecycleState(AppLifecycleState state) {
    switch (state) {
      case AppLifecycleState.resumed:
        update();
        break;
      case AppLifecycleState.detached:
      case AppLifecycleState.inactive:
      case AppLifecycleState.paused:
        // Nothing to do.
    }
  }

  @override
  void dispose() {
    super.dispose();
    WidgetsBinding.instance!.removeObserver(this);
    _disposed = true;
  }
}

/// An enumeration of the status of the content on the user's clipboard.
enum ClipboardStatus {
  /// The clipboard content can be pasted, such as a String of nonzero length.
  pasteable,

  /// The status of the clipboard is unknown. Since getting clipboard data is
  /// asynchronous (see [Clipboard.getData]), this status often exists while
  /// waiting to receive the clipboard contents for the first time.
  unknown,

  /// The content on the clipboard is not pasteable, such as when it is empty.
  notPasteable,
}<|MERGE_RESOLUTION|>--- conflicted
+++ resolved
@@ -216,17 +216,9 @@
     final TextSelection newSelection = TextSelection.collapsed(offset: selection.start);
     delegate.userUpdateTextEditingValue(
       TextEditingValue(
-<<<<<<< HEAD
         text: selection.textBefore(value.text)
             + selection.textAfter(value.text),
         selection: newSelection,
-=======
-        text: value.selection.textBefore(value.text)
-            + value.selection.textAfter(value.text),
-        selection: TextSelection.collapsed(
-          offset: value.selection.start,
-        ),
->>>>>>> 8158b478
       ),
       SelectionChangedCause.toolBar,
     );
@@ -302,11 +294,7 @@
               + data.text!
               + selection.textAfter(value.text),
           selection: TextSelection.collapsed(
-<<<<<<< HEAD
-              offset: selection.start + data.text!.length
-=======
-              offset: value.selection.start + data.text!.length,
->>>>>>> 8158b478
+              offset: selection.start + data.text!.length,
           ),
         ),
         SelectionChangedCause.toolBar,
