--- conflicted
+++ resolved
@@ -22,11 +22,8 @@
 import 'gesture_detector.dart';
 import 'magnifier.dart';
 import 'overlay.dart';
-<<<<<<< HEAD
+import 'scrollable.dart';
 import 'selection_gestures.dart';
-=======
-import 'scrollable.dart';
->>>>>>> 900f540a
 import 'tap_region.dart';
 import 'ticker_provider.dart';
 import 'transitions.dart';
@@ -1730,17 +1727,6 @@
   /// The viewport offset pixels of the [RenderEditable] at the last drag start.
   double _dragStartViewportOffset = 0.0;
 
-<<<<<<< HEAD
-=======
-  // Returns true iff either shift key is currently down.
-  bool get _isShiftPressed {
-    return HardwareKeyboard.instance.logicalKeysPressed
-      .any(<LogicalKeyboardKey>{
-        LogicalKeyboardKey.shiftLeft,
-        LogicalKeyboardKey.shiftRight,
-      }.contains);
-  }
-
   double get _scrollPosition {
     final ScrollableState? scrollableState =
         delegate.editableTextKey.currentContext == null
@@ -1751,10 +1737,6 @@
         : scrollableState.position.pixels;
   }
 
-  // True iff a tap + shift has been detected but the tap has not yet come up.
-  bool _isShiftTapping = false;
-
->>>>>>> 900f540a
   // For a shift + tap + drag gesture, the TextSelection at the point of the
   // tap. Mac uses this value to reset to the original selection when an
   // inversion of the base and offset happens.
@@ -2160,7 +2142,10 @@
       final Offset editableOffset = renderEditable.maxLines == 1
           ? Offset(renderEditable.offset.pixels - _dragStartViewportOffset, 0.0)
           : Offset(0.0, renderEditable.offset.pixels - _dragStartViewportOffset);
-<<<<<<< HEAD
+      final Offset scrollableOffset = Offset(
+        0.0,
+        _scrollPosition - _dragStartScrollOffset,
+      );
       final Offset dragStartGlobalPosition = details.globalPosition - details.offsetFromOrigin;
 
       // Select word by word.
@@ -2184,7 +2169,7 @@
             case PointerDeviceKind.mouse:
             case PointerDeviceKind.trackpad:
               return renderEditable.selectPositionAt(
-                from: dragStartGlobalPosition - startOffset,
+                from: dragStartGlobalPosition - editableOffset - scrollableOffset,
                 to: details.globalPosition,
                 cause: SelectionChangedCause.drag,
               );
@@ -2217,7 +2202,7 @@
             case PointerDeviceKind.stylus:
             case PointerDeviceKind.invertedStylus:
               return renderEditable.selectPositionAt(
-                from: dragStartGlobalPosition - startOffset,
+                from: dragStartGlobalPosition - editableOffset - scrollableOffset,
                 to: details.globalPosition,
                 cause: SelectionChangedCause.drag,
               );
@@ -2238,22 +2223,11 @@
         case TargetPlatform.linux:
         case TargetPlatform.windows:
           return renderEditable.selectPositionAt(
-            from: dragStartGlobalPosition - startOffset,
+            from: dragStartGlobalPosition - editableOffset - scrollableOffset,
             to: details.globalPosition,
             cause: SelectionChangedCause.drag,
           );
       }
-=======
-      final Offset scrollableOffset = Offset(
-        0.0,
-        _scrollPosition - _dragStartScrollOffset,
-      );
-      return renderEditable.selectPositionAt(
-        from: startDetails.globalPosition - editableOffset - scrollableOffset,
-        to: updateDetails.globalPosition,
-        cause: SelectionChangedCause.drag,
-      );
->>>>>>> 900f540a
     }
 
     if (_dragStartSelection!.isCollapsed
