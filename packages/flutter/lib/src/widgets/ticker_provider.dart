// Copyright 2016 The Chromium Authors. All rights reserved.
// Use of this source code is governed by a BSD-style license that can be
// found in the LICENSE file.

import 'package:flutter/foundation.dart';
import 'package:flutter/scheduler.dart';

import 'framework.dart';

export 'package:flutter/scheduler.dart' show TickerProvider;

/// Enables or disables tickers (and thus animation controllers) in the widget
/// subtree.
///
/// This only works if [AnimationController] objects are created using
/// widget-aware ticker providers. For example, using a
/// [TickerProviderStateMixin] or a [SingleTickerProviderStateMixin].
class TickerMode extends InheritedWidget {
  /// Creates a widget that enables or disables tickers.
  ///
  /// The [enabled] argument must not be null.
  const TickerMode({
    Key key,
    @required this.enabled,
    Widget child
  }) : assert(enabled != null),
       super(key: key, child: child);

  /// The current ticker mode of this subtree.
  ///
  /// If true, then tickers in this subtree will tick.
  ///
  /// If false, then tickers in this subtree will not tick. Animations driven by
  /// such tickers are not paused, they just don't call their callbacks. Time
  /// still elapses.
  final bool enabled;

  /// Whether tickers in the given subtree should be enabled or disabled.
  ///
  /// This is used automatically by [TickerProviderStateMixin] and
  /// [SingleTickerProviderStateMixin] to decide if their tickers should be
  /// enabled or disabled.
  ///
  /// In the absence of a [TickerMode] widget, this function defaults to true.
  ///
  /// Typical usage is as follows:
  ///
  /// ```dart
  /// bool tickingEnabled = TickerMode.of(context);
  /// ```
  static bool of(BuildContext context) {
    final TickerMode widget = context.inheritFromWidgetOfExactType(TickerMode);
    return widget?.enabled ?? true;
  }

  @override
  bool updateShouldNotify(TickerMode oldWidget) => enabled != oldWidget.enabled;

  @override
  void debugFillProperties(DiagnosticPropertiesBuilder properties) {
    super.debugFillProperties(properties);
    properties.add(FlagProperty('mode', value: enabled, ifTrue: 'enabled', ifFalse: 'disabled', showName: true));
  }
}

/// Provides a single [Ticker] that is configured to only tick while the current
/// tree is enabled, as defined by [TickerMode].
///
/// To create the [AnimationController] in a [State] that only uses a single
/// [AnimationController], mix in this class, then pass `vsync: this`
/// to the animation controller constructor.
///
/// This mixin only supports vending a single ticker. If you might have multiple
/// [AnimationController] objects over the lifetime of the [State], use a full
/// [TickerProviderStateMixin] instead.
@optionalTypeArgs
abstract class SingleTickerProviderStateMixin<T extends StatefulWidget> extends State<T> implements TickerProvider {
  // This class is intended to be used as a mixin, and should not be
  // extended directly.
  factory SingleTickerProviderStateMixin._() => null;

  Ticker _ticker;

  @override
  Ticker createTicker(TickerCallback onTick) {
    assert(() {
      if (_ticker == null)
        return true;
      throw FlutterError(
        '$runtimeType is a SingleTickerProviderStateMixin but multiple tickers were created.\n'
        'A SingleTickerProviderStateMixin can only be used as a TickerProvider once. If a '
        'State is used for multiple AnimationController objects, or if it is passed to other '
        'objects and those objects might use it more than one time in total, then instead of '
        'mixing in a SingleTickerProviderStateMixin, use a regular TickerProviderStateMixin.'
      );
    }());
<<<<<<< HEAD
    final ValueListenable<AccessibilityFeatures> accessibilityFeatures = SemanticsBinding.instance.accessibilityFeatures;
    _ticker = Ticker(onTick, debugLabel: 'created by $this')
      ..disableAnimations = accessibilityFeatures.value.disableAnimations;
    accessibilityFeatures.addListener(_handleAccessibilityFeaturesChanged);
=======
    _ticker = new Ticker(onTick, debugLabel: 'created by $this');
>>>>>>> 908de76c
    // We assume that this is called from initState, build, or some sort of
    // event handler, and that thus TickerMode.of(context) would return true. We
    // can't actually check that here because if we're in initState then we're
    // not allowed to do inheritance checks yet.
    return _ticker;
  }

  @override
  void dispose() {
    assert(() {
      if (_ticker == null || !_ticker.isActive)
        return true;
      throw FlutterError(
        '$this was disposed with an active Ticker.\n'
        '$runtimeType created a Ticker via its SingleTickerProviderStateMixin, but at the time '
        'dispose() was called on the mixin, that Ticker was still active. The Ticker must '
        'be disposed before calling super.dispose(). Tickers used by AnimationControllers '
        'should be disposed by calling dispose() on the AnimationController itself. '
        'Otherwise, the ticker will leak.\n'
        'The offending ticker was: ${_ticker.toString(debugIncludeStack: true)}'
      );
    }());
    super.dispose();
  }

  @override
  void didChangeDependencies() {
    if (_ticker != null)
      _ticker.muted = !TickerMode.of(context);
    super.didChangeDependencies();
  }

  @override
  void debugFillProperties(DiagnosticPropertiesBuilder properties) {
    super.debugFillProperties(properties);
    String tickerDescription;
    if (_ticker != null) {
      if (_ticker.isActive && _ticker.muted)
        tickerDescription = 'active but muted';
      else if (_ticker.isActive)
        tickerDescription = 'active';
      else if (_ticker.muted)
        tickerDescription = 'inactive and muted';
      else
        tickerDescription = 'inactive';
    }
    properties.add(DiagnosticsProperty<Ticker>('ticker', _ticker, description: tickerDescription, showSeparator: false, defaultValue: null));
  }
}

/// Provides [Ticker] objects that are configured to only tick while the current
/// tree is enabled, as defined by [TickerMode].
///
/// To create an [AnimationController] in a class that uses this mixin, pass
/// `vsync: this` to the animation controller constructor whenever you
/// create a new animation controller.
///
/// If you only have a single [Ticker] (for example only a single
/// [AnimationController]) for the lifetime of your [State], then using a
/// [SingleTickerProviderStateMixin] is more efficient. This is the common case.
@optionalTypeArgs
abstract class TickerProviderStateMixin<T extends StatefulWidget> extends State<T> implements TickerProvider {
  // This class is intended to be used as a mixin, and should not be
  // extended directly.
  factory TickerProviderStateMixin._() => null;

  Set<Ticker> _tickers;

  @override
  Ticker createTicker(TickerCallback onTick) {
<<<<<<< HEAD
    _tickers ??= Set<_WidgetTicker>();
    final ValueListenable<AccessibilityFeatures> accessibilityFeatures = SemanticsBinding.instance.accessibilityFeatures;
    final _WidgetTicker result = _WidgetTicker(onTick, this, debugLabel: 'created by $this')
      ..disableAnimations = accessibilityFeatures.value.disableAnimations;
=======
    _tickers ??= new Set<_WidgetTicker>();
    final _WidgetTicker result = new _WidgetTicker(onTick, this, debugLabel: 'created by $this');
>>>>>>> 908de76c
    _tickers.add(result);
    return result;
  }

  void _removeTicker(_WidgetTicker ticker) {
    assert(_tickers != null);
    assert(_tickers.contains(ticker));
    _tickers.remove(ticker);
  }

  @override
  void dispose() {
    assert(() {
      if (_tickers != null) {
        for (Ticker ticker in _tickers) {
          if (ticker.isActive) {
            throw FlutterError(
              '$this was disposed with an active Ticker.\n'
              '$runtimeType created a Ticker via its TickerProviderStateMixin, but at the time '
              'dispose() was called on the mixin, that Ticker was still active. All Tickers must '
              'be disposed before calling super.dispose(). Tickers used by AnimationControllers '
              'should be disposed by calling dispose() on the AnimationController itself. '
              'Otherwise, the ticker will leak.\n'
              'The offending ticker was: ${ticker.toString(debugIncludeStack: true)}'
            );
          }
        }
      }
      return true;
    }());
    super.dispose();
  }

  @override
  void didChangeDependencies() {
    final bool muted = !TickerMode.of(context);
    if (_tickers != null) {
      for (Ticker ticker in _tickers) {
        ticker.muted = muted;
      }
    }
    super.didChangeDependencies();
  }

  @override
  void debugFillProperties(DiagnosticPropertiesBuilder properties) {
    super.debugFillProperties(properties);
    properties.add(DiagnosticsProperty<Set<Ticker>>(
      'tickers',
      _tickers,
      description: _tickers != null ?
        'tracking ${_tickers.length} ticker${_tickers.length == 1 ? "" : "s"}' :
        null,
      defaultValue: null,
    ));
  }
}

// This class should really be called _DisposingTicker or some such, but this
// class name leaks into stack traces and error messages and that name would be
// confusing. Instead we use the less precise but more anodyne "_WidgetTicker",
// which attracts less attention.
class _WidgetTicker extends Ticker {
  _WidgetTicker(TickerCallback onTick, this._creator, { String debugLabel }) : super(onTick, debugLabel: debugLabel);

  final TickerProviderStateMixin _creator;

  @override
  void dispose() {
    _creator._removeTicker(this);
    super.dispose();
  }
}<|MERGE_RESOLUTION|>--- conflicted
+++ resolved
@@ -94,14 +94,7 @@
         'mixing in a SingleTickerProviderStateMixin, use a regular TickerProviderStateMixin.'
       );
     }());
-<<<<<<< HEAD
-    final ValueListenable<AccessibilityFeatures> accessibilityFeatures = SemanticsBinding.instance.accessibilityFeatures;
-    _ticker = Ticker(onTick, debugLabel: 'created by $this')
-      ..disableAnimations = accessibilityFeatures.value.disableAnimations;
-    accessibilityFeatures.addListener(_handleAccessibilityFeaturesChanged);
-=======
-    _ticker = new Ticker(onTick, debugLabel: 'created by $this');
->>>>>>> 908de76c
+    _ticker = Ticker(onTick, debugLabel: 'created by $this');
     // We assume that this is called from initState, build, or some sort of
     // event handler, and that thus TickerMode.of(context) would return true. We
     // can't actually check that here because if we're in initState then we're
@@ -172,15 +165,8 @@
 
   @override
   Ticker createTicker(TickerCallback onTick) {
-<<<<<<< HEAD
     _tickers ??= Set<_WidgetTicker>();
-    final ValueListenable<AccessibilityFeatures> accessibilityFeatures = SemanticsBinding.instance.accessibilityFeatures;
-    final _WidgetTicker result = _WidgetTicker(onTick, this, debugLabel: 'created by $this')
-      ..disableAnimations = accessibilityFeatures.value.disableAnimations;
-=======
-    _tickers ??= new Set<_WidgetTicker>();
-    final _WidgetTicker result = new _WidgetTicker(onTick, this, debugLabel: 'created by $this');
->>>>>>> 908de76c
+    final _WidgetTicker result = _WidgetTicker(onTick, this, debugLabel: 'created by $this');
     _tickers.add(result);
     return result;
   }
