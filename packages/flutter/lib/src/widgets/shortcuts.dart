--- conflicted
+++ resolved
@@ -63,7 +63,8 @@
         return true;
       }());
     }
-    assert(_keys.length == count, 'Two or more provided keys are identical. Each key must appear only once.');
+    assert(_keys.length == count,
+        'Two or more provided keys are identical. Each key must appear only once.');
   }
 
   /// Create  a [KeySet] from a set of [KeyboardKey]s.
@@ -86,10 +87,8 @@
     if (other.runtimeType != runtimeType) {
       return false;
     }
-    return other is KeySet<T>
-        && setEquals<T>(other._keys, _keys);
-  }
-
+    return other is KeySet<T> && setEquals<T>(other._keys, _keys);
+  }
 
   // Cached hash code value. Improves [hashCode] performance by 27%-900%,
   // depending on key set size and read/write ratio.
@@ -97,8 +96,17 @@
   late final int hashCode = _computeHashCode(_keys);
 
   // Arrays used to temporarily store hash codes for sorting.
-  static final List<int> _tempHashStore3 = <int>[0, 0, 0]; // used to sort exactly 3 keys
-  static final List<int> _tempHashStore4 = <int>[0, 0, 0, 0]; // used to sort exactly 4 keys
+  static final List<int> _tempHashStore3 = <int>[
+    0,
+    0,
+    0
+  ]; // used to sort exactly 3 keys
+  static final List<int> _tempHashStore4 = <int>[
+    0,
+    0,
+    0,
+    0
+  ]; // used to sort exactly 4 keys
   static int _computeHashCode<T>(Set<T> keys) {
     // Compute order-independent hash and cache it.
     final int length = keys.length;
@@ -117,16 +125,13 @@
     final int h2 = iterator.current.hashCode;
     if (length == 2) {
       // No need to sort if there's two keys, just compare them.
-      return h1 < h2
-        ? Object.hash(h1, h2)
-        : Object.hash(h2, h1);
+      return h1 < h2 ? Object.hash(h1, h2) : Object.hash(h2, h1);
     }
 
     // Sort key hash codes and feed to Object.hashAll to ensure the aggregate
     // hash code does not depend on the key order.
-    final List<int> sortedHashes = length == 3
-      ? _tempHashStore3
-      : _tempHashStore4;
+    final List<int> sortedHashes =
+        length == 3 ? _tempHashStore3 : _tempHashStore4;
     sortedHashes[0] = h1;
     sortedHashes[1] = h2;
     iterator.moveNext();
@@ -218,8 +223,8 @@
   /// If the keyboard `state` isn't supplied, then it defaults to using
   /// [RawKeyboard.instance].
   static bool isActivatedBy(ShortcutActivator activator, RawKeyEvent event) {
-    return (activator.triggers?.contains(event.logicalKey) ?? true)
-        && activator.accepts(event, RawKeyboard.instance);
+    return (activator.triggers?.contains(event.logicalKey) ?? true) &&
+        activator.accepts(event, RawKeyboard.instance);
   }
 
   /// Returns a description of the key set that is short and readable.
@@ -259,7 +264,8 @@
 /// comparison from an identity comparison to a contents comparison so that
 /// non-identical sets with the same keys in them will compare as equal.
 
-class LogicalKeySet extends KeySet<LogicalKeyboardKey> with Diagnosticable
+class LogicalKeySet extends KeySet<LogicalKeyboardKey>
+    with Diagnosticable
     implements ShortcutActivator {
   /// A constructor for making a [LogicalKeySet] of up to four keys.
   ///
@@ -280,18 +286,23 @@
 
   @override
   Iterable<LogicalKeyboardKey> get triggers => _triggers;
-  late final Set<LogicalKeyboardKey> _triggers = keys.expand(
-    (LogicalKeyboardKey key) => _unmapSynonyms[key] ?? <LogicalKeyboardKey>[key],
-  ).toSet();
+  late final Set<LogicalKeyboardKey> _triggers = keys
+      .expand(
+        (LogicalKeyboardKey key) =>
+            _unmapSynonyms[key] ?? <LogicalKeyboardKey>[key],
+      )
+      .toSet();
 
   @override
   bool accepts(RawKeyEvent event, RawKeyboard state) {
-    if (event is! RawKeyDownEvent)
-      return false;
-    final Set<LogicalKeyboardKey> collapsedRequired = LogicalKeyboardKey.collapseSynonyms(keys);
-    final Set<LogicalKeyboardKey> collapsedPressed = LogicalKeyboardKey.collapseSynonyms(state.keysPressed);
-    final bool keysEqual = collapsedRequired.difference(collapsedPressed).isEmpty
-      && collapsedRequired.length == collapsedPressed.length;
+    if (event is! RawKeyDownEvent) return false;
+    final Set<LogicalKeyboardKey> collapsedRequired =
+        LogicalKeyboardKey.collapseSynonyms(keys);
+    final Set<LogicalKeyboardKey> collapsedPressed =
+        LogicalKeyboardKey.collapseSynonyms(state.keysPressed);
+    final bool keysEqual =
+        collapsedRequired.difference(collapsedPressed).isEmpty &&
+            collapsedRequired.length == collapsedPressed.length;
     return keysEqual;
   }
 
@@ -301,42 +312,61 @@
     LogicalKeyboardKey.meta,
     LogicalKeyboardKey.shift,
   };
-  static final Map<LogicalKeyboardKey, List<LogicalKeyboardKey>> _unmapSynonyms = <LogicalKeyboardKey, List<LogicalKeyboardKey>>{
-    LogicalKeyboardKey.control: <LogicalKeyboardKey>[LogicalKeyboardKey.controlLeft, LogicalKeyboardKey.controlRight],
-    LogicalKeyboardKey.shift: <LogicalKeyboardKey>[LogicalKeyboardKey.shiftLeft, LogicalKeyboardKey.shiftRight],
-    LogicalKeyboardKey.alt: <LogicalKeyboardKey>[LogicalKeyboardKey.altLeft, LogicalKeyboardKey.altRight],
-    LogicalKeyboardKey.meta: <LogicalKeyboardKey>[LogicalKeyboardKey.metaLeft, LogicalKeyboardKey.metaRight],
+  static final Map<LogicalKeyboardKey, List<LogicalKeyboardKey>>
+      _unmapSynonyms = <LogicalKeyboardKey, List<LogicalKeyboardKey>>{
+    LogicalKeyboardKey.control: <LogicalKeyboardKey>[
+      LogicalKeyboardKey.controlLeft,
+      LogicalKeyboardKey.controlRight
+    ],
+    LogicalKeyboardKey.shift: <LogicalKeyboardKey>[
+      LogicalKeyboardKey.shiftLeft,
+      LogicalKeyboardKey.shiftRight
+    ],
+    LogicalKeyboardKey.alt: <LogicalKeyboardKey>[
+      LogicalKeyboardKey.altLeft,
+      LogicalKeyboardKey.altRight
+    ],
+    LogicalKeyboardKey.meta: <LogicalKeyboardKey>[
+      LogicalKeyboardKey.metaLeft,
+      LogicalKeyboardKey.metaRight
+    ],
   };
 
   @override
   String debugDescribeKeys() {
     final List<LogicalKeyboardKey> sortedKeys = keys.toList()
       ..sort((LogicalKeyboardKey a, LogicalKeyboardKey b) {
-          // Put the modifiers first. If it has a synonym, then it's something
-          // like shiftLeft, altRight, etc.
-          final bool aIsModifier = a.synonyms.isNotEmpty || _modifiers.contains(a);
-          final bool bIsModifier = b.synonyms.isNotEmpty || _modifiers.contains(b);
-          if (aIsModifier && !bIsModifier) {
-            return -1;
-          } else if (bIsModifier && !aIsModifier) {
-            return 1;
-          }
-          return a.debugName!.compareTo(b.debugName!);
-        });
-    return sortedKeys.map<String>((LogicalKeyboardKey key) => key.debugName.toString()).join(' + ');
+        // Put the modifiers first. If it has a synonym, then it's something
+        // like shiftLeft, altRight, etc.
+        final bool aIsModifier =
+            a.synonyms.isNotEmpty || _modifiers.contains(a);
+        final bool bIsModifier =
+            b.synonyms.isNotEmpty || _modifiers.contains(b);
+        if (aIsModifier && !bIsModifier) {
+          return -1;
+        } else if (bIsModifier && !aIsModifier) {
+          return 1;
+        }
+        return a.debugName!.compareTo(b.debugName!);
+      });
+    return sortedKeys
+        .map<String>((LogicalKeyboardKey key) => key.debugName.toString())
+        .join(' + ');
   }
 
   @override
   void debugFillProperties(DiagnosticPropertiesBuilder properties) {
     super.debugFillProperties(properties);
-    properties.add(DiagnosticsProperty<Set<LogicalKeyboardKey>>('keys', _keys, description: debugDescribeKeys()));
+    properties.add(DiagnosticsProperty<Set<LogicalKeyboardKey>>('keys', _keys,
+        description: debugDescribeKeys()));
   }
 }
 
 /// A [DiagnosticsProperty] which handles formatting a `Map<LogicalKeySet,
 /// Intent>` (the same type as the [Shortcuts.shortcuts] property) so that its
 /// diagnostic output is human-readable.
-class ShortcutMapProperty extends DiagnosticsProperty<Map<ShortcutActivator, Intent>> {
+class ShortcutMapProperty
+    extends DiagnosticsProperty<Map<ShortcutActivator, Intent>> {
   /// Create a diagnostics property for `Map<ShortcutActivator, Intent>` objects,
   /// which are the same type as the [Shortcuts.shortcuts] property.
   ShortcutMapProperty(
@@ -346,16 +376,16 @@
     Object defaultValue = kNoDefaultValue,
     DiagnosticLevel level = DiagnosticLevel.info,
     String? description,
-  }) : assert(showName != null),
-       assert(level != null),
-       super(
-         name,
-         value,
-         showName: showName,
-         defaultValue: defaultValue,
-         level: level,
-         description: description,
-       );
+  })  : assert(showName != null),
+        assert(level != null),
+        super(
+          name,
+          value,
+          showName: showName,
+          defaultValue: defaultValue,
+          level: level,
+          description: description,
+        );
 
   @override
   Map<ShortcutActivator, Intent> get value => super.value!;
@@ -398,11 +428,7 @@
 ///
 ///  * [CharacterActivator], an activator that represents key combinations
 ///    that result in the specified character, such as question mark.
-<<<<<<< HEAD
 class SingleActivator with Diagnosticable implements ShortcutActivator {
-=======
-class SingleActivator with Diagnosticable, MenuSerializableShortcut implements ShortcutActivator {
->>>>>>> fb57da5f
   /// Triggered when the [trigger] key is pressed while the modifiers are held.
   ///
   /// The `trigger` should be the non-modifier key that is pressed after all the
@@ -429,23 +455,23 @@
     this.meta = false,
     this.includeRepeats = true,
   }) : // The enumerated check with `identical` is cumbersome but the only way
-       // since const constructors can not call functions such as `==` or
-       // `Set.contains`. Checking with `identical` might not work when the
-       // key object is created from ID, but it covers common cases.
-       assert(
-         !identical(trigger, LogicalKeyboardKey.control) &&
-         !identical(trigger, LogicalKeyboardKey.controlLeft) &&
-         !identical(trigger, LogicalKeyboardKey.controlRight) &&
-         !identical(trigger, LogicalKeyboardKey.shift) &&
-         !identical(trigger, LogicalKeyboardKey.shiftLeft) &&
-         !identical(trigger, LogicalKeyboardKey.shiftRight) &&
-         !identical(trigger, LogicalKeyboardKey.alt) &&
-         !identical(trigger, LogicalKeyboardKey.altLeft) &&
-         !identical(trigger, LogicalKeyboardKey.altRight) &&
-         !identical(trigger, LogicalKeyboardKey.meta) &&
-         !identical(trigger, LogicalKeyboardKey.metaLeft) &&
-         !identical(trigger, LogicalKeyboardKey.metaRight),
-       );
+        // since const constructors can not call functions such as `==` or
+        // `Set.contains`. Checking with `identical` might not work when the
+        // key object is created from ID, but it covers common cases.
+        assert(
+          !identical(trigger, LogicalKeyboardKey.control) &&
+              !identical(trigger, LogicalKeyboardKey.controlLeft) &&
+              !identical(trigger, LogicalKeyboardKey.controlRight) &&
+              !identical(trigger, LogicalKeyboardKey.shift) &&
+              !identical(trigger, LogicalKeyboardKey.shiftLeft) &&
+              !identical(trigger, LogicalKeyboardKey.shiftRight) &&
+              !identical(trigger, LogicalKeyboardKey.alt) &&
+              !identical(trigger, LogicalKeyboardKey.altLeft) &&
+              !identical(trigger, LogicalKeyboardKey.altRight) &&
+              !identical(trigger, LogicalKeyboardKey.meta) &&
+              !identical(trigger, LogicalKeyboardKey.metaLeft) &&
+              !identical(trigger, LogicalKeyboardKey.metaRight),
+        );
 
   /// The non-modifier key of the shortcut that is pressed after all modifiers
   /// to activate the shortcut.
@@ -514,12 +540,20 @@
   @override
   bool accepts(RawKeyEvent event, RawKeyboard state) {
     final Set<LogicalKeyboardKey> pressed = state.keysPressed;
-    return event is RawKeyDownEvent
-      && (includeRepeats || !event.repeat)
-      && (control == (pressed.contains(LogicalKeyboardKey.controlLeft) || pressed.contains(LogicalKeyboardKey.controlRight)))
-      && (shift == (pressed.contains(LogicalKeyboardKey.shiftLeft) || pressed.contains(LogicalKeyboardKey.shiftRight)))
-      && (alt == (pressed.contains(LogicalKeyboardKey.altLeft) || pressed.contains(LogicalKeyboardKey.altRight)))
-      && (meta == (pressed.contains(LogicalKeyboardKey.metaLeft) || pressed.contains(LogicalKeyboardKey.metaRight)));
+    return event is RawKeyDownEvent &&
+        (includeRepeats || !event.repeat) &&
+        (control ==
+            (pressed.contains(LogicalKeyboardKey.controlLeft) ||
+                pressed.contains(LogicalKeyboardKey.controlRight))) &&
+        (shift ==
+            (pressed.contains(LogicalKeyboardKey.shiftLeft) ||
+                pressed.contains(LogicalKeyboardKey.shiftRight))) &&
+        (alt ==
+            (pressed.contains(LogicalKeyboardKey.altLeft) ||
+                pressed.contains(LogicalKeyboardKey.altRight))) &&
+        (meta ==
+            (pressed.contains(LogicalKeyboardKey.metaLeft) ||
+                pressed.contains(LogicalKeyboardKey.metaRight)));
   }
 
   @override
@@ -558,7 +592,8 @@
   void debugFillProperties(DiagnosticPropertiesBuilder properties) {
     super.debugFillProperties(properties);
     properties.add(DiagnosticsProperty<String>('keys', debugDescribeKeys()));
-    properties.add(FlagProperty('includeRepeats', value: includeRepeats, ifFalse: 'excluding repeats'));
+    properties.add(FlagProperty('includeRepeats',
+        value: includeRepeats, ifFalse: 'excluding repeats'));
   }
 }
 
@@ -588,7 +623,9 @@
 ///
 ///  * [SingleActivator], an activator that represents a single key combined
 ///    with modifiers, such as `Ctrl+C`.
-class CharacterActivator with Diagnosticable, MenuSerializableShortcut implements ShortcutActivator {
+class CharacterActivator
+    with Diagnosticable, MenuSerializableShortcut
+    implements ShortcutActivator {
   /// Create a [CharacterActivator] from the triggering character.
   const CharacterActivator(this.character);
 
@@ -610,8 +647,7 @@
 
   @override
   bool accepts(RawKeyEvent event, RawKeyboard state) {
-    return event is RawKeyDownEvent
-        && event.character == character;
+    return event is RawKeyDownEvent && event.character == character;
   }
 
   @override
@@ -644,7 +680,8 @@
   @override
   void debugFillProperties(DiagnosticPropertiesBuilder properties) {
     super.debugFillProperties(properties);
-    properties.add(DiagnosticsProperty<String>('activator', activator.debugDescribeKeys()));
+    properties.add(DiagnosticsProperty<String>(
+        'activator', activator.debugDescribeKeys()));
     properties.add(DiagnosticsProperty<Intent>('intent', intent));
   }
 }
@@ -656,7 +693,8 @@
 class ShortcutManager extends ChangeNotifier with Diagnosticable {
   /// Constructs a [ShortcutManager].
   ShortcutManager({
-    Map<ShortcutActivator, Intent> shortcuts = const <ShortcutActivator, Intent>{},
+    Map<ShortcutActivator, Intent> shortcuts =
+        const <ShortcutActivator, Intent>{},
     this.modal = false,
   })  : assert(shortcuts != null),
         _shortcuts = shortcuts;
@@ -690,21 +728,28 @@
     }
   }
 
-  static Map<LogicalKeyboardKey?, List<_ActivatorIntentPair>> _indexShortcuts(Map<ShortcutActivator, Intent> source) {
-    final Map<LogicalKeyboardKey?, List<_ActivatorIntentPair>> result = <LogicalKeyboardKey?, List<_ActivatorIntentPair>>{};
+  static Map<LogicalKeyboardKey?, List<_ActivatorIntentPair>> _indexShortcuts(
+      Map<ShortcutActivator, Intent> source) {
+    final Map<LogicalKeyboardKey?, List<_ActivatorIntentPair>> result =
+        <LogicalKeyboardKey?, List<_ActivatorIntentPair>>{};
     source.forEach((ShortcutActivator activator, Intent intent) {
       // This intermediate variable is necessary to comply with Dart analyzer.
-      final Iterable<LogicalKeyboardKey?>? nullableTriggers = activator.triggers;
-      for (final LogicalKeyboardKey? trigger in nullableTriggers ?? <LogicalKeyboardKey?>[null]) {
-        result.putIfAbsent(trigger, () => <_ActivatorIntentPair>[])
-          .add(_ActivatorIntentPair(activator, intent));
+      final Iterable<LogicalKeyboardKey?>? nullableTriggers =
+          activator.triggers;
+      for (final LogicalKeyboardKey? trigger
+          in nullableTriggers ?? <LogicalKeyboardKey?>[null]) {
+        result
+            .putIfAbsent(trigger, () => <_ActivatorIntentPair>[])
+            .add(_ActivatorIntentPair(activator, intent));
       }
     });
     return result;
   }
+
   Map<LogicalKeyboardKey?, List<_ActivatorIntentPair>> get _indexedShortcuts {
     return _indexedShortcutsCache ??= _indexShortcuts(_shortcuts);
   }
+
   Map<LogicalKeyboardKey?, List<_ActivatorIntentPair>>? _indexedShortcutsCache;
 
   /// Returns the [Intent], if any, that matches the current set of pressed
@@ -715,8 +760,10 @@
   /// Defaults to a set derived from [RawKeyboard.keysPressed] if `keysPressed`
   /// is not supplied.
   Intent? _find(RawKeyEvent event, RawKeyboard state) {
-    final List<_ActivatorIntentPair>? candidatesByKey = _indexedShortcuts[event.logicalKey];
-    final List<_ActivatorIntentPair>? candidatesByNull = _indexedShortcuts[null];
+    final List<_ActivatorIntentPair>? candidatesByKey =
+        _indexedShortcuts[event.logicalKey];
+    final List<_ActivatorIntentPair>? candidatesByNull =
+        _indexedShortcuts[null];
     final List<_ActivatorIntentPair> candidates = <_ActivatorIntentPair>[
       if (candidatesByKey != null) ...candidatesByKey,
       if (candidatesByNull != null) ...candidatesByNull,
@@ -756,21 +803,26 @@
           intent: matchedIntent,
         );
         if (action != null && action.isEnabled(matchedIntent)) {
-          Actions.of(primaryContext).invokeAction(action, matchedIntent, primaryContext);
+          Actions.of(primaryContext)
+              .invokeAction(action, matchedIntent, primaryContext);
           return action.consumesKey(matchedIntent)
               ? KeyEventResult.handled
               : KeyEventResult.skipRemainingHandlers;
         }
       }
     }
-    return modal ? KeyEventResult.skipRemainingHandlers : KeyEventResult.ignored;
+    return modal
+        ? KeyEventResult.skipRemainingHandlers
+        : KeyEventResult.ignored;
   }
 
   @override
   void debugFillProperties(DiagnosticPropertiesBuilder properties) {
     super.debugFillProperties(properties);
-    properties.add(DiagnosticsProperty<Map<ShortcutActivator, Intent>>('shortcuts', _shortcuts));
-    properties.add(FlagProperty('modal', value: modal, ifTrue: 'modal', defaultValue: false));
+    properties.add(DiagnosticsProperty<Map<ShortcutActivator, Intent>>(
+        'shortcuts', _shortcuts));
+    properties.add(FlagProperty('modal',
+        value: modal, ifTrue: 'modal', defaultValue: false));
   }
 }
 
@@ -827,9 +879,9 @@
     required this.shortcuts,
     required this.child,
     this.debugLabel,
-  }) : assert(shortcuts != null),
-       assert(child != null),
-       super(key: key);
+  })  : assert(shortcuts != null),
+        assert(child != null),
+        super(key: key);
 
   /// The [ShortcutManager] that will manage the mapping between key
   /// combinations and [Action]s.
@@ -875,7 +927,8 @@
   ///    it doesn't find a [Shortcuts] ancestor.
   static ShortcutManager of(BuildContext context) {
     assert(context != null);
-    final _ShortcutsMarker? inherited = context.dependOnInheritedWidgetOfExactType<_ShortcutsMarker>();
+    final _ShortcutsMarker? inherited =
+        context.dependOnInheritedWidgetOfExactType<_ShortcutsMarker>();
     assert(() {
       if (inherited == null) {
         throw FlutterError(
@@ -905,7 +958,8 @@
   ///    ancestor.
   static ShortcutManager? maybeOf(BuildContext context) {
     assert(context != null);
-    final _ShortcutsMarker? inherited = context.dependOnInheritedWidgetOfExactType<_ShortcutsMarker>();
+    final _ShortcutsMarker? inherited =
+        context.dependOnInheritedWidgetOfExactType<_ShortcutsMarker>();
     return inherited?.manager;
   }
 
@@ -915,8 +969,10 @@
   @override
   void debugFillProperties(DiagnosticPropertiesBuilder properties) {
     super.debugFillProperties(properties);
-    properties.add(DiagnosticsProperty<ShortcutManager>('manager', manager, defaultValue: null));
-    properties.add(ShortcutMapProperty('shortcuts', shortcuts, description: debugLabel?.isNotEmpty ?? false ? debugLabel : null));
+    properties.add(DiagnosticsProperty<ShortcutManager>('manager', manager,
+        defaultValue: null));
+    properties.add(ShortcutMapProperty('shortcuts', shortcuts,
+        description: debugLabel?.isNotEmpty ?? false ? debugLabel : null));
   }
 }
 
@@ -1063,7 +1119,9 @@
         KeyEventResult result = KeyEventResult.ignored;
         // Activates all key bindings that match, returns "handled" if any handle it.
         for (final ShortcutActivator activator in bindings.keys) {
-          result = _applyKeyBinding(activator, event) ? KeyEventResult.handled : result;
+          result = _applyKeyBinding(activator, event)
+              ? KeyEventResult.handled
+              : result;
         }
         return result;
       },
