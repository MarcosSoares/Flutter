// Copyright 2014 The Flutter Authors. All rights reserved.
// Use of this source code is governed by a BSD-style license that can be
// found in the LICENSE file.

import 'dart:async';
import 'dart:collection';
import 'dart:developer';

import 'package:flutter/foundation.dart';
import 'package:flutter/rendering.dart';

import 'binding.dart';
import 'debug.dart';
import 'focus_manager.dart';
import 'inherited_model.dart';
import 'notification_listener.dart';
import 'widget_inspector.dart';

export 'package:flutter/foundation.dart' show
  factory,
  immutable,
  mustCallSuper,
  optionalTypeArgs,
  protected,
  required,
  visibleForTesting;
export 'package:flutter/foundation.dart' show ErrorDescription, ErrorHint, ErrorSummary, FlutterError, debugPrint, debugPrintStack;
export 'package:flutter/foundation.dart' show ValueChanged, ValueGetter, ValueSetter, VoidCallback;
export 'package:flutter/foundation.dart' show DiagnosticLevel, DiagnosticsNode;
export 'package:flutter/foundation.dart' show Key, LocalKey, ValueKey;
export 'package:flutter/rendering.dart' show RenderBox, RenderObject, debugDumpLayerTree, debugDumpRenderTree;

// Examples can assume:
// late BuildContext context;
// void setState(VoidCallback fn) { }
// abstract class RenderFrogJar extends RenderObject { }
// abstract class FrogJar extends RenderObjectWidget { const FrogJar({super.key}); }
// abstract class FrogJarParentData extends ParentData { late Size size; }

// An annotation used by test_analysis package to verify patterns are followed
// that allow for tree-shaking of both fields and their initializers. This
// annotation has no impact on code by itself, but indicates the following pattern
// should be followed for a given field:
//
// ```dart
// class Foo {
//   final bar = kDebugMode ? Object() : null;
// }
// ```
class _DebugOnly {
  const _DebugOnly();
}

const _DebugOnly _debugOnly = _DebugOnly();

// KEYS

/// A key that takes its identity from the object used as its value.
///
/// Used to tie the identity of a widget to the identity of an object used to
/// generate that widget.
///
/// See also:
///
///  * [Key], the base class for all keys.
///  * The discussion at [Widget.key] for more information about how widgets use
///    keys.
class ObjectKey extends LocalKey {
  /// Creates a key that uses [identical] on [value] for its [operator==].
  const ObjectKey(this.value);

  /// The object whose identity is used by this key's [operator==].
  final Object? value;

  @override
  bool operator ==(Object other) {
    if (other.runtimeType != runtimeType) {
      return false;
    }
    return other is ObjectKey
        && identical(other.value, value);
  }

  @override
  int get hashCode => Object.hash(runtimeType, identityHashCode(value));

  @override
  String toString() {
    if (runtimeType == ObjectKey) {
      return '[${describeIdentity(value)}]';
    }
    return '[${objectRuntimeType(this, 'ObjectKey')} ${describeIdentity(value)}]';
  }
}

/// A key that is unique across the entire app.
///
/// Global keys uniquely identify elements. Global keys provide access to other
/// objects that are associated with those elements, such as [BuildContext].
/// For [StatefulWidget]s, global keys also provide access to [State].
///
/// Widgets that have global keys reparent their subtrees when they are moved
/// from one location in the tree to another location in the tree. In order to
/// reparent its subtree, a widget must arrive at its new location in the tree
/// in the same animation frame in which it was removed from its old location in
/// the tree.
///
/// Reparenting an [Element] using a global key is relatively expensive, as
/// this operation will trigger a call to [State.deactivate] on the associated
/// [State] and all of its descendants; then force all widgets that depends
/// on an [InheritedWidget] to rebuild.
///
/// If you don't need any of the features listed above, consider using a [Key],
/// [ValueKey], [ObjectKey], or [UniqueKey] instead.
///
/// You cannot simultaneously include two widgets in the tree with the same
/// global key. Attempting to do so will assert at runtime.
///
/// ## Pitfalls
///
/// GlobalKeys should not be re-created on every build. They should usually be
/// long-lived objects owned by a [State] object, for example.
///
/// Creating a new GlobalKey on every build will throw away the state of the
/// subtree associated with the old key and create a new fresh subtree for the
/// new key. Besides harming performance, this can also cause unexpected
/// behavior in widgets in the subtree. For example, a [GestureDetector] in the
/// subtree will be unable to track ongoing gestures since it will be recreated
/// on each build.
///
/// Instead, a good practice is to let a State object own the GlobalKey, and
/// instantiate it outside the build method, such as in [State.initState].
///
/// See also:
///
///  * The discussion at [Widget.key] for more information about how widgets use
///    keys.
@optionalTypeArgs
abstract class GlobalKey<T extends State<StatefulWidget>> extends Key {
  /// Creates a [LabeledGlobalKey], which is a [GlobalKey] with a label used for
  /// debugging.
  ///
  /// The label is purely for debugging and not used for comparing the identity
  /// of the key.
  factory GlobalKey({ String? debugLabel }) => LabeledGlobalKey<T>(debugLabel);

  /// Creates a global key without a label.
  ///
  /// Used by subclasses because the factory constructor shadows the implicit
  /// constructor.
  const GlobalKey.constructor() : super.empty();

  Element? get _currentElement => WidgetsBinding.instance.buildOwner!._globalKeyRegistry[this];

  /// The build context in which the widget with this key builds.
  ///
  /// The current context is null if there is no widget in the tree that matches
  /// this global key.
  BuildContext? get currentContext => _currentElement;

  /// The widget in the tree that currently has this global key.
  ///
  /// The current widget is null if there is no widget in the tree that matches
  /// this global key.
  Widget? get currentWidget => _currentElement?.widget;

  /// The [State] for the widget in the tree that currently has this global key.
  ///
  /// The current state is null if (1) there is no widget in the tree that
  /// matches this global key, (2) that widget is not a [StatefulWidget], or the
  /// associated [State] object is not a subtype of `T`.
  T? get currentState {
    final Element? element = _currentElement;
    if (element is StatefulElement) {
      final StatefulElement statefulElement = element;
      final State state = statefulElement.state;
      if (state is T) {
        return state;
      }
    }
    return null;
  }
}

/// A global key with a debugging label.
///
/// The debug label is useful for documentation and for debugging. The label
/// does not affect the key's identity.
@optionalTypeArgs
class LabeledGlobalKey<T extends State<StatefulWidget>> extends GlobalKey<T> {
  /// Creates a global key with a debugging label.
  ///
  /// The label does not affect the key's identity.
  // ignore: prefer_const_constructors_in_immutables , never use const for this class
  LabeledGlobalKey(this._debugLabel) : super.constructor();

  final String? _debugLabel;

  @override
  String toString() {
    final String label = _debugLabel != null ? ' $_debugLabel' : '';
    if (runtimeType == LabeledGlobalKey) {
      return '[GlobalKey#${shortHash(this)}$label]';
    }
    return '[${describeIdentity(this)}$label]';
  }
}

/// A global key that takes its identity from the object used as its value.
///
/// Used to tie the identity of a widget to the identity of an object used to
/// generate that widget.
///
/// If the object is not private, then it is possible that collisions will occur
/// where independent widgets will reuse the same object as their
/// [GlobalObjectKey] value in a different part of the tree, leading to a global
/// key conflict. To avoid this problem, create a private [GlobalObjectKey]
/// subclass, as in:
///
/// ```dart
/// class _MyKey extends GlobalObjectKey {
///   const _MyKey(Object value) : super(value);
/// }
/// ```
///
/// Since the [runtimeType] of the key is part of its identity, this will
/// prevent clashes with other [GlobalObjectKey]s even if they have the same
/// value.
///
/// Any [GlobalObjectKey] created for the same value will match.
@optionalTypeArgs
class GlobalObjectKey<T extends State<StatefulWidget>> extends GlobalKey<T> {
  /// Creates a global key that uses [identical] on [value] for its [operator==].
  const GlobalObjectKey(this.value) : super.constructor();

  /// The object whose identity is used by this key's [operator==].
  final Object value;

  @override
  bool operator ==(Object other) {
    if (other.runtimeType != runtimeType) {
      return false;
    }
    return other is GlobalObjectKey<T>
        && identical(other.value, value);
  }

  @override
  int get hashCode => identityHashCode(value);

  @override
  String toString() {
    String selfType = objectRuntimeType(this, 'GlobalObjectKey');
    // The runtimeType string of a GlobalObjectKey() returns 'GlobalObjectKey<State<StatefulWidget>>'
    // because GlobalObjectKey is instantiated to its bounds. To avoid cluttering the output
    // we remove the suffix.
    const String suffix = '<State<StatefulWidget>>';
    if (selfType.endsWith(suffix)) {
      selfType = selfType.substring(0, selfType.length - suffix.length);
    }
    return '[$selfType ${describeIdentity(value)}]';
  }
}

/// Describes the configuration for an [Element].
///
/// Widgets are the central class hierarchy in the Flutter framework. A widget
/// is an immutable description of part of a user interface. Widgets can be
/// inflated into elements, which manage the underlying render tree.
///
/// Widgets themselves have no mutable state (all their fields must be final).
/// If you wish to associate mutable state with a widget, consider using a
/// [StatefulWidget], which creates a [State] object (via
/// [StatefulWidget.createState]) whenever it is inflated into an element and
/// incorporated into the tree.
///
/// A given widget can be included in the tree zero or more times. In particular
/// a given widget can be placed in the tree multiple times. Each time a widget
/// is placed in the tree, it is inflated into an [Element], which means a
/// widget that is incorporated into the tree multiple times will be inflated
/// multiple times.
///
/// The [key] property controls how one widget replaces another widget in the
/// tree. If the [runtimeType] and [key] properties of the two widgets are
/// [operator==], respectively, then the new widget replaces the old widget by
/// updating the underlying element (i.e., by calling [Element.update] with the
/// new widget). Otherwise, the old element is removed from the tree, the new
/// widget is inflated into an element, and the new element is inserted into the
/// tree.
///
/// See also:
///
///  * [StatefulWidget] and [State], for widgets that can build differently
///    several times over their lifetime.
///  * [InheritedWidget], for widgets that introduce ambient state that can
///    be read by descendant widgets.
///  * [StatelessWidget], for widgets that always build the same way given a
///    particular configuration and ambient state.
@immutable
abstract class Widget extends DiagnosticableTree {
  /// Initializes [key] for subclasses.
  const Widget({ this.key });

  /// Controls how one widget replaces another widget in the tree.
  ///
  /// If the [runtimeType] and [key] properties of the two widgets are
  /// [operator==], respectively, then the new widget replaces the old widget by
  /// updating the underlying element (i.e., by calling [Element.update] with the
  /// new widget). Otherwise, the old element is removed from the tree, the new
  /// widget is inflated into an element, and the new element is inserted into the
  /// tree.
  ///
  /// In addition, using a [GlobalKey] as the widget's [key] allows the element
  /// to be moved around the tree (changing parent) without losing state. When a
  /// new widget is found (its key and type do not match a previous widget in
  /// the same location), but there was a widget with that same global key
  /// elsewhere in the tree in the previous frame, then that widget's element is
  /// moved to the new location.
  ///
  /// Generally, a widget that is the only child of another widget does not need
  /// an explicit key.
  ///
  /// See also:
  ///
  ///  * The discussions at [Key] and [GlobalKey].
  final Key? key;

  /// Inflates this configuration to a concrete instance.
  ///
  /// A given widget can be included in the tree zero or more times. In particular
  /// a given widget can be placed in the tree multiple times. Each time a widget
  /// is placed in the tree, it is inflated into an [Element], which means a
  /// widget that is incorporated into the tree multiple times will be inflated
  /// multiple times.
  @protected
  @factory
  Element createElement();

  /// A short, textual description of this widget.
  @override
  String toStringShort() {
    final String type = objectRuntimeType(this, 'Widget');
    return key == null ? type : '$type-$key';
  }

  @override
  void debugFillProperties(DiagnosticPropertiesBuilder properties) {
    super.debugFillProperties(properties);
    properties.defaultDiagnosticsTreeStyle = DiagnosticsTreeStyle.dense;
  }

  @override
  @nonVirtual
  bool operator ==(Object other) => super == other;

  @override
  @nonVirtual
  int get hashCode => super.hashCode;

  /// Whether the `newWidget` can be used to update an [Element] that currently
  /// has the `oldWidget` as its configuration.
  ///
  /// An element that uses a given widget as its configuration can be updated to
  /// use another widget as its configuration if, and only if, the two widgets
  /// have [runtimeType] and [key] properties that are [operator==].
  ///
  /// If the widgets have no key (their key is null), then they are considered a
  /// match if they have the same type, even if their children are completely
  /// different.
  static bool canUpdate(Widget oldWidget, Widget newWidget) {
    return oldWidget.runtimeType == newWidget.runtimeType
        && oldWidget.key == newWidget.key;
  }

  // Return a numeric encoding of the specific `Widget` concrete subtype.
  // This is used in `Element.updateChild` to determine if a hot reload modified the
  // superclass of a mounted element's configuration. The encoding of each `Widget`
  // must match the corresponding `Element` encoding in `Element._debugConcreteSubtype`.
  static int _debugConcreteSubtype(Widget widget) {
    return widget is StatefulWidget ? 1 :
           widget is StatelessWidget ? 2 :
           0;
  }
}

/// A widget that does not require mutable state.
///
/// A stateless widget is a widget that describes part of the user interface by
/// building a constellation of other widgets that describe the user interface
/// more concretely. The building process continues recursively until the
/// description of the user interface is fully concrete (e.g., consists
/// entirely of [RenderObjectWidget]s, which describe concrete [RenderObject]s).
///
/// {@youtube 560 315 https://www.youtube.com/watch?v=wE7khGHVkYY}
///
/// Stateless widget are useful when the part of the user interface you are
/// describing does not depend on anything other than the configuration
/// information in the object itself and the [BuildContext] in which the widget
/// is inflated. For compositions that can change dynamically, e.g. due to
/// having an internal clock-driven state, or depending on some system state,
/// consider using [StatefulWidget].
///
/// ## Performance considerations
///
/// The [build] method of a stateless widget is typically only called in three
/// situations: the first time the widget is inserted in the tree, when the
/// widget's parent changes its configuration, and when an [InheritedWidget] it
/// depends on changes.
///
/// If a widget's parent will regularly change the widget's configuration, or if
/// it depends on inherited widgets that frequently change, then it is important
/// to optimize the performance of the [build] method to maintain a fluid
/// rendering performance.
///
/// There are several techniques one can use to minimize the impact of
/// rebuilding a stateless widget:
///
///  * Minimize the number of nodes transitively created by the build method and
///    any widgets it creates. For example, instead of an elaborate arrangement
///    of [Row]s, [Column]s, [Padding]s, and [SizedBox]es to position a single
///    child in a particularly fancy manner, consider using just an [Align] or a
///    [CustomSingleChildLayout]. Instead of an intricate layering of multiple
///    [Container]s and with [Decoration]s to draw just the right graphical
///    effect, consider a single [CustomPaint] widget.
///
///  * Use `const` widgets where possible, and provide a `const` constructor for
///    the widget so that users of the widget can also do so.
///
///  * Consider refactoring the stateless widget into a stateful widget so that
///    it can use some of the techniques described at [StatefulWidget], such as
///    caching common parts of subtrees and using [GlobalKey]s when changing the
///    tree structure.
///
///  * If the widget is likely to get rebuilt frequently due to the use of
///    [InheritedWidget]s, consider refactoring the stateless widget into
///    multiple widgets, with the parts of the tree that change being pushed to
///    the leaves. For example instead of building a tree with four widgets, the
///    inner-most widget depending on the [Theme], consider factoring out the
///    part of the build function that builds the inner-most widget into its own
///    widget, so that only the inner-most widget needs to be rebuilt when the
///    theme changes.
/// {@template flutter.flutter.widgets.framework.prefer_const_over_helper}
///  * When trying to create a reusable piece of UI, prefer using a widget
///    rather than a helper method. For example, if there was a function used to
///    build a widget, a [State.setState] call would require Flutter to entirely
///    rebuild the returned wrapping widget. If a [Widget] was used instead,
///    Flutter would be able to efficiently re-render only those parts that
///    really need to be updated. Even better, if the created widget is `const`,
///    Flutter would short-circuit most of the rebuild work.
/// {@endtemplate}
///
/// This video gives more explainations on why `const` constructors are important
/// and why a [Widget] is better than a helper method.
///
/// {@youtube 560 315 https://www.youtube.com/watch?v=IOyq-eTRhvo}
///
/// {@tool snippet}
///
/// The following is a skeleton of a stateless widget subclass called `GreenFrog`.
///
/// Normally, widgets have more constructor arguments, each of which corresponds
/// to a `final` property.
///
/// ```dart
/// class GreenFrog extends StatelessWidget {
///   const GreenFrog({ super.key });
///
///   @override
///   Widget build(BuildContext context) {
///     return Container(color: const Color(0xFF2DBD3A));
///   }
/// }
/// ```
/// {@end-tool}
///
/// {@tool snippet}
///
/// This next example shows the more generic widget `Frog` which can be given
/// a color and a child:
///
/// ```dart
/// class Frog extends StatelessWidget {
///   const Frog({
///     super.key,
///     this.color = const Color(0xFF2DBD3A),
///     this.child,
///   });
///
///   final Color color;
///   final Widget? child;
///
///   @override
///   Widget build(BuildContext context) {
///     return Container(color: color, child: child);
///   }
/// }
/// ```
/// {@end-tool}
///
/// By convention, widget constructors only use named arguments. Also by
/// convention, the first argument is [key], and the last argument is `child`,
/// `children`, or the equivalent.
///
/// See also:
///
///  * [StatefulWidget] and [State], for widgets that can build differently
///    several times over their lifetime.
///  * [InheritedWidget], for widgets that introduce ambient state that can
///    be read by descendant widgets.
abstract class StatelessWidget extends Widget {
  /// Initializes [key] for subclasses.
  const StatelessWidget({ super.key });

  /// Creates a [StatelessElement] to manage this widget's location in the tree.
  ///
  /// It is uncommon for subclasses to override this method.
  @override
  StatelessElement createElement() => StatelessElement(this);

  /// Describes the part of the user interface represented by this widget.
  ///
  /// The framework calls this method when this widget is inserted into the tree
  /// in a given [BuildContext] and when the dependencies of this widget change
  /// (e.g., an [InheritedWidget] referenced by this widget changes). This
  /// method can potentially be called in every frame and should not have any side
  /// effects beyond building a widget.
  ///
  /// The framework replaces the subtree below this widget with the widget
  /// returned by this method, either by updating the existing subtree or by
  /// removing the subtree and inflating a new subtree, depending on whether the
  /// widget returned by this method can update the root of the existing
  /// subtree, as determined by calling [Widget.canUpdate].
  ///
  /// Typically implementations return a newly created constellation of widgets
  /// that are configured with information from this widget's constructor and
  /// from the given [BuildContext].
  ///
  /// The given [BuildContext] contains information about the location in the
  /// tree at which this widget is being built. For example, the context
  /// provides the set of inherited widgets for this location in the tree. A
  /// given widget might be built with multiple different [BuildContext]
  /// arguments over time if the widget is moved around the tree or if the
  /// widget is inserted into the tree in multiple places at once.
  ///
  /// The implementation of this method must only depend on:
  ///
  /// * the fields of the widget, which themselves must not change over time,
  ///   and
  /// * any ambient state obtained from the `context` using
  ///   [BuildContext.dependOnInheritedWidgetOfExactType].
  ///
  /// If a widget's [build] method is to depend on anything else, use a
  /// [StatefulWidget] instead.
  ///
  /// See also:
  ///
  ///  * [StatelessWidget], which contains the discussion on performance considerations.
  @protected
  Widget build(BuildContext context);
}

/// A widget that has mutable state.
///
/// State is information that (1) can be read synchronously when the widget is
/// built and (2) might change during the lifetime of the widget. It is the
/// responsibility of the widget implementer to ensure that the [State] is
/// promptly notified when such state changes, using [State.setState].
///
/// A stateful widget is a widget that describes part of the user interface by
/// building a constellation of other widgets that describe the user interface
/// more concretely. The building process continues recursively until the
/// description of the user interface is fully concrete (e.g., consists
/// entirely of [RenderObjectWidget]s, which describe concrete [RenderObject]s).
///
/// Stateful widgets are useful when the part of the user interface you are
/// describing can change dynamically, e.g. due to having an internal
/// clock-driven state, or depending on some system state. For compositions that
/// depend only on the configuration information in the object itself and the
/// [BuildContext] in which the widget is inflated, consider using
/// [StatelessWidget].
///
/// {@youtube 560 315 https://www.youtube.com/watch?v=AqCMFXEmf3w}
///
/// [StatefulWidget] instances themselves are immutable and store their mutable
/// state either in separate [State] objects that are created by the
/// [createState] method, or in objects to which that [State] subscribes, for
/// example [Stream] or [ChangeNotifier] objects, to which references are stored
/// in final fields on the [StatefulWidget] itself.
///
/// The framework calls [createState] whenever it inflates a
/// [StatefulWidget], which means that multiple [State] objects might be
/// associated with the same [StatefulWidget] if that widget has been inserted
/// into the tree in multiple places. Similarly, if a [StatefulWidget] is
/// removed from the tree and later inserted in to the tree again, the framework
/// will call [createState] again to create a fresh [State] object, simplifying
/// the lifecycle of [State] objects.
///
/// A [StatefulWidget] keeps the same [State] object when moving from one
/// location in the tree to another if its creator used a [GlobalKey] for its
/// [key]. Because a widget with a [GlobalKey] can be used in at most one
/// location in the tree, a widget that uses a [GlobalKey] has at most one
/// associated element. The framework takes advantage of this property when
/// moving a widget with a global key from one location in the tree to another
/// by grafting the (unique) subtree associated with that widget from the old
/// location to the new location (instead of recreating the subtree at the new
/// location). The [State] objects associated with [StatefulWidget] are grafted
/// along with the rest of the subtree, which means the [State] object is reused
/// (instead of being recreated) in the new location. However, in order to be
/// eligible for grafting, the widget must be inserted into the new location in
/// the same animation frame in which it was removed from the old location.
///
/// ## Performance considerations
///
/// There are two primary categories of [StatefulWidget]s.
///
/// The first is one which allocates resources in [State.initState] and disposes
/// of them in [State.dispose], but which does not depend on [InheritedWidget]s
/// or call [State.setState]. Such widgets are commonly used at the root of an
/// application or page, and communicate with subwidgets via [ChangeNotifier]s,
/// [Stream]s, or other such objects. Stateful widgets following such a pattern
/// are relatively cheap (in terms of CPU and GPU cycles), because they are
/// built once then never update. They can, therefore, have somewhat complicated
/// and deep build methods.
///
/// The second category is widgets that use [State.setState] or depend on
/// [InheritedWidget]s. These will typically rebuild many times during the
/// application's lifetime, and it is therefore important to minimize the impact
/// of rebuilding such a widget. (They may also use [State.initState] or
/// [State.didChangeDependencies] and allocate resources, but the important part
/// is that they rebuild.)
///
/// There are several techniques one can use to minimize the impact of
/// rebuilding a stateful widget:
///
///  * Push the state to the leaves. For example, if your page has a ticking
///    clock, rather than putting the state at the top of the page and
///    rebuilding the entire page each time the clock ticks, create a dedicated
///    clock widget that only updates itself.
///
///  * Minimize the number of nodes transitively created by the build method and
///    any widgets it creates. Ideally, a stateful widget would only create a
///    single widget, and that widget would be a [RenderObjectWidget].
///    (Obviously this isn't always practical, but the closer a widget gets to
///    this ideal, the more efficient it will be.)
///
///  * If a subtree does not change, cache the widget that represents that
///    subtree and re-use it each time it can be used. To do this, simply assign
///    a widget to a `final` state variable and re-use it in the build method. It
///    is massively more efficient for a widget to be re-used than for a new (but
///    identically-configured) widget to be created. Another caching stragegy
///    consists in extracting the mutable part of the widget into a [StatefulWidget]
///    which accepts a child parameter.
///
///  * Use `const` widgets where possible. (This is equivalent to caching a
///    widget and re-using it.)
///
///  * Avoid changing the depth of any created subtrees or changing the type of
///    any widgets in the subtree. For example, rather than returning either the
///    child or the child wrapped in an [IgnorePointer], always wrap the child
///    widget in an [IgnorePointer] and control the [IgnorePointer.ignoring]
///    property. This is because changing the depth of the subtree requires
///    rebuilding, laying out, and painting the entire subtree, whereas just
///    changing the property will require the least possible change to the
///    render tree (in the case of [IgnorePointer], for example, no layout or
///    repaint is necessary at all).
///
///  * If the depth must be changed for some reason, consider wrapping the
///    common parts of the subtrees in widgets that have a [GlobalKey] that
///    remains consistent for the life of the stateful widget. (The
///    [KeyedSubtree] widget may be useful for this purpose if no other widget
///    can conveniently be assigned the key.)
///
/// {@macro flutter.flutter.widgets.framework.prefer_const_over_helper}
///
/// This video gives more explainations on why `const` constructors are important
/// and why a [Widget] is better than a helper method.
///
/// {@youtube 560 315 https://www.youtube.com/watch?v=IOyq-eTRhvo}
///
/// {@tool snippet}
///
/// This is a skeleton of a stateful widget subclass called `YellowBird`.
///
/// In this example, the [State] has no actual state. State is normally
/// represented as private member fields. Also, normally widgets have more
/// constructor arguments, each of which corresponds to a `final` property.
///
/// ```dart
/// class YellowBird extends StatefulWidget {
///   const YellowBird({ super.key });
///
///   @override
///   State<YellowBird> createState() => _YellowBirdState();
/// }
///
/// class _YellowBirdState extends State<YellowBird> {
///   @override
///   Widget build(BuildContext context) {
///     return Container(color: const Color(0xFFFFE306));
///   }
/// }
/// ```
/// {@end-tool}
/// {@tool snippet}
///
/// This example shows the more generic widget `Bird` which can be given a
/// color and a child, and which has some internal state with a method that
/// can be called to mutate it:
///
/// ```dart
/// class Bird extends StatefulWidget {
///   const Bird({
///     super.key,
///     this.color = const Color(0xFFFFE306),
///     this.child,
///   });
///
///   final Color color;
///   final Widget? child;
///
///   @override
///   State<Bird> createState() => _BirdState();
/// }
///
/// class _BirdState extends State<Bird> {
///   double _size = 1.0;
///
///   void grow() {
///     setState(() { _size += 0.1; });
///   }
///
///   @override
///   Widget build(BuildContext context) {
///     return Container(
///       color: widget.color,
///       transform: Matrix4.diagonal3Values(_size, _size, 1.0),
///       child: widget.child,
///     );
///   }
/// }
/// ```
/// {@end-tool}
///
/// By convention, widget constructors only use named arguments. Also by
/// convention, the first argument is [key], and the last argument is `child`,
/// `children`, or the equivalent.
///
/// See also:
///
///  * [State], where the logic behind a [StatefulWidget] is hosted.
///  * [StatelessWidget], for widgets that always build the same way given a
///    particular configuration and ambient state.
///  * [InheritedWidget], for widgets that introduce ambient state that can
///    be read by descendant widgets.
abstract class StatefulWidget extends Widget {
  /// Initializes [key] for subclasses.
  const StatefulWidget({ super.key });

  /// Creates a [StatefulElement] to manage this widget's location in the tree.
  ///
  /// It is uncommon for subclasses to override this method.
  @override
  StatefulElement createElement() => StatefulElement(this);

  /// Creates the mutable state for this widget at a given location in the tree.
  ///
  /// Subclasses should override this method to return a newly created
  /// instance of their associated [State] subclass:
  ///
  /// ```dart
  /// @override
  /// State<MyWidget> createState() => _MyWidgetState();
  /// ```
  ///
  /// The framework can call this method multiple times over the lifetime of
  /// a [StatefulWidget]. For example, if the widget is inserted into the tree
  /// in multiple locations, the framework will create a separate [State] object
  /// for each location. Similarly, if the widget is removed from the tree and
  /// later inserted into the tree again, the framework will call [createState]
  /// again to create a fresh [State] object, simplifying the lifecycle of
  /// [State] objects.
  @protected
  @factory
  State createState(); // ignore: no_logic_in_create_state, this is the original sin
}

/// Tracks the lifecycle of [State] objects when asserts are enabled.
enum _StateLifecycle {
  /// The [State] object has been created. [State.initState] is called at this
  /// time.
  created,

  /// The [State.initState] method has been called but the [State] object is
  /// not yet ready to build. [State.didChangeDependencies] is called at this time.
  initialized,

  /// The [State] object is ready to build and [State.dispose] has not yet been
  /// called.
  ready,

  /// The [State.dispose] method has been called and the [State] object is
  /// no longer able to build.
  defunct,
}

/// The signature of [State.setState] functions.
typedef StateSetter = void Function(VoidCallback fn);

/// The logic and internal state for a [StatefulWidget].
///
/// State is information that (1) can be read synchronously when the widget is
/// built and (2) might change during the lifetime of the widget. It is the
/// responsibility of the widget implementer to ensure that the [State] is
/// promptly notified when such state changes, using [State.setState].
///
/// [State] objects are created by the framework by calling the
/// [StatefulWidget.createState] method when inflating a [StatefulWidget] to
/// insert it into the tree. Because a given [StatefulWidget] instance can be
/// inflated multiple times (e.g., the widget is incorporated into the tree in
/// multiple places at once), there might be more than one [State] object
/// associated with a given [StatefulWidget] instance. Similarly, if a
/// [StatefulWidget] is removed from the tree and later inserted in to the tree
/// again, the framework will call [StatefulWidget.createState] again to create
/// a fresh [State] object, simplifying the lifecycle of [State] objects.
///
/// [State] objects have the following lifecycle:
///
///  * The framework creates a [State] object by calling
///    [StatefulWidget.createState].
///  * The newly created [State] object is associated with a [BuildContext].
///    This association is permanent: the [State] object will never change its
///    [BuildContext]. However, the [BuildContext] itself can be moved around
///    the tree along with its subtree. At this point, the [State] object is
///    considered [mounted].
///  * The framework calls [initState]. Subclasses of [State] should override
///    [initState] to perform one-time initialization that depends on the
///    [BuildContext] or the widget, which are available as the [context] and
///    [widget] properties, respectively, when the [initState] method is
///    called.
///  * The framework calls [didChangeDependencies]. Subclasses of [State] should
///    override [didChangeDependencies] to perform initialization involving
///    [InheritedWidget]s. If [BuildContext.dependOnInheritedWidgetOfExactType] is
///    called, the [didChangeDependencies] method will be called again if the
///    inherited widgets subsequently change or if the widget moves in the tree.
///  * At this point, the [State] object is fully initialized and the framework
///    might call its [build] method any number of times to obtain a
///    description of the user interface for this subtree. [State] objects can
///    spontaneously request to rebuild their subtree by callings their
///    [setState] method, which indicates that some of their internal state
///    has changed in a way that might impact the user interface in this
///    subtree.
///  * During this time, a parent widget might rebuild and request that this
///    location in the tree update to display a new widget with the same
///    [runtimeType] and [Widget.key]. When this happens, the framework will
///    update the [widget] property to refer to the new widget and then call the
///    [didUpdateWidget] method with the previous widget as an argument. [State]
///    objects should override [didUpdateWidget] to respond to changes in their
///    associated widget (e.g., to start implicit animations). The framework
///    always calls [build] after calling [didUpdateWidget], which means any
///    calls to [setState] in [didUpdateWidget] are redundant.
///  * During development, if a hot reload occurs (whether initiated from the
///    command line `flutter` tool by pressing `r`, or from an IDE), the
///    [reassemble] method is called. This provides an opportunity to
///    reinitialize any data that was prepared in the [initState] method.
///  * If the subtree containing the [State] object is removed from the tree
///    (e.g., because the parent built a widget with a different [runtimeType]
///    or [Widget.key]), the framework calls the [deactivate] method. Subclasses
///    should override this method to clean up any links between this object
///    and other elements in the tree (e.g. if you have provided an ancestor
///    with a pointer to a descendant's [RenderObject]).
///  * At this point, the framework might reinsert this subtree into another
///    part of the tree. If that happens, the framework will ensure that it
///    calls [build] to give the [State] object a chance to adapt to its new
///    location in the tree. If the framework does reinsert this subtree, it
///    will do so before the end of the animation frame in which the subtree was
///    removed from the tree. For this reason, [State] objects can defer
///    releasing most resources until the framework calls their [dispose]
///    method.
///  * If the framework does not reinsert this subtree by the end of the current
///    animation frame, the framework will call [dispose], which indicates that
///    this [State] object will never build again. Subclasses should override
///    this method to release any resources retained by this object (e.g.,
///    stop any active animations).
///  * After the framework calls [dispose], the [State] object is considered
///    unmounted and the [mounted] property is false. It is an error to call
///    [setState] at this point. This stage of the lifecycle is terminal: there
///    is no way to remount a [State] object that has been disposed.
///
/// See also:
///
///  * [StatefulWidget], where the current configuration of a [State] is hosted,
///    and whose documentation has sample code for [State].
///  * [StatelessWidget], for widgets that always build the same way given a
///    particular configuration and ambient state.
///  * [InheritedWidget], for widgets that introduce ambient state that can
///    be read by descendant widgets.
///  * [Widget], for an overview of widgets in general.
@optionalTypeArgs
abstract class State<T extends StatefulWidget> with Diagnosticable {
  /// The current configuration.
  ///
  /// A [State] object's configuration is the corresponding [StatefulWidget]
  /// instance. This property is initialized by the framework before calling
  /// [initState]. If the parent updates this location in the tree to a new
  /// widget with the same [runtimeType] and [Widget.key] as the current
  /// configuration, the framework will update this property to refer to the new
  /// widget and then call [didUpdateWidget], passing the old configuration as
  /// an argument.
  T get widget => _widget!;
  T? _widget;

  /// The current stage in the lifecycle for this state object.
  ///
  /// This field is used by the framework when asserts are enabled to verify
  /// that [State] objects move through their lifecycle in an orderly fashion.
  _StateLifecycle _debugLifecycleState = _StateLifecycle.created;

  /// Verifies that the [State] that was created is one that expects to be
  /// created for that particular [Widget].
  bool _debugTypesAreRight(Widget widget) => widget is T;

  /// The location in the tree where this widget builds.
  ///
  /// The framework associates [State] objects with a [BuildContext] after
  /// creating them with [StatefulWidget.createState] and before calling
  /// [initState]. The association is permanent: the [State] object will never
  /// change its [BuildContext]. However, the [BuildContext] itself can be moved
  /// around the tree.
  ///
  /// After calling [dispose], the framework severs the [State] object's
  /// connection with the [BuildContext].
  BuildContext get context {
    assert(() {
      if (_element == null) {
        throw FlutterError(
          'This widget has been unmounted, so the State no longer has a context (and should be considered defunct). \n'
          'Consider canceling any active work during "dispose" or using the "mounted" getter to determine if the State is still active.',
        );
      }
      return true;
    }());
    return _element!;
  }
  StatefulElement? _element;

  /// Whether this [State] object is currently in a tree.
  ///
  /// After creating a [State] object and before calling [initState], the
  /// framework "mounts" the [State] object by associating it with a
  /// [BuildContext]. The [State] object remains mounted until the framework
  /// calls [dispose], after which time the framework will never ask the [State]
  /// object to [build] again.
  ///
  /// It is an error to call [setState] unless [mounted] is true.
  bool get mounted => _element != null;

  /// Called when this object is inserted into the tree.
  ///
  /// The framework will call this method exactly once for each [State] object
  /// it creates.
  ///
  /// Override this method to perform initialization that depends on the
  /// location at which this object was inserted into the tree (i.e., [context])
  /// or on the widget used to configure this object (i.e., [widget]).
  ///
  /// {@template flutter.widgets.State.initState}
  /// If a [State]'s [build] method depends on an object that can itself
  /// change state, for example a [ChangeNotifier] or [Stream], or some
  /// other object to which one can subscribe to receive notifications, then
  /// be sure to subscribe and unsubscribe properly in [initState],
  /// [didUpdateWidget], and [dispose]:
  ///
  ///  * In [initState], subscribe to the object.
  ///  * In [didUpdateWidget] unsubscribe from the old object and subscribe
  ///    to the new one if the updated widget configuration requires
  ///    replacing the object.
  ///  * In [dispose], unsubscribe from the object.
  ///
  /// {@endtemplate}
  ///
  /// You cannot use [BuildContext.dependOnInheritedWidgetOfExactType] from this
  /// method. However, [didChangeDependencies] will be called immediately
  /// following this method, and [BuildContext.dependOnInheritedWidgetOfExactType] can
  /// be used there.
  ///
  /// Implementations of this method should start with a call to the inherited
  /// method, as in `super.initState()`.
  @protected
  @mustCallSuper
  void initState() {
    assert(_debugLifecycleState == _StateLifecycle.created);
  }

  /// Called whenever the widget configuration changes.
  ///
  /// If the parent widget rebuilds and request that this location in the tree
  /// update to display a new widget with the same [runtimeType] and
  /// [Widget.key], the framework will update the [widget] property of this
  /// [State] object to refer to the new widget and then call this method
  /// with the previous widget as an argument.
  ///
  /// Override this method to respond when the [widget] changes (e.g., to start
  /// implicit animations).
  ///
  /// The framework always calls [build] after calling [didUpdateWidget], which
  /// means any calls to [setState] in [didUpdateWidget] are redundant.
  ///
  /// {@macro flutter.widgets.State.initState}
  ///
  /// Implementations of this method should start with a call to the inherited
  /// method, as in `super.didUpdateWidget(oldWidget)`.
  @mustCallSuper
  @protected
  void didUpdateWidget(covariant T oldWidget) { }

  /// {@macro flutter.widgets.Element.reassemble}
  ///
  /// In addition to this method being invoked, it is guaranteed that the
  /// [build] method will be invoked when a reassemble is signaled. Most
  /// widgets therefore do not need to do anything in the [reassemble] method.
  ///
  /// See also:
  ///
  ///  * [Element.reassemble]
  ///  * [BindingBase.reassembleApplication]
  ///  * [Image], which uses this to reload images.
  @protected
  @mustCallSuper
  void reassemble() { }

  /// Notify the framework that the internal state of this object has changed.
  ///
  /// Whenever you change the internal state of a [State] object, make the
  /// change in a function that you pass to [setState]:
  ///
  /// ```dart
  /// setState(() { _myState = newValue; });
  /// ```
  ///
  /// The provided callback is immediately called synchronously. It must not
  /// return a future (the callback cannot be `async`), since then it would be
  /// unclear when the state was actually being set.
  ///
  /// Calling [setState] notifies the framework that the internal state of this
  /// object has changed in a way that might impact the user interface in this
  /// subtree, which causes the framework to schedule a [build] for this [State]
  /// object.
  ///
  /// If you just change the state directly without calling [setState], the
  /// framework might not schedule a [build] and the user interface for this
  /// subtree might not be updated to reflect the new state.
  ///
  /// Generally it is recommended that the `setState` method only be used to
  /// wrap the actual changes to the state, not any computation that might be
  /// associated with the change. For example, here a value used by the [build]
  /// function is incremented, and then the change is written to disk, but only
  /// the increment is wrapped in the `setState`:
  ///
  /// ```dart
  /// Future<void> _incrementCounter() async {
  ///   setState(() {
  ///     _counter++;
  ///   });
  ///   Directory directory = await getApplicationDocumentsDirectory();
  ///   final String dirName = directory.path;
  ///   await File('$dir/counter.txt').writeAsString('$_counter');
  /// }
  /// ```
  ///
  /// It is an error to call this method after the framework calls [dispose].
  /// You can determine whether it is legal to call this method by checking
  /// whether the [mounted] property is true.
  @protected
  void setState(VoidCallback fn) {
    assert(fn != null);
    assert(() {
      if (_debugLifecycleState == _StateLifecycle.defunct) {
        throw FlutterError.fromParts(<DiagnosticsNode>[
          ErrorSummary('setState() called after dispose(): $this'),
          ErrorDescription(
            'This error happens if you call setState() on a State object for a widget that '
            'no longer appears in the widget tree (e.g., whose parent widget no longer '
            'includes the widget in its build). This error can occur when code calls '
            'setState() from a timer or an animation callback.',
          ),
          ErrorHint(
            'The preferred solution is '
            'to cancel the timer or stop listening to the animation in the dispose() '
            'callback. Another solution is to check the "mounted" property of this '
            'object before calling setState() to ensure the object is still in the '
            'tree.',
          ),
          ErrorHint(
            'This error might indicate a memory leak if setState() is being called '
            'because another object is retaining a reference to this State object '
            'after it has been removed from the tree. To avoid memory leaks, '
            'consider breaking the reference to this object during dispose().',
          ),
        ]);
      }
      if (_debugLifecycleState == _StateLifecycle.created && !mounted) {
        throw FlutterError.fromParts(<DiagnosticsNode>[
          ErrorSummary('setState() called in constructor: $this'),
          ErrorHint(
            'This happens when you call setState() on a State object for a widget that '
            "hasn't been inserted into the widget tree yet. It is not necessary to call "
            'setState() in the constructor, since the state is already assumed to be dirty '
            'when it is initially created.',
          ),
        ]);
      }
      return true;
    }());
    final Object? result = fn() as dynamic;
    assert(() {
      if (result is Future) {
        throw FlutterError.fromParts(<DiagnosticsNode>[
          ErrorSummary('setState() callback argument returned a Future.'),
          ErrorDescription(
            'The setState() method on $this was called with a closure or method that '
            'returned a Future. Maybe it is marked as "async".',
          ),
          ErrorHint(
            'Instead of performing asynchronous work inside a call to setState(), first '
            'execute the work (without updating the widget state), and then synchronously '
            'update the state inside a call to setState().',
          ),
        ]);
      }
      // We ignore other types of return values so that you can do things like:
      //   setState(() => x = 3);
      return true;
    }());
    _element!.markNeedsBuild();
  }

  /// Called when this object is removed from the tree.
  ///
  /// The framework calls this method whenever it removes this [State] object
  /// from the tree. In some cases, the framework will reinsert the [State]
  /// object into another part of the tree (e.g., if the subtree containing this
  /// [State] object is grafted from one location in the tree to another due to
  /// the use of a [GlobalKey]). If that happens, the framework will call
  /// [activate] to give the [State] object a chance to reacquire any resources
  /// that it released in [deactivate]. It will then also call [build] to give
  /// the [State] object a chance to adapt to its new location in the tree. If
  /// the framework does reinsert this subtree, it will do so before the end of
  /// the animation frame in which the subtree was removed from the tree. For
  /// this reason, [State] objects can defer releasing most resources until the
  /// framework calls their [dispose] method.
  ///
  /// Subclasses should override this method to clean up any links between
  /// this object and other elements in the tree (e.g. if you have provided an
  /// ancestor with a pointer to a descendant's [RenderObject]).
  ///
  /// Implementations of this method should end with a call to the inherited
  /// method, as in `super.deactivate()`.
  ///
  /// See also:
  ///
  ///  * [dispose], which is called after [deactivate] if the widget is removed
  ///    from the tree permanently.
  @protected
  @mustCallSuper
  void deactivate() { }

  /// Called when this object is reinserted into the tree after having been
  /// removed via [deactivate].
  ///
  /// In most cases, after a [State] object has been deactivated, it is _not_
  /// reinserted into the tree, and its [dispose] method will be called to
  /// signal that it is ready to be garbage collected.
  ///
  /// In some cases, however, after a [State] object has been deactivated, the
  /// framework will reinsert it into another part of the tree (e.g., if the
  /// subtree containing this [State] object is grafted from one location in
  /// the tree to another due to the use of a [GlobalKey]). If that happens,
  /// the framework will call [activate] to give the [State] object a chance to
  /// reacquire any resources that it released in [deactivate]. It will then
  /// also call [build] to give the object a chance to adapt to its new
  /// location in the tree. If the framework does reinsert this subtree, it
  /// will do so before the end of the animation frame in which the subtree was
  /// removed from the tree. For this reason, [State] objects can defer
  /// releasing most resources until the framework calls their [dispose] method.
  ///
  /// The framework does not call this method the first time a [State] object
  /// is inserted into the tree. Instead, the framework calls [initState] in
  /// that situation.
  ///
  /// Implementations of this method should start with a call to the inherited
  /// method, as in `super.activate()`.
  ///
  /// See also:
  ///
  ///  * [Element.activate], the corresponding method when an element
  ///    transitions from the "inactive" to the "active" lifecycle state.
  @protected
  @mustCallSuper
  void activate() { }

  /// Called when this object is removed from the tree permanently.
  ///
  /// The framework calls this method when this [State] object will never
  /// build again. After the framework calls [dispose], the [State] object is
  /// considered unmounted and the [mounted] property is false. It is an error
  /// to call [setState] at this point. This stage of the lifecycle is terminal:
  /// there is no way to remount a [State] object that has been disposed.
  ///
  /// Subclasses should override this method to release any resources retained
  /// by this object (e.g., stop any active animations).
  ///
  /// {@macro flutter.widgets.State.initState}
  ///
  /// Implementations of this method should end with a call to the inherited
  /// method, as in `super.dispose()`.
  ///
  /// See also:
  ///
  ///  * [deactivate], which is called prior to [dispose].
  @protected
  @mustCallSuper
  void dispose() {
    assert(_debugLifecycleState == _StateLifecycle.ready);
    assert(() {
      _debugLifecycleState = _StateLifecycle.defunct;
      return true;
    }());
  }

  /// Describes the part of the user interface represented by this widget.
  ///
  /// The framework calls this method in a number of different situations. For
  /// example:
  ///
  ///  * After calling [initState].
  ///  * After calling [didUpdateWidget].
  ///  * After receiving a call to [setState].
  ///  * After a dependency of this [State] object changes (e.g., an
  ///    [InheritedWidget] referenced by the previous [build] changes).
  ///  * After calling [deactivate] and then reinserting the [State] object into
  ///    the tree at another location.
  ///
  /// This method can potentially be called in every frame and should not have
  /// any side effects beyond building a widget.
  ///
  /// The framework replaces the subtree below this widget with the widget
  /// returned by this method, either by updating the existing subtree or by
  /// removing the subtree and inflating a new subtree, depending on whether the
  /// widget returned by this method can update the root of the existing
  /// subtree, as determined by calling [Widget.canUpdate].
  ///
  /// Typically implementations return a newly created constellation of widgets
  /// that are configured with information from this widget's constructor, the
  /// given [BuildContext], and the internal state of this [State] object.
  ///
  /// The given [BuildContext] contains information about the location in the
  /// tree at which this widget is being built. For example, the context
  /// provides the set of inherited widgets for this location in the tree. The
  /// [BuildContext] argument is always the same as the [context] property of
  /// this [State] object and will remain the same for the lifetime of this
  /// object. The [BuildContext] argument is provided redundantly here so that
  /// this method matches the signature for a [WidgetBuilder].
  ///
  /// ## Design discussion
  ///
  /// ### Why is the [build] method on [State], and not [StatefulWidget]?
  ///
  /// Putting a `Widget build(BuildContext context)` method on [State] rather
  /// than putting a `Widget build(BuildContext context, State state)` method
  /// on [StatefulWidget] gives developers more flexibility when subclassing
  /// [StatefulWidget].
  ///
  /// For example, [AnimatedWidget] is a subclass of [StatefulWidget] that
  /// introduces an abstract `Widget build(BuildContext context)` method for its
  /// subclasses to implement. If [StatefulWidget] already had a [build] method
  /// that took a [State] argument, [AnimatedWidget] would be forced to provide
  /// its [State] object to subclasses even though its [State] object is an
  /// internal implementation detail of [AnimatedWidget].
  ///
  /// Conceptually, [StatelessWidget] could also be implemented as a subclass of
  /// [StatefulWidget] in a similar manner. If the [build] method were on
  /// [StatefulWidget] rather than [State], that would not be possible anymore.
  ///
  /// Putting the [build] function on [State] rather than [StatefulWidget] also
  /// helps avoid a category of bugs related to closures implicitly capturing
  /// `this`. If you defined a closure in a [build] function on a
  /// [StatefulWidget], that closure would implicitly capture `this`, which is
  /// the current widget instance, and would have the (immutable) fields of that
  /// instance in scope:
  ///
  /// ```dart
  /// class MyButton extends StatefulWidget {
  ///   ...
  ///   final Color color;
  ///
  ///   @override
  ///   Widget build(BuildContext context, MyButtonState state) {
  ///     ... () { print("color: $color"); } ...
  ///   }
  /// }
  /// ```
  ///
  /// For example, suppose the parent builds `MyButton` with `color` being blue,
  /// the `$color` in the print function refers to blue, as expected. Now,
  /// suppose the parent rebuilds `MyButton` with green. The closure created by
  /// the first build still implicitly refers to the original widget and the
  /// `$color` still prints blue even through the widget has been updated to
  /// green.
  ///
  /// In contrast, with the [build] function on the [State] object, closures
  /// created during [build] implicitly capture the [State] instance instead of
  /// the widget instance:
  ///
  /// ```dart
  /// class MyButtonState extends State<MyButton> {
  ///   ...
  ///   @override
  ///   Widget build(BuildContext context) {
  ///     ... () { print("color: ${widget.color}"); } ...
  ///   }
  /// }
  /// ```
  ///
  /// Now when the parent rebuilds `MyButton` with green, the closure created by
  /// the first build still refers to [State] object, which is preserved across
  /// rebuilds, but the framework has updated that [State] object's [widget]
  /// property to refer to the new `MyButton` instance and `${widget.color}`
  /// prints green, as expected.
  ///
  /// See also:
  ///
  ///  * [StatefulWidget], which contains the discussion on performance considerations.
  @protected
  Widget build(BuildContext context);

  /// Called when a dependency of this [State] object changes.
  ///
  /// For example, if the previous call to [build] referenced an
  /// [InheritedWidget] that later changed, the framework would call this
  /// method to notify this object about the change.
  ///
  /// This method is also called immediately after [initState]. It is safe to
  /// call [BuildContext.dependOnInheritedWidgetOfExactType] from this method.
  ///
  /// Subclasses rarely override this method because the framework always
  /// calls [build] after a dependency changes. Some subclasses do override
  /// this method because they need to do some expensive work (e.g., network
  /// fetches) when their dependencies change, and that work would be too
  /// expensive to do for every build.
  @protected
  @mustCallSuper
  void didChangeDependencies() { }

  @override
  void debugFillProperties(DiagnosticPropertiesBuilder properties) {
    super.debugFillProperties(properties);
    assert(() {
      properties.add(EnumProperty<_StateLifecycle>('lifecycle state', _debugLifecycleState, defaultValue: _StateLifecycle.ready));
      return true;
    }());
    properties.add(ObjectFlagProperty<T>('_widget', _widget, ifNull: 'no widget'));
    properties.add(ObjectFlagProperty<StatefulElement>('_element', _element, ifNull: 'not mounted'));
  }
}

/// A widget that has a child widget provided to it, instead of building a new
/// widget.
///
/// Useful as a base class for other widgets, such as [InheritedWidget] and
/// [ParentDataWidget].
///
/// See also:
///
///  * [InheritedWidget], for widgets that introduce ambient state that can
///    be read by descendant widgets.
///  * [ParentDataWidget], for widgets that populate the
///    [RenderObject.parentData] slot of their child's [RenderObject] to
///    configure the parent widget's layout.
///  * [StatefulWidget] and [State], for widgets that can build differently
///    several times over their lifetime.
///  * [StatelessWidget], for widgets that always build the same way given a
///    particular configuration and ambient state.
///  * [Widget], for an overview of widgets in general.
abstract class ProxyWidget extends Widget {
  /// Creates a widget that has exactly one child widget.
  const ProxyWidget({ super.key, required this.child });

  /// The widget below this widget in the tree.
  ///
  /// {@template flutter.widgets.ProxyWidget.child}
  /// This widget can only have one child. To lay out multiple children, let this
  /// widget's child be a widget such as [Row], [Column], or [Stack], which have a
  /// `children` property, and then provide the children to that widget.
  /// {@endtemplate}
  final Widget child;
}

/// Base class for widgets that hook [ParentData] information to children of
/// [RenderObjectWidget]s.
///
/// This can be used to provide per-child configuration for
/// [RenderObjectWidget]s with more than one child. For example, [Stack] uses
/// the [Positioned] parent data widget to position each child.
///
/// A [ParentDataWidget] is specific to a particular kind of [ParentData]. That
/// class is `T`, the [ParentData] type argument.
///
/// {@tool snippet}
///
/// This example shows how you would build a [ParentDataWidget] to configure a
/// `FrogJar` widget's children by specifying a [Size] for each one.
///
/// ```dart
/// class FrogSize extends ParentDataWidget<FrogJarParentData> {
///   const FrogSize({
///     super.key,
///     required this.size,
///     required super.child,
///   });
///
///   final Size size;
///
///   @override
///   void applyParentData(RenderObject renderObject) {
///     final FrogJarParentData parentData = renderObject.parentData! as FrogJarParentData;
///     if (parentData.size != size) {
///       parentData.size = size;
///       final RenderFrogJar targetParent = renderObject.parent! as RenderFrogJar;
///       targetParent.markNeedsLayout();
///     }
///   }
///
///   @override
///   Type get debugTypicalAncestorWidgetClass => FrogJar;
/// }
/// ```
/// {@end-tool}
///
/// See also:
///
///  * [RenderObject], the superclass for layout algorithms.
///  * [RenderObject.parentData], the slot that this class configures.
///  * [ParentData], the superclass of the data that will be placed in
///    [RenderObject.parentData] slots. The `T` type parameter for
///    [ParentDataWidget] is a [ParentData].
///  * [RenderObjectWidget], the class for widgets that wrap [RenderObject]s.
///  * [StatefulWidget] and [State], for widgets that can build differently
///    several times over their lifetime.
abstract class ParentDataWidget<T extends ParentData> extends ProxyWidget {
  /// Abstract const constructor. This constructor enables subclasses to provide
  /// const constructors so that they can be used in const expressions.
  const ParentDataWidget({ super.key, required super.child });

  @override
  ParentDataElement<T> createElement() => ParentDataElement<T>(this);

  /// Checks if this widget can apply its parent data to the provided
  /// `renderObject`.
  ///
  /// The [RenderObject.parentData] of the provided `renderObject` is
  /// typically set up by an ancestor [RenderObjectWidget] of the type returned
  /// by [debugTypicalAncestorWidgetClass].
  ///
  /// This is called just before [applyParentData] is invoked with the same
  /// [RenderObject] provided to that method.
  bool debugIsValidRenderObject(RenderObject renderObject) {
    assert(T != dynamic);
    assert(T != ParentData);
    return renderObject.parentData is T;
  }

  /// The [RenderObjectWidget] that is typically used to set up the [ParentData]
  /// that [applyParentData] will write to.
  ///
  /// This is only used in error messages to tell users what widget typically
  /// wraps this ParentDataWidget.
  Type get debugTypicalAncestorWidgetClass;

  Iterable<DiagnosticsNode> _debugDescribeIncorrectParentDataType({
    required ParentData? parentData,
    RenderObjectWidget? parentDataCreator,
    DiagnosticsNode? ownershipChain,
  }) {
    assert(T != dynamic);
    assert(T != ParentData);
    assert(debugTypicalAncestorWidgetClass != null);

    final String description = 'The ParentDataWidget $this wants to apply ParentData of type $T to a RenderObject';
    return <DiagnosticsNode>[
      if (parentData == null)
        ErrorDescription(
          '$description, which has not been set up to receive any ParentData.',
        )
      else
        ErrorDescription(
          '$description, which has been set up to accept ParentData of incompatible type ${parentData.runtimeType}.',
        ),
      ErrorHint(
        'Usually, this means that the $runtimeType widget has the wrong ancestor RenderObjectWidget. '
        'Typically, $runtimeType widgets are placed directly inside $debugTypicalAncestorWidgetClass widgets.',
      ),
      if (parentDataCreator != null)
        ErrorHint(
          'The offending $runtimeType is currently placed inside a ${parentDataCreator.runtimeType} widget.',
        ),
      if (ownershipChain != null)
        ErrorDescription(
          'The ownership chain for the RenderObject that received the incompatible parent data was:\n  $ownershipChain',
        ),
    ];
  }

  /// Write the data from this widget into the given render object's parent data.
  ///
  /// The framework calls this function whenever it detects that the
  /// [RenderObject] associated with the [child] has outdated
  /// [RenderObject.parentData]. For example, if the render object was recently
  /// inserted into the render tree, the render object's parent data might not
  /// match the data in this widget.
  ///
  /// Subclasses are expected to override this function to copy data from their
  /// fields into the [RenderObject.parentData] field of the given render
  /// object. The render object's parent is guaranteed to have been created by a
  /// widget of type `T`, which usually means that this function can assume that
  /// the render object's parent data object inherits from a particular class.
  ///
  /// If this function modifies data that can change the parent's layout or
  /// painting, this function is responsible for calling
  /// [RenderObject.markNeedsLayout] or [RenderObject.markNeedsPaint] on the
  /// parent, as appropriate.
  @protected
  void applyParentData(RenderObject renderObject);

  /// Whether the [ParentDataElement.applyWidgetOutOfTurn] method is allowed
  /// with this widget.
  ///
  /// This should only return true if this widget represents a [ParentData]
  /// configuration that will have no impact on the layout or paint phase.
  ///
  /// See also:
  ///
  ///  * [ParentDataElement.applyWidgetOutOfTurn], which verifies this in debug
  ///    mode.
  @protected
  bool debugCanApplyOutOfTurn() => false;
}

/// Base class for widgets that efficiently propagate information down the tree.
///
/// To obtain the nearest instance of a particular type of inherited widget from
/// a build context, use [BuildContext.dependOnInheritedWidgetOfExactType].
///
/// Inherited widgets, when referenced in this way, will cause the consumer to
/// rebuild when the inherited widget itself changes state.
///
/// {@youtube 560 315 https://www.youtube.com/watch?v=Zbm3hjPjQMk}
///
/// {@tool snippet}
///
/// The following is a skeleton of an inherited widget called `FrogColor`:
///
/// ```dart
/// class FrogColor extends InheritedWidget {
///   const FrogColor({
///     super.key,
///     required this.color,
///     required super.child,
///   });
///
///   final Color color;
///
///   static FrogColor of(BuildContext context) {
///     final FrogColor? result = context.dependOnInheritedWidgetOfExactType<FrogColor>();
///     assert(result != null, 'No FrogColor found in context');
///     return result!;
///   }
///
///   @override
///   bool updateShouldNotify(FrogColor old) => color != old.color;
/// }
/// ```
/// {@end-tool}
///
/// ## Implementing the `of` method
///
/// The convention is to provide a static method `of` on the [InheritedWidget]
/// which does the call to [BuildContext.dependOnInheritedWidgetOfExactType]. This
/// allows the class to define its own fallback logic in case there isn't
/// a widget in scope. In the example above, the value returned will be
/// null in that case, but it could also have defaulted to a value.
///
/// Sometimes, the `of` method returns the data rather than the inherited
/// widget; for example, in this case it could have returned a [Color] instead
/// of the `FrogColor` widget.
///
/// Occasionally, the inherited widget is an implementation detail of another
/// class, and is therefore private. The `of` method in that case is typically
/// put on the public class instead. For example, [Theme] is implemented as a
/// [StatelessWidget] that builds a private inherited widget; [Theme.of] looks
/// for that inherited widget using [BuildContext.dependOnInheritedWidgetOfExactType]
/// and then returns the [ThemeData].
///
/// ## Calling the `of` method
///
/// When using the `of` method, the `context` must be a descendant of the
/// [InheritedWidget], meaning it must be "below" the [InheritedWidget] in the
/// tree.
///
/// {@tool snippet}
///
/// In this example, the `context` used is the one from the [Builder], which is
/// a child of the FrogColor widget, so this works.
///
/// ```dart
/// class MyPage extends StatelessWidget {
///   const MyPage({super.key});
///
///   @override
///   Widget build(BuildContext context) {
///     return Scaffold(
///       body: FrogColor(
///         color: Colors.green,
///         child: Builder(
///           builder: (BuildContext innerContext) {
///             return Text(
///               'Hello Frog',
///               style: TextStyle(color: FrogColor.of(innerContext).color),
///             );
///           },
///         ),
///       ),
///     );
///   }
/// }
/// ```
/// {@end-tool}
///
/// {@tool snippet}
///
/// In this example, the `context` used is the one from the MyOtherPage widget,
/// which is a parent of the FrogColor widget, so this does not work.
///
/// ```dart
/// class MyOtherPage extends StatelessWidget {
///   const MyOtherPage({super.key});
///
///   @override
///   Widget build(BuildContext context) {
///     return Scaffold(
///       body: FrogColor(
///         color: Colors.green,
///         child: Text(
///           'Hello Frog',
///           style: TextStyle(color: FrogColor.of(context).color),
///         ),
///       ),
///     );
///   }
/// }
/// ```
/// {@end-tool}
/// {@youtube 560 315 https://www.youtube.com/watch?v=1t-8rBCGBYw}
///
/// See also:
///
///  * [StatefulWidget] and [State], for widgets that can build differently
///    several times over their lifetime.
///  * [StatelessWidget], for widgets that always build the same way given a
///    particular configuration and ambient state.
///  * [Widget], for an overview of widgets in general.
///  * [InheritedNotifier], an inherited widget whose value can be a
///    [Listenable], and which will notify dependents whenever the value
///    sends notifications.
///  * [InheritedModel], an inherited widget that allows clients to subscribe
///    to changes for subparts of the value.
abstract class InheritedWidget extends ProxyWidget {
  /// Abstract const constructor. This constructor enables subclasses to provide
  /// const constructors so that they can be used in const expressions.
  const InheritedWidget({ super.key, required super.child });

  @override
  InheritedElement createElement() => InheritedElement(this);

  /// Whether the framework should notify widgets that inherit from this widget.
  ///
  /// When this widget is rebuilt, sometimes we need to rebuild the widgets that
  /// inherit from this widget but sometimes we do not. For example, if the data
  /// held by this widget is the same as the data held by `oldWidget`, then we
  /// do not need to rebuild the widgets that inherited the data held by
  /// `oldWidget`.
  ///
  /// The framework distinguishes these cases by calling this function with the
  /// widget that previously occupied this location in the tree as an argument.
  /// The given widget is guaranteed to have the same [runtimeType] as this
  /// object.
  @protected
  bool updateShouldNotify(covariant InheritedWidget oldWidget);
}

/// RenderObjectWidgets provide the configuration for [RenderObjectElement]s,
/// which wrap [RenderObject]s, which provide the actual rendering of the
/// application.
///
/// See also:
///
///  * [MultiChildRenderObjectWidget], which configures a [RenderObject] with
///    a single list of children.
///  * [SlottedMultiChildRenderObjectWidgetMixin], which configures a
///    [RenderObject] that organizes its children in different named slots.
abstract class RenderObjectWidget extends Widget {
  /// Abstract const constructor. This constructor enables subclasses to provide
  /// const constructors so that they can be used in const expressions.
  const RenderObjectWidget({ super.key });

  /// RenderObjectWidgets always inflate to a [RenderObjectElement] subclass.
  @override
  @factory
  RenderObjectElement createElement();

  /// Creates an instance of the [RenderObject] class that this
  /// [RenderObjectWidget] represents, using the configuration described by this
  /// [RenderObjectWidget].
  ///
  /// This method should not do anything with the children of the render object.
  /// That should instead be handled by the method that overrides
  /// [RenderObjectElement.mount] in the object rendered by this object's
  /// [createElement] method. See, for example,
  /// [SingleChildRenderObjectElement.mount].
  @protected
  @factory
  RenderObject createRenderObject(BuildContext context);

  /// Copies the configuration described by this [RenderObjectWidget] to the
  /// given [RenderObject], which will be of the same type as returned by this
  /// object's [createRenderObject].
  ///
  /// This method should not do anything to update the children of the render
  /// object. That should instead be handled by the method that overrides
  /// [RenderObjectElement.update] in the object rendered by this object's
  /// [createElement] method. See, for example,
  /// [SingleChildRenderObjectElement.update].
  @protected
  void updateRenderObject(BuildContext context, covariant RenderObject renderObject) { }

  /// A render object previously associated with this widget has been removed
  /// from the tree. The given [RenderObject] will be of the same type as
  /// returned by this object's [createRenderObject].
  @protected
  void didUnmountRenderObject(covariant RenderObject renderObject) { }
}

/// A superclass for RenderObjectWidgets that configure RenderObject subclasses
/// that have no children.
abstract class LeafRenderObjectWidget extends RenderObjectWidget {
  /// Abstract const constructor. This constructor enables subclasses to provide
  /// const constructors so that they can be used in const expressions.
  const LeafRenderObjectWidget({ super.key });

  @override
  LeafRenderObjectElement createElement() => LeafRenderObjectElement(this);
}

/// A superclass for [RenderObjectWidget]s that configure [RenderObject] subclasses
/// that have a single child slot. (This superclass only provides the storage
/// for that child, it doesn't actually provide the updating logic.)
///
/// Typically, the render object assigned to this widget will make use of
/// [RenderObjectWithChildMixin] to implement a single-child model. The mixin
/// exposes a [RenderObjectWithChildMixin.child] property that allows
/// retrieving the render object belonging to the [child] widget.
abstract class SingleChildRenderObjectWidget extends RenderObjectWidget {
  /// Abstract const constructor. This constructor enables subclasses to provide
  /// const constructors so that they can be used in const expressions.
  const SingleChildRenderObjectWidget({ super.key, this.child });

  /// The widget below this widget in the tree.
  ///
  /// {@macro flutter.widgets.ProxyWidget.child}
  final Widget? child;

  @override
  SingleChildRenderObjectElement createElement() => SingleChildRenderObjectElement(this);
}

/// A superclass for [RenderObjectWidget]s that configure [RenderObject] subclasses
/// that have a single list of children. (This superclass only provides the
/// storage for that child list, it doesn't actually provide the updating
/// logic.)
///
/// Subclasses must return a [RenderObject] that mixes in
/// [ContainerRenderObjectMixin], which provides the necessary functionality to
/// visit the children of the container render object (the render object
/// belonging to the [children] widgets). Typically, subclasses will return a
/// [RenderBox] that mixes in both [ContainerRenderObjectMixin] and
/// [RenderBoxContainerDefaultsMixin].
///
/// See also:
///
///  * [Stack], which uses [MultiChildRenderObjectWidget].
///  * [RenderStack], for an example implementation of the associated render
///    object.
///  * [SlottedMultiChildRenderObjectWidgetMixin], which configures a
///    [RenderObject] that instead of having a single list of children organizes
///    its children in named slots.
abstract class MultiChildRenderObjectWidget extends RenderObjectWidget {
  /// Initializes fields for subclasses.
  ///
  /// The [children] argument must not be null and must not contain any null
  /// objects.
  MultiChildRenderObjectWidget({ super.key, this.children = const <Widget>[] })
    : assert(children != null) {
    assert(() {
      for (int index = 0; index < children.length; index++) {
        // TODO(a14n): remove this check to have a lot more const widget
        if (children[index] == null) {
          throw FlutterError(
            "$runtimeType's children must not contain any null values, "
            'but a null value was found at index $index',
          );
        }
      }
      return true;
    }()); // https://github.com/dart-lang/sdk/issues/29276
  }

  /// The widgets below this widget in the tree.
  ///
  /// If this list is going to be mutated, it is usually wise to put a [Key] on
  /// each of the child widgets, so that the framework can match old
  /// configurations to new configurations and maintain the underlying render
  /// objects.
  ///
  /// Also, a [Widget] in Flutter is immutable, so directly modifying the
  /// [children] such as `someMultiChildRenderObjectWidget.children.add(...)` or
  /// as the example code below will result in incorrect behaviors. Whenever the
  /// children list is modified, a new list object should be provided.
  ///
  /// ```dart
  /// class SomeWidgetState extends State<SomeWidget> {
  ///   List<Widget> _children;
  ///
  ///   void initState() {
  ///     _children = [];
  ///   }
  ///
  ///   void someHandler() {
  ///     setState(() {
  ///         _children.add(...);
  ///     });
  ///   }
  ///
  ///   Widget build(...) {
  ///     // Reusing `List<Widget> _children` here is problematic.
  ///     return Row(children: _children);
  ///   }
  /// }
  /// ```
  ///
  /// The following code corrects the problem mentioned above.
  ///
  /// ```dart
  /// class SomeWidgetState extends State<SomeWidget> {
  ///   List<Widget> _children;
  ///
  ///   void initState() {
  ///     _children = [];
  ///   }
  ///
  ///   void someHandler() {
  ///     setState(() {
  ///       // The key here allows Flutter to reuse the underlying render
  ///       // objects even if the children list is recreated.
  ///       _children.add(ChildWidget(key: ...));
  ///     });
  ///   }
  ///
  ///   Widget build(...) {
  ///     // Always create a new list of children as a Widget is immutable.
  ///     return Row(children: List.of(_children));
  ///   }
  /// }
  /// ```
  final List<Widget> children;

  @override
  MultiChildRenderObjectElement createElement() => MultiChildRenderObjectElement(this);
}


// ELEMENTS

enum _ElementLifecycle {
  initial,
  active,
  inactive,
  defunct,
}

class _InactiveElements {
  bool _locked = false;
  final Set<Element> _elements = HashSet<Element>();

  void _unmount(Element element) {
    assert(element._lifecycleState == _ElementLifecycle.inactive);
    assert(() {
      if (debugPrintGlobalKeyedWidgetLifecycle) {
        if (element.widget.key is GlobalKey) {
          debugPrint('Discarding $element from inactive elements list.');
        }
      }
      return true;
    }());
    element.visitChildren((Element child) {
      assert(child._parent == element);
      _unmount(child);
    });
    element.unmount();
    assert(element._lifecycleState == _ElementLifecycle.defunct);
  }

  void _unmountAll() {
    _locked = true;
    final List<Element> elements = _elements.toList()..sort(Element._sort);
    _elements.clear();
    try {
      elements.reversed.forEach(_unmount);
    } finally {
      assert(_elements.isEmpty);
      _locked = false;
    }
  }

  static void _deactivateRecursively(Element element) {
    assert(element._lifecycleState == _ElementLifecycle.active);
    element.deactivate();
    assert(element._lifecycleState == _ElementLifecycle.inactive);
    element.visitChildren(_deactivateRecursively);
    assert(() {
      element.debugDeactivated();
      return true;
    }());
  }

  void add(Element element) {
    assert(!_locked);
    assert(!_elements.contains(element));
    assert(element._parent == null);
    if (element._lifecycleState == _ElementLifecycle.active) {
      _deactivateRecursively(element);
    }
    _elements.add(element);
  }

  void remove(Element element) {
    assert(!_locked);
    assert(_elements.contains(element));
    assert(element._parent == null);
    _elements.remove(element);
    assert(element._lifecycleState != _ElementLifecycle.active);
  }

  bool debugContains(Element element) {
    late bool result;
    assert(() {
      result = _elements.contains(element);
      return true;
    }());
    return result;
  }
}

/// Signature for the callback to [BuildContext.visitChildElements].
///
/// The argument is the child being visited.
///
/// It is safe to call `element.visitChildElements` reentrantly within
/// this callback.
typedef ElementVisitor = void Function(Element element);

/// A handle to the location of a widget in the widget tree.
///
/// This class presents a set of methods that can be used from
/// [StatelessWidget.build] methods and from methods on [State] objects.
///
/// [BuildContext] objects are passed to [WidgetBuilder] functions (such as
/// [StatelessWidget.build]), and are available from the [State.context] member.
/// Some static functions (e.g. [showDialog], [Theme.of], and so forth) also
/// take build contexts so that they can act on behalf of the calling widget, or
/// obtain data specifically for the given context.
///
/// Each widget has its own [BuildContext], which becomes the parent of the
/// widget returned by the [StatelessWidget.build] or [State.build] function.
/// (And similarly, the parent of any children for [RenderObjectWidget]s.)
///
/// In particular, this means that within a build method, the build context of
/// the widget of the build method is not the same as the build context of the
/// widgets returned by that build method. This can lead to some tricky cases.
/// For example, [Theme.of(context)] looks for the nearest enclosing [Theme] of
/// the given build context. If a build method for a widget Q includes a [Theme]
/// within its returned widget tree, and attempts to use [Theme.of] passing its
/// own context, the build method for Q will not find that [Theme] object. It
/// will instead find whatever [Theme] was an ancestor to the widget Q. If the
/// build context for a subpart of the returned tree is needed, a [Builder]
/// widget can be used: the build context passed to the [Builder.builder]
/// callback will be that of the [Builder] itself.
///
/// For example, in the following snippet, the [ScaffoldState.showBottomSheet]
/// method is called on the [Scaffold] widget that the build method itself
/// creates. If a [Builder] had not been used, and instead the `context`
/// argument of the build method itself had been used, no [Scaffold] would have
/// been found, and the [Scaffold.of] function would have returned null.
///
/// ```dart
/// @override
/// Widget build(BuildContext context) {
///   // here, Scaffold.of(context) returns null
///   return Scaffold(
///     appBar: const AppBar(title: Text('Demo')),
///     body: Builder(
///       builder: (BuildContext context) {
///         return TextButton(
///           child: const Text('BUTTON'),
///           onPressed: () {
///             Scaffold.of(context).showBottomSheet<void>(
///               (BuildContext context) {
///                 return Container(
///                   alignment: Alignment.center,
///                   height: 200,
///                   color: Colors.amber,
///                   child: Center(
///                     child: Column(
///                       mainAxisSize: MainAxisSize.min,
///                       children: <Widget>[
///                         const Text('BottomSheet'),
///                         ElevatedButton(
///                           child: const Text('Close BottomSheet'),
///                           onPressed: () {
///                             Navigator.pop(context),
///                           },
///                         )
///                       ],
///                     ),
///                   ),
///                 );
///               },
///             );
///           },
///         );
///       },
///     )
///   );
/// }
/// ```
///
/// The [BuildContext] for a particular widget can change location over time as
/// the widget is moved around the tree. Because of this, values returned from
/// the methods on this class should not be cached beyond the execution of a
/// single synchronous function.
///
/// {@youtube 560 315 https://www.youtube.com/watch?v=rIaaH87z1-g}
///
/// [BuildContext] objects are actually [Element] objects. The [BuildContext]
/// interface is used to discourage direct manipulation of [Element] objects.
abstract class BuildContext {
  /// The current configuration of the [Element] that is this [BuildContext].
  Widget get widget;

  /// The [BuildOwner] for this context. The [BuildOwner] is in charge of
  /// managing the rendering pipeline for this context.
  BuildOwner? get owner;

  /// Whether the [widget] is currently updating the widget or render tree.
  ///
  /// For [StatefulWidget]s and [StatelessWidget]s this flag is true while
  /// their respective build methods are executing.
  /// [RenderObjectWidget]s set this to true while creating or configuring their
  /// associated [RenderObject]s.
  /// Other [Widget] types may set this to true for conceptually similar phases
  /// of their lifecycle.
  ///
  /// When this is true, it is safe for [widget] to establish a dependency to an
  /// [InheritedWidget] by calling [dependOnInheritedElement] or
  /// [dependOnInheritedWidgetOfExactType].
  ///
  /// Accessing this flag in release mode is not valid.
  bool get debugDoingBuild;

  /// The current [RenderObject] for the widget. If the widget is a
  /// [RenderObjectWidget], this is the render object that the widget created
  /// for itself. Otherwise, it is the render object of the first descendant
  /// [RenderObjectWidget].
  ///
  /// This method will only return a valid result after the build phase is
  /// complete. It is therefore not valid to call this from a build method.
  /// It should only be called from interaction event handlers (e.g.
  /// gesture callbacks) or layout or paint callbacks. It is also not valid to
  /// call if [State.mounted] returns false.
  ///
  /// If the render object is a [RenderBox], which is the common case, then the
  /// size of the render object can be obtained from the [size] getter. This is
  /// only valid after the layout phase, and should therefore only be examined
  /// from paint callbacks or interaction event handlers (e.g. gesture
  /// callbacks).
  ///
  /// For details on the different phases of a frame, see the discussion at
  /// [WidgetsBinding.drawFrame].
  ///
  /// Calling this method is theoretically relatively expensive (O(N) in the
  /// depth of the tree), but in practice is usually cheap because the tree
  /// usually has many render objects and therefore the distance to the nearest
  /// render object is usually short.
  RenderObject? findRenderObject();

  /// The size of the [RenderBox] returned by [findRenderObject].
  ///
  /// This getter will only return a valid result after the layout phase is
  /// complete. It is therefore not valid to call this from a build method.
  /// It should only be called from paint callbacks or interaction event
  /// handlers (e.g. gesture callbacks).
  ///
  /// For details on the different phases of a frame, see the discussion at
  /// [WidgetsBinding.drawFrame].
  ///
  /// This getter will only return a valid result if [findRenderObject] actually
  /// returns a [RenderBox]. If [findRenderObject] returns a render object that
  /// is not a subtype of [RenderBox] (e.g., [RenderView]), this getter will
  /// throw an exception in debug mode and will return null in release mode.
  ///
  /// Calling this getter is theoretically relatively expensive (O(N) in the
  /// depth of the tree), but in practice is usually cheap because the tree
  /// usually has many render objects and therefore the distance to the nearest
  /// render object is usually short.
  Size? get size;

  /// Registers this build context with [ancestor] such that when
  /// [ancestor]'s widget changes this build context is rebuilt.
  ///
  /// Returns `ancestor.widget`.
  ///
  /// This method is rarely called directly. Most applications should use
  /// [dependOnInheritedWidgetOfExactType], which calls this method after finding
  /// the appropriate [InheritedElement] ancestor.
  ///
  /// All of the qualifications about when [dependOnInheritedWidgetOfExactType] can
  /// be called apply to this method as well.
  InheritedWidget dependOnInheritedElement(InheritedElement ancestor, { Object aspect });

  /// Obtains the nearest widget of the given type `T`, which must be the type of a
  /// concrete [InheritedWidget] subclass, and registers this build context with
  /// that widget such that when that widget changes (or a new widget of that
  /// type is introduced, or the widget goes away), this build context is
  /// rebuilt so that it can obtain new values from that widget.
  ///
  /// This is typically called implicitly from `of()` static methods, e.g.
  /// [Theme.of].
  ///
  /// This method should not be called from widget constructors or from
  /// [State.initState] methods, because those methods would not get called
  /// again if the inherited value were to change. To ensure that the widget
  /// correctly updates itself when the inherited value changes, only call this
  /// (directly or indirectly) from build methods, layout and paint callbacks, or
  /// from [State.didChangeDependencies].
  ///
  /// This method should not be called from [State.dispose] because the element
  /// tree is no longer stable at that time. To refer to an ancestor from that
  /// method, save a reference to the ancestor in [State.didChangeDependencies].
  /// It is safe to use this method from [State.deactivate], which is called
  /// whenever the widget is removed from the tree.
  ///
  /// It is also possible to call this method from interaction event handlers
  /// (e.g. gesture callbacks) or timers, to obtain a value once, if that value
  /// is not going to be cached and reused later.
  ///
  /// Calling this method is O(1) with a small constant factor, but will lead to
  /// the widget being rebuilt more often.
  ///
  /// Once a widget registers a dependency on a particular type by calling this
  /// method, it will be rebuilt, and [State.didChangeDependencies] will be
  /// called, whenever changes occur relating to that widget until the next time
  /// the widget or one of its ancestors is moved (for example, because an
  /// ancestor is added or removed).
  ///
  /// The [aspect] parameter is only used when `T` is an
  /// [InheritedWidget] subclasses that supports partial updates, like
  /// [InheritedModel]. It specifies what "aspect" of the inherited
  /// widget this context depends on.
  T? dependOnInheritedWidgetOfExactType<T extends InheritedWidget>({Object? aspect});

  /// Obtains the element corresponding to the nearest widget of the given type `T`,
  /// which must be the type of a concrete [InheritedWidget] subclass.
  ///
  /// Returns null if no such element is found.
  ///
  /// Calling this method is O(1) with a small constant factor.
  ///
  /// This method does not establish a relationship with the target in the way
  /// that [dependOnInheritedWidgetOfExactType] does.
  ///
  /// This method should not be called from [State.dispose] because the element
  /// tree is no longer stable at that time. To refer to an ancestor from that
  /// method, save a reference to the ancestor by calling
  /// [dependOnInheritedWidgetOfExactType] in [State.didChangeDependencies]. It is
  /// safe to use this method from [State.deactivate], which is called whenever
  /// the widget is removed from the tree.
  InheritedElement? getElementForInheritedWidgetOfExactType<T extends InheritedWidget>();

  /// Returns the nearest ancestor widget of the given type `T`, which must be the
  /// type of a concrete [Widget] subclass.
  ///
  /// In general, [dependOnInheritedWidgetOfExactType] is more useful, since
  /// inherited widgets will trigger consumers to rebuild when they change. This
  /// method is appropriate when used in interaction event handlers (e.g.
  /// gesture callbacks) or for performing one-off tasks such as asserting that
  /// you have or don't have a widget of a specific type as an ancestor. The
  /// return value of a Widget's build method should not depend on the value
  /// returned by this method, because the build context will not rebuild if the
  /// return value of this method changes. This could lead to a situation where
  /// data used in the build method changes, but the widget is not rebuilt.
  ///
  /// Calling this method is relatively expensive (O(N) in the depth of the
  /// tree). Only call this method if the distance from this widget to the
  /// desired ancestor is known to be small and bounded.
  ///
  /// This method should not be called from [State.deactivate] or [State.dispose]
  /// because the widget tree is no longer stable at that time. To refer to
  /// an ancestor from one of those methods, save a reference to the ancestor
  /// by calling [findAncestorWidgetOfExactType] in [State.didChangeDependencies].
  ///
  /// Returns null if a widget of the requested type does not appear in the
  /// ancestors of this context.
  T? findAncestorWidgetOfExactType<T extends Widget>();

  /// Returns the [State] object of the nearest ancestor [StatefulWidget] widget
  /// that is an instance of the given type `T`.
  ///
  /// This should not be used from build methods, because the build context will
  /// not be rebuilt if the value that would be returned by this method changes.
  /// In general, [dependOnInheritedWidgetOfExactType] is more appropriate for such
  /// cases. This method is useful for changing the state of an ancestor widget in
  /// a one-off manner, for example, to cause an ancestor scrolling list to
  /// scroll this build context's widget into view, or to move the focus in
  /// response to user interaction.
  ///
  /// In general, though, consider using a callback that triggers a stateful
  /// change in the ancestor rather than using the imperative style implied by
  /// this method. This will usually lead to more maintainable and reusable code
  /// since it decouples widgets from each other.
  ///
  /// Calling this method is relatively expensive (O(N) in the depth of the
  /// tree). Only call this method if the distance from this widget to the
  /// desired ancestor is known to be small and bounded.
  ///
  /// This method should not be called from [State.deactivate] or [State.dispose]
  /// because the widget tree is no longer stable at that time. To refer to
  /// an ancestor from one of those methods, save a reference to the ancestor
  /// by calling [findAncestorStateOfType] in [State.didChangeDependencies].
  ///
  /// {@tool snippet}
  ///
  /// ```dart
  /// ScrollableState? scrollable = context.findAncestorStateOfType<ScrollableState>();
  /// ```
  /// {@end-tool}
  T? findAncestorStateOfType<T extends State>();

  /// Returns the [State] object of the furthest ancestor [StatefulWidget] widget
  /// that is an instance of the given type `T`.
  ///
  /// Functions the same way as [findAncestorStateOfType] but keeps visiting subsequent
  /// ancestors until there are none of the type instance of `T` remaining.
  /// Then returns the last one found.
  ///
  /// This operation is O(N) as well though N is the entire widget tree rather than
  /// a subtree.
  T? findRootAncestorStateOfType<T extends State>();

  /// Returns the [RenderObject] object of the nearest ancestor [RenderObjectWidget] widget
  /// that is an instance of the given type `T`.
  ///
  /// This should not be used from build methods, because the build context will
  /// not be rebuilt if the value that would be returned by this method changes.
  /// In general, [dependOnInheritedWidgetOfExactType] is more appropriate for such
  /// cases. This method is useful only in esoteric cases where a widget needs
  /// to cause an ancestor to change its layout or paint behavior. For example,
  /// it is used by [Material] so that [InkWell] widgets can trigger the ink
  /// splash on the [Material]'s actual render object.
  ///
  /// Calling this method is relatively expensive (O(N) in the depth of the
  /// tree). Only call this method if the distance from this widget to the
  /// desired ancestor is known to be small and bounded.
  ///
  /// This method should not be called from [State.deactivate] or [State.dispose]
  /// because the widget tree is no longer stable at that time. To refer to
  /// an ancestor from one of those methods, save a reference to the ancestor
  /// by calling [findAncestorRenderObjectOfType] in [State.didChangeDependencies].
  T? findAncestorRenderObjectOfType<T extends RenderObject>();

  /// Walks the ancestor chain, starting with the parent of this build context's
  /// widget, invoking the argument for each ancestor. The callback is given a
  /// reference to the ancestor widget's corresponding [Element] object. The
  /// walk stops when it reaches the root widget or when the callback returns
  /// false. The callback must not return null.
  ///
  /// This is useful for inspecting the widget tree.
  ///
  /// Calling this method is relatively expensive (O(N) in the depth of the tree).
  ///
  /// This method should not be called from [State.deactivate] or [State.dispose]
  /// because the element tree is no longer stable at that time. To refer to
  /// an ancestor from one of those methods, save a reference to the ancestor
  /// by calling [visitAncestorElements] in [State.didChangeDependencies].
  void visitAncestorElements(bool Function(Element element) visitor);

  /// Walks the children of this widget.
  ///
  /// This is useful for applying changes to children after they are built
  /// without waiting for the next frame, especially if the children are known,
  /// and especially if there is exactly one child (as is always the case for
  /// [StatefulWidget]s or [StatelessWidget]s).
  ///
  /// Calling this method is very cheap for build contexts that correspond to
  /// [StatefulWidget]s or [StatelessWidget]s (O(1), since there's only one
  /// child).
  ///
  /// Calling this method is potentially expensive for build contexts that
  /// correspond to [RenderObjectWidget]s (O(N) in the number of children).
  ///
  /// Calling this method recursively is extremely expensive (O(N) in the number
  /// of descendants), and should be avoided if possible. Generally it is
  /// significantly cheaper to use an [InheritedWidget] and have the descendants
  /// pull data down, than it is to use [visitChildElements] recursively to push
  /// data down to them.
  void visitChildElements(ElementVisitor visitor);

  /// Start bubbling this notification at the given build context.
  ///
  /// The notification will be delivered to any [NotificationListener] widgets
  /// with the appropriate type parameters that are ancestors of the given
  /// [BuildContext].
  void dispatchNotification(Notification notification);

  /// Returns a description of the [Element] associated with the current build context.
  ///
  /// The `name` is typically something like "The element being rebuilt was".
  ///
  /// See also:
  ///
  ///  * [Element.describeElements], which can be used to describe a list of elements.
  DiagnosticsNode describeElement(String name, {DiagnosticsTreeStyle style = DiagnosticsTreeStyle.errorProperty});

  /// Returns a description of the [Widget] associated with the current build context.
  ///
  /// The `name` is typically something like "The widget being rebuilt was".
  DiagnosticsNode describeWidget(String name, {DiagnosticsTreeStyle style = DiagnosticsTreeStyle.errorProperty});

  /// Adds a description of a specific type of widget missing from the current
  /// build context's ancestry tree.
  ///
  /// You can find an example of using this method in [debugCheckHasMaterial].
  List<DiagnosticsNode> describeMissingAncestor({ required Type expectedAncestorType });

  /// Adds a description of the ownership chain from a specific [Element]
  /// to the error report.
  ///
  /// The ownership chain is useful for debugging the source of an element.
  DiagnosticsNode describeOwnershipChain(String name);
}

/// Manager class for the widgets framework.
///
/// This class tracks which widgets need rebuilding, and handles other tasks
/// that apply to widget trees as a whole, such as managing the inactive element
/// list for the tree and triggering the "reassemble" command when necessary
/// during hot reload when debugging.
///
/// The main build owner is typically owned by the [WidgetsBinding], and is
/// driven from the operating system along with the rest of the
/// build/layout/paint pipeline.
///
/// Additional build owners can be built to manage off-screen widget trees.
///
/// To assign a build owner to a tree, use the
/// [RootRenderObjectElement.assignOwner] method on the root element of the
/// widget tree.
///
/// {@tool dartpad}
/// This example shows how to build an off-screen widget tree used to measure
/// the layout size of the rendered tree. For some use cases, the simpler
/// [Offstage] widget may be a better alternative to this approach.
///
/// ** See code in examples/api/lib/widgets/framework/build_owner.0.dart **
/// {@end-tool}
class BuildOwner {
  /// Creates an object that manages widgets.
  ///
  /// If the `focusManager` argument is not specified or is null, this will
  /// construct a new [FocusManager] and register its global input handlers
  /// via [FocusManager.registerGlobalHandlers], which will modify static
  /// state. Callers wishing to avoid altering this state can explicitly pass
  /// a focus manager here.
  BuildOwner({ this.onBuildScheduled, FocusManager? focusManager }) :
      focusManager = focusManager ?? (FocusManager()..registerGlobalHandlers());

  /// Called on each build pass when the first buildable element is marked
  /// dirty.
  VoidCallback? onBuildScheduled;

  final _InactiveElements _inactiveElements = _InactiveElements();

  final List<Element> _dirtyElements = <Element>[];
  bool _scheduledFlushDirtyElements = false;

  /// Whether [_dirtyElements] need to be sorted again as a result of more
  /// elements becoming dirty during the build.
  ///
  /// This is necessary to preserve the sort order defined by [Element._sort].
  ///
  /// This field is set to null when [buildScope] is not actively rebuilding
  /// the widget tree.
  bool? _dirtyElementsNeedsResorting;

  /// Whether [buildScope] is actively rebuilding the widget tree.
  ///
  /// [scheduleBuildFor] should only be called when this value is true.
  bool get _debugIsInBuildScope => _dirtyElementsNeedsResorting != null;

  /// The object in charge of the focus tree.
  ///
  /// Rarely used directly. Instead, consider using [FocusScope.of] to obtain
  /// the [FocusScopeNode] for a given [BuildContext].
  ///
  /// See [FocusManager] for more details.
  ///
  /// This field will default to a [FocusManager] that has registered its
  /// global input handlers via [FocusManager.registerGlobalHandlers]. Callers
  /// wishing to avoid registering those handlers (and modifying the associated
  /// static state) can explicitly pass a focus manager to the [BuildOwner.new]
  /// constructor.
  FocusManager focusManager;

  /// Adds an element to the dirty elements list so that it will be rebuilt
  /// when [WidgetsBinding.drawFrame] calls [buildScope].
  void scheduleBuildFor(Element element) {
    assert(element != null);
    assert(element.owner == this);
    assert(() {
      if (debugPrintScheduleBuildForStacks) {
        debugPrintStack(label: 'scheduleBuildFor() called for $element${_dirtyElements.contains(element) ? " (ALREADY IN LIST)" : ""}');
      }
      if (!element.dirty) {
        throw FlutterError.fromParts(<DiagnosticsNode>[
          ErrorSummary('scheduleBuildFor() called for a widget that is not marked as dirty.'),
          element.describeElement('The method was called for the following element'),
          ErrorDescription(
            'This element is not current marked as dirty. Make sure to set the dirty flag before '
            'calling scheduleBuildFor().',
          ),
          ErrorHint(
            'If you did not attempt to call scheduleBuildFor() yourself, then this probably '
            'indicates a bug in the widgets framework. Please report it:\n'
            '  https://github.com/flutter/flutter/issues/new?template=2_bug.md',
          ),
        ]);
      }
      return true;
    }());
    if (element._inDirtyList) {
      assert(() {
        if (debugPrintScheduleBuildForStacks) {
          debugPrintStack(label: 'BuildOwner.scheduleBuildFor() called; _dirtyElementsNeedsResorting was $_dirtyElementsNeedsResorting (now true); dirty list is: $_dirtyElements');
        }
        if (!_debugIsInBuildScope) {
          throw FlutterError.fromParts(<DiagnosticsNode>[
            ErrorSummary('BuildOwner.scheduleBuildFor() called inappropriately.'),
            ErrorHint(
              'The BuildOwner.scheduleBuildFor() method should only be called while the '
              'buildScope() method is actively rebuilding the widget tree.',
            ),
          ]);
        }
        return true;
      }());
      _dirtyElementsNeedsResorting = true;
      return;
    }
    if (!_scheduledFlushDirtyElements && onBuildScheduled != null) {
      _scheduledFlushDirtyElements = true;
      onBuildScheduled!();
    }
    _dirtyElements.add(element);
    element._inDirtyList = true;
    assert(() {
      if (debugPrintScheduleBuildForStacks) {
        debugPrint('...dirty list is now: $_dirtyElements');
      }
      return true;
    }());
  }

  int _debugStateLockLevel = 0;
  bool get _debugStateLocked => _debugStateLockLevel > 0;

  /// Whether this widget tree is in the build phase.
  ///
  /// Only valid when asserts are enabled.
  bool get debugBuilding => _debugBuilding;
  bool _debugBuilding = false;
  Element? _debugCurrentBuildTarget;

  /// Establishes a scope in which calls to [State.setState] are forbidden, and
  /// calls the given `callback`.
  ///
  /// This mechanism is used to ensure that, for instance, [State.dispose] does
  /// not call [State.setState].
  void lockState(VoidCallback callback) {
    assert(callback != null);
    assert(_debugStateLockLevel >= 0);
    assert(() {
      _debugStateLockLevel += 1;
      return true;
    }());
    try {
      callback();
    } finally {
      assert(() {
        _debugStateLockLevel -= 1;
        return true;
      }());
    }
    assert(_debugStateLockLevel >= 0);
  }

  /// Establishes a scope for updating the widget tree, and calls the given
  /// `callback`, if any. Then, builds all the elements that were marked as
  /// dirty using [scheduleBuildFor], in depth order.
  ///
  /// This mechanism prevents build methods from transitively requiring other
  /// build methods to run, potentially causing infinite loops.
  ///
  /// The dirty list is processed after `callback` returns, building all the
  /// elements that were marked as dirty using [scheduleBuildFor], in depth
  /// order. If elements are marked as dirty while this method is running, they
  /// must be deeper than the `context` node, and deeper than any
  /// previously-built node in this pass.
  ///
  /// To flush the current dirty list without performing any other work, this
  /// function can be called with no callback. This is what the framework does
  /// each frame, in [WidgetsBinding.drawFrame].
  ///
  /// Only one [buildScope] can be active at a time.
  ///
  /// A [buildScope] implies a [lockState] scope as well.
  ///
  /// To print a console message every time this method is called, set
  /// [debugPrintBuildScope] to true. This is useful when debugging problems
  /// involving widgets not getting marked dirty, or getting marked dirty too
  /// often.
  @pragma('vm:notify-debugger-on-exception')
  void buildScope(Element context, [ VoidCallback? callback ]) {
    if (callback == null && _dirtyElements.isEmpty) {
      return;
    }
    assert(context != null);
    assert(_debugStateLockLevel >= 0);
    assert(!_debugBuilding);
    assert(() {
      if (debugPrintBuildScope) {
        debugPrint('buildScope called with context $context; dirty list is: $_dirtyElements');
      }
      _debugStateLockLevel += 1;
      _debugBuilding = true;
      return true;
    }());
    if (!kReleaseMode) {
      Map<String, String>? debugTimelineArguments;
      assert(() {
        if (debugEnhanceBuildTimelineArguments) {
          debugTimelineArguments = <String, String>{
            'dirty count': '${_dirtyElements.length}',
            'dirty list': '$_dirtyElements',
            'lock level': '$_debugStateLockLevel',
            'scope context': '$context',
          };
        }
        return true;
      }());
      Timeline.startSync(
        'BUILD',
        arguments: debugTimelineArguments
      );
    }
    try {
      _scheduledFlushDirtyElements = true;
      if (callback != null) {
        assert(_debugStateLocked);
        Element? debugPreviousBuildTarget;
        assert(() {
          debugPreviousBuildTarget = _debugCurrentBuildTarget;
          _debugCurrentBuildTarget = context;
          return true;
        }());
        _dirtyElementsNeedsResorting = false;
        try {
          callback();
        } finally {
          assert(() {
            assert(_debugCurrentBuildTarget == context);
            _debugCurrentBuildTarget = debugPreviousBuildTarget;
            _debugElementWasRebuilt(context);
            return true;
          }());
        }
      }
      _dirtyElements.sort(Element._sort);
      _dirtyElementsNeedsResorting = false;
      int dirtyCount = _dirtyElements.length;
      int index = 0;
      while (index < dirtyCount) {
        final Element element = _dirtyElements[index];
        assert(element != null);
        assert(element._inDirtyList);
        assert(() {
          if (element._lifecycleState == _ElementLifecycle.active && !element._debugIsInScope(context)) {
            throw FlutterError.fromParts(<DiagnosticsNode>[
              ErrorSummary('Tried to build dirty widget in the wrong build scope.'),
              ErrorDescription(
                'A widget which was marked as dirty and is still active was scheduled to be built, '
                'but the current build scope unexpectedly does not contain that widget.',
              ),
              ErrorHint(
                'Sometimes this is detected when an element is removed from the widget tree, but the '
                'element somehow did not get marked as inactive. In that case, it might be caused by '
                'an ancestor element failing to implement visitChildren correctly, thus preventing '
                'some or all of its descendants from being correctly deactivated.',
              ),
              DiagnosticsProperty<Element>(
                'The root of the build scope was',
                context,
                style: DiagnosticsTreeStyle.errorProperty,
              ),
              DiagnosticsProperty<Element>(
                'The offending element (which does not appear to be a descendant of the root of the build scope) was',
                element,
                style: DiagnosticsTreeStyle.errorProperty,
              ),
            ]);
          }
          return true;
        }());
        final bool isTimelineTracked = !kReleaseMode && _isProfileBuildsEnabledFor(element.widget);
        if (isTimelineTracked) {
          Map<String, String>? debugTimelineArguments;
          assert(() {
            if (kDebugMode && debugEnhanceBuildTimelineArguments) {
              debugTimelineArguments = element.widget.toDiagnosticsNode().toTimelineArguments();
            }
            return true;
          }());
          Timeline.startSync(
            '${element.widget.runtimeType}',
            arguments: debugTimelineArguments,
          );
        }
        try {
          element.rebuild();
        } catch (e, stack) {
          _debugReportException(
            ErrorDescription('while rebuilding dirty elements'),
            e,
            stack,
            informationCollector: () => <DiagnosticsNode>[
              if (kDebugMode && index < _dirtyElements.length)
                DiagnosticsDebugCreator(DebugCreator(element)),
              if (index < _dirtyElements.length)
                element.describeElement('The element being rebuilt at the time was index $index of $dirtyCount')
              else
                ErrorHint('The element being rebuilt at the time was index $index of $dirtyCount, but _dirtyElements only had ${_dirtyElements.length} entries. This suggests some confusion in the framework internals.'),
            ],
          );
        }
        if (isTimelineTracked) {
          Timeline.finishSync();
        }
        index += 1;
        if (dirtyCount < _dirtyElements.length || _dirtyElementsNeedsResorting!) {
          _dirtyElements.sort(Element._sort);
          _dirtyElementsNeedsResorting = false;
          dirtyCount = _dirtyElements.length;
          while (index > 0 && _dirtyElements[index - 1].dirty) {
            // It is possible for previously dirty but inactive widgets to move right in the list.
            // We therefore have to move the index left in the list to account for this.
            // We don't know how many could have moved. However, we do know that the only possible
            // change to the list is that nodes that were previously to the left of the index have
            // now moved to be to the right of the right-most cleaned node, and we do know that
            // all the clean nodes were to the left of the index. So we move the index left
            // until just after the right-most clean node.
            index -= 1;
          }
        }
      }
      assert(() {
        if (_dirtyElements.any((Element element) => element._lifecycleState == _ElementLifecycle.active && element.dirty)) {
          throw FlutterError.fromParts(<DiagnosticsNode>[
            ErrorSummary('buildScope missed some dirty elements.'),
            ErrorHint('This probably indicates that the dirty list should have been resorted but was not.'),
            Element.describeElements('The list of dirty elements at the end of the buildScope call was', _dirtyElements),
          ]);
        }
        return true;
      }());
    } finally {
      for (final Element element in _dirtyElements) {
        assert(element._inDirtyList);
        element._inDirtyList = false;
      }
      _dirtyElements.clear();
      _scheduledFlushDirtyElements = false;
      _dirtyElementsNeedsResorting = null;
      if (!kReleaseMode) {
        Timeline.finishSync();
      }
      assert(_debugBuilding);
      assert(() {
        _debugBuilding = false;
        _debugStateLockLevel -= 1;
        if (debugPrintBuildScope) {
          debugPrint('buildScope finished');
        }
        return true;
      }());
    }
    assert(_debugStateLockLevel >= 0);
  }

  Map<Element, Set<GlobalKey>>? _debugElementsThatWillNeedToBeRebuiltDueToGlobalKeyShenanigans;

  void _debugTrackElementThatWillNeedToBeRebuiltDueToGlobalKeyShenanigans(Element node, GlobalKey key) {
    _debugElementsThatWillNeedToBeRebuiltDueToGlobalKeyShenanigans ??= HashMap<Element, Set<GlobalKey>>();
    final Set<GlobalKey> keys = _debugElementsThatWillNeedToBeRebuiltDueToGlobalKeyShenanigans!
      .putIfAbsent(node, () => HashSet<GlobalKey>());
    keys.add(key);
  }

  void _debugElementWasRebuilt(Element node) {
    _debugElementsThatWillNeedToBeRebuiltDueToGlobalKeyShenanigans?.remove(node);
  }

  final Map<GlobalKey, Element> _globalKeyRegistry = <GlobalKey, Element>{};

  // In Profile/Release mode this field is initialized to `null`. The Dart compiler can
  // eliminate unused fields, but not their initializers.
  @_debugOnly
  final Set<Element>? _debugIllFatedElements = kDebugMode ? HashSet<Element>() : null;

  // This map keeps track which child reserves the global key with the parent.
  // Parent, child -> global key.
  // This provides us a way to remove old reservation while parent rebuilds the
  // child in the same slot.
  //
  // In Profile/Release mode this field is initialized to `null`. The Dart compiler can
  // eliminate unused fields, but not their initializers.
  @_debugOnly
  final Map<Element, Map<Element, GlobalKey>>? _debugGlobalKeyReservations = kDebugMode ? <Element, Map<Element, GlobalKey>>{} : null;

  /// The number of [GlobalKey] instances that are currently associated with
  /// [Element]s that have been built by this build owner.
  int get globalKeyCount => _globalKeyRegistry.length;

  void _debugRemoveGlobalKeyReservationFor(Element parent, Element child) {
    assert(() {
      assert(parent != null);
      assert(child != null);
      _debugGlobalKeyReservations?[parent]?.remove(child);
      return true;
    }());
  }

  void _registerGlobalKey(GlobalKey key, Element element) {
    assert(() {
      if (_globalKeyRegistry.containsKey(key)) {
        assert(element.widget != null);
        final Element oldElement = _globalKeyRegistry[key]!;
        assert(oldElement.widget != null);
        assert(element.widget.runtimeType != oldElement.widget.runtimeType);
        _debugIllFatedElements?.add(oldElement);
      }
      return true;
    }());
    _globalKeyRegistry[key] = element;
  }

  void _unregisterGlobalKey(GlobalKey key, Element element) {
    assert(() {
      if (_globalKeyRegistry.containsKey(key) && _globalKeyRegistry[key] != element) {
        assert(element.widget != null);
        final Element oldElement = _globalKeyRegistry[key]!;
        assert(oldElement.widget != null);
        assert(element.widget.runtimeType != oldElement.widget.runtimeType);
      }
      return true;
    }());
    if (_globalKeyRegistry[key] == element) {
      _globalKeyRegistry.remove(key);
    }
  }

  void _debugReserveGlobalKeyFor(Element parent, Element child, GlobalKey key) {
    assert(() {
      assert(parent != null);
      assert(child != null);
      _debugGlobalKeyReservations?[parent] ??= <Element, GlobalKey>{};
      _debugGlobalKeyReservations?[parent]![child] = key;
      return true;
    }());
  }

  void _debugVerifyGlobalKeyReservation() {
    assert(() {
      final Map<GlobalKey, Element> keyToParent = <GlobalKey, Element>{};
      _debugGlobalKeyReservations?.forEach((Element parent, Map<Element, GlobalKey> childToKey) {
        // We ignore parent that are unmounted or detached.
        if (parent._lifecycleState == _ElementLifecycle.defunct || parent.renderObject?.attached == false) {
          return;
        }
        childToKey.forEach((Element child, GlobalKey key) {
          // If parent = null, the node is deactivated by its parent and is
          // not re-attached to other part of the tree. We should ignore this
          // node.
          if (child._parent == null) {
            return;
          }
          // It is possible the same key registers to the same parent twice
          // with different children. That is illegal, but it is not in the
          // scope of this check. Such error will be detected in
          // _debugVerifyIllFatedPopulation or
          // _debugElementsThatWillNeedToBeRebuiltDueToGlobalKeyShenanigans.
          if (keyToParent.containsKey(key) && keyToParent[key] != parent) {
            // We have duplication reservations for the same global key.
            final Element older = keyToParent[key]!;
            final Element newer = parent;
            final FlutterError error;
            if (older.toString() != newer.toString()) {
              error = FlutterError.fromParts(<DiagnosticsNode>[
                ErrorSummary('Multiple widgets used the same GlobalKey.'),
                ErrorDescription(
                  'The key $key was used by multiple widgets. The parents of those widgets were:\n'
                  '- $older\n'
                  '- $newer\n'
                  'A GlobalKey can only be specified on one widget at a time in the widget tree.',
                ),
              ]);
            } else {
              error = FlutterError.fromParts(<DiagnosticsNode>[
                ErrorSummary('Multiple widgets used the same GlobalKey.'),
                ErrorDescription(
                  'The key $key was used by multiple widgets. The parents of those widgets were '
                  'different widgets that both had the following description:\n'
                  '  $parent\n'
                  'A GlobalKey can only be specified on one widget at a time in the widget tree.',
                ),
              ]);
            }
            // Fix the tree by removing the duplicated child from one of its
            // parents to resolve the duplicated key issue. This allows us to
            // tear down the tree during testing without producing additional
            // misleading exceptions.
            if (child._parent != older) {
              older.visitChildren((Element currentChild) {
                if (currentChild == child) {
                  older.forgetChild(child);
                }
              });
            }
            if (child._parent != newer) {
              newer.visitChildren((Element currentChild) {
                if (currentChild == child) {
                  newer.forgetChild(child);
                }
              });
            }
            throw error;
          } else {
            keyToParent[key] = parent;
          }
        });
      });
      _debugGlobalKeyReservations?.clear();
      return true;
    }());
  }

  void _debugVerifyIllFatedPopulation() {
    assert(() {
      Map<GlobalKey, Set<Element>>? duplicates;
      for (final Element element in _debugIllFatedElements ?? const <Element>{}) {
        if (element._lifecycleState != _ElementLifecycle.defunct) {
          assert(element != null);
          assert(element.widget != null);
          assert(element.widget.key != null);
          final GlobalKey key = element.widget.key! as GlobalKey;
          assert(_globalKeyRegistry.containsKey(key));
          duplicates ??= <GlobalKey, Set<Element>>{};
          // Uses ordered set to produce consistent error message.
          final Set<Element> elements = duplicates.putIfAbsent(key, () => LinkedHashSet<Element>());
          elements.add(element);
          elements.add(_globalKeyRegistry[key]!);
        }
      }
      _debugIllFatedElements?.clear();
      if (duplicates != null) {
        final List<DiagnosticsNode> information = <DiagnosticsNode>[];
        information.add(ErrorSummary('Multiple widgets used the same GlobalKey.'));
        for (final GlobalKey key in duplicates.keys) {
          final Set<Element> elements = duplicates[key]!;
          // TODO(jacobr): this will omit the '- ' before each widget name and
          // use the more standard whitespace style instead. Please let me know
          // if the '- ' style is a feature we want to maintain and we can add
          // another tree style that supports it. I also see '* ' in some places
          // so it would be nice to unify and normalize.
          information.add(Element.describeElements('The key $key was used by ${elements.length} widgets', elements));
        }
        information.add(ErrorDescription('A GlobalKey can only be specified on one widget at a time in the widget tree.'));
        throw FlutterError.fromParts(information);
      }
      return true;
    }());
  }

  /// Complete the element build pass by unmounting any elements that are no
  /// longer active.
  ///
  /// This is called by [WidgetsBinding.drawFrame].
  ///
  /// In debug mode, this also runs some sanity checks, for example checking for
  /// duplicate global keys.
  ///
  /// After the current call stack unwinds, a microtask that notifies listeners
  /// about changes to global keys will run.
  @pragma('vm:notify-debugger-on-exception')
  void finalizeTree() {
    if (!kReleaseMode) {
      Timeline.startSync('FINALIZE TREE');
    }
    try {
      lockState(_inactiveElements._unmountAll); // this unregisters the GlobalKeys
      assert(() {
        try {
          _debugVerifyGlobalKeyReservation();
          _debugVerifyIllFatedPopulation();
          if (_debugElementsThatWillNeedToBeRebuiltDueToGlobalKeyShenanigans != null &&
              _debugElementsThatWillNeedToBeRebuiltDueToGlobalKeyShenanigans!.isNotEmpty) {
            final Set<GlobalKey> keys = HashSet<GlobalKey>();
            for (final Element element in _debugElementsThatWillNeedToBeRebuiltDueToGlobalKeyShenanigans!.keys) {
              if (element._lifecycleState != _ElementLifecycle.defunct) {
                keys.addAll(_debugElementsThatWillNeedToBeRebuiltDueToGlobalKeyShenanigans![element]!);
              }
            }
            if (keys.isNotEmpty) {
              final Map<String, int> keyStringCount = HashMap<String, int>();
              for (final String key in keys.map<String>((GlobalKey key) => key.toString())) {
                if (keyStringCount.containsKey(key)) {
                  keyStringCount.update(key, (int value) => value + 1);
                } else {
                  keyStringCount[key] = 1;
                }
              }
              final List<String> keyLabels = <String>[];
              keyStringCount.forEach((String key, int count) {
                if (count == 1) {
                  keyLabels.add(key);
                } else {
                  keyLabels.add('$key ($count different affected keys had this toString representation)');
                }
              });
              final Iterable<Element> elements = _debugElementsThatWillNeedToBeRebuiltDueToGlobalKeyShenanigans!.keys;
              final Map<String, int> elementStringCount = HashMap<String, int>();
              for (final String element in elements.map<String>((Element element) => element.toString())) {
                if (elementStringCount.containsKey(element)) {
                  elementStringCount.update(element, (int value) => value + 1);
                } else {
                  elementStringCount[element] = 1;
                }
              }
              final List<String> elementLabels = <String>[];
              elementStringCount.forEach((String element, int count) {
                if (count == 1) {
                  elementLabels.add(element);
                } else {
                  elementLabels.add('$element ($count different affected elements had this toString representation)');
                }
              });
              assert(keyLabels.isNotEmpty);
              final String the = keys.length == 1 ? ' the' : '';
              final String s = keys.length == 1 ? '' : 's';
              final String were = keys.length == 1 ? 'was' : 'were';
              final String their = keys.length == 1 ? 'its' : 'their';
              final String respective = elementLabels.length == 1 ? '' : ' respective';
              final String those = keys.length == 1 ? 'that' : 'those';
              final String s2 = elementLabels.length == 1 ? '' : 's';
              final String those2 = elementLabels.length == 1 ? 'that' : 'those';
              final String they = elementLabels.length == 1 ? 'it' : 'they';
              final String think = elementLabels.length == 1 ? 'thinks' : 'think';
              final String are = elementLabels.length == 1 ? 'is' : 'are';
              // TODO(jacobr): make this error more structured to better expose which widgets had problems.
              throw FlutterError.fromParts(<DiagnosticsNode>[
                ErrorSummary('Duplicate GlobalKey$s detected in widget tree.'),
                // TODO(jacobr): refactor this code so the elements are clickable
                // in GUI debug tools.
                ErrorDescription(
                  'The following GlobalKey$s $were specified multiple times in the widget tree. This will lead to '
                  'parts of the widget tree being truncated unexpectedly, because the second time a key is seen, '
                  'the previous instance is moved to the new location. The key$s $were:\n'
                  '- ${keyLabels.join("\n  ")}\n'
                  'This was determined by noticing that after$the widget$s with the above global key$s $were moved '
                  'out of $their$respective previous parent$s2, $those2 previous parent$s2 never updated during this frame, meaning '
                  'that $they either did not update at all or updated before the widget$s $were moved, in either case '
                  'implying that $they still $think that $they should have a child with $those global key$s.\n'
                  'The specific parent$s2 that did not update after having one or more children forcibly removed '
                  'due to GlobalKey reparenting $are:\n'
                  '- ${elementLabels.join("\n  ")}'
                  '\nA GlobalKey can only be specified on one widget at a time in the widget tree.',
                ),
              ]);
            }
          }
        } finally {
          _debugElementsThatWillNeedToBeRebuiltDueToGlobalKeyShenanigans?.clear();
        }
        return true;
      }());
    } catch (e, stack) {
      // Catching the exception directly to avoid activating the ErrorWidget.
      // Since the tree is in a broken state, adding the ErrorWidget would
      // cause more exceptions.
      _debugReportException(ErrorSummary('while finalizing the widget tree'), e, stack);
    } finally {
      if (!kReleaseMode) {
        Timeline.finishSync();
      }
    }
  }

  /// Cause the entire subtree rooted at the given [Element] to be entirely
  /// rebuilt. This is used by development tools when the application code has
  /// changed and is being hot-reloaded, to cause the widget tree to pick up any
  /// changed implementations.
  ///
  /// This is expensive and should not be called except during development.
  void reassemble(Element root, DebugReassembleConfig? reassembleConfig) {
    if (!kReleaseMode) {
      Timeline.startSync('Preparing Hot Reload (widgets)');
    }
    try {
      assert(root._parent == null);
      assert(root.owner == this);
      root._debugReassembleConfig = reassembleConfig;
      root.reassemble();
    } finally {
      if (!kReleaseMode) {
        Timeline.finishSync();
      }
    }
  }
}

/// Mixin this class to allow receiving [Notification] objects dispatched by
/// child elements.
///
/// See also:
///   * [NotificationListener], for a widget that allows consuming notifications.
mixin NotifiableElementMixin on Element {
  /// Called when a notification of the appropriate type arrives at this
  /// location in the tree.
  ///
  /// Return true to cancel the notification bubbling. Return false to
  /// allow the notification to continue to be dispatched to further ancestors.
  bool onNotification(Notification notification);

  @override
  void attachNotificationTree() {
    _notificationTree = _NotificationNode(_parent?._notificationTree, this);
  }
}

class _NotificationNode {
  _NotificationNode(this.parent, this.current);

  NotifiableElementMixin? current;
  _NotificationNode? parent;

  void dispatchNotification(Notification notification) {
    if (current?.onNotification(notification) ?? true) {
      return;
    }
    parent?.dispatchNotification(notification);
  }
}

bool _isProfileBuildsEnabledFor(Widget widget) {
  return debugProfileBuildsEnabled ||
      (debugProfileBuildsEnabledUserWidgets &&
          debugIsWidgetLocalCreation(widget));
}

/// An instantiation of a [Widget] at a particular location in the tree.
///
/// Widgets describe how to configure a subtree but the same widget can be used
/// to configure multiple subtrees simultaneously because widgets are immutable.
/// An [Element] represents the use of a widget to configure a specific location
/// in the tree. Over time, the widget associated with a given element can
/// change, for example, if the parent widget rebuilds and creates a new widget
/// for this location.
///
/// Elements form a tree. Most elements have a unique child, but some widgets
/// (e.g., subclasses of [RenderObjectElement]) can have multiple children.
///
/// Elements have the following lifecycle:
///
///  * The framework creates an element by calling [Widget.createElement] on the
///    widget that will be used as the element's initial configuration.
///  * The framework calls [mount] to add the newly created element to the tree
///    at a given slot in a given parent. The [mount] method is responsible for
///    inflating any child widgets and calling [attachRenderObject] as
///    necessary to attach any associated render objects to the render tree.
///  * At this point, the element is considered "active" and might appear on
///    screen.
///  * At some point, the parent might decide to change the widget used to
///    configure this element, for example because the parent rebuilt with new
///    state. When this happens, the framework will call [update] with the new
///    widget. The new widget will always have the same [runtimeType] and key as
///    old widget. If the parent wishes to change the [runtimeType] or key of
///    the widget at this location in the tree, it can do so by unmounting this
///    element and inflating the new widget at this location.
///  * At some point, an ancestor might decide to remove this element (or an
///    intermediate ancestor) from the tree, which the ancestor does by calling
///    [deactivateChild] on itself. Deactivating the intermediate ancestor will
///    remove that element's render object from the render tree and add this
///    element to the [owner]'s list of inactive elements, causing the framework
///    to call [deactivate] on this element.
///  * At this point, the element is considered "inactive" and will not appear
///    on screen. An element can remain in the inactive state only until
///    the end of the current animation frame. At the end of the animation
///    frame, any elements that are still inactive will be unmounted.
///  * If the element gets reincorporated into the tree (e.g., because it or one
///    of its ancestors has a global key that is reused), the framework will
///    remove the element from the [owner]'s list of inactive elements, call
///    [activate] on the element, and reattach the element's render object to
///    the render tree. (At this point, the element is again considered "active"
///    and might appear on screen.)
///  * If the element does not get reincorporated into the tree by the end of
///    the current animation frame, the framework will call [unmount] on the
///    element.
///  * At this point, the element is considered "defunct" and will not be
///    incorporated into the tree in the future.
abstract class Element extends DiagnosticableTree implements BuildContext {
  /// Creates an element that uses the given widget as its configuration.
  ///
  /// Typically called by an override of [Widget.createElement].
  Element(Widget widget)
    : assert(widget != null),
      _widget = widget;

  Element? _parent;
  DebugReassembleConfig? _debugReassembleConfig;
  _NotificationNode? _notificationTree;

  /// Compare two widgets for equality.
  ///
  /// When a widget is rebuilt with another that compares equal according
  /// to `operator ==`, it is assumed that the update is redundant and the
  /// work to update that branch of the tree is skipped.
  ///
  /// It is generally discouraged to override `operator ==` on any widget that
  /// has children, since a correct implementation would have to defer to the
  /// children's equality operator also, and that is an O(N²) operation: each
  /// child would need to itself walk all its children, each step of the tree.
  ///
  /// It is sometimes reasonable for a leaf widget (one with no children) to
  /// implement this method, if rebuilding the widget is known to be much more
  /// expensive than checking the widgets' parameters for equality and if the
  /// widget is expected to often be rebuilt with identical parameters.
  ///
  /// In general, however, it is more efficient to cache the widgets used
  /// in a build method if it is known that they will not change.
  @nonVirtual
  @override
  // ignore: avoid_equals_and_hash_code_on_mutable_classes, hash_and_equals
  bool operator ==(Object other) => identical(this, other);

  /// Information set by parent to define where this child fits in its parent's
  /// child list.
  ///
  /// A child widget's slot is determined when the parent's [updateChild] method
  /// is called to inflate the child widget. See [RenderObjectElement] for more
  /// details on slots.
  Object? get slot => _slot;
  Object? _slot;

  /// An integer that is guaranteed to be greater than the parent's, if any.
  /// The element at the root of the tree must have a depth greater than 0.
  int get depth {
    assert(() {
      if (_lifecycleState == _ElementLifecycle.initial) {
        throw FlutterError('Depth is only available when element has been mounted.');
      }
      return true;
    }());
    return _depth;
  }
  late int _depth;

  /// Returns result < 0 when [a] < [b], result == 0 when [a] == [b], result > 0
  /// when [a] > [b].
  static int _sort(Element a, Element b) {
    final int diff = a.depth - b.depth;
    // If depths are not equal, return the difference.
    if (diff != 0) {
      return diff;
    }
    // If the `dirty` values are not equal, sort with non-dirty elements being
    // less than dirty elements.
    final bool isBDirty = b.dirty;
    if (a.dirty != isBDirty) {
      return isBDirty ? -1 : 1;
    }
    // Otherwise, `depth`s and `dirty`s are equal.
    return 0;
  }

  // Return a numeric encoding of the specific `Element` concrete subtype.
  // This is used in `Element.updateChild` to determine if a hot reload modified the
  // superclass of a mounted element's configuration. The encoding of each `Element`
  // must match the corresponding `Widget` encoding in `Widget._debugConcreteSubtype`.
  static int _debugConcreteSubtype(Element element) {
    return element is StatefulElement ? 1 :
           element is StatelessElement ? 2 :
           0;
  }

  /// The configuration for this element.
  ///
  /// Avoid overriding this field on [Element] subtypes to provide a more
  /// specific widget type (i.e. [StatelessElement] and [StatelessWidget]).
  /// Instead, cast at any callsites where the more specific type is required.
  /// This avoids significant cast overhead on the getter which is accessed
  /// throughout the framework internals during the build phase - and for which
  /// the more specific type information is not used.
  @override
  Widget get widget => _widget!;
  Widget? _widget;

  /// Returns true if the Element is defunct.
  ///
  /// This getter always returns false in profile and release builds.
  /// See the lifecycle documentation for [Element] for additional information.
  bool get debugIsDefunct {
    bool isDefunct = false;
    assert(() {
      isDefunct = _lifecycleState == _ElementLifecycle.defunct;
      return true;
    }());
    return isDefunct;
  }

  /// Returns true if the Element is active.
  ///
  /// This getter always returns false in profile and release builds.
  /// See the lifecycle documentation for [Element] for additional information.
  bool get debugIsActive {
    bool isActive = false;
    assert(() {
      isActive = _lifecycleState == _ElementLifecycle.active;
      return true;
    }());
    return isActive;
  }

  /// The object that manages the lifecycle of this element.
  @override
  BuildOwner? get owner => _owner;
  BuildOwner? _owner;

  /// {@template flutter.widgets.Element.reassemble}
  /// Called whenever the application is reassembled during debugging, for
  /// example during hot reload.
  ///
  /// This method should rerun any initialization logic that depends on global
  /// state, for example, image loading from asset bundles (since the asset
  /// bundle may have changed).
  ///
  /// This function will only be called during development. In release builds,
  /// the `ext.flutter.reassemble` hook is not available, and so this code will
  /// never execute.
  ///
  /// Implementers should not rely on any ordering for hot reload source update,
  /// reassemble, and build methods after a hot reload has been initiated. It is
  /// possible that a [Timer] (e.g. an [Animation]) or a debugging session
  /// attached to the isolate could trigger a build with reloaded code _before_
  /// reassemble is called. Code that expects preconditions to be set by
  /// reassemble after a hot reload must be resilient to being called out of
  /// order, e.g. by fizzling instead of throwing. That said, once reassemble is
  /// called, build will be called after it at least once.
  /// {@endtemplate}
  ///
  /// See also:
  ///
  ///  * [State.reassemble]
  ///  * [BindingBase.reassembleApplication]
  ///  * [Image], which uses this to reload images.
  @mustCallSuper
  @protected
  void reassemble() {
    if (_debugShouldReassemble(_debugReassembleConfig, _widget)) {
      markNeedsBuild();
      _debugReassembleConfig = null;
    }
    visitChildren((Element child) {
      child._debugReassembleConfig = _debugReassembleConfig;
      child.reassemble();
    });
    _debugReassembleConfig = null;
  }

  bool _debugIsInScope(Element target) {
    Element? current = this;
    while (current != null) {
      if (target == current) {
        return true;
      }
      current = current._parent;
    }
    return false;
  }

  /// The render object at (or below) this location in the tree.
  ///
  /// If this object is a [RenderObjectElement], the render object is the one at
  /// this location in the tree. Otherwise, this getter will walk down the tree
  /// until it finds a [RenderObjectElement].
  RenderObject? get renderObject {
    RenderObject? result;
    void visit(Element element) {
      assert(result == null); // this verifies that there's only one child
      if (element._lifecycleState == _ElementLifecycle.defunct) {
        return;
      } else if (element is RenderObjectElement) {
        result = element.renderObject;
      } else {
        element.visitChildren(visit);
      }
    }
    visit(this);
    return result;
  }

  @override
  List<DiagnosticsNode> describeMissingAncestor({ required Type expectedAncestorType }) {
    final List<DiagnosticsNode> information = <DiagnosticsNode>[];
    final List<Element> ancestors = <Element>[];
    visitAncestorElements((Element element) {
      ancestors.add(element);
      return true;
    });

    information.add(DiagnosticsProperty<Element>(
      'The specific widget that could not find a $expectedAncestorType ancestor was',
      this,
      style: DiagnosticsTreeStyle.errorProperty,
    ));

    if (ancestors.isNotEmpty) {
      information.add(describeElements('The ancestors of this widget were', ancestors));
    } else {
      information.add(ErrorDescription(
        'This widget is the root of the tree, so it has no '
        'ancestors, let alone a "$expectedAncestorType" ancestor.',
      ));
    }
    return information;
  }

  /// Returns a list of [Element]s from the current build context to the error report.
  static DiagnosticsNode describeElements(String name, Iterable<Element> elements) {
    return DiagnosticsBlock(
      name: name,
      children: elements.map<DiagnosticsNode>((Element element) => DiagnosticsProperty<Element>('', element)).toList(),
      allowTruncate: true,
    );
  }

  @override
  DiagnosticsNode describeElement(String name, {DiagnosticsTreeStyle style = DiagnosticsTreeStyle.errorProperty}) {
    return DiagnosticsProperty<Element>(name, this, style: style);
  }

  @override
  DiagnosticsNode describeWidget(String name, {DiagnosticsTreeStyle style = DiagnosticsTreeStyle.errorProperty}) {
    return DiagnosticsProperty<Element>(name, this, style: style);
  }

  @override
  DiagnosticsNode describeOwnershipChain(String name) {
    // TODO(jacobr): make this structured so clients can support clicks on
    // individual entries. For example, is this an iterable with arrows as
    // separators?
    return StringProperty(name, debugGetCreatorChain(10));
  }

  // This is used to verify that Element objects move through life in an
  // orderly fashion.
  _ElementLifecycle _lifecycleState = _ElementLifecycle.initial;

  /// Calls the argument for each child. Must be overridden by subclasses that
  /// support having children.
  ///
  /// There is no guaranteed order in which the children will be visited, though
  /// it should be consistent over time.
  ///
  /// Calling this during build is dangerous: the child list might still be
  /// being updated at that point, so the children might not be constructed yet,
  /// or might be old children that are going to be replaced. This method should
  /// only be called if it is provable that the children are available.
  void visitChildren(ElementVisitor visitor) { }

  /// Calls the argument for each child considered onstage.
  ///
  /// Classes like [Offstage] and [Overlay] override this method to hide their
  /// children.
  ///
  /// Being onstage affects the element's discoverability during testing when
  /// you use Flutter's [Finder] objects. For example, when you instruct the
  /// test framework to tap on a widget, by default the finder will look for
  /// onstage elements and ignore the offstage ones.
  ///
  /// The default implementation defers to [visitChildren] and therefore treats
  /// the element as onstage.
  ///
  /// See also:
  ///
  ///  * [Offstage] widget that hides its children.
  ///  * [Finder] that skips offstage widgets by default.
  ///  * [RenderObject.visitChildrenForSemantics], in contrast to this method,
  ///    designed specifically for excluding parts of the UI from the semantics
  ///    tree.
  void debugVisitOnstageChildren(ElementVisitor visitor) => visitChildren(visitor);

  /// Wrapper around [visitChildren] for [BuildContext].
  @override
  void visitChildElements(ElementVisitor visitor) {
    assert(() {
      if (owner == null || !owner!._debugStateLocked) {
        return true;
      }
      throw FlutterError.fromParts(<DiagnosticsNode>[
        ErrorSummary('visitChildElements() called during build.'),
        ErrorDescription(
          "The BuildContext.visitChildElements() method can't be called during "
          'build because the child list is still being updated at that point, '
          'so the children might not be constructed yet, or might be old children '
          'that are going to be replaced.',
        ),
      ]);
    }());
    visitChildren(visitor);
  }

  /// Update the given child with the given new configuration.
  ///
  /// This method is the core of the widgets system. It is called each time we
  /// are to add, update, or remove a child based on an updated configuration.
  ///
  /// The `newSlot` argument specifies the new value for this element's [slot].
  ///
  /// If the `child` is null, and the `newWidget` is not null, then we have a new
  /// child for which we need to create an [Element], configured with `newWidget`.
  ///
  /// If the `newWidget` is null, and the `child` is not null, then we need to
  /// remove it because it no longer has a configuration.
  ///
  /// If neither are null, then we need to update the `child`'s configuration to
  /// be the new configuration given by `newWidget`. If `newWidget` can be given
  /// to the existing child (as determined by [Widget.canUpdate]), then it is so
  /// given. Otherwise, the old child needs to be disposed and a new child
  /// created for the new configuration.
  ///
  /// If both are null, then we don't have a child and won't have a child, so we
  /// do nothing.
  ///
  /// The [updateChild] method returns the new child, if it had to create one,
  /// or the child that was passed in, if it just had to update the child, or
  /// null, if it removed the child and did not replace it.
  ///
  /// The following table summarizes the above:
  ///
  /// |                     | **newWidget == null**  | **newWidget != null**   |
  /// | :-----------------: | :--------------------- | :---------------------- |
  /// |  **child == null**  |  Returns null.         |  Returns new [Element]. |
  /// |  **child != null**  |  Old child is removed, returns null. | Old child updated if possible, returns child or new [Element]. |
  ///
  /// The `newSlot` argument is used only if `newWidget` is not null. If `child`
  /// is null (or if the old child cannot be updated), then the `newSlot` is
  /// given to the new [Element] that is created for the child, via
  /// [inflateWidget]. If `child` is not null (and the old child _can_ be
  /// updated), then the `newSlot` is given to [updateSlotForChild] to update
  /// its slot, in case it has moved around since it was last built.
  ///
  /// See the [RenderObjectElement] documentation for more information on slots.
  @protected
  @pragma('vm:prefer-inline')
  Element? updateChild(Element? child, Widget? newWidget, Object? newSlot) {
    if (newWidget == null) {
      if (child != null) {
        deactivateChild(child);
      }
      return null;
    }

    final Element newChild;
    if (child != null) {
      bool hasSameSuperclass = true;
      // When the type of a widget is changed between Stateful and Stateless via
      // hot reload, the element tree will end up in a partially invalid state.
      // That is, if the widget was a StatefulWidget and is now a StatelessWidget,
      // then the element tree currently contains a StatefulElement that is incorrectly
      // referencing a StatelessWidget (and likewise with StatelessElement).
      //
      // To avoid crashing due to type errors, we need to gently guide the invalid
      // element out of the tree. To do so, we ensure that the `hasSameSuperclass` condition
      // returns false which prevents us from trying to update the existing element
      // incorrectly.
      //
      // For the case where the widget becomes Stateful, we also need to avoid
      // accessing `StatelessElement.widget` as the cast on the getter will
      // cause a type error to be thrown. Here we avoid that by short-circuiting
      // the `Widget.canUpdate` check once `hasSameSuperclass` is false.
      assert(() {
        final int oldElementClass = Element._debugConcreteSubtype(child);
        final int newWidgetClass = Widget._debugConcreteSubtype(newWidget);
        hasSameSuperclass = oldElementClass == newWidgetClass;
        return true;
      }());
      if (hasSameSuperclass && child.widget == newWidget) {
        // We don't insert a timeline event here, because otherwise it's
        // confusing that widgets that "don't update" (because they didn't
        // change) get "charged" on the timeline.
        if (child.slot != newSlot) {
          updateSlotForChild(child, newSlot);
        }
        newChild = child;
      } else if (hasSameSuperclass && Widget.canUpdate(child.widget, newWidget)) {
        if (child.slot != newSlot) {
          updateSlotForChild(child, newSlot);
        }
        final bool isTimelineTracked = !kReleaseMode && _isProfileBuildsEnabledFor(newWidget);
        if (isTimelineTracked) {
          Map<String, String>? debugTimelineArguments;
          assert(() {
            if (kDebugMode && debugEnhanceBuildTimelineArguments) {
              debugTimelineArguments = newWidget.toDiagnosticsNode().toTimelineArguments();
            }
            return true;
          }());
          Timeline.startSync(
            '${newWidget.runtimeType}',
            arguments: debugTimelineArguments,
          );
        }
        child.update(newWidget);
        if (isTimelineTracked) {
          Timeline.finishSync();
        }
        assert(child.widget == newWidget);
        assert(() {
          child.owner!._debugElementWasRebuilt(child);
          return true;
        }());
        newChild = child;
      } else {
        deactivateChild(child);
        assert(child._parent == null);
        // The [debugProfileBuildsEnabled] code for this branch is inside
        // [inflateWidget], since some [Element]s call [inflateWidget] directly
        // instead of going through [updateChild].
        newChild = inflateWidget(newWidget, newSlot);
      }
    } else {
      // The [debugProfileBuildsEnabled] code for this branch is inside
      // [inflateWidget], since some [Element]s call [inflateWidget] directly
      // instead of going through [updateChild].
      newChild = inflateWidget(newWidget, newSlot);
    }

    assert(() {
      if (child != null) {
        _debugRemoveGlobalKeyReservation(child);
      }
      final Key? key = newWidget.key;
      if (key is GlobalKey) {
        assert(owner != null);
        owner!._debugReserveGlobalKeyFor(this, newChild, key);
      }
      return true;
    }());

    return newChild;
  }

  /// Add this element to the tree in the given slot of the given parent.
  ///
  /// The framework calls this function when a newly created element is added to
  /// the tree for the first time. Use this method to initialize state that
  /// depends on having a parent. State that is independent of the parent can
  /// more easily be initialized in the constructor.
  ///
  /// This method transitions the element from the "initial" lifecycle state to
  /// the "active" lifecycle state.
  ///
  /// Subclasses that override this method are likely to want to also override
  /// [update], [visitChildren], [RenderObjectElement.insertRenderObjectChild],
  /// [RenderObjectElement.moveRenderObjectChild], and
  /// [RenderObjectElement.removeRenderObjectChild].
  ///
  /// Implementations of this method should start with a call to the inherited
  /// method, as in `super.mount(parent, newSlot)`.
  @mustCallSuper
  void mount(Element? parent, Object? newSlot) {
    assert(_lifecycleState == _ElementLifecycle.initial);
    assert(widget != null);
    assert(_parent == null);
    assert(parent == null || parent._lifecycleState == _ElementLifecycle.active);
    assert(slot == null);
    _parent = parent;
    _slot = newSlot;
    _lifecycleState = _ElementLifecycle.active;
    _depth = _parent != null ? _parent!.depth + 1 : 1;
    if (parent != null) {
      // Only assign ownership if the parent is non-null. If parent is null
      // (the root node), the owner should have already been assigned.
      // See RootRenderObjectElement.assignOwner().
      _owner = parent.owner;
    }
    assert(owner != null);
    final Key? key = widget.key;
    if (key is GlobalKey) {
      owner!._registerGlobalKey(key, this);
    }
    _updateInheritance();
    attachNotificationTree();
  }

  void _debugRemoveGlobalKeyReservation(Element child) {
    assert(owner != null);
    owner!._debugRemoveGlobalKeyReservationFor(this, child);
  }

  /// Change the widget used to configure this element.
  ///
  /// The framework calls this function when the parent wishes to use a
  /// different widget to configure this element. The new widget is guaranteed
  /// to have the same [runtimeType] as the old widget.
  ///
  /// This function is called only during the "active" lifecycle state.
  @mustCallSuper
  void update(covariant Widget newWidget) {
    // This code is hot when hot reloading, so we try to
    // only call _AssertionError._evaluateAssertion once.
    assert(
      _lifecycleState == _ElementLifecycle.active
        && widget != null
        && newWidget != null
        && newWidget != widget
        && depth != null
        && Widget.canUpdate(widget, newWidget),
    );
    // This Element was told to update and we can now release all the global key
    // reservations of forgotten children. We cannot do this earlier because the
    // forgotten children still represent global key duplications if the element
    // never updates (the forgotten children are not removed from the tree
    // until the call to update happens)
    assert(() {
      _debugForgottenChildrenWithGlobalKey?.forEach(_debugRemoveGlobalKeyReservation);
      _debugForgottenChildrenWithGlobalKey?.clear();
      return true;
    }());
    _widget = newWidget;
  }

  /// Change the slot that the given child occupies in its parent.
  ///
  /// Called by [MultiChildRenderObjectElement], and other [RenderObjectElement]
  /// subclasses that have multiple children, when child moves from one position
  /// to another in this element's child list.
  @protected
  void updateSlotForChild(Element child, Object? newSlot) {
    assert(_lifecycleState == _ElementLifecycle.active);
    assert(child != null);
    assert(child._parent == this);
    void visit(Element element) {
      element._updateSlot(newSlot);
      if (element is! RenderObjectElement) {
        element.visitChildren(visit);
      }
    }
    visit(child);
  }

  void _updateSlot(Object? newSlot) {
    assert(_lifecycleState == _ElementLifecycle.active);
    assert(widget != null);
    assert(_parent != null);
    assert(_parent!._lifecycleState == _ElementLifecycle.active);
    assert(depth != null);
    _slot = newSlot;
  }

  void _updateDepth(int parentDepth) {
    final int expectedDepth = parentDepth + 1;
    if (_depth < expectedDepth) {
      _depth = expectedDepth;
      visitChildren((Element child) {
        child._updateDepth(expectedDepth);
      });
    }
  }

  /// Remove [renderObject] from the render tree.
  ///
  /// The default implementation of this function simply calls
  /// [detachRenderObject] recursively on each child. The
  /// [RenderObjectElement.detachRenderObject] override does the actual work of
  /// removing [renderObject] from the render tree.
  ///
  /// This is called by [deactivateChild].
  void detachRenderObject() {
    visitChildren((Element child) {
      child.detachRenderObject();
    });
    _slot = null;
  }

  /// Add [renderObject] to the render tree at the location specified by `newSlot`.
  ///
  /// The default implementation of this function simply calls
  /// [attachRenderObject] recursively on each child. The
  /// [RenderObjectElement.attachRenderObject] override does the actual work of
  /// adding [renderObject] to the render tree.
  ///
  /// The `newSlot` argument specifies the new value for this element's [slot].
  void attachRenderObject(Object? newSlot) {
    assert(_slot == null);
    visitChildren((Element child) {
      child.attachRenderObject(newSlot);
    });
    _slot = newSlot;
  }

  Element? _retakeInactiveElement(GlobalKey key, Widget newWidget) {
    // The "inactivity" of the element being retaken here may be forward-looking: if
    // we are taking an element with a GlobalKey from an element that currently has
    // it as a child, then we know that element will soon no longer have that
    // element as a child. The only way that assumption could be false is if the
    // global key is being duplicated, and we'll try to track that using the
    // _debugTrackElementThatWillNeedToBeRebuiltDueToGlobalKeyShenanigans call below.
    final Element? element = key._currentElement;
    if (element == null) {
      return null;
    }
    if (!Widget.canUpdate(element.widget, newWidget)) {
      return null;
    }
    assert(() {
      if (debugPrintGlobalKeyedWidgetLifecycle) {
        debugPrint('Attempting to take $element from ${element._parent ?? "inactive elements list"} to put in $this.');
      }
      return true;
    }());
    final Element? parent = element._parent;
    if (parent != null) {
      assert(() {
        if (parent == this) {
          throw FlutterError.fromParts(<DiagnosticsNode>[
            ErrorSummary("A GlobalKey was used multiple times inside one widget's child list."),
            DiagnosticsProperty<GlobalKey>('The offending GlobalKey was', key),
            parent.describeElement('The parent of the widgets with that key was'),
            element.describeElement('The first child to get instantiated with that key became'),
            DiagnosticsProperty<Widget>('The second child that was to be instantiated with that key was', widget, style: DiagnosticsTreeStyle.errorProperty),
            ErrorDescription('A GlobalKey can only be specified on one widget at a time in the widget tree.'),
          ]);
        }
        parent.owner!._debugTrackElementThatWillNeedToBeRebuiltDueToGlobalKeyShenanigans(
          parent,
          key,
        );
        return true;
      }());
      parent.forgetChild(element);
      parent.deactivateChild(element);
    }
    assert(element._parent == null);
    owner!._inactiveElements.remove(element);
    return element;
  }

  /// Create an element for the given widget and add it as a child of this
  /// element in the given slot.
  ///
  /// This method is typically called by [updateChild] but can be called
  /// directly by subclasses that need finer-grained control over creating
  /// elements.
  ///
  /// If the given widget has a global key and an element already exists that
  /// has a widget with that global key, this function will reuse that element
  /// (potentially grafting it from another location in the tree or reactivating
  /// it from the list of inactive elements) rather than creating a new element.
  ///
  /// The `newSlot` argument specifies the new value for this element's [slot].
  ///
  /// The element returned by this function will already have been mounted and
  /// will be in the "active" lifecycle state.
  @protected
  @pragma('vm:prefer-inline')
  Element inflateWidget(Widget newWidget, Object? newSlot) {
    assert(newWidget != null);

    final bool isTimelineTracked = !kReleaseMode && _isProfileBuildsEnabledFor(newWidget);
    if (isTimelineTracked) {
      Map<String, String>? debugTimelineArguments;
      assert(() {
        if (kDebugMode && debugEnhanceBuildTimelineArguments) {
          debugTimelineArguments = newWidget.toDiagnosticsNode().toTimelineArguments();
        }
        return true;
      }());
      Timeline.startSync(
        '${newWidget.runtimeType}',
        arguments: debugTimelineArguments,
      );
    }

    try {
      final Key? key = newWidget.key;
      if (key is GlobalKey) {
        final Element? newChild = _retakeInactiveElement(key, newWidget);
        if (newChild != null) {
          assert(newChild._parent == null);
          assert(() {
            _debugCheckForCycles(newChild);
            return true;
          }());
          newChild._activateWithParent(this, newSlot);
          final Element? updatedChild = updateChild(newChild, newWidget, newSlot);
          assert(newChild == updatedChild);
          return updatedChild!;
        }
      }
      final Element newChild = newWidget.createElement();
      assert(() {
        _debugCheckForCycles(newChild);
        return true;
      }());
      newChild.mount(this, newSlot);
      assert(newChild._lifecycleState == _ElementLifecycle.active);

      return newChild;
    } finally {
      if (isTimelineTracked) {
        Timeline.finishSync();
      }
    }
  }

  void _debugCheckForCycles(Element newChild) {
    assert(newChild._parent == null);
    assert(() {
      Element node = this;
      while (node._parent != null) {
        node = node._parent!;
      }
      assert(node != newChild); // indicates we are about to create a cycle
      return true;
    }());
  }

  /// Move the given element to the list of inactive elements and detach its
  /// render object from the render tree.
  ///
  /// This method stops the given element from being a child of this element by
  /// detaching its render object from the render tree and moving the element to
  /// the list of inactive elements.
  ///
  /// This method (indirectly) calls [deactivate] on the child.
  ///
  /// The caller is responsible for removing the child from its child model.
  /// Typically [deactivateChild] is called by the element itself while it is
  /// updating its child model; however, during [GlobalKey] reparenting, the new
  /// parent proactively calls the old parent's [deactivateChild], first using
  /// [forgetChild] to cause the old parent to update its child model.
  @protected
  void deactivateChild(Element child) {
    assert(child != null);
    assert(child._parent == this);
    child._parent = null;
    child.detachRenderObject();
    owner!._inactiveElements.add(child); // this eventually calls child.deactivate()
    assert(() {
      if (debugPrintGlobalKeyedWidgetLifecycle) {
        if (child.widget.key is GlobalKey) {
          debugPrint('Deactivated $child (keyed child of $this)');
        }
      }
      return true;
    }());
  }

  // The children that have been forgotten by forgetChild. This will be used in
  // [update] to remove the global key reservations of forgotten children.
  //
  // In Profile/Release mode this field is initialized to `null`. The Dart compiler can
  // eliminate unused fields, but not their initializers.
  @_debugOnly
  final Set<Element>? _debugForgottenChildrenWithGlobalKey = kDebugMode ? HashSet<Element>() : null;

  /// Remove the given child from the element's child list, in preparation for
  /// the child being reused elsewhere in the element tree.
  ///
  /// This updates the child model such that, e.g., [visitChildren] does not
  /// walk that child anymore.
  ///
  /// The element will still have a valid parent when this is called, and the
  /// child's [Element.slot] value will be valid in the context of that parent.
  /// After this is called, [deactivateChild] is called to sever the link to
  /// this object.
  ///
  /// The [update] is responsible for updating or creating the new child that
  /// will replace this [child].
  @protected
  @mustCallSuper
  void forgetChild(Element child) {
    // This method is called on the old parent when the given child (with a
    // global key) is given a new parent. We cannot remove the global key
    // reservation directly in this method because the forgotten child is not
    // removed from the tree until this Element is updated in [update]. If
    // [update] is never called, the forgotten child still represents a global
    // key duplication that we need to catch.
    assert(() {
      if (child.widget.key is GlobalKey) {
        _debugForgottenChildrenWithGlobalKey?.add(child);
      }
      return true;
    }());
  }

  void _activateWithParent(Element parent, Object? newSlot) {
    assert(_lifecycleState == _ElementLifecycle.inactive);
    _parent = parent;
    assert(() {
      if (debugPrintGlobalKeyedWidgetLifecycle) {
        debugPrint('Reactivating $this (now child of $_parent).');
      }
      return true;
    }());
    _updateDepth(_parent!.depth);
    _activateRecursively(this);
    attachRenderObject(newSlot);
    assert(_lifecycleState == _ElementLifecycle.active);
  }

  static void _activateRecursively(Element element) {
    assert(element._lifecycleState == _ElementLifecycle.inactive);
    element.activate();
    assert(element._lifecycleState == _ElementLifecycle.active);
    element.visitChildren(_activateRecursively);
  }

  /// Transition from the "inactive" to the "active" lifecycle state.
  ///
  /// The framework calls this method when a previously deactivated element has
  /// been reincorporated into the tree. The framework does not call this method
  /// the first time an element becomes active (i.e., from the "initial"
  /// lifecycle state). Instead, the framework calls [mount] in that situation.
  ///
  /// See the lifecycle documentation for [Element] for additional information.
  ///
  /// Implementations of this method should start with a call to the inherited
  /// method, as in `super.activate()`.
  @mustCallSuper
  void activate() {
    assert(_lifecycleState == _ElementLifecycle.inactive);
    assert(widget != null);
    assert(owner != null);
    assert(depth != null);
    final bool hadDependencies = (_dependencies != null && _dependencies!.isNotEmpty) || _hadUnsatisfiedDependencies;
    _lifecycleState = _ElementLifecycle.active;
    // We unregistered our dependencies in deactivate, but never cleared the list.
    // Since we're going to be reused, let's clear our list now.
    _dependencies?.clear();
    _hadUnsatisfiedDependencies = false;
    _updateInheritance();
    attachNotificationTree();
    if (_dirty) {
      owner!.scheduleBuildFor(this);
    }
    if (hadDependencies) {
      didChangeDependencies();
    }
  }

  /// Transition from the "active" to the "inactive" lifecycle state.
  ///
  /// The framework calls this method when a previously active element is moved
  /// to the list of inactive elements. While in the inactive state, the element
  /// will not appear on screen. The element can remain in the inactive state
  /// only until the end of the current animation frame. At the end of the
  /// animation frame, if the element has not be reactivated, the framework will
  /// unmount the element.
  ///
  /// This is (indirectly) called by [deactivateChild].
  ///
  /// See the lifecycle documentation for [Element] for additional information.
  ///
  /// Implementations of this method should end with a call to the inherited
  /// method, as in `super.deactivate()`.
  @mustCallSuper
  void deactivate() {
    assert(_lifecycleState == _ElementLifecycle.active);
    assert(_widget != null); // Use the private property to avoid a CastError during hot reload.
    assert(depth != null);
    if (_dependencies != null && _dependencies!.isNotEmpty) {
      for (final InheritedElement dependency in _dependencies!) {
        dependency.removeDependent(this);
      }
      // For expediency, we don't actually clear the list here, even though it's
      // no longer representative of what we are registered with. If we never
      // get re-used, it doesn't matter. If we do, then we'll clear the list in
      // activate(). The benefit of this is that it allows Element's activate()
      // implementation to decide whether to rebuild based on whether we had
      // dependencies here.
    }
    _inheritedWidgets = null;
    _lifecycleState = _ElementLifecycle.inactive;
  }

  /// Called, in debug mode, after children have been deactivated (see [deactivate]).
  ///
  /// This method is not called in release builds.
  @mustCallSuper
  void debugDeactivated() {
    assert(_lifecycleState == _ElementLifecycle.inactive);
  }

  /// Transition from the "inactive" to the "defunct" lifecycle state.
  ///
  /// Called when the framework determines that an inactive element will never
  /// be reactivated. At the end of each animation frame, the framework calls
  /// [unmount] on any remaining inactive elements, preventing inactive elements
  /// from remaining inactive for longer than a single animation frame.
  ///
  /// After this function is called, the element will not be incorporated into
  /// the tree again.
  ///
  /// Any resources this element holds should be released at this point. For
  /// example, [RenderObjectElement.unmount] calls [RenderObject.dispose] and
  /// nulls out its reference to the render object.
  ///
  /// See the lifecycle documentation for [Element] for additional information.
  ///
  /// Implementations of this method should end with a call to the inherited
  /// method, as in `super.unmount()`.
  @mustCallSuper
  void unmount() {
    assert(_lifecycleState == _ElementLifecycle.inactive);
    assert(_widget != null); // Use the private property to avoid a CastError during hot reload.
    assert(depth != null);
    assert(owner != null);
    // Use the private property to avoid a CastError during hot reload.
    final Key? key = _widget?.key;
    if (key is GlobalKey) {
      owner!._unregisterGlobalKey(key, this);
    }
    // Release resources to reduce the severity of memory leaks caused by
    // defunct, but accidentally retained Elements.
    _widget = null;
    _dependencies = null;
    _lifecycleState = _ElementLifecycle.defunct;
  }

  @override
  RenderObject? findRenderObject() {
    assert(() {
      if (_lifecycleState != _ElementLifecycle.active) {
        throw FlutterError.fromParts(<DiagnosticsNode>[
          ErrorSummary('Cannot get renderObject of inactive element.'),
          ErrorDescription(
            'In order for an element to have a valid renderObject, it must be '
            'active, which means it is part of the tree.\n'
            'Instead, this element is in the $_lifecycleState state.\n'
            'If you called this method from a State object, consider guarding '
            'it with State.mounted.',
          ),
          describeElement('The findRenderObject() method was called for the following element'),
        ]);
      }
      return true;
    }());
    return renderObject;
  }

  @override
  Size? get size {
    assert(() {
      if (_lifecycleState != _ElementLifecycle.active) {
        // TODO(jacobr): is this a good separation into contract and violation?
        // I have added a line of white space.
        throw FlutterError.fromParts(<DiagnosticsNode>[
          ErrorSummary('Cannot get size of inactive element.'),
          ErrorDescription(
            'In order for an element to have a valid size, the element must be '
            'active, which means it is part of the tree.\n'
            'Instead, this element is in the $_lifecycleState state.',
          ),
          describeElement('The size getter was called for the following element'),
        ]);
      }
      if (owner!._debugBuilding) {
        throw FlutterError.fromParts(<DiagnosticsNode>[
          ErrorSummary('Cannot get size during build.'),
          ErrorDescription(
            'The size of this render object has not yet been determined because '
            'the framework is still in the process of building widgets, which '
            'means the render tree for this frame has not yet been determined. '
            'The size getter should only be called from paint callbacks or '
            'interaction event handlers (e.g. gesture callbacks).',
          ),
          ErrorSpacer(),
          ErrorHint(
            'If you need some sizing information during build to decide which '
            'widgets to build, consider using a LayoutBuilder widget, which can '
            'tell you the layout constraints at a given location in the tree. See '
            '<https://api.flutter.dev/flutter/widgets/LayoutBuilder-class.html> '
            'for more details.',
          ),
          ErrorSpacer(),
          describeElement('The size getter was called for the following element'),
        ]);
      }
      return true;
    }());
    final RenderObject? renderObject = findRenderObject();
    assert(() {
      if (renderObject == null) {
        throw FlutterError.fromParts(<DiagnosticsNode>[
          ErrorSummary('Cannot get size without a render object.'),
          ErrorHint(
            'In order for an element to have a valid size, the element must have '
            'an associated render object. This element does not have an associated '
            'render object, which typically means that the size getter was called '
            'too early in the pipeline (e.g., during the build phase) before the '
            'framework has created the render tree.',
          ),
          describeElement('The size getter was called for the following element'),
        ]);
      }
      if (renderObject is RenderSliver) {
        throw FlutterError.fromParts(<DiagnosticsNode>[
          ErrorSummary('Cannot get size from a RenderSliver.'),
          ErrorHint(
            'The render object associated with this element is a '
            '${renderObject.runtimeType}, which is a subtype of RenderSliver. '
            'Slivers do not have a size per se. They have a more elaborate '
            'geometry description, which can be accessed by calling '
            'findRenderObject and then using the "geometry" getter on the '
            'resulting object.',
          ),
          describeElement('The size getter was called for the following element'),
          renderObject.describeForError('The associated render sliver was'),
        ]);
      }
      if (renderObject is! RenderBox) {
        throw FlutterError.fromParts(<DiagnosticsNode>[
          ErrorSummary('Cannot get size from a render object that is not a RenderBox.'),
          ErrorHint(
            'Instead of being a subtype of RenderBox, the render object associated '
            'with this element is a ${renderObject.runtimeType}. If this type of '
            'render object does have a size, consider calling findRenderObject '
            'and extracting its size manually.',
          ),
          describeElement('The size getter was called for the following element'),
          renderObject.describeForError('The associated render object was'),
        ]);
      }
      final RenderBox box = renderObject;
      if (!box.hasSize) {
        throw FlutterError.fromParts(<DiagnosticsNode>[
          ErrorSummary('Cannot get size from a render object that has not been through layout.'),
          ErrorHint(
            'The size of this render object has not yet been determined because '
            'this render object has not yet been through layout, which typically '
            'means that the size getter was called too early in the pipeline '
            '(e.g., during the build phase) before the framework has determined '
            'the size and position of the render objects during layout.',
          ),
          describeElement('The size getter was called for the following element'),
          box.describeForError('The render object from which the size was to be obtained was'),
        ]);
      }
      if (box.debugNeedsLayout) {
        throw FlutterError.fromParts(<DiagnosticsNode>[
          ErrorSummary('Cannot get size from a render object that has been marked dirty for layout.'),
          ErrorHint(
            'The size of this render object is ambiguous because this render object has '
            'been modified since it was last laid out, which typically means that the size '
            'getter was called too early in the pipeline (e.g., during the build phase) '
            'before the framework has determined the size and position of the render '
            'objects during layout.',
          ),
          describeElement('The size getter was called for the following element'),
          box.describeForError('The render object from which the size was to be obtained was'),
          ErrorHint(
            'Consider using debugPrintMarkNeedsLayoutStacks to determine why the render '
            'object in question is dirty, if you did not expect this.',
          ),
        ]);
      }
      return true;
    }());
    if (renderObject is RenderBox) {
      return renderObject.size;
    }
    return null;
  }

<<<<<<< HEAD
  /// A cache of whether this [Element] depends on an [InheritedElement] with
  /// [InheritedElement.clearDependencyOnRebuild] as true.
  ///
  /// This avoids having to iterate over the list of all dependencies whenever
  /// the widget rebuilds.
  /// This only works if we assume that [InheritedElement.clearDependencyOnRebuild]
  /// never changes.
  bool _hasDependencyWhichNeedsClearingOnRebuild = false;
  Map<Type, InheritedElement>? _inheritedWidgets;
=======
  PersistentHashMap<Type, InheritedElement>? _inheritedWidgets;
>>>>>>> a62ee852
  Set<InheritedElement>? _dependencies;
  bool _hadUnsatisfiedDependencies = false;

  bool _debugCheckStateIsActiveForAncestorLookup() {
    assert(() {
      if (_lifecycleState != _ElementLifecycle.active) {
        throw FlutterError.fromParts(<DiagnosticsNode>[
          ErrorSummary("Looking up a deactivated widget's ancestor is unsafe."),
          ErrorDescription(
            "At this point the state of the widget's element tree is no longer "
            'stable.',
          ),
          ErrorHint(
            "To safely refer to a widget's ancestor in its dispose() method, "
            'save a reference to the ancestor by calling dependOnInheritedWidgetOfExactType() '
            "in the widget's didChangeDependencies() method.",
          ),
        ]);
      }
      return true;
    }());
    return true;
  }

  /// Returns `true` if [dependOnInheritedElement] was previously called with [ancestor].
  @protected
  bool doesDependOnInheritedElement(InheritedElement ancestor) =>
      _dependencies != null && _dependencies!.contains(ancestor);

  @override
  InheritedWidget dependOnInheritedElement(InheritedElement ancestor, { Object? aspect }) {
    assert(ancestor != null);
    // The dirty check is meant to disable the assert outside of the widget
    // life-cycles (so after build has completed).
    // That enables support for things like using context.dependOnInheritedElement
    // inside ListView.builder/LayoutBuilder (as they do layout on demand,
    // which happens after the widget's build method has completed).
    assert(
       !ancestor.clearDependencyOnRebuild || debugDoingBuild || !dirty,
      'Cannot depend on an InheritedElement with clearDependencyOnRebuild: true'
      ' in Widget life-cycles other than `build`.',
    );
    _hasDependencyWhichNeedsClearingOnRebuild = _hasDependencyWhichNeedsClearingOnRebuild || ancestor.clearDependencyOnRebuild;
    _dependencies ??= HashSet<InheritedElement>();
    _dependencies!.add(ancestor);
    ancestor.updateDependencies(this, aspect);
    return ancestor.widget as InheritedWidget;
  }

  @override
  T? dependOnInheritedWidgetOfExactType<T extends InheritedWidget>({Object? aspect}) {
    assert(_debugCheckStateIsActiveForAncestorLookup());
    final InheritedElement? ancestor = _inheritedWidgets == null ? null : _inheritedWidgets![T];
    if (ancestor != null) {
      return dependOnInheritedElement(ancestor, aspect: aspect) as T;
    }
    _hadUnsatisfiedDependencies = true;
    return null;
  }

  @override
  InheritedElement? getElementForInheritedWidgetOfExactType<T extends InheritedWidget>() {
    assert(_debugCheckStateIsActiveForAncestorLookup());
    final InheritedElement? ancestor = _inheritedWidgets == null ? null : _inheritedWidgets![T];
    return ancestor;
  }

  /// Called in [Element.mount] and [Element.activate] to register this element in
  /// the notification tree.
  ///
  /// This method is only exposed so that [NotifiableElementMixin] can be implemented.
  /// Subclasses of [Element] that wish to respond to notifications should mix that
  /// in instead.
  ///
  /// See also:
  ///   * [NotificationListener], a widget that allows listening to notifications.
  @protected
  void attachNotificationTree() {
    _notificationTree = _parent?._notificationTree;
  }

  void _updateInheritance() {
    assert(_lifecycleState == _ElementLifecycle.active);
    _inheritedWidgets = _parent?._inheritedWidgets;
  }

  @override
  T? findAncestorWidgetOfExactType<T extends Widget>() {
    assert(_debugCheckStateIsActiveForAncestorLookup());
    Element? ancestor = _parent;
    while (ancestor != null && ancestor.widget.runtimeType != T) {
      ancestor = ancestor._parent;
    }
    return ancestor?.widget as T?;
  }

  @override
  T? findAncestorStateOfType<T extends State<StatefulWidget>>() {
    assert(_debugCheckStateIsActiveForAncestorLookup());
    Element? ancestor = _parent;
    while (ancestor != null) {
      if (ancestor is StatefulElement && ancestor.state is T) {
        break;
      }
      ancestor = ancestor._parent;
    }
    final StatefulElement? statefulAncestor = ancestor as StatefulElement?;
    return statefulAncestor?.state as T?;
  }

  @override
  T? findRootAncestorStateOfType<T extends State<StatefulWidget>>() {
    assert(_debugCheckStateIsActiveForAncestorLookup());
    Element? ancestor = _parent;
    StatefulElement? statefulAncestor;
    while (ancestor != null) {
      if (ancestor is StatefulElement && ancestor.state is T) {
        statefulAncestor = ancestor;
      }
      ancestor = ancestor._parent;
    }
    return statefulAncestor?.state as T?;
  }

  @override
  T? findAncestorRenderObjectOfType<T extends RenderObject>() {
    assert(_debugCheckStateIsActiveForAncestorLookup());
    Element? ancestor = _parent;
    while (ancestor != null) {
      if (ancestor is RenderObjectElement && ancestor.renderObject is T) {
        return ancestor.renderObject as T;
      }
      ancestor = ancestor._parent;
    }
    return null;
  }

  @override
  void visitAncestorElements(bool Function(Element element) visitor) {
    assert(_debugCheckStateIsActiveForAncestorLookup());
    Element? ancestor = _parent;
    while (ancestor != null && visitor(ancestor)) {
      ancestor = ancestor._parent;
    }
  }

  /// Called when a dependency of this element changes.
  ///
  /// The [dependOnInheritedWidgetOfExactType] registers this element as depending on
  /// inherited information of the given type. When the information of that type
  /// changes at this location in the tree (e.g., because the [InheritedElement]
  /// updated to a new [InheritedWidget] and
  /// [InheritedWidget.updateShouldNotify] returned true), the framework calls
  /// this function to notify this element of the change.
  @mustCallSuper
  void didChangeDependencies() {
    assert(_lifecycleState == _ElementLifecycle.active); // otherwise markNeedsBuild is a no-op
    assert(_debugCheckOwnerBuildTargetExists('didChangeDependencies'));
    markNeedsBuild();
  }

  bool _debugCheckOwnerBuildTargetExists(String methodName) {
    assert(() {
      if (owner!._debugCurrentBuildTarget == null) {
        throw FlutterError.fromParts(<DiagnosticsNode>[
          ErrorSummary(
            '$methodName for ${widget.runtimeType} was called at an '
            'inappropriate time.',
          ),
          ErrorDescription('It may only be called while the widgets are being built.'),
          ErrorHint(
            'A possible cause of this error is when $methodName is called during '
            'one of:\n'
            ' * network I/O event\n'
            ' * file I/O event\n'
            ' * timer\n'
            ' * microtask (caused by Future.then, async/await, scheduleMicrotask)',
          ),
        ]);
      }
      return true;
    }());
    return true;
  }

  /// Returns a description of what caused this element to be created.
  ///
  /// Useful for debugging the source of an element.
  String debugGetCreatorChain(int limit) {
    final List<String> chain = <String>[];
    Element? node = this;
    while (chain.length < limit && node != null) {
      chain.add(node.toStringShort());
      node = node._parent;
    }
    if (node != null) {
      chain.add('\u22EF');
    }
    return chain.join(' \u2190 ');
  }

  /// Returns the parent chain from this element back to the root of the tree.
  ///
  /// Useful for debug display of a tree of Elements with only nodes in the path
  /// from the root to this Element expanded.
  List<Element> debugGetDiagnosticChain() {
    final List<Element> chain = <Element>[this];
    Element? node = _parent;
    while (node != null) {
      chain.add(node);
      node = node._parent;
    }
    return chain;
  }

  @override
  void dispatchNotification(Notification notification) {
    _notificationTree?.dispatchNotification(notification);
  }

  /// A short, textual description of this element.
  @override
  String toStringShort() => _widget?.toStringShort() ?? '${describeIdentity(this)}(DEFUNCT)';

  @override
  DiagnosticsNode toDiagnosticsNode({ String? name, DiagnosticsTreeStyle? style }) {
    return _ElementDiagnosticableTreeNode(
      name: name,
      value: this,
      style: style,
    );
  }

  @override
  void debugFillProperties(DiagnosticPropertiesBuilder properties) {
    super.debugFillProperties(properties);
    properties.defaultDiagnosticsTreeStyle= DiagnosticsTreeStyle.dense;
    if (_lifecycleState != _ElementLifecycle.initial) {
      properties.add(ObjectFlagProperty<int>('depth', depth, ifNull: 'no depth'));
    }
    properties.add(ObjectFlagProperty<Widget>('widget', _widget, ifNull: 'no widget'));
    properties.add(DiagnosticsProperty<Key>('key', _widget?.key, showName: false, defaultValue: null, level: DiagnosticLevel.hidden));
    _widget?.debugFillProperties(properties);
    properties.add(FlagProperty('dirty', value: dirty, ifTrue: 'dirty'));
    final Set<InheritedElement>? deps = _dependencies;
    if (deps != null && deps.isNotEmpty) {
      final List<InheritedElement> sortedDependencies = deps.toList()
        ..sort((InheritedElement a, InheritedElement b) =>
            a.toStringShort().compareTo(b.toStringShort()));
      final List<DiagnosticsNode> diagnosticsDependencies = sortedDependencies
        .map((InheritedElement element) => element.widget.toDiagnosticsNode(style: DiagnosticsTreeStyle.sparse))
        .toList();
      properties.add(DiagnosticsProperty<List<DiagnosticsNode>>('dependencies', diagnosticsDependencies));
    }
  }

  @override
  List<DiagnosticsNode> debugDescribeChildren() {
    final List<DiagnosticsNode> children = <DiagnosticsNode>[];
    visitChildren((Element child) {
      children.add(child.toDiagnosticsNode());
    });
    return children;
  }

  /// Returns true if the element has been marked as needing rebuilding.
  bool get dirty => _dirty;
  bool _dirty = true;

  // Whether this is in owner._dirtyElements. This is used to know whether we
  // should be adding the element back into the list when it's reactivated.
  bool _inDirtyList = false;

  // Whether we've already built or not. Set in [rebuild].
  bool _debugBuiltOnce = false;

  /// Marks the element as dirty and adds it to the global list of widgets to
  /// rebuild in the next frame.
  ///
  /// Since it is inefficient to build an element twice in one frame,
  /// applications and widgets should be structured so as to only mark
  /// widgets dirty during event handlers before the frame begins, not during
  /// the build itself.
  void markNeedsBuild() {
    assert(_lifecycleState != _ElementLifecycle.defunct);
    if (_lifecycleState != _ElementLifecycle.active) {
      return;
    }
    assert(owner != null);
    assert(_lifecycleState == _ElementLifecycle.active);
    assert(() {
      if (owner!._debugBuilding) {
        assert(owner!._debugCurrentBuildTarget != null);
        assert(owner!._debugStateLocked);
        if (_debugIsInScope(owner!._debugCurrentBuildTarget!)) {
          return true;
        }
        final List<DiagnosticsNode> information = <DiagnosticsNode>[
          ErrorSummary('setState() or markNeedsBuild() called during build.'),
          ErrorDescription(
            'This ${widget.runtimeType} widget cannot be marked as needing to build because the framework '
            'is already in the process of building widgets. A widget can be marked as '
            'needing to be built during the build phase only if one of its ancestors '
            'is currently building. This exception is allowed because the framework '
            'builds parent widgets before children, which means a dirty descendant '
            'will always be built. Otherwise, the framework might not visit this '
            'widget during this build phase.',
          ),
          describeElement('The widget on which setState() or markNeedsBuild() was called was'),
        ];
        if (owner!._debugCurrentBuildTarget != null) {
          information.add(owner!._debugCurrentBuildTarget!.describeWidget('The widget which was currently being built when the offending call was made was'));
        }
        throw FlutterError.fromParts(information);
      } else if (owner!._debugStateLocked) {
        throw FlutterError.fromParts(<DiagnosticsNode>[
          ErrorSummary('setState() or markNeedsBuild() called when widget tree was locked.'),
          ErrorDescription(
            'This ${widget.runtimeType} widget cannot be marked as needing to build '
            'because the framework is locked.',
          ),
          describeElement('The widget on which setState() or markNeedsBuild() was called was'),
        ]);
      }
      return true;
    }());
    if (dirty) {
      return;
    }
    _dirty = true;
    owner!.scheduleBuildFor(this);
  }

  /// Cause the widget to update itself. In debug builds, also verify various
  /// invariants.
  ///
  /// Called by the [BuildOwner] when [BuildOwner.scheduleBuildFor] has been
  /// called to mark this element dirty, by [mount] when the element is first
  /// built, and by [update] when the widget has changed.
  @pragma('vm:prefer-inline')
  void rebuild() {
    assert(_lifecycleState != _ElementLifecycle.initial);
    if (_lifecycleState != _ElementLifecycle.active || !_dirty) {
      return;
    }
    assert(() {
      debugOnRebuildDirtyWidget?.call(this, _debugBuiltOnce);
      if (debugPrintRebuildDirtyWidgets) {
        if (!_debugBuiltOnce) {
          debugPrint('Building $this');
          _debugBuiltOnce = true;
        } else {
          debugPrint('Rebuilding $this');
        }
      }
      return true;
    }());
    assert(_lifecycleState == _ElementLifecycle.active);
    assert(owner!._debugStateLocked);
    Element? debugPreviousBuildTarget;
    assert(() {
      debugPreviousBuildTarget = owner!._debugCurrentBuildTarget;
      owner!._debugCurrentBuildTarget = this;
      return true;
    }());
    if (_hasDependencyWhichNeedsClearingOnRebuild) {
      final Set<InheritedElement> dependencies = _dependencies!;
      for (final InheritedElement dependency in dependencies) {
        if (dependency.clearDependencyOnRebuild) {
          dependency.removeDependent(this);
        }
      }

      _hasDependencyWhichNeedsClearingOnRebuild = false;
      dependencies.removeWhere((InheritedElement dep) => dep.clearDependencyOnRebuild);
    }
    performRebuild();
    assert(() {
      assert(owner!._debugCurrentBuildTarget == this);
      owner!._debugCurrentBuildTarget = debugPreviousBuildTarget;
      return true;
    }());
    assert(!_dirty);
  }

  /// Cause the widget to update itself.
  ///
  /// Called by [rebuild] after the appropriate checks have been made.
  @protected
  void performRebuild();
}

class _ElementDiagnosticableTreeNode extends DiagnosticableTreeNode {
  _ElementDiagnosticableTreeNode({
    super.name,
    required Element super.value,
    required super.style,
    this.stateful = false,
  });

  final bool stateful;

  @override
  Map<String, Object?> toJsonMap(DiagnosticsSerializationDelegate delegate) {
    final Map<String, Object?> json = super.toJsonMap(delegate);
    final Element element = value as Element;
    if (!element.debugIsDefunct) {
      json['widgetRuntimeType'] = element.widget.runtimeType.toString();
    }
    json['stateful'] = stateful;
    return json;
  }
}

/// Signature for the constructor that is called when an error occurs while
/// building a widget.
///
/// The argument provides information regarding the cause of the error.
///
/// See also:
///
///  * [ErrorWidget.builder], which can be set to override the default
///    [ErrorWidget] builder.
///  * [FlutterError.reportError], which is typically called with the same
///    [FlutterErrorDetails] object immediately prior to [ErrorWidget.builder]
///    being called.
typedef ErrorWidgetBuilder = Widget Function(FlutterErrorDetails details);

/// A widget that renders an exception's message.
///
/// This widget is used when a build method fails, to help with determining
/// where the problem lies. Exceptions are also logged to the console, which you
/// can read using `flutter logs`. The console will also include additional
/// information such as the stack trace for the exception.
///
/// It is possible to override this widget.
///
/// {@tool dartpad}
/// This example shows how to override the standard error widget builder in release
/// mode, but use the standard one in debug mode.
///
/// The error occurs when you click the "Error Prone" button.
///
/// ** See code in examples/api/lib/widgets/framework/error_widget.0.dart **
/// {@end-tool}
///
/// See also:
///
///  * [FlutterError.onError], which can be set to a method that exits the
///    application if that is preferable to showing an error message.
///  * <https://flutter.dev/docs/testing/errors>, more information about error
///    handling in Flutter.
class ErrorWidget extends LeafRenderObjectWidget {
  /// Creates a widget that displays the given exception.
  ///
  /// The message will be the stringification of the given exception, unless
  /// computing that value itself throws an exception, in which case it will
  /// be the string "Error".
  ///
  /// If this object is inspected from an IDE or the devtools, and the original
  /// exception is a [FlutterError] object, the original exception itself will
  /// be shown in the inspection output.
  ErrorWidget(Object exception)
    : message = _stringify(exception),
      _flutterError = exception is FlutterError ? exception : null,
      super(key: UniqueKey());

  /// Creates a widget that displays the given error message.
  ///
  /// An explicit [FlutterError] can be provided to be reported to inspection
  /// tools. It need not match the message.
  ErrorWidget.withDetails({ this.message = '', FlutterError? error })
    : _flutterError = error,
      super(key: UniqueKey());

  /// The configurable factory for [ErrorWidget].
  ///
  /// When an error occurs while building a widget, the broken widget is
  /// replaced by the widget returned by this function. By default, an
  /// [ErrorWidget] is returned.
  ///
  /// The system is typically in an unstable state when this function is called.
  /// An exception has just been thrown in the middle of build (and possibly
  /// layout), so surrounding widgets and render objects may be in a rather
  /// fragile state. The framework itself (especially the [BuildOwner]) may also
  /// be confused, and additional exceptions are quite likely to be thrown.
  ///
  /// Because of this, it is highly recommended that the widget returned from
  /// this function perform the least amount of work possible. A
  /// [LeafRenderObjectWidget] is the best choice, especially one that
  /// corresponds to a [RenderBox] that can handle the most absurd of incoming
  /// constraints. The default constructor maps to a [RenderErrorBox].
  ///
  /// The default behavior is to show the exception's message in debug mode,
  /// and to show nothing but a gray background in release builds.
  ///
  /// See also:
  ///
  ///  * [FlutterError.onError], which is typically called with the same
  ///    [FlutterErrorDetails] object immediately prior to this callback being
  ///    invoked, and which can also be configured to control how errors are
  ///    reported.
  ///  * <https://flutter.dev/docs/testing/errors>, more information about error
  ///    handling in Flutter.
  static ErrorWidgetBuilder builder = _defaultErrorWidgetBuilder;

  static Widget _defaultErrorWidgetBuilder(FlutterErrorDetails details) {
    String message = '';
    assert(() {
      message = '${_stringify(details.exception)}\nSee also: https://flutter.dev/docs/testing/errors';
      return true;
    }());
    final Object exception = details.exception;
    return ErrorWidget.withDetails(message: message, error: exception is FlutterError ? exception : null);
  }

  static String _stringify(Object? exception) {
    try {
      return exception.toString();
    } catch (error) {
      // If we get here, it means things have really gone off the rails, and we're better
      // off just returning a simple string and letting the developer find out what the
      // root cause of all their problems are by looking at the console logs.
    }
    return 'Error';
  }

  /// The message to display.
  final String message;
  final FlutterError? _flutterError;

  @override
  RenderBox createRenderObject(BuildContext context) => RenderErrorBox(message);

  @override
  void debugFillProperties(DiagnosticPropertiesBuilder properties) {
    super.debugFillProperties(properties);
    if (_flutterError == null) {
      properties.add(StringProperty('message', message, quoted: false));
    } else {
      properties.add(_flutterError!.toDiagnosticsNode(style: DiagnosticsTreeStyle.whitespace));
    }
  }
}

/// Signature for a function that creates a widget, e.g. [StatelessWidget.build]
/// or [State.build].
///
/// Used by [Builder.builder], [OverlayEntry.builder], etc.
///
/// See also:
///
///  * [IndexedWidgetBuilder], which is similar but also takes an index.
///  * [TransitionBuilder], which is similar but also takes a child.
///  * [ValueWidgetBuilder], which is similar but takes a value and a child.
typedef WidgetBuilder = Widget Function(BuildContext context);

/// Signature for a function that creates a widget for a given index, e.g., in a
/// list.
///
/// Used by [ListView.builder] and other APIs that use lazily-generated widgets.
///
/// See also:
///
///  * [WidgetBuilder], which is similar but only takes a [BuildContext].
///  * [TransitionBuilder], which is similar but also takes a child.
///  * [NullableIndexedWidgetBuilder], which is similar but may return null.
typedef IndexedWidgetBuilder = Widget Function(BuildContext context, int index);

/// Signature for a function that creates a widget for a given index, e.g., in a
/// list, but may return null.
///
/// Used by [SliverChildBuilderDelegate.builder] and other APIs that
/// use lazily-generated widgets where the child count is not known
/// ahead of time.
///
/// Unlike most builders, this callback can return null, indicating the index
/// is out of range. Whether and when this is valid depends on the semantics
/// of the builder. For example, [SliverChildBuilderDelegate.builder] returns
/// null when the index is out of range, where the range is defined by the
/// [SliverChildBuilderDelegate.childCount]; so in that case the `index`
/// parameter's value may determine whether returning null is valid or not.
///
/// See also:
///
///  * [WidgetBuilder], which is similar but only takes a [BuildContext].
///  * [TransitionBuilder], which is similar but also takes a child.
///  * [IndexedWidgetBuilder], which is similar but not nullable.
typedef NullableIndexedWidgetBuilder = Widget? Function(BuildContext context, int index);

/// A builder that builds a widget given a child.
///
/// The child should typically be part of the returned widget tree.
///
/// Used by [AnimatedBuilder.builder], as well as [WidgetsApp.builder] and
/// [MaterialApp.builder].
///
/// See also:
///
///  * [WidgetBuilder], which is similar but only takes a [BuildContext].
///  * [IndexedWidgetBuilder], which is similar but also takes an index.
///  * [ValueWidgetBuilder], which is similar but takes a value and a child.
typedef TransitionBuilder = Widget Function(BuildContext context, Widget? child);

/// An [Element] that composes other [Element]s.
///
/// Rather than creating a [RenderObject] directly, a [ComponentElement] creates
/// [RenderObject]s indirectly by creating other [Element]s.
///
/// Contrast with [RenderObjectElement].
abstract class ComponentElement extends Element {
  /// Creates an element that uses the given widget as its configuration.
  ComponentElement(super.widget);

  Element? _child;

  bool _debugDoingBuild = false;
  @override
  bool get debugDoingBuild => _debugDoingBuild;

  @override
  void mount(Element? parent, Object? newSlot) {
    super.mount(parent, newSlot);
    assert(_child == null);
    assert(_lifecycleState == _ElementLifecycle.active);
    _firstBuild();
    assert(_child != null);
  }

  void _firstBuild() {
    // StatefulElement overrides this to also call state.didChangeDependencies.
    rebuild(); // This eventually calls performRebuild.
  }

  /// Calls the [StatelessWidget.build] method of the [StatelessWidget] object
  /// (for stateless widgets) or the [State.build] method of the [State] object
  /// (for stateful widgets) and then updates the widget tree.
  ///
  /// Called automatically during [mount] to generate the first build, and by
  /// [rebuild] when the element needs updating.
  @override
  @pragma('vm:notify-debugger-on-exception')
  void performRebuild() {
    Widget? built;
    try {
      assert(() {
        _debugDoingBuild = true;
        return true;
      }());
      built = build();
      assert(() {
        _debugDoingBuild = false;
        return true;
      }());
      debugWidgetBuilderValue(widget, built);
    } catch (e, stack) {
      _debugDoingBuild = false;
      built = ErrorWidget.builder(
        _debugReportException(
          ErrorDescription('building $this'),
          e,
          stack,
          informationCollector: () => <DiagnosticsNode>[
            if (kDebugMode)
              DiagnosticsDebugCreator(DebugCreator(this)),
          ],
        ),
      );
    } finally {
      // We delay marking the element as clean until after calling build() so
      // that attempts to markNeedsBuild() during build() will be ignored.
      _dirty = false;
    }
    try {
      _child = updateChild(_child, built, slot);
      assert(_child != null);
    } catch (e, stack) {
      built = ErrorWidget.builder(
        _debugReportException(
          ErrorDescription('building $this'),
          e,
          stack,
          informationCollector: () => <DiagnosticsNode>[
            if (kDebugMode)
              DiagnosticsDebugCreator(DebugCreator(this)),
          ],
        ),
      );
      _child = updateChild(null, built, slot);
    }
  }

  /// Subclasses should override this function to actually call the appropriate
  /// `build` function (e.g., [StatelessWidget.build] or [State.build]) for
  /// their widget.
  @protected
  Widget build();

  @override
  void visitChildren(ElementVisitor visitor) {
    if (_child != null) {
      visitor(_child!);
    }
  }

  @override
  void forgetChild(Element child) {
    assert(child == _child);
    _child = null;
    super.forgetChild(child);
  }
}

/// An [Element] that uses a [StatelessWidget] as its configuration.
class StatelessElement extends ComponentElement {
  /// Creates an element that uses the given widget as its configuration.
  StatelessElement(StatelessWidget super.widget);

  @override
  Widget build() => (widget as StatelessWidget).build(this);

  @override
  void update(StatelessWidget newWidget) {
    super.update(newWidget);
    assert(widget == newWidget);
    _dirty = true;
    rebuild();
  }
}

/// An [Element] that uses a [StatefulWidget] as its configuration.
class StatefulElement extends ComponentElement {
  /// Creates an element that uses the given widget as its configuration.
  StatefulElement(StatefulWidget widget)
      : _state = widget.createState(),
        super(widget) {
    assert(() {
      if (!state._debugTypesAreRight(widget)) {
        throw FlutterError.fromParts(<DiagnosticsNode>[
          ErrorSummary('StatefulWidget.createState must return a subtype of State<${widget.runtimeType}>'),
          ErrorDescription(
            'The createState function for ${widget.runtimeType} returned a state '
            'of type ${state.runtimeType}, which is not a subtype of '
            'State<${widget.runtimeType}>, violating the contract for createState.',
          ),
        ]);
      }
      return true;
    }());
    assert(state._element == null);
    state._element = this;
    assert(
      state._widget == null,
      'The createState function for $widget returned an old or invalid state '
      'instance: ${state._widget}, which is not null, violating the contract '
      'for createState.',
    );
    state._widget = widget;
    assert(state._debugLifecycleState == _StateLifecycle.created);
  }

  @override
  Widget build() => state.build(this);

  /// The [State] instance associated with this location in the tree.
  ///
  /// There is a one-to-one relationship between [State] objects and the
  /// [StatefulElement] objects that hold them. The [State] objects are created
  /// by [StatefulElement] in [mount].
  State<StatefulWidget> get state => _state!;
  State<StatefulWidget>? _state;

  @override
  void reassemble() {
    if (_debugShouldReassemble(_debugReassembleConfig, _widget)) {
      state.reassemble();
    }
    super.reassemble();
  }

  @override
  void _firstBuild() {
    assert(state._debugLifecycleState == _StateLifecycle.created);
    final Object? debugCheckForReturnedFuture = state.initState() as dynamic;
    assert(() {
      if (debugCheckForReturnedFuture is Future) {
        throw FlutterError.fromParts(<DiagnosticsNode>[
          ErrorSummary('${state.runtimeType}.initState() returned a Future.'),
          ErrorDescription('State.initState() must be a void method without an `async` keyword.'),
          ErrorHint(
            'Rather than awaiting on asynchronous work directly inside of initState, '
            'call a separate method to do this work without awaiting it.',
          ),
        ]);
      }
      return true;
    }());
    assert(() {
      state._debugLifecycleState = _StateLifecycle.initialized;
      return true;
    }());
    state.didChangeDependencies();
    assert(() {
      state._debugLifecycleState = _StateLifecycle.ready;
      return true;
    }());
    super._firstBuild();
  }

  @override
  void performRebuild() {
    if (_didChangeDependencies) {
      state.didChangeDependencies();
      _didChangeDependencies = false;
    }
    super.performRebuild();
  }

  @override
  void update(StatefulWidget newWidget) {
    super.update(newWidget);
    assert(widget == newWidget);
    final StatefulWidget oldWidget = state._widget!;
    // We mark ourselves as dirty before calling didUpdateWidget to
    // let authors call setState from within didUpdateWidget without triggering
    // asserts.
    _dirty = true;
    state._widget = widget as StatefulWidget;
    final Object? debugCheckForReturnedFuture = state.didUpdateWidget(oldWidget) as dynamic;
    assert(() {
      if (debugCheckForReturnedFuture is Future) {
        throw FlutterError.fromParts(<DiagnosticsNode>[
          ErrorSummary('${state.runtimeType}.didUpdateWidget() returned a Future.'),
          ErrorDescription( 'State.didUpdateWidget() must be a void method without an `async` keyword.'),
          ErrorHint(
            'Rather than awaiting on asynchronous work directly inside of didUpdateWidget, '
            'call a separate method to do this work without awaiting it.',
          ),
        ]);
      }
      return true;
    }());
    rebuild();
  }

  @override
  void activate() {
    super.activate();
    state.activate();
    // Since the State could have observed the deactivate() and thus disposed of
    // resources allocated in the build method, we have to rebuild the widget
    // so that its State can reallocate its resources.
    assert(_lifecycleState == _ElementLifecycle.active); // otherwise markNeedsBuild is a no-op
    markNeedsBuild();
  }

  @override
  void deactivate() {
    state.deactivate();
    super.deactivate();
  }

  @override
  void unmount() {
    super.unmount();
    state.dispose();
    assert(() {
      if (state._debugLifecycleState == _StateLifecycle.defunct) {
        return true;
      }
      throw FlutterError.fromParts(<DiagnosticsNode>[
        ErrorSummary('${state.runtimeType}.dispose failed to call super.dispose.'),
        ErrorDescription(
          'dispose() implementations must always call their superclass dispose() method, to ensure '
          'that all the resources used by the widget are fully released.',
        ),
      ]);
    }());
    state._element = null;
    // Release resources to reduce the severity of memory leaks caused by
    // defunct, but accidentally retained Elements.
    _state = null;
  }

  @override
  InheritedWidget dependOnInheritedElement(Element ancestor, { Object? aspect }) {
    assert(ancestor != null);
    assert(() {
      final Type targetType = ancestor.widget.runtimeType;
      if (state._debugLifecycleState == _StateLifecycle.created) {
        throw FlutterError.fromParts(<DiagnosticsNode>[
          ErrorSummary('dependOnInheritedWidgetOfExactType<$targetType>() or dependOnInheritedElement() was called before ${state.runtimeType}.initState() completed.'),
          ErrorDescription(
            'When an inherited widget changes, for example if the value of Theme.of() changes, '
            "its dependent widgets are rebuilt. If the dependent widget's reference to "
            'the inherited widget is in a constructor or an initState() method, '
            'then the rebuilt dependent widget will not reflect the changes in the '
            'inherited widget.',
          ),
          ErrorHint(
            'Typically references to inherited widgets should occur in widget build() methods. Alternatively, '
            'initialization based on inherited widgets can be placed in the didChangeDependencies method, which '
            'is called after initState and whenever the dependencies change thereafter.',
          ),
        ]);
      }
      if (state._debugLifecycleState == _StateLifecycle.defunct) {
        throw FlutterError.fromParts(<DiagnosticsNode>[
          ErrorSummary('dependOnInheritedWidgetOfExactType<$targetType>() or dependOnInheritedElement() was called after dispose(): $this'),
          ErrorDescription(
            'This error happens if you call dependOnInheritedWidgetOfExactType() on the '
            'BuildContext for a widget that no longer appears in the widget tree '
            '(e.g., whose parent widget no longer includes the widget in its '
            'build). This error can occur when code calls '
            'dependOnInheritedWidgetOfExactType() from a timer or an animation callback.',
          ),
          ErrorHint(
            'The preferred solution is to cancel the timer or stop listening to the '
            'animation in the dispose() callback. Another solution is to check the '
            '"mounted" property of this object before calling '
            'dependOnInheritedWidgetOfExactType() to ensure the object is still in the '
            'tree.',
          ),
          ErrorHint(
            'This error might indicate a memory leak if '
            'dependOnInheritedWidgetOfExactType() is being called because another object '
            'is retaining a reference to this State object after it has been '
            'removed from the tree. To avoid memory leaks, consider breaking the '
            'reference to this object during dispose().',
          ),
        ]);
      }
      return true;
    }());
    return super.dependOnInheritedElement(ancestor as InheritedElement, aspect: aspect);
  }

  /// This controls whether we should call [State.didChangeDependencies] from
  /// the start of [build], to avoid calls when the [State] will not get built.
  /// This can happen when the widget has dropped out of the tree, but depends
  /// on an [InheritedWidget] that is still in the tree.
  ///
  /// It is set initially to false, since [_firstBuild] makes the initial call
  /// on the [state]. When it is true, [build] will call
  /// `state.didChangeDependencies` and then sets it to false. Subsequent calls
  /// to [didChangeDependencies] set it to true.
  bool _didChangeDependencies = false;

  @override
  void didChangeDependencies() {
    super.didChangeDependencies();
    _didChangeDependencies = true;
  }

  @override
  DiagnosticsNode toDiagnosticsNode({ String? name, DiagnosticsTreeStyle? style }) {
    return _ElementDiagnosticableTreeNode(
      name: name,
      value: this,
      style: style,
      stateful: true,
    );
  }

  @override
  void debugFillProperties(DiagnosticPropertiesBuilder properties) {
    super.debugFillProperties(properties);
    properties.add(DiagnosticsProperty<State<StatefulWidget>>('state', _state, defaultValue: null));
  }
}

/// An [Element] that uses a [ProxyWidget] as its configuration.
abstract class ProxyElement extends ComponentElement {
  /// Initializes fields for subclasses.
  ProxyElement(ProxyWidget super.widget);

  @override
  Widget build() => (widget as ProxyWidget).child;

  @override
  void update(ProxyWidget newWidget) {
    final ProxyWidget oldWidget = widget as ProxyWidget;
    assert(widget != null);
    assert(widget != newWidget);
    super.update(newWidget);
    assert(widget == newWidget);
    updated(oldWidget);
    _dirty = true;
    rebuild();
  }

  /// Called during build when the [widget] has changed.
  ///
  /// By default, calls [notifyClients]. Subclasses may override this method to
  /// avoid calling [notifyClients] unnecessarily (e.g. if the old and new
  /// widgets are equivalent).
  @protected
  void updated(covariant ProxyWidget oldWidget) {
    notifyClients(oldWidget);
  }

  /// Notify other objects that the widget associated with this element has
  /// changed.
  ///
  /// Called during [update] (via [updated]) after changing the widget
  /// associated with this element but before rebuilding this element.
  @protected
  void notifyClients(covariant ProxyWidget oldWidget);
}

/// An [Element] that uses a [ParentDataWidget] as its configuration.
class ParentDataElement<T extends ParentData> extends ProxyElement {
  /// Creates an element that uses the given widget as its configuration.
  ParentDataElement(ParentDataWidget<T> super.widget);

  void _applyParentData(ParentDataWidget<T> widget) {
    void applyParentDataToChild(Element child) {
      if (child is RenderObjectElement) {
        child._updateParentData(widget);
      } else {
        assert(child is! ParentDataElement<ParentData>);
        child.visitChildren(applyParentDataToChild);
      }
    }
    visitChildren(applyParentDataToChild);
  }

  /// Calls [ParentDataWidget.applyParentData] on the given widget, passing it
  /// the [RenderObject] whose parent data this element is ultimately
  /// responsible for.
  ///
  /// This allows a render object's [RenderObject.parentData] to be modified
  /// without triggering a build. This is generally ill-advised, but makes sense
  /// in situations such as the following:
  ///
  ///  * Build and layout are currently under way, but the [ParentData] in question
  ///    does not affect layout, and the value to be applied could not be
  ///    determined before build and layout (e.g. it depends on the layout of a
  ///    descendant).
  ///
  ///  * Paint is currently under way, but the [ParentData] in question does not
  ///    affect layout or paint, and the value to be applied could not be
  ///    determined before paint (e.g. it depends on the compositing phase).
  ///
  /// In either case, the next build is expected to cause this element to be
  /// configured with the given new widget (or a widget with equivalent data).
  ///
  /// Only [ParentDataWidget]s that return true for
  /// [ParentDataWidget.debugCanApplyOutOfTurn] can be applied this way.
  ///
  /// The new widget must have the same child as the current widget.
  ///
  /// An example of when this is used is the [AutomaticKeepAlive] widget. If it
  /// receives a notification during the build of one of its descendants saying
  /// that its child must be kept alive, it will apply a [KeepAlive] widget out
  /// of turn. This is safe, because by definition the child is already alive,
  /// and therefore this will not change the behavior of the parent this frame.
  /// It is more efficient than requesting an additional frame just for the
  /// purpose of updating the [KeepAlive] widget.
  void applyWidgetOutOfTurn(ParentDataWidget<T> newWidget) {
    assert(newWidget != null);
    assert(newWidget.debugCanApplyOutOfTurn());
    assert(newWidget.child == (widget as ParentDataWidget<T>).child);
    _applyParentData(newWidget);
  }

  @override
  void notifyClients(ParentDataWidget<T> oldWidget) {
    _applyParentData(widget as ParentDataWidget<T>);
  }
}

/// An [Element] that uses an [InheritedWidget] as its configuration.
class InheritedElement extends ProxyElement {
  /// Creates an element that uses the given widget as its configuration.
  InheritedElement(InheritedWidget super.widget);

  final Map<Element, Object?> _dependents = HashMap<Element, Object?>();

  /// Whether dependent widgets should unsubscribe to this [InheritedElement]
  /// when they rebuild.
  ///
  /// This defaults to false as a performance optimization, since few widgets
  /// conditionally depend on an [InheritedElement].
  ///
  /// This value must never change for the lifetime of the element.
  bool get clearDependencyOnRebuild => false;

  @override
  void _updateInheritance() {
    assert(_lifecycleState == _ElementLifecycle.active);
    final PersistentHashMap<Type, InheritedElement> incomingWidgets =
        _parent?._inheritedWidgets ?? const PersistentHashMap<Type, InheritedElement>.empty();
    _inheritedWidgets = incomingWidgets.put(widget.runtimeType, this);
  }

  @override
  void debugDeactivated() {
    assert(() {
      assert(_dependents.isEmpty);
      return true;
    }());
    super.debugDeactivated();
  }

  /// Returns the dependencies value recorded for [dependent]
  /// with [setDependencies].
  ///
  /// Each dependent element is mapped to a single object value
  /// which represents how the element depends on this
  /// [InheritedElement]. This value is null by default and by default
  /// dependent elements are rebuilt unconditionally.
  ///
  /// Subclasses can manage these values with [updateDependencies]
  /// so that they can selectively rebuild dependents in
  /// [notifyDependent].
  ///
  /// This method is typically only called in overrides of [updateDependencies].
  ///
  /// See also:
  ///
  ///  * [updateDependencies], which is called each time a dependency is
  ///    created with [dependOnInheritedWidgetOfExactType].
  ///  * [setDependencies], which sets dependencies value for a dependent
  ///    element.
  ///  * [notifyDependent], which can be overridden to use a dependent's
  ///    dependencies value to decide if the dependent needs to be rebuilt.
  ///  * [InheritedModel], which is an example of a class that uses this method
  ///    to manage dependency values.
  @protected
  Object? getDependencies(Element dependent) {
    return _dependents[dependent];
  }

  /// Sets the value returned by [getDependencies] value for [dependent].
  ///
  /// Each dependent element is mapped to a single object value
  /// which represents how the element depends on this
  /// [InheritedElement]. The [updateDependencies] method sets this value to
  /// null by default so that dependent elements are rebuilt unconditionally.
  ///
  /// Subclasses can manage these values with [updateDependencies]
  /// so that they can selectively rebuild dependents in [notifyDependent].
  ///
  /// This method is typically only called in overrides of [updateDependencies].
  ///
  /// See also:
  ///
  ///  * [updateDependencies], which is called each time a dependency is
  ///    created with [dependOnInheritedWidgetOfExactType].
  ///  * [getDependencies], which returns the current value for a dependent
  ///    element.
  ///  * [notifyDependent], which can be overridden to use a dependent's
  ///    [getDependencies] value to decide if the dependent needs to be rebuilt.
  ///  * [InheritedModel], which is an example of a class that uses this method
  ///    to manage dependency values.
  @protected
  void setDependencies(Element dependent, Object? value) {
    _dependents[dependent] = value;
  }

  /// Called by [dependOnInheritedWidgetOfExactType] when a new [dependent] is added.
  ///
  /// Each dependent element can be mapped to a single object value with
  /// [setDependencies]. This method can lookup the existing dependencies with
  /// [getDependencies].
  ///
  /// By default this method sets the inherited dependencies for [dependent]
  /// to null. This only serves to record an unconditional dependency on
  /// [dependent].
  ///
  /// Subclasses can manage their own dependencies values so that they
  /// can selectively rebuild dependents in [notifyDependent].
  ///
  /// See also:
  ///
  ///  * [getDependencies], which returns the current value for a dependent
  ///    element.
  ///  * [setDependencies], which sets the value for a dependent element.
  ///  * [notifyDependent], which can be overridden to use a dependent's
  ///    dependencies value to decide if the dependent needs to be rebuilt.
  ///  * [InheritedModel], which is an example of a class that uses this method
  ///    to manage dependency values.
  @protected
  void updateDependencies(Element dependent, Object? aspect) {
    setDependencies(dependent, null);
  }

  /// Called by dependent widgets when they stop listening to this [InheritedElement].
  ///
  /// This either happens when the dependent is unmounted, or, if
  /// [clearDependencyOnRebuild] is true, before the dependent rebuilds.
  ///
  /// See also:
  ///
  ///  * [getDependencies], which returns the current value for a dependent
  ///    element.
  ///  * [setDependencies], which sets the value for a dependent element.
  ///  * [notifyDependent], which can be overridden to use a dependent's
  ///    dependencies value to decide if the dependent needs to be rebuilt.
  ///  * [InheritedModel], which is an example of a class that uses this method
  ///    to manage dependency values.
  @protected
  @mustCallSuper
  void removeDependent(Element dependent) {
    _dependents.remove(dependent);
  }

  /// Called by [notifyClients] for each dependent.
  ///
  /// Calls `dependent.didChangeDependencies()` by default.
  ///
  /// Subclasses can override this method to selectively call
  /// [didChangeDependencies] based on the value of [getDependencies].
  ///
  /// See also:
  ///
  ///  * [updateDependencies], which is called each time a dependency is
  ///    created with [dependOnInheritedWidgetOfExactType].
  ///  * [getDependencies], which returns the current value for a dependent
  ///    element.
  ///  * [setDependencies], which sets the value for a dependent element.
  ///  * [InheritedModel], which is an example of a class that uses this method
  ///    to manage dependency values.
  @protected
  void notifyDependent(covariant InheritedWidget oldWidget, Element dependent) {
    dependent.didChangeDependencies();
  }

  /// Calls [Element.didChangeDependencies] of all dependent elements, if
  /// [InheritedWidget.updateShouldNotify] returns true.
  ///
  /// Called by [update], immediately prior to [build].
  ///
  /// Calls [notifyClients] to actually trigger the notifications.
  @override
  void updated(InheritedWidget oldWidget) {
    if ((widget as InheritedWidget).updateShouldNotify(oldWidget)) {
      super.updated(oldWidget);
    }
  }

  /// Notifies all dependent elements that this inherited widget has changed, by
  /// calling [Element.didChangeDependencies].
  ///
  /// This method must only be called during the build phase. Usually this
  /// method is called automatically when an inherited widget is rebuilt, e.g.
  /// as a result of calling [State.setState] above the inherited widget.
  ///
  /// See also:
  ///
  ///  * [InheritedNotifier], a subclass of [InheritedWidget] that also calls
  ///    this method when its [Listenable] sends a notification.
  @override
  void notifyClients(InheritedWidget oldWidget) {
    assert(_debugCheckOwnerBuildTargetExists('notifyClients'));
    for (final Element dependent in _dependents.keys) {
      assert(() {
        // check that it really is our descendant
        Element? ancestor = dependent._parent;
        while (ancestor != this && ancestor != null) {
          ancestor = ancestor._parent;
        }
        return ancestor == this;
      }());
      // check that it really depends on us
      assert(dependent._dependencies!.contains(this));
      notifyDependent(oldWidget, dependent);
    }
  }
}

/// An [Element] that uses a [RenderObjectWidget] as its configuration.
///
/// [RenderObjectElement] objects have an associated [RenderObject] widget in
/// the render tree, which handles concrete operations like laying out,
/// painting, and hit testing.
///
/// Contrast with [ComponentElement].
///
/// For details on the lifecycle of an element, see the discussion at [Element].
///
/// ## Writing a RenderObjectElement subclass
///
/// There are three common child models used by most [RenderObject]s:
///
/// * Leaf render objects, with no children: The [LeafRenderObjectElement] class
///   handles this case.
///
/// * A single child: The [SingleChildRenderObjectElement] class handles this
///   case.
///
/// * A linked list of children: The [MultiChildRenderObjectElement] class
///   handles this case.
///
/// Sometimes, however, a render object's child model is more complicated. Maybe
/// it has a two-dimensional array of children. Maybe it constructs children on
/// demand. Maybe it features multiple lists. In such situations, the
/// corresponding [Element] for the [Widget] that configures that [RenderObject]
/// will be a new subclass of [RenderObjectElement].
///
/// Such a subclass is responsible for managing children, specifically the
/// [Element] children of this object, and the [RenderObject] children of its
/// corresponding [RenderObject].
///
/// ### Specializing the getters
///
/// [RenderObjectElement] objects spend much of their time acting as
/// intermediaries between their [widget] and their [renderObject]. It is
/// generally recommended against specializing the [widget] getter and
/// instead casting at the various callsites to avoid adding overhead
/// outside of this particular implementation.
///
/// ```dart
/// class FooElement extends RenderObjectElement {
///
///   @override
///   RenderFoo get renderObject => super.renderObject as RenderFoo;
///
///   void _foo() {
///     final Foo foo = widget as Foo;
///   }
///   // ...
/// }
/// ```
///
/// ### Slots
///
/// Each child [Element] corresponds to a [RenderObject] which should be
/// attached to this element's render object as a child.
///
/// However, the immediate children of the element may not be the ones that
/// eventually produce the actual [RenderObject] that they correspond to. For
/// example a [StatelessElement] (the element of a [StatelessWidget]) simply
/// corresponds to whatever [RenderObject] its child (the element returned by
/// its [StatelessWidget.build] method) corresponds to.
///
/// Each child is therefore assigned a _[slot]_ token. This is an identifier whose
/// meaning is private to this [RenderObjectElement] node. When the descendant
/// that finally produces the [RenderObject] is ready to attach it to this
/// node's render object, it passes that slot token back to this node, and that
/// allows this node to cheaply identify where to put the child render object
/// relative to the others in the parent render object.
///
/// A child's [slot] is determined when the parent calls [updateChild] to
/// inflate the child (see the next section). It can be updated by calling
/// [updateSlotForChild].
///
/// ### Updating children
///
/// Early in the lifecycle of an element, the framework calls the [mount]
/// method. This method should call [updateChild] for each child, passing in
/// the widget for that child, and the slot for that child, thus obtaining a
/// list of child [Element]s.
///
/// Subsequently, the framework will call the [update] method. In this method,
/// the [RenderObjectElement] should call [updateChild] for each child, passing
/// in the [Element] that was obtained during [mount] or the last time [update]
/// was run (whichever happened most recently), the new [Widget], and the slot.
/// This provides the object with a new list of [Element] objects.
///
/// Where possible, the [update] method should attempt to map the elements from
/// the last pass to the widgets in the new pass. For example, if one of the
/// elements from the last pass was configured with a particular [Key], and one
/// of the widgets in this new pass has that same key, they should be paired up,
/// and the old element should be updated with the widget (and the slot
/// corresponding to the new widget's new position, also). The [updateChildren]
/// method may be useful in this regard.
///
/// [updateChild] should be called for children in their logical order. The
/// order can matter; for example, if two of the children use [PageStorage]'s
/// `writeState` feature in their build method (and neither has a [Widget.key]),
/// then the state written by the first will be overwritten by the second.
///
/// #### Dynamically determining the children during the build phase
///
/// The child widgets need not necessarily come from this element's widget
/// verbatim. They could be generated dynamically from a callback, or generated
/// in other more creative ways.
///
/// #### Dynamically determining the children during layout
///
/// If the widgets are to be generated at layout time, then generating them in
/// the [mount] and [update] methods won't work: layout of this element's render
/// object hasn't started yet at that point. Instead, the [update] method can
/// mark the render object as needing layout (see
/// [RenderObject.markNeedsLayout]), and then the render object's
/// [RenderObject.performLayout] method can call back to the element to have it
/// generate the widgets and call [updateChild] accordingly.
///
/// For a render object to call an element during layout, it must use
/// [RenderObject.invokeLayoutCallback]. For an element to call [updateChild]
/// outside of its [update] method, it must use [BuildOwner.buildScope].
///
/// The framework provides many more checks in normal operation than it does
/// when doing a build during layout. For this reason, creating widgets with
/// layout-time build semantics should be done with great care.
///
/// #### Handling errors when building
///
/// If an element calls a builder function to obtain widgets for its children,
/// it may find that the build throws an exception. Such exceptions should be
/// caught and reported using [FlutterError.reportError]. If a child is needed
/// but a builder has failed in this way, an instance of [ErrorWidget] can be
/// used instead.
///
/// ### Detaching children
///
/// It is possible, when using [GlobalKey]s, for a child to be proactively
/// removed by another element before this element has been updated.
/// (Specifically, this happens when the subtree rooted at a widget with a
/// particular [GlobalKey] is being moved from this element to an element
/// processed earlier in the build phase.) When this happens, this element's
/// [forgetChild] method will be called with a reference to the affected child
/// element.
///
/// The [forgetChild] method of a [RenderObjectElement] subclass must remove the
/// child element from its child list, so that when it next [update]s its
/// children, the removed child is not considered.
///
/// For performance reasons, if there are many elements, it may be quicker to
/// track which elements were forgotten by storing them in a [Set], rather than
/// proactively mutating the local record of the child list and the identities
/// of all the slots. For example, see the implementation of
/// [MultiChildRenderObjectElement].
///
/// ### Maintaining the render object tree
///
/// Once a descendant produces a render object, it will call
/// [insertRenderObjectChild]. If the descendant's slot changes identity, it
/// will call [moveRenderObjectChild]. If a descendant goes away, it will call
/// [removeRenderObjectChild].
///
/// These three methods should update the render tree accordingly, attaching,
/// moving, and detaching the given child render object from this element's own
/// render object respectively.
///
/// ### Walking the children
///
/// If a [RenderObjectElement] object has any children [Element]s, it must
/// expose them in its implementation of the [visitChildren] method. This method
/// is used by many of the framework's internal mechanisms, and so should be
/// fast. It is also used by the test framework and [debugDumpApp].
abstract class RenderObjectElement extends Element {
  /// Creates an element that uses the given widget as its configuration.
  RenderObjectElement(RenderObjectWidget super.widget);

  /// The underlying [RenderObject] for this element.
  ///
  /// If this element has been [unmount]ed, this getter will throw.
  @override
  RenderObject get renderObject {
    assert(_renderObject != null, '$runtimeType unmounted');
    return _renderObject!;
  }
  RenderObject? _renderObject;

  bool _debugDoingBuild = false;
  @override
  bool get debugDoingBuild => _debugDoingBuild;

  RenderObjectElement? _ancestorRenderObjectElement;

  RenderObjectElement? _findAncestorRenderObjectElement() {
    Element? ancestor = _parent;
    while (ancestor != null && ancestor is! RenderObjectElement) {
      ancestor = ancestor._parent;
    }
    return ancestor as RenderObjectElement?;
  }

  ParentDataElement<ParentData>? _findAncestorParentDataElement() {
    Element? ancestor = _parent;
    ParentDataElement<ParentData>? result;
    while (ancestor != null && ancestor is! RenderObjectElement) {
      if (ancestor is ParentDataElement<ParentData>) {
        result = ancestor;
        break;
      }
      ancestor = ancestor._parent;
    }
    assert(() {
      if (result == null || ancestor == null) {
        return true;
      }
      // Check that no other ParentDataWidgets want to provide parent data.
      final List<ParentDataElement<ParentData>> badAncestors = <ParentDataElement<ParentData>>[];
      ancestor = ancestor!._parent;
      while (ancestor != null && ancestor is! RenderObjectElement) {
        if (ancestor is ParentDataElement<ParentData>) {
          badAncestors.add(ancestor! as ParentDataElement<ParentData>);
        }
        ancestor = ancestor!._parent;
      }
      if (badAncestors.isNotEmpty) {
        badAncestors.insert(0, result);
        try {
          // We explicitly throw here (even though we immediately redirect the
          // exception elsewhere) so that debuggers will notice it when they
          // have "break on exception" enabled.
          throw FlutterError.fromParts(<DiagnosticsNode>[
            ErrorSummary('Incorrect use of ParentDataWidget.'),
            ErrorDescription('The following ParentDataWidgets are providing parent data to the same RenderObject:'),
            for (final ParentDataElement<ParentData> ancestor in badAncestors)
              ErrorDescription('- ${ancestor.widget} (typically placed directly inside a ${(ancestor.widget as ParentDataWidget<ParentData>).debugTypicalAncestorWidgetClass} widget)'),
            ErrorDescription('However, a RenderObject can only receive parent data from at most one ParentDataWidget.'),
            ErrorHint('Usually, this indicates that at least one of the offending ParentDataWidgets listed above is not placed directly inside a compatible ancestor widget.'),
            ErrorDescription('The ownership chain for the RenderObject that received the parent data was:\n  ${debugGetCreatorChain(10)}'),
          ]);
        } on FlutterError catch (e) {
          _debugReportException(ErrorSummary('while looking for parent data.'), e, e.stackTrace);
        }
      }
      return true;
    }());
    return result;
  }

  @override
  void mount(Element? parent, Object? newSlot) {
    super.mount(parent, newSlot);
    assert(() {
      _debugDoingBuild = true;
      return true;
    }());
    _renderObject = (widget as RenderObjectWidget).createRenderObject(this);
    assert(!_renderObject!.debugDisposed!);
    assert(() {
      _debugDoingBuild = false;
      return true;
    }());
    assert(() {
      _debugUpdateRenderObjectOwner();
      return true;
    }());
    assert(_slot == newSlot);
    attachRenderObject(newSlot);
    _dirty = false;
  }

  @override
  void update(covariant RenderObjectWidget newWidget) {
    super.update(newWidget);
    assert(widget == newWidget);
    assert(() {
      _debugUpdateRenderObjectOwner();
      return true;
    }());
    _performRebuild(); // calls widget.updateRenderObject()
  }

  void _debugUpdateRenderObjectOwner() {
    assert(() {
      renderObject.debugCreator = DebugCreator(this);
      return true;
    }());
  }

  @override
  void performRebuild() {
    _performRebuild(); // calls widget.updateRenderObject()
  }

  @pragma('vm:prefer-inline')
  void _performRebuild() {
    assert(() {
      _debugDoingBuild = true;
      return true;
    }());
    (widget as RenderObjectWidget).updateRenderObject(this, renderObject);
    assert(() {
      _debugDoingBuild = false;
      return true;
    }());
    _dirty = false;
  }

  /// Updates the children of this element to use new widgets.
  ///
  /// Attempts to update the given old children list using the given new
  /// widgets, removing obsolete elements and introducing new ones as necessary,
  /// and then returns the new child list.
  ///
  /// During this function the `oldChildren` list must not be modified. If the
  /// caller wishes to remove elements from `oldChildren` re-entrantly while
  /// this function is on the stack, the caller can supply a `forgottenChildren`
  /// argument, which can be modified while this function is on the stack.
  /// Whenever this function reads from `oldChildren`, this function first
  /// checks whether the child is in `forgottenChildren`. If it is, the function
  /// acts as if the child was not in `oldChildren`.
  ///
  /// This function is a convenience wrapper around [updateChild], which updates
  /// each individual child. If `slots` is non-null, the value for the `newSlot`
  /// argument of [updateChild] is retrieved from that list using the index that
  /// the currently processed `child` corresponds to in the `newWidgets` list
  /// (`newWidgets` and `slots` must have the same length). If `slots` is null,
  /// an [IndexedSlot<Element>] is used as the value for the `newSlot` argument.
  /// In that case, [IndexedSlot.index] is set to the index that the currently
  /// processed `child` corresponds to in the `newWidgets` list and
  /// [IndexedSlot.value] is set to the [Element] of the previous widget in that
  /// list (or null if it is the first child).
  ///
  /// When the [slot] value of an [Element] changes, its
  /// associated [renderObject] needs to move to a new position in the child
  /// list of its parents. If that [RenderObject] organizes its children in a
  /// linked list (as is done by the [ContainerRenderObjectMixin]) this can
  /// be implemented by re-inserting the child [RenderObject] into the
  /// list after the [RenderObject] associated with the [Element] provided as
  /// [IndexedSlot.value] in the [slot] object.
  ///
  /// Simply using the previous sibling as a [slot] is not enough, though, because
  /// child [RenderObject]s are only moved around when the [slot] of their
  /// associated [RenderObjectElement]s is updated. When the order of child
  /// [Element]s is changed, some elements in the list may move to a new index
  /// but still have the same previous sibling. For example, when
  /// `[e1, e2, e3, e4]` is changed to `[e1, e3, e4, e2]` the element e4
  /// continues to have e3 as a previous sibling even though its index in the list
  /// has changed and its [RenderObject] needs to move to come before e2's
  /// [RenderObject]. In order to trigger this move, a new [slot] value needs to
  /// be assigned to its [Element] whenever its index in its
  /// parent's child list changes. Using an [IndexedSlot<Element>] achieves
  /// exactly that and also ensures that the underlying parent [RenderObject]
  /// knows where a child needs to move to in a linked list by providing its new
  /// previous sibling.
  @protected
  List<Element> updateChildren(List<Element> oldChildren, List<Widget> newWidgets, { Set<Element>? forgottenChildren, List<Object?>? slots }) {
    assert(oldChildren != null);
    assert(newWidgets != null);
    assert(slots == null || newWidgets.length == slots.length);

    Element? replaceWithNullIfForgotten(Element child) {
      return forgottenChildren != null && forgottenChildren.contains(child) ? null : child;
    }

    Object? slotFor(int newChildIndex, Element? previousChild) {
      return slots != null
        ? slots[newChildIndex]
        : IndexedSlot<Element?>(newChildIndex, previousChild);
    }

    // This attempts to diff the new child list (newWidgets) with
    // the old child list (oldChildren), and produce a new list of elements to
    // be the new list of child elements of this element. The called of this
    // method is expected to update this render object accordingly.

    // The cases it tries to optimize for are:
    //  - the old list is empty
    //  - the lists are identical
    //  - there is an insertion or removal of one or more widgets in
    //    only one place in the list
    // If a widget with a key is in both lists, it will be synced.
    // Widgets without keys might be synced but there is no guarantee.

    // The general approach is to sync the entire new list backwards, as follows:
    // 1. Walk the lists from the top, syncing nodes, until you no longer have
    //    matching nodes.
    // 2. Walk the lists from the bottom, without syncing nodes, until you no
    //    longer have matching nodes. We'll sync these nodes at the end. We
    //    don't sync them now because we want to sync all the nodes in order
    //    from beginning to end.
    // At this point we narrowed the old and new lists to the point
    // where the nodes no longer match.
    // 3. Walk the narrowed part of the old list to get the list of
    //    keys and sync null with non-keyed items.
    // 4. Walk the narrowed part of the new list forwards:
    //     * Sync non-keyed items with null
    //     * Sync keyed items with the source if it exists, else with null.
    // 5. Walk the bottom of the list again, syncing the nodes.
    // 6. Sync null with any items in the list of keys that are still
    //    mounted.

    int newChildrenTop = 0;
    int oldChildrenTop = 0;
    int newChildrenBottom = newWidgets.length - 1;
    int oldChildrenBottom = oldChildren.length - 1;

    final List<Element> newChildren = oldChildren.length == newWidgets.length ?
        oldChildren : List<Element>.filled(newWidgets.length, _NullElement.instance);

    Element? previousChild;

    // Update the top of the list.
    while ((oldChildrenTop <= oldChildrenBottom) && (newChildrenTop <= newChildrenBottom)) {
      final Element? oldChild = replaceWithNullIfForgotten(oldChildren[oldChildrenTop]);
      final Widget newWidget = newWidgets[newChildrenTop];
      assert(oldChild == null || oldChild._lifecycleState == _ElementLifecycle.active);
      if (oldChild == null || !Widget.canUpdate(oldChild.widget, newWidget)) {
        break;
      }
      final Element newChild = updateChild(oldChild, newWidget, slotFor(newChildrenTop, previousChild))!;
      assert(newChild._lifecycleState == _ElementLifecycle.active);
      newChildren[newChildrenTop] = newChild;
      previousChild = newChild;
      newChildrenTop += 1;
      oldChildrenTop += 1;
    }

    // Scan the bottom of the list.
    while ((oldChildrenTop <= oldChildrenBottom) && (newChildrenTop <= newChildrenBottom)) {
      final Element? oldChild = replaceWithNullIfForgotten(oldChildren[oldChildrenBottom]);
      final Widget newWidget = newWidgets[newChildrenBottom];
      assert(oldChild == null || oldChild._lifecycleState == _ElementLifecycle.active);
      if (oldChild == null || !Widget.canUpdate(oldChild.widget, newWidget)) {
        break;
      }
      oldChildrenBottom -= 1;
      newChildrenBottom -= 1;
    }

    // Scan the old children in the middle of the list.
    final bool haveOldChildren = oldChildrenTop <= oldChildrenBottom;
    Map<Key, Element>? oldKeyedChildren;
    if (haveOldChildren) {
      oldKeyedChildren = <Key, Element>{};
      while (oldChildrenTop <= oldChildrenBottom) {
        final Element? oldChild = replaceWithNullIfForgotten(oldChildren[oldChildrenTop]);
        assert(oldChild == null || oldChild._lifecycleState == _ElementLifecycle.active);
        if (oldChild != null) {
          if (oldChild.widget.key != null) {
            oldKeyedChildren[oldChild.widget.key!] = oldChild;
          } else {
            deactivateChild(oldChild);
          }
        }
        oldChildrenTop += 1;
      }
    }

    // Update the middle of the list.
    while (newChildrenTop <= newChildrenBottom) {
      Element? oldChild;
      final Widget newWidget = newWidgets[newChildrenTop];
      if (haveOldChildren) {
        final Key? key = newWidget.key;
        if (key != null) {
          oldChild = oldKeyedChildren![key];
          if (oldChild != null) {
            if (Widget.canUpdate(oldChild.widget, newWidget)) {
              // we found a match!
              // remove it from oldKeyedChildren so we don't unsync it later
              oldKeyedChildren.remove(key);
            } else {
              // Not a match, let's pretend we didn't see it for now.
              oldChild = null;
            }
          }
        }
      }
      assert(oldChild == null || Widget.canUpdate(oldChild.widget, newWidget));
      final Element newChild = updateChild(oldChild, newWidget, slotFor(newChildrenTop, previousChild))!;
      assert(newChild._lifecycleState == _ElementLifecycle.active);
      assert(oldChild == newChild || oldChild == null || oldChild._lifecycleState != _ElementLifecycle.active);
      newChildren[newChildrenTop] = newChild;
      previousChild = newChild;
      newChildrenTop += 1;
    }

    // We've scanned the whole list.
    assert(oldChildrenTop == oldChildrenBottom + 1);
    assert(newChildrenTop == newChildrenBottom + 1);
    assert(newWidgets.length - newChildrenTop == oldChildren.length - oldChildrenTop);
    newChildrenBottom = newWidgets.length - 1;
    oldChildrenBottom = oldChildren.length - 1;

    // Update the bottom of the list.
    while ((oldChildrenTop <= oldChildrenBottom) && (newChildrenTop <= newChildrenBottom)) {
      final Element oldChild = oldChildren[oldChildrenTop];
      assert(replaceWithNullIfForgotten(oldChild) != null);
      assert(oldChild._lifecycleState == _ElementLifecycle.active);
      final Widget newWidget = newWidgets[newChildrenTop];
      assert(Widget.canUpdate(oldChild.widget, newWidget));
      final Element newChild = updateChild(oldChild, newWidget, slotFor(newChildrenTop, previousChild))!;
      assert(newChild._lifecycleState == _ElementLifecycle.active);
      assert(oldChild == newChild || oldChild == null || oldChild._lifecycleState != _ElementLifecycle.active);
      newChildren[newChildrenTop] = newChild;
      previousChild = newChild;
      newChildrenTop += 1;
      oldChildrenTop += 1;
    }

    // Clean up any of the remaining middle nodes from the old list.
    if (haveOldChildren && oldKeyedChildren!.isNotEmpty) {
      for (final Element oldChild in oldKeyedChildren.values) {
        if (forgottenChildren == null || !forgottenChildren.contains(oldChild)) {
          deactivateChild(oldChild);
        }
      }
    }
    assert(newChildren.every((Element element) => element is! _NullElement));
    return newChildren;
  }

  @override
  void deactivate() {
    super.deactivate();
    assert(
      !renderObject.attached,
      'A RenderObject was still attached when attempting to deactivate its '
      'RenderObjectElement: $renderObject',
    );
  }

  @override
  void unmount() {
    assert(
      !renderObject.debugDisposed!,
      'A RenderObject was disposed prior to its owning element being unmounted: '
      '$renderObject',
    );
    final RenderObjectWidget oldWidget = widget as RenderObjectWidget;
    super.unmount();
    assert(
      !renderObject.attached,
      'A RenderObject was still attached when attempting to unmount its '
      'RenderObjectElement: $renderObject',
    );
    oldWidget.didUnmountRenderObject(renderObject);
    _renderObject!.dispose();
    _renderObject = null;
  }

  void _updateParentData(ParentDataWidget<ParentData> parentDataWidget) {
    bool applyParentData = true;
    assert(() {
      try {
        if (!parentDataWidget.debugIsValidRenderObject(renderObject)) {
          applyParentData = false;
          throw FlutterError.fromParts(<DiagnosticsNode>[
            ErrorSummary('Incorrect use of ParentDataWidget.'),
            ...parentDataWidget._debugDescribeIncorrectParentDataType(
              parentData: renderObject.parentData,
              parentDataCreator: _ancestorRenderObjectElement!.widget as RenderObjectWidget,
              ownershipChain: ErrorDescription(debugGetCreatorChain(10)),
            ),
          ]);
        }
      } on FlutterError catch (e) {
        // We catch the exception directly to avoid activating the ErrorWidget,
        // while still allowing debuggers to break on exception. Since the tree
        // is in a broken state, adding the ErrorWidget would likely cause more
        // exceptions, which is not good for the debugging experience.
        _debugReportException(ErrorSummary('while applying parent data.'), e, e.stackTrace);
      }
      return true;
    }());
    if (applyParentData) {
      parentDataWidget.applyParentData(renderObject);
    }
  }

  @override
  void _updateSlot(Object? newSlot) {
    final Object? oldSlot = slot;
    assert(oldSlot != newSlot);
    super._updateSlot(newSlot);
    assert(slot == newSlot);
    _ancestorRenderObjectElement!.moveRenderObjectChild(renderObject, oldSlot, slot);
  }

  @override
  void attachRenderObject(Object? newSlot) {
    assert(_ancestorRenderObjectElement == null);
    _slot = newSlot;
    _ancestorRenderObjectElement = _findAncestorRenderObjectElement();
    _ancestorRenderObjectElement?.insertRenderObjectChild(renderObject, newSlot);
    final ParentDataElement<ParentData>? parentDataElement = _findAncestorParentDataElement();
    if (parentDataElement != null) {
      _updateParentData(parentDataElement.widget as ParentDataWidget<ParentData>);
    }
  }

  @override
  void detachRenderObject() {
    if (_ancestorRenderObjectElement != null) {
      _ancestorRenderObjectElement!.removeRenderObjectChild(renderObject, slot);
      _ancestorRenderObjectElement = null;
    }
    _slot = null;
  }

  /// Insert the given child into [renderObject] at the given slot.
  ///
  /// {@template flutter.widgets.RenderObjectElement.insertRenderObjectChild}
  /// The semantics of `slot` are determined by this element. For example, if
  /// this element has a single child, the slot should always be null. If this
  /// element has a list of children, the previous sibling element wrapped in an
  /// [IndexedSlot] is a convenient value for the slot.
  /// {@endtemplate}
  @protected
  void insertRenderObjectChild(covariant RenderObject child, covariant Object? slot) {
    assert(() {
      throw FlutterError.fromParts(<DiagnosticsNode>[
        ErrorSummary('RenderObjectElement.insertChildRenderObject() is deprecated.'),
        toDiagnosticsNode(
          name: 'insertChildRenderObject() was called on this Element',
          style: DiagnosticsTreeStyle.shallow,
        ),
        ErrorDescription(
          'insertChildRenderObject() has been deprecated in favor of '
          'insertRenderObjectChild(). See https://github.com/flutter/flutter/issues/63269 '
          'for details.',
        ),
        ErrorHint(
          'Rather than overriding insertChildRenderObject() in your '
          'RenderObjectElement subclass, override insertRenderObjectChild() instead, '
          "and DON'T call super.insertRenderObjectChild(). If you're implementing a "
          'new RenderObjectElement, you should override/implement '
          'insertRenderObjectChild(), moveRenderObjectChild(), and '
          'removeRenderObjectChild().',
        ),
      ]);
    }());
  }

  /// Move the given child from the given old slot to the given new slot.
  ///
  /// The given child is guaranteed to have [renderObject] as its parent.
  ///
  /// {@macro flutter.widgets.RenderObjectElement.insertRenderObjectChild}
  ///
  /// This method is only ever called if [updateChild] can end up being called
  /// with an existing [Element] child and a `slot` that differs from the slot
  /// that element was previously given. [MultiChildRenderObjectElement] does this,
  /// for example. [SingleChildRenderObjectElement] does not (since the `slot` is
  /// always null). An [Element] that has a specific set of slots with each child
  /// always having the same slot (and where children in different slots are never
  /// compared against each other for the purposes of updating one slot with the
  /// element from another slot) would never call this.
  @protected
  void moveRenderObjectChild(covariant RenderObject child, covariant Object? oldSlot, covariant Object? newSlot) {
    assert(() {
      throw FlutterError.fromParts(<DiagnosticsNode>[
        ErrorSummary('RenderObjectElement.moveChildRenderObject() is deprecated.'),
        toDiagnosticsNode(
          name: 'super.moveChildRenderObject() was called on this Element',
          style: DiagnosticsTreeStyle.shallow,
        ),
        ErrorDescription(
          'moveChildRenderObject() has been deprecated in favor of '
          'moveRenderObjectChild(). See https://github.com/flutter/flutter/issues/63269 '
          'for details.',
        ),
        ErrorHint(
          'Rather than overriding moveChildRenderObject() in your '
          'RenderObjectElement subclass, override moveRenderObjectChild() instead, '
          "and DON'T call super.moveRenderObjectChild(). If you're implementing a "
          'new RenderObjectElement, you should override/implement '
          'insertRenderObjectChild(), moveRenderObjectChild(), and '
          'removeRenderObjectChild().',
        ),
      ]);
    }());
  }

  /// Remove the given child from [renderObject].
  ///
  /// The given child is guaranteed to have been inserted at the given `slot`
  /// and have [renderObject] as its parent.
  @protected
  void removeRenderObjectChild(covariant RenderObject child, covariant Object? slot) {
    assert(() {
      throw FlutterError.fromParts(<DiagnosticsNode>[
        ErrorSummary('RenderObjectElement.removeChildRenderObject() is deprecated.'),
        toDiagnosticsNode(
          name: 'super.removeChildRenderObject() was called on this Element',
          style: DiagnosticsTreeStyle.shallow,
        ),
        ErrorDescription(
          'removeChildRenderObject() has been deprecated in favor of '
          'removeRenderObjectChild(). See https://github.com/flutter/flutter/issues/63269 '
          'for details.',
        ),
        ErrorHint(
          'Rather than overriding removeChildRenderObject() in your '
          'RenderObjectElement subclass, override removeRenderObjectChild() instead, '
          "and DON'T call super.removeRenderObjectChild(). If you're implementing a "
          'new RenderObjectElement, you should override/implement '
          'insertRenderObjectChild(), moveRenderObjectChild(), and '
          'removeRenderObjectChild().',
        ),
      ]);
    }());
  }

  @override
  void debugFillProperties(DiagnosticPropertiesBuilder properties) {
    super.debugFillProperties(properties);
    properties.add(DiagnosticsProperty<RenderObject>('renderObject', _renderObject, defaultValue: null));
  }
}

/// The element at the root of the tree.
///
/// Only root elements may have their owner set explicitly. All other
/// elements inherit their owner from their parent.
abstract class RootRenderObjectElement extends RenderObjectElement {
  /// Initializes fields for subclasses.
  RootRenderObjectElement(super.widget);

  /// Set the owner of the element. The owner will be propagated to all the
  /// descendants of this element.
  ///
  /// The owner manages the dirty elements list.
  ///
  /// The [WidgetsBinding] introduces the primary owner,
  /// [WidgetsBinding.buildOwner], and assigns it to the widget tree in the call
  /// to [runApp]. The binding is responsible for driving the build pipeline by
  /// calling the build owner's [BuildOwner.buildScope] method. See
  /// [WidgetsBinding.drawFrame].
  // ignore: use_setters_to_change_properties, (API predates enforcing the lint)
  void assignOwner(BuildOwner owner) {
    _owner = owner;
  }

  @override
  void mount(Element? parent, Object? newSlot) {
    // Root elements should never have parents.
    assert(parent == null);
    assert(newSlot == null);
    super.mount(parent, newSlot);
  }
}

/// An [Element] that uses a [LeafRenderObjectWidget] as its configuration.
class LeafRenderObjectElement extends RenderObjectElement {
  /// Creates an element that uses the given widget as its configuration.
  LeafRenderObjectElement(LeafRenderObjectWidget super.widget);

  @override
  void forgetChild(Element child) {
    assert(false);
    super.forgetChild(child);
  }

  @override
  void insertRenderObjectChild(RenderObject child, Object? slot) {
    assert(false);
  }

  @override
  void moveRenderObjectChild(RenderObject child, Object? oldSlot, Object? newSlot) {
    assert(false);
  }

  @override
  void removeRenderObjectChild(RenderObject child, Object? slot) {
    assert(false);
  }

  @override
  List<DiagnosticsNode> debugDescribeChildren() {
    return widget.debugDescribeChildren();
  }
}

/// An [Element] that uses a [SingleChildRenderObjectWidget] as its configuration.
///
/// The child is optional.
///
/// This element subclass can be used for RenderObjectWidgets whose
/// RenderObjects use the [RenderObjectWithChildMixin] mixin. Such widgets are
/// expected to inherit from [SingleChildRenderObjectWidget].
class SingleChildRenderObjectElement extends RenderObjectElement {
  /// Creates an element that uses the given widget as its configuration.
  SingleChildRenderObjectElement(SingleChildRenderObjectWidget super.widget);

  Element? _child;

  @override
  void visitChildren(ElementVisitor visitor) {
    if (_child != null) {
      visitor(_child!);
    }
  }

  @override
  void forgetChild(Element child) {
    assert(child == _child);
    _child = null;
    super.forgetChild(child);
  }

  @override
  void mount(Element? parent, Object? newSlot) {
    super.mount(parent, newSlot);
    _child = updateChild(_child, (widget as SingleChildRenderObjectWidget).child, null);
  }

  @override
  void update(SingleChildRenderObjectWidget newWidget) {
    super.update(newWidget);
    assert(widget == newWidget);
    _child = updateChild(_child, (widget as SingleChildRenderObjectWidget).child, null);
  }

  @override
  void insertRenderObjectChild(RenderObject child, Object? slot) {
    final RenderObjectWithChildMixin<RenderObject> renderObject = this.renderObject as RenderObjectWithChildMixin<RenderObject>;
    assert(slot == null);
    assert(renderObject.debugValidateChild(child));
    renderObject.child = child;
    assert(renderObject == this.renderObject);
  }

  @override
  void moveRenderObjectChild(RenderObject child, Object? oldSlot, Object? newSlot) {
    assert(false);
  }

  @override
  void removeRenderObjectChild(RenderObject child, Object? slot) {
    final RenderObjectWithChildMixin<RenderObject> renderObject = this.renderObject as RenderObjectWithChildMixin<RenderObject>;
    assert(slot == null);
    assert(renderObject.child == child);
    renderObject.child = null;
    assert(renderObject == this.renderObject);
  }
}

/// An [Element] that uses a [MultiChildRenderObjectWidget] as its configuration.
///
/// This element subclass can be used for RenderObjectWidgets whose
/// RenderObjects use the [ContainerRenderObjectMixin] mixin with a parent data
/// type that implements [ContainerParentDataMixin<RenderObject>]. Such widgets
/// are expected to inherit from [MultiChildRenderObjectWidget].
///
/// See also:
///
/// * [IndexedSlot], which is used as [Element.slot]s for the children of a
///   [MultiChildRenderObjectElement].
/// * [RenderObjectElement.updateChildren], which discusses why [IndexedSlot]
///   is used for the slots of the children.
class MultiChildRenderObjectElement extends RenderObjectElement {
  /// Creates an element that uses the given widget as its configuration.
  MultiChildRenderObjectElement(MultiChildRenderObjectWidget super.widget)
    : assert(!debugChildrenHaveDuplicateKeys(widget, widget.children));

  @override
  ContainerRenderObjectMixin<RenderObject, ContainerParentDataMixin<RenderObject>> get renderObject {
    return super.renderObject as ContainerRenderObjectMixin<RenderObject, ContainerParentDataMixin<RenderObject>>;
  }

  /// The current list of children of this element.
  ///
  /// This list is filtered to hide elements that have been forgotten (using
  /// [forgetChild]).
  @protected
  @visibleForTesting
  Iterable<Element> get children => _children.where((Element child) => !_forgottenChildren.contains(child));

  late List<Element> _children;
  // We keep a set of forgotten children to avoid O(n^2) work walking _children
  // repeatedly to remove children.
  final Set<Element> _forgottenChildren = HashSet<Element>();

  @override
  void insertRenderObjectChild(RenderObject child, IndexedSlot<Element?> slot) {
    final ContainerRenderObjectMixin<RenderObject, ContainerParentDataMixin<RenderObject>> renderObject = this.renderObject;
    assert(renderObject.debugValidateChild(child));
    renderObject.insert(child, after: slot.value?.renderObject);
    assert(renderObject == this.renderObject);
  }

  @override
  void moveRenderObjectChild(RenderObject child, IndexedSlot<Element?> oldSlot, IndexedSlot<Element?> newSlot) {
    final ContainerRenderObjectMixin<RenderObject, ContainerParentDataMixin<RenderObject>> renderObject = this.renderObject;
    assert(child.parent == renderObject);
    renderObject.move(child, after: newSlot.value?.renderObject);
    assert(renderObject == this.renderObject);
  }

  @override
  void removeRenderObjectChild(RenderObject child, Object? slot) {
    final ContainerRenderObjectMixin<RenderObject, ContainerParentDataMixin<RenderObject>> renderObject = this.renderObject;
    assert(child.parent == renderObject);
    renderObject.remove(child);
    assert(renderObject == this.renderObject);
  }

  @override
  void visitChildren(ElementVisitor visitor) {
    for (final Element child in _children) {
      if (!_forgottenChildren.contains(child)) {
        visitor(child);
      }
    }
  }

  @override
  void forgetChild(Element child) {
    assert(_children.contains(child));
    assert(!_forgottenChildren.contains(child));
    _forgottenChildren.add(child);
    super.forgetChild(child);
  }

  bool _debugCheckHasAssociatedRenderObject(Element newChild) {
    assert(() {
      if (newChild.renderObject == null) {
        FlutterError.reportError(
          FlutterErrorDetails(
            exception: FlutterError.fromParts(<DiagnosticsNode>[
              ErrorSummary('The children of `MultiChildRenderObjectElement` must each has an associated render object.'),
              ErrorHint(
                'This typically means that the `${newChild.widget}` or its children\n'
                'are not a subtype of `RenderObjectWidget`.',
              ),
              newChild.describeElement('The following element does not have an associated render object'),
              DiagnosticsDebugCreator(DebugCreator(newChild)),
            ]),
          ),
        );
      }
      return true;
    }());
    return true;
  }

  @override
  Element inflateWidget(Widget newWidget, Object? newSlot) {
    final Element newChild = super.inflateWidget(newWidget, newSlot);
    assert(_debugCheckHasAssociatedRenderObject(newChild));
    return newChild;
  }

  @override
  void mount(Element? parent, Object? newSlot) {
    super.mount(parent, newSlot);
    final MultiChildRenderObjectWidget multiChildRenderObjectWidget = widget as MultiChildRenderObjectWidget;
    final List<Element> children = List<Element>.filled(multiChildRenderObjectWidget.children.length, _NullElement.instance);
    Element? previousChild;
    for (int i = 0; i < children.length; i += 1) {
      final Element newChild = inflateWidget(multiChildRenderObjectWidget.children[i], IndexedSlot<Element?>(i, previousChild));
      children[i] = newChild;
      previousChild = newChild;
    }
    _children = children;
  }

  @override
  void update(MultiChildRenderObjectWidget newWidget) {
    super.update(newWidget);
    final MultiChildRenderObjectWidget multiChildRenderObjectWidget = widget as MultiChildRenderObjectWidget;
    assert(widget == newWidget);
    assert(!debugChildrenHaveDuplicateKeys(widget, multiChildRenderObjectWidget.children));
    _children = updateChildren(_children, multiChildRenderObjectWidget.children, forgottenChildren: _forgottenChildren);
    _forgottenChildren.clear();
  }
}

/// A wrapper class for the [Element] that is the creator of a [RenderObject].
///
/// Setting a [DebugCreator] as [RenderObject.debugCreator] will lead to better
/// error messages.
class DebugCreator {
  /// Create a [DebugCreator] instance with input [Element].
  DebugCreator(this.element);

  /// The creator of the [RenderObject].
  final Element element;

  @override
  String toString() => element.debugGetCreatorChain(12);
}

FlutterErrorDetails _debugReportException(
  DiagnosticsNode context,
  Object exception,
  StackTrace? stack, {
  InformationCollector? informationCollector,
}) {
  final FlutterErrorDetails details = FlutterErrorDetails(
    exception: exception,
    stack: stack,
    library: 'widgets library',
    context: context,
    informationCollector: informationCollector,
  );
  FlutterError.reportError(details);
  return details;
}

/// A value for [Element.slot] used for children of
/// [MultiChildRenderObjectElement]s.
///
/// A slot for a [MultiChildRenderObjectElement] consists of an [index]
/// identifying where the child occupying this slot is located in the
/// [MultiChildRenderObjectElement]'s child list and an arbitrary [value] that
/// can further define where the child occupying this slot fits in its
/// parent's child list.
///
/// See also:
///
///  * [RenderObjectElement.updateChildren], which discusses why this class is
///    used as slot values for the children of a [MultiChildRenderObjectElement].
@immutable
class IndexedSlot<T extends Element?> {
  /// Creates an [IndexedSlot] with the provided [index] and slot [value].
  const IndexedSlot(this.index, this.value);

  /// Information to define where the child occupying this slot fits in its
  /// parent's child list.
  final T value;

  /// The index of this slot in the parent's child list.
  final int index;

  @override
  bool operator ==(Object other) {
    if (other.runtimeType != runtimeType) {
      return false;
    }
    return other is IndexedSlot
        && index == other.index
        && value == other.value;
  }

  @override
  int get hashCode => Object.hash(index, value);
}

/// Used as a placeholder in [List<Element>] objects when the actual
/// elements are not yet determined.
class _NullElement extends Element {
  _NullElement() : super(const _NullWidget());

  static _NullElement instance = _NullElement();

  @override
  bool get debugDoingBuild => throw UnimplementedError();

  @override
  void performRebuild() => throw UnimplementedError();
}

class _NullWidget extends Widget {
  const _NullWidget();

  @override
  Element createElement() => throw UnimplementedError();
}

// Whether a [DebugReassembleConfig] indicates that an element holding [widget] can skip
// a reassemble.
bool _debugShouldReassemble(DebugReassembleConfig? config, Widget? widget) {
  return config == null || config.widgetName == null || widget?.runtimeType.toString() == config.widgetName;
}<|MERGE_RESOLUTION|>--- conflicted
+++ resolved
@@ -4229,7 +4229,6 @@
     return null;
   }
 
-<<<<<<< HEAD
   /// A cache of whether this [Element] depends on an [InheritedElement] with
   /// [InheritedElement.clearDependencyOnRebuild] as true.
   ///
@@ -4238,10 +4237,7 @@
   /// This only works if we assume that [InheritedElement.clearDependencyOnRebuild]
   /// never changes.
   bool _hasDependencyWhichNeedsClearingOnRebuild = false;
-  Map<Type, InheritedElement>? _inheritedWidgets;
-=======
   PersistentHashMap<Type, InheritedElement>? _inheritedWidgets;
->>>>>>> a62ee852
   Set<InheritedElement>? _dependencies;
   bool _hadUnsatisfiedDependencies = false;
 
