// Copyright 2016 The Chromium Authors. All rights reserved.
// Use of this source code is governed by a BSD-style license that can be
// found in the LICENSE file.

import 'dart:async';
import 'dart:math' as math;

import 'package:flutter/foundation.dart';
import 'package:flutter/physics.dart';
import 'package:flutter/rendering.dart';

import 'basic.dart';
import 'debug.dart';
import 'framework.dart';
import 'notification_listener.dart';
import 'page_storage.dart';
import 'scroll_context.dart';
import 'scroll_controller.dart';
import 'scroll_metrics.dart';
import 'scroll_notification.dart';
import 'scroll_physics.dart';
import 'scroll_position.dart';
import 'scroll_position_with_single_context.dart';
import 'scroll_view.dart';
import 'scrollable.dart';
import 'sliver.dart';
import 'viewport.dart';

/// A controller for [PageView].
///
/// A page controller lets you manipulate which page is visible in a [PageView].
/// In addition to being able to control the pixel offset of the content inside
/// the [PageView], a [PageController] also lets you control the offset in terms
/// of pages, which are increments of the viewport size.
///
/// See also:
///
///  * [PageView], which is the widget this object controls.
class PageController extends ScrollController {
  /// Creates a page controller.
  ///
  /// The [initialPage], [keepPage], and [viewportFraction] arguments must not be null.
  PageController({
    this.initialPage: 0,
    this.keepPage: true,
    this.viewportFraction: 1.0,
  }) : assert(initialPage != null),
       assert(keepPage != null),
       assert(viewportFraction != null),
       assert(viewportFraction > 0.0);

  /// The page to show when first creating the [PageView].
  final int initialPage;

  /// Save the current [page] with [PageStorage] and restore it if
  /// this controller's scrollable is recreated.
  ///
  /// If this property is set to false, the current [page] is never saved
  /// and [initialPage] is always used to initialize the scroll offset.
  /// If true (the default), the initial page is used the first time the
  /// controller's scrollable is created, since there's isn't a page to
  /// restore yet. Subsequently the saved page is restored and
  /// [initialPage] is ignored.
  ///
  /// See also:
  ///
  ///  * [PageStorageKey], which should be used when more than one
  ///    scrollable appears in the same route, to distinguish the [PageStorage]
  ///    locations used to save scroll offsets.
  final bool keepPage;

  /// The fraction of the viewport that each page should occupy.
  ///
  /// Defaults to 1.0, which means each page fills the viewport in the scrolling
  /// direction.
  final double viewportFraction;

  /// The current page displayed in the controlled [PageView].
  double get page {
    final _PagePosition position = this.position;
    return position.page;
  }

  /// Animates the controlled [PageView] from the current page to the given page.
  ///
  /// The animation lasts for the given duration and follows the given curve.
  /// The returned [Future] resolves when the animation completes.
  ///
  /// The `duration` and `curve` arguments must not be null.
  Future<Null> animateToPage(int page, {
    @required Duration duration,
    @required Curve curve,
  }) {
    final _PagePosition position = this.position;
    return position.animateTo(
      position.getPixelsFromPage(page.toDouble()),
      duration: duration,
      curve: curve,
    );
  }

  /// Changes which page is displayed in the controlled [PageView].
<<<<<<< HEAD
=======
  ///
  /// Jumps the page position from its current value to the given value,
  /// without animation, and without checking if the new value is in range.
>>>>>>> 6128f48c
  void jumpToPage(int page) {
    final _PagePosition position = this.position;
    position.jumpTo(position.getPixelsFromPage(page.toDouble()));
  }

  /// Animates the controlled [PageView] to the next page.
  ///
  /// The animation lasts for the given duration and follows the given curve.
  /// The returned [Future] resolves when the animation completes.
  ///
  /// The `duration` and `curve` arguments must not be null.
  Future<Null> nextPage({ @required Duration duration, @required Curve curve }) {
    return animateToPage(page.round() + 1, duration: duration, curve: curve);
  }

  /// Animates the controlled [PageView] to the previous page.
  ///
  /// The animation lasts for the given duration and follows the given curve.
  /// The returned [Future] resolves when the animation completes.
  ///
  /// The `duration` and `curve` arguments must not be null.
  Future<Null> previousPage({ @required Duration duration, @required Curve curve }) {
    return animateToPage(page.round() - 1, duration: duration, curve: curve);
  }

  @override
  ScrollPosition createScrollPosition(ScrollPhysics physics, ScrollContext context, ScrollPosition oldPosition) {
    return new _PagePosition(
      physics: physics,
      context: context,
      initialPage: initialPage,
      keepPage: keepPage,
      viewportFraction: viewportFraction,
      oldPosition: oldPosition,
    );
  }

  @override
  void attach(ScrollPosition position) {
    super.attach(position);
    final _PagePosition pagePosition = position;
    pagePosition.viewportFraction = viewportFraction;
  }
}

/// Metrics for a [PageView].
///
/// The metrics are available on [ScrollNotification]s generated from
/// [PageView]s.
class PageMetrics extends FixedScrollMetrics {
  /// Creates page metrics that add the given information to the `parent`
  /// metrics.
  PageMetrics({
    ScrollMetrics parent,
    this.page,
  }) : super.clone(parent);

  /// The current page displayed in the [PageView].
  final double page;
}

class _PagePosition extends ScrollPositionWithSingleContext {
  _PagePosition({
    ScrollPhysics physics,
    ScrollContext context,
    this.initialPage: 0,
    bool keepPage: true,
    double viewportFraction: 1.0,
    ScrollPosition oldPosition,
  }) : assert(initialPage != null),
       assert(keepPage != null),
       assert(viewportFraction != null),
       assert(viewportFraction > 0.0),
       _viewportFraction = viewportFraction,
       _pageToUseOnStartup = initialPage.toDouble(),
       super(
         physics: physics,
         context: context,
         initialPixels: null,
         keepScrollOffset: keepPage,
         oldPosition: oldPosition,
       );

  final int initialPage;
  double _pageToUseOnStartup;

  double get viewportFraction => _viewportFraction;
  double _viewportFraction;
  set viewportFraction(double value) {
    if (_viewportFraction == value)
      return;
    final double oldPage = page;
    _viewportFraction = value;
    if (oldPage != null)
      forcePixels(getPixelsFromPage(oldPage));
  }

  double getPageFromPixels(double pixels, double viewportDimension) {
    return math.max(0.0, pixels) / math.max(1.0, viewportDimension * viewportFraction);
  }

  double getPixelsFromPage(double page) {
    return page * viewportDimension * viewportFraction;
  }

  double get page => pixels == null ? null : getPageFromPixels(pixels.clamp(minScrollExtent, maxScrollExtent), viewportDimension);

  @override
  void saveScrollOffset() {
    PageStorage.of(context.storageContext)?.writeState(context.storageContext, getPageFromPixels(pixels, viewportDimension));
  }

  @override
  void restoreScrollOffset() {
    if (pixels == null) {
      final double value = PageStorage.of(context.storageContext)?.readState(context.storageContext);
      if (value != null)
        _pageToUseOnStartup = value;
    }
  }

  @override
  bool applyViewportDimension(double viewportDimension) {
    final double oldViewportDimensions = this.viewportDimension;
    final bool result = super.applyViewportDimension(viewportDimension);
    final double oldPixels = pixels;
    final double page = (oldPixels == null || oldViewportDimensions == 0.0) ? _pageToUseOnStartup : getPageFromPixels(oldPixels, oldViewportDimensions);
    final double newPixels = getPixelsFromPage(page);
    if (newPixels != oldPixels) {
      correctPixels(newPixels);
      return false;
    }
    return result;
  }

  @override
  PageMetrics cloneMetrics() {
    return new PageMetrics(
      parent: this,
      page: page,
    );
  }
}

/// Scroll physics used by a [PageView].
///
/// These physics cause the page view to snap to page boundaries.
///
/// See also:
///
///  * [ScrollPhysics], the base class which defines the API for scrolling
///    physics.
///  * [PageView.physics], which can override the physics used by a page view.
class PageScrollPhysics extends ScrollPhysics {
  /// Creates physics for a [PageView].
  const PageScrollPhysics({ ScrollPhysics parent }) : super(parent: parent);

  @override
  PageScrollPhysics applyTo(ScrollPhysics ancestor) {
    return new PageScrollPhysics(parent: buildParent(ancestor));
  }

  double _getPage(ScrollPosition position) {
    if (position is _PagePosition)
      return position.page;
    return position.pixels / position.viewportDimension;
  }

  double _getPixels(ScrollPosition position, double page) {
    if (position is _PagePosition)
      return position.getPixelsFromPage(page);
    return page * position.viewportDimension;
  }

  double _getTargetPixels(ScrollPosition position, Tolerance tolerance, double velocity) {
    double page = _getPage(position);
    if (velocity < -tolerance.velocity)
      page -= 0.5;
    else if (velocity > tolerance.velocity)
      page += 0.5;
    return _getPixels(position, page.roundToDouble());
  }

  @override
  Simulation createBallisticSimulation(ScrollMetrics position, double velocity) {
    // If we're out of range and not headed back in range, defer to the parent
    // ballistics, which should put us back in range at a page boundary.
    if ((velocity <= 0.0 && position.pixels <= position.minScrollExtent) ||
        (velocity >= 0.0 && position.pixels >= position.maxScrollExtent))
      return super.createBallisticSimulation(position, velocity);
    final Tolerance tolerance = this.tolerance;
    final double target = _getTargetPixels(position, tolerance, velocity);
    if (target != position.pixels)
      return new ScrollSpringSimulation(spring, position.pixels, target, velocity, tolerance: tolerance);
    return null;
  }
}

// Having this global (mutable) page controller is a bit of a hack. We need it
// to plumb in the factory for _PagePosition, but it will end up accumulating
// a large list of scroll positions. As long as you don't try to actually
// control the scroll positions, everything should be fine.
final PageController _defaultPageController = new PageController();
const PageScrollPhysics _kPagePhysics = const PageScrollPhysics();

/// A scrollable list that works page by page.
///
/// Each child of a page view is forced to be the same size as the viewport.
///
/// You can use a [PageController] to control which page is visible in the view.
/// In addition to being able to control the pixel offset of the content inside
/// the [PageView], a [PageController] also lets you control the offset in terms
/// of pages, which are increments of the viewport size.
///
/// The [PageController] can also be used to control the
/// [PageController.initialPage], which determines which page is shown when the
/// [PageView] is first constructed, and the [PageController.viewportFraction],
/// which determines the size of the pages as a fraction of the viewport size.
///
/// See also:
///
///  * [PageController], which controls which page is visible in the view.
///  * [SingleChildScrollView], when you need to make a single child scrollable.
///  * [ListView], for a scrollable list of boxes.
///  * [GridView], for a scrollable grid of boxes.
///  * [ScrollNotification] and [NotificationListener], which can be used to watch
///    the scroll position without using a [ScrollController].
class PageView extends StatefulWidget {
  /// Creates a scrollable list that works page by page from an explicit [List]
  /// of widgets.
  ///
  /// This constructor is appropriate for page views with a small number of
  /// children because constructing the [List] requires doing work for every
  /// child that could possibly be displayed in the page view, instead of just
  /// those children that are actually visible.
  PageView({
    Key key,
    this.scrollDirection: Axis.horizontal,
    this.reverse: false,
    PageController controller,
    this.physics,
    this.onPageChanged,
    List<Widget> children: const <Widget>[],
  }) : controller = controller ?? _defaultPageController,
       childrenDelegate = new SliverChildListDelegate(children),
       super(key: key);

  /// Creates a scrollable list that works page by page using widgets that are
  /// created on demand.
  ///
  /// This constructor is appropriate for page views with a large (or infinite)
  /// number of children because the builder is called only for those children
  /// that are actually visible.
  ///
  /// Providing a non-null [itemCount] lets the [PageView] compute the maximum
  /// scroll extent.
  ///
  /// [itemBuilder] will be called only with indices greater than or equal to
  /// zero and less than [itemCount].
  PageView.builder({
    Key key,
    this.scrollDirection: Axis.horizontal,
    this.reverse: false,
    PageController controller,
    this.physics,
    this.onPageChanged,
    @required IndexedWidgetBuilder itemBuilder,
    int itemCount,
  }) : controller = controller ?? _defaultPageController,
       childrenDelegate = new SliverChildBuilderDelegate(itemBuilder, childCount: itemCount),
       super(key: key);

  /// Creates a scrollable list that works page by page with a custom child
  /// model.
  PageView.custom({
    Key key,
    this.scrollDirection: Axis.horizontal,
    this.reverse: false,
    PageController controller,
    this.physics,
    this.onPageChanged,
    @required this.childrenDelegate,
  }) : assert(childrenDelegate != null),
       controller = controller ?? _defaultPageController,
       super(key: key);

  /// The axis along which the page view scrolls.
  ///
  /// Defaults to [Axis.horizontal].
  final Axis scrollDirection;

  /// Whether the page view scrolls in the reading direction.
  ///
  /// For example, if the reading direction is left-to-right and
  /// [scrollDirection] is [Axis.horizontal], then the page view scrolls from
  /// left to right when [reverse] is false and from right to left when
  /// [reverse] is true.
  ///
  /// Similarly, if [scrollDirection] is [Axis.vertical], then the page view
  /// scrolls from top to bottom when [reverse] is false and from bottom to top
  /// when [reverse] is true.
  ///
  /// Defaults to false.
  final bool reverse;

  /// An object that can be used to control the position to which this page
  /// view is scrolled.
  final PageController controller;

  /// How the page view should respond to user input.
  ///
  /// For example, determines how the page view continues to animate after the
  /// user stops dragging the page view.
  ///
  /// The physics are modified to snap to page boundaries using
  /// [PageScrollPhysics] prior to being used.
  ///
  /// Defaults to matching platform conventions.
  final ScrollPhysics physics;

  /// Called whenever the page in the center of the viewport changes.
  final ValueChanged<int> onPageChanged;

  /// A delegate that provides the children for the [PageView].
  ///
  /// The [PageView.custom] constructor lets you specify this delegate
  /// explicitly. The [PageView] and [PageView.builder] constructors create a
  /// [childrenDelegate] that wraps the given [List] and [IndexedWidgetBuilder],
  /// respectively.
  final SliverChildDelegate childrenDelegate;

  @override
  _PageViewState createState() => new _PageViewState();
}

class _PageViewState extends State<PageView> {
  int _lastReportedPage = 0;

  @override
  void initState() {
    super.initState();
    _lastReportedPage = widget.controller.initialPage;
  }

  AxisDirection _getDirection(BuildContext context) {
    switch (widget.scrollDirection) {
      case Axis.horizontal:
        assert(debugCheckHasDirectionality(context));
        final TextDirection textDirection = Directionality.of(context);
        final AxisDirection axisDirection = textDirectionToAxisDirection(textDirection);
        return widget.reverse ? flipAxisDirection(axisDirection) : axisDirection;
      case Axis.vertical:
        return widget.reverse ? AxisDirection.up : AxisDirection.down;
    }
    return null;
  }

  @override
  Widget build(BuildContext context) {
    final AxisDirection axisDirection = _getDirection(context);
    return new NotificationListener<ScrollNotification>(
      onNotification: (ScrollNotification notification) {
        if (notification.depth == 0 && widget.onPageChanged != null && notification is ScrollUpdateNotification) {
          final PageMetrics metrics = notification.metrics;
          final int currentPage = metrics.page.round();
          if (currentPage != _lastReportedPage) {
            _lastReportedPage = currentPage;
            widget.onPageChanged(currentPage);
          }
        }
        return false;
      },
      child: new Scrollable(
        axisDirection: axisDirection,
        controller: widget.controller,
        physics: widget.physics == null ? _kPagePhysics : _kPagePhysics.applyTo(widget.physics),
        viewportBuilder: (BuildContext context, ViewportOffset position) {
          return new Viewport(
            axisDirection: axisDirection,
            offset: position,
            slivers: <Widget>[
              new SliverFillViewport(
                viewportFraction: widget.controller.viewportFraction,
                delegate: widget.childrenDelegate
              ),
            ],
          );
        },
      ),
    );
  }

  @override
  void debugFillProperties(DiagnosticPropertiesBuilder description) {
    super.debugFillProperties(description);
    description.add(new EnumProperty<Axis>('scrollDirection', widget.scrollDirection));
    description.add(new FlagProperty('reverse', value: widget.reverse, ifTrue: 'reversed'));
    description.add(new DiagnosticsProperty<PageController>('controller', widget.controller, showName: false));
    description.add(new DiagnosticsProperty<ScrollPhysics>('physics', widget.physics, showName: false));
  }
}<|MERGE_RESOLUTION|>--- conflicted
+++ resolved
@@ -100,12 +100,9 @@
   }
 
   /// Changes which page is displayed in the controlled [PageView].
-<<<<<<< HEAD
-=======
   ///
   /// Jumps the page position from its current value to the given value,
   /// without animation, and without checking if the new value is in range.
->>>>>>> 6128f48c
   void jumpToPage(int page) {
     final _PagePosition position = this.position;
     position.jumpTo(position.getPixelsFromPage(page.toDouble()));
