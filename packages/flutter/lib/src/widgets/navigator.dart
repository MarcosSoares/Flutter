// Copyright 2015 The Chromium Authors. All rights reserved.
// Use of this source code is governed by a BSD-style license that can be
// found in the LICENSE file.

import 'dart:async';
import 'dart:convert';
import 'dart:developer' as developer;

import 'package:flutter/foundation.dart';
import 'package:flutter/rendering.dart';
import 'package:flutter/scheduler.dart';

import 'basic.dart';
import 'binding.dart';
import 'focus_manager.dart';
import 'focus_scope.dart';
import 'framework.dart';
import 'overlay.dart';
import 'routes.dart';
import 'ticker_provider.dart';

// Examples can assume:
// class MyPage extends Placeholder { MyPage({String title}); }
// class MyHomePage extends Placeholder { }
// NavigatorState navigator;
// BuildContext context;

/// Creates a route for the given route settings.
///
/// Used by [Navigator.onGenerateRoute] and [Navigator.onUnknownRoute].
typedef RouteFactory = Route<dynamic> Function(RouteSettings settings);

/// Signature for the [Navigator.popUntil] predicate argument.
typedef RoutePredicate = bool Function(Route<dynamic> route);

/// Signature for a callback that verifies that it's OK to call [Navigator.pop].
///
/// Used by [Form.onWillPop], [ModalRoute.addScopedWillPopCallback],
/// [ModalRoute.removeScopedWillPopCallback], and [WillPopScope].
typedef WillPopCallback = Future<bool> Function();

/// Indicates whether the current route should be popped.
///
/// Used as the return value for [Route.willPop].
///
/// See also:
///
///  * [WillPopScope], a widget that hooks into the route's [Route.willPop]
///    mechanism.
enum RoutePopDisposition {
  /// Pop the route.
  ///
  /// If [Route.willPop] returns [pop] then the back button will actually pop
  /// the current route.
  pop,

  /// Do not pop the route.
  ///
  /// If [Route.willPop] returns [doNotPop] then the back button will be ignored.
  doNotPop,

  /// Delegate this to the next level of navigation.
  ///
  /// If [Route.willPop] return [bubble] then the back button will be handled
  /// by the [SystemNavigator], which will usually close the application.
  bubble,
}

/// An abstraction for an entry managed by a [Navigator].
///
/// This class defines an abstract interface between the navigator and the
/// "routes" that are pushed on and popped off the navigator. Most routes have
/// visual affordances, which they place in the navigators [Overlay] using one
/// or more [OverlayEntry] objects.
///
/// See [Navigator] for more explanation of how to use a Route
/// with navigation, including code examples.
///
/// See [MaterialPageRoute] for a route that replaces the
/// entire screen with a platform-adaptive transition.
abstract class Route<T> {
  /// Initialize the [Route].
  ///
  /// If the [settings] are not provided, an empty [RouteSettings] object is
  /// used instead.
  Route({ RouteSettings settings }) : settings = settings ?? const RouteSettings();

  /// The navigator that the route is in, if any.
  NavigatorState get navigator => _navigator;
  NavigatorState _navigator;

  /// The settings for this route.
  ///
  /// See [RouteSettings] for details.
  final RouteSettings settings;

  /// The overlay entries for this route.
  List<OverlayEntry> get overlayEntries => const <OverlayEntry>[];

  /// Called when the route is inserted into the navigator.
  ///
  /// Use this to populate [overlayEntries] and add them to the overlay
  /// (accessible as [Navigator.overlay]). (The reason the [Route] is
  /// responsible for doing this, rather than the [Navigator], is that the
  /// [Route] will be responsible for _removing_ the entries and this way it's
  /// symmetric.)
  ///
  /// The `insertionPoint` argument will be null if this is the first route
  /// inserted. Otherwise, it indicates the overlay entry to place immediately
  /// below the first overlay for this route.
  @protected
  @mustCallSuper
  void install(OverlayEntry insertionPoint) { }

  /// Called after [install] when the route is pushed onto the navigator.
  ///
  /// The returned value resolves when the push transition is complete.
  ///
  /// The [didChangeNext] and [didChangePrevious] methods are typically called
  /// immediately after this method is called.
  @protected
  TickerFuture didPush() => TickerFuture.complete();

  /// Called after [install] when the route replaced another in the navigator.
  ///
  /// The [didChangeNext] and [didChangePrevious] methods are typically called
  /// immediately after this method is called.
  @protected
  @mustCallSuper
  void didReplace(Route<dynamic> oldRoute) { }

  /// Returns false if this route wants to veto a [Navigator.pop]. This method is
  /// called by [Navigator.maybePop].
  ///
  /// By default, routes veto a pop if they're the first route in the history
  /// (i.e., if [isFirst]). This behavior prevents the user from popping the
  /// first route off the history and being stranded at a blank screen.
  ///
  /// See also:
  ///
  ///  * [Form], which provides a [Form.onWillPop] callback that uses this
  ///    mechanism.
  ///  * [WillPopScope], another widget that provides a way to intercept the
  ///    back button.
  Future<RoutePopDisposition> willPop() async {
    return isFirst ? RoutePopDisposition.bubble : RoutePopDisposition.pop;
  }

  /// Whether calling [didPop] would return false.
  bool get willHandlePopInternally => false;

  /// When this route is popped (see [Navigator.pop]) if the result isn't
  /// specified or if it's null, this value will be used instead.
  T get currentResult => null;

  /// A future that completes when this route is popped off the navigator.
  ///
  /// The future completes with the value given to [Navigator.pop], if any.
  Future<T> get popped => _popCompleter.future;
  final Completer<T> _popCompleter = Completer<T>();

  /// A request was made to pop this route. If the route can handle it
  /// internally (e.g. because it has its own stack of internal state) then
  /// return false, otherwise return true (by return the value of calling
  /// `super.didPop`). Returning false will prevent the default behavior of
  /// [NavigatorState.pop].
  ///
  /// When this function returns true, the navigator removes this route from
  /// the history but does not yet call [dispose]. Instead, it is the route's
  /// responsibility to call [NavigatorState.finalizeRoute], which will in turn
  /// call [dispose] on the route. This sequence lets the route perform an
  /// exit animation (or some other visual effect) after being popped but prior
  /// to being disposed.
  @protected
  @mustCallSuper
  bool didPop(T result) {
    didComplete(result);
    return true;
  }

  /// The route was popped or is otherwise being removed somewhat gracefully.
  ///
  /// This is called by [didPop] and in response to [Navigator.pushReplacement].
  ///
  /// The [popped] future is completed by this method.
  @protected
  @mustCallSuper
  void didComplete(T result) {
    _popCompleter.complete(result);
  }

  /// The given route, which was above this one, has been popped off the
  /// navigator.
  @protected
  @mustCallSuper
  void didPopNext(Route<dynamic> nextRoute) { }

  /// This route's next route has changed to the given new route. This is called
  /// on a route whenever the next route changes for any reason, so long as it
  /// is in the history, including when a route is first added to a [Navigator]
  /// (e.g. by [Navigator.push]), except for cases when [didPopNext] would be
  /// called. `nextRoute` will be null if there's no next route.
  @protected
  @mustCallSuper
  void didChangeNext(Route<dynamic> nextRoute) { }

  /// This route's previous route has changed to the given new route. This is
  /// called on a route whenever the previous route changes for any reason, so
  /// long as it is in the history. `previousRoute` will be null if there's no
  /// previous route.
  @protected
  @mustCallSuper
  void didChangePrevious(Route<dynamic> previousRoute) { }

  /// Called whenever the internal state of the route has changed.
  ///
  /// This should be called whenever [willHandlePopInternally], [didPop],
  /// [offstage], or other internal state of the route changes value. It is used
  /// by [ModalRoute], for example, to report the new information via its
  /// inherited widget to any children of the route.
  ///
  /// See also:
  ///
  ///  * [changedExternalState], which is called when the [Navigator] rebuilds.
  @protected
  @mustCallSuper
  void changedInternalState() { }

  /// Called whenever the [Navigator] has its widget rebuilt, to indicate that
  /// the route may wish to rebuild as well.
  ///
  /// This is called by the [Navigator] whenever the [NavigatorState]'s
  /// [widget] changes, for example because the [MaterialApp] has been rebuilt.
  /// This ensures that routes that directly refer to the state of the widget
  /// that built the [MaterialApp] will be notified when that widget rebuilds,
  /// since it would otherwise be difficult to notify the routes that state they
  /// depend on may have changed.
  ///
  /// See also:
  ///
  ///  * [changedInternalState], the equivalent but for changes to the internal
  ///    state of the route.
  @protected
  @mustCallSuper
  void changedExternalState() { }

  /// The route should remove its overlays and free any other resources.
  ///
  /// This route is no longer referenced by the navigator.
  @mustCallSuper
  @protected
  void dispose() {
    _navigator = null;
  }

  /// Whether this route is the top-most route on the navigator.
  ///
  /// If this is true, then [isActive] is also true.
  bool get isCurrent {
    return _navigator != null && _navigator._history.last == this;
  }

  /// Whether this route is the bottom-most route on the navigator.
  ///
  /// If this is true, then [Navigator.canPop] will return false if this route's
  /// [willHandlePopInternally] returns false.
  ///
  /// If [isFirst] and [isCurrent] are both true then this is the only route on
  /// the navigator (and [isActive] will also be true).
  bool get isFirst {
    return _navigator != null && _navigator._history.first == this;
  }

  /// Whether this route is on the navigator.
  ///
  /// If the route is not only active, but also the current route (the top-most
  /// route), then [isCurrent] will also be true. If it is the first route (the
  /// bottom-most route), then [isFirst] will also be true.
  ///
  /// If a higher route is entirely opaque, then the route will be active but not
  /// rendered. It is even possible for the route to be active but for the stateful
  /// widgets within the route to not be instantiated. See [ModalRoute.maintainState].
  bool get isActive {
    return _navigator != null && _navigator._history.contains(this);
  }
}

/// Data that might be useful in constructing a [Route].
@immutable
class RouteSettings {
  /// Creates data used to construct routes.
  const RouteSettings({
    this.name,
    this.isInitialRoute = false,
    this.arguments,
  });

  /// Creates a copy of this route settings object with the given fields
  /// replaced with the new values.
  RouteSettings copyWith({
    String name,
    bool isInitialRoute,
    Object arguments,
  }) {
    return RouteSettings(
      name: name ?? this.name,
      isInitialRoute: isInitialRoute ?? this.isInitialRoute,
      arguments: arguments ?? this.arguments,
    );
  }

  /// The name of the route (e.g., "/settings").
  ///
  /// If null, the route is anonymous.
  final String name;

  /// Whether this route is the very first route being pushed onto this [Navigator].
  ///
  /// The initial route typically skips any entrance transition to speed startup.
  final bool isInitialRoute;

  /// The arguments passed to this route.
  ///
  /// May be used when building the route, e.g. in [Navigator.onGenerateRoute].
  final Object arguments;

  @override
  String toString() => '$runtimeType("$name", $arguments)';
}

/// An interface for observing the behavior of a [Navigator].
class NavigatorObserver {
  /// The navigator that the observer is observing, if any.
  NavigatorState get navigator => _navigator;
  NavigatorState _navigator;

  /// The [Navigator] pushed `route`.
  ///
  /// The route immediately below that one, and thus the previously active
  /// route, is `previousRoute`.
  void didPush(Route<dynamic> route, Route<dynamic> previousRoute) { }

  /// The [Navigator] popped `route`.
  ///
  /// The route immediately below that one, and thus the newly active
  /// route, is `previousRoute`.
  void didPop(Route<dynamic> route, Route<dynamic> previousRoute) { }

  /// The [Navigator] removed `route`.
  ///
  /// If only one route is being removed, then the route immediately below
  /// that one, if any, is `previousRoute`.
  ///
  /// If multiple routes are being removed, then the route below the
  /// bottommost route being removed, if any, is `previousRoute`, and this
  /// method will be called once for each removed route, from the topmost route
  /// to the bottommost route.
  void didRemove(Route<dynamic> route, Route<dynamic> previousRoute) { }

  /// The [Navigator] replaced `oldRoute` with `newRoute`.
  void didReplace({ Route<dynamic> newRoute, Route<dynamic> oldRoute }) { }

  /// The [Navigator]'s route `route` is being moved by a user gesture.
  ///
  /// For example, this is called when an iOS back gesture starts.
  ///
  /// Paired with a call to [didStopUserGesture] when the route is no longer
  /// being manipulated via user gesture.
  ///
  /// If present, the route immediately below `route` is `previousRoute`.
  /// Though the gesture may not necessarily conclude at `previousRoute` if
  /// the gesture is canceled. In that case, [didStopUserGesture] is still
  /// called but a follow-up [didPop] is not.
  void didStartUserGesture(Route<dynamic> route, Route<dynamic> previousRoute) { }

  /// User gesture is no longer controlling the [Navigator].
  ///
  /// Paired with an earlier call to [didStartUserGesture].
  void didStopUserGesture() { }
}

/// A widget that manages a set of child widgets with a stack discipline.
///
/// Many apps have a navigator near the top of their widget hierarchy in order
/// to display their logical history using an [Overlay] with the most recently
/// visited pages visually on top of the older pages. Using this pattern lets
/// the navigator visually transition from one page to another by moving the widgets
/// around in the overlay. Similarly, the navigator can be used to show a dialog
/// by positioning the dialog widget above the current page.
///
/// ## Using the Navigator
///
/// Mobile apps typically reveal their contents via full-screen elements
/// called "screens" or "pages". In Flutter these elements are called
/// routes and they're managed by a [Navigator] widget. The navigator
/// manages a stack of [Route] objects and provides methods for managing
/// the stack, like [Navigator.push] and [Navigator.pop].
///
/// When your user interface fits this paradigm of a stack, where the user
/// should be able to _navigate_ back to an earlier element in the stack,
/// the use of routes and the Navigator is appropriate. On certain platforms,
/// such as Android, the system UI will provide a back button (outside the
/// bounds of your application) that will allow the user to navigate back
/// to earlier routes in your application's stack. On platforms that don't
/// have this build-in navigation mechanism, the use of an [AppBar] (typically
/// used in the [Scaffold.appBar] property) can automatically add a back
/// button for user navigation.
///
/// ### Displaying a full-screen route
///
/// Although you can create a navigator directly, it's most common to use
/// the navigator created by a [WidgetsApp] or a [MaterialApp] widget. You
/// can refer to that navigator with [Navigator.of].
///
/// A [MaterialApp] is the simplest way to set things up. The [MaterialApp]'s
/// home becomes the route at the bottom of the [Navigator]'s stack. It is what
/// you see when the app is launched.
///
/// ```dart
/// void main() {
///   runApp(MaterialApp(home: MyAppHome()));
/// }
/// ```
///
/// To push a new route on the stack you can create an instance of
/// [MaterialPageRoute] with a builder function that creates whatever you
/// want to appear on the screen. For example:
///
/// ```dart
/// Navigator.push(context, MaterialPageRoute<void>(
///   builder: (BuildContext context) {
///     return Scaffold(
///       appBar: AppBar(title: Text('My Page')),
///       body: Center(
///         child: FlatButton(
///           child: Text('POP'),
///           onPressed: () {
///             Navigator.pop(context);
///           },
///         ),
///       ),
///     );
///   },
/// ));
/// ```
///
/// The route defines its widget with a builder function instead of a
/// child widget because it will be built and rebuilt in different
/// contexts depending on when it's pushed and popped.
///
/// As you can see, the new route can be popped, revealing the app's home
/// page, with the Navigator's pop method:
///
/// ```dart
/// Navigator.pop(context);
/// ```
///
/// It usually isn't necessary to provide a widget that pops the Navigator
/// in a route with a [Scaffold] because the Scaffold automatically adds a
/// 'back' button to its AppBar. Pressing the back button causes
/// [Navigator.pop] to be called. On Android, pressing the system back
/// button does the same thing.
///
/// ### Using named navigator routes
///
/// Mobile apps often manage a large number of routes and it's often
/// easiest to refer to them by name. Route names, by convention,
/// use a path-like structure (for example, '/a/b/c').
/// The app's home page route is named '/' by default.
///
/// The [MaterialApp] can be created
/// with a [Map<String, WidgetBuilder>] which maps from a route's name to
/// a builder function that will create it. The [MaterialApp] uses this
/// map to create a value for its navigator's [onGenerateRoute] callback.
///
/// ```dart
/// void main() {
///   runApp(MaterialApp(
///     home: MyAppHome(), // becomes the route named '/'
///     routes: <String, WidgetBuilder> {
///       '/a': (BuildContext context) => MyPage(title: 'page A'),
///       '/b': (BuildContext context) => MyPage(title: 'page B'),
///       '/c': (BuildContext context) => MyPage(title: 'page C'),
///     },
///   ));
/// }
/// ```
///
/// To show a route by name:
///
/// ```dart
/// Navigator.pushNamed(context, '/b');
/// ```
///
/// ### Routes can return a value
///
/// When a route is pushed to ask the user for a value, the value can be
/// returned via the [pop] method's result parameter.
///
/// Methods that push a route return a [Future]. The Future resolves when the
/// route is popped and the [Future]'s value is the [pop] method's `result`
/// parameter.
///
/// For example if we wanted to ask the user to press 'OK' to confirm an
/// operation we could `await` the result of [Navigator.push]:
///
/// ```dart
/// bool value = await Navigator.push(context, MaterialPageRoute<bool>(
///   builder: (BuildContext context) {
///     return Center(
///       child: GestureDetector(
///         child: Text('OK'),
///         onTap: () { Navigator.pop(context, true); }
///       ),
///     );
///   }
/// ));
/// ```
///
/// If the user presses 'OK' then value will be true. If the user backs
/// out of the route, for example by pressing the Scaffold's back button,
/// the value will be null.
///
/// When a route is used to return a value, the route's type parameter must
/// match the type of [pop]'s result. That's why we've used
/// `MaterialPageRoute<bool>` instead of `MaterialPageRoute<void>` or just
/// `MaterialPageRoute`. (If you prefer to not specify the types, though, that's
/// fine too.)
///
/// ### Popup routes
///
/// Routes don't have to obscure the entire screen. [PopupRoute]s cover the
/// screen with a [ModalRoute.barrierColor] that can be only partially opaque to
/// allow the current screen to show through. Popup routes are "modal" because
/// they block input to the widgets below.
///
/// There are functions which create and show popup routes. For
/// example: [showDialog], [showMenu], and [showModalBottomSheet]. These
/// functions return their pushed route's Future as described above.
/// Callers can await the returned value to take an action when the
/// route is popped, or to discover the route's value.
///
/// There are also widgets which create popup routes, like [PopupMenuButton] and
/// [DropdownButton]. These widgets create internal subclasses of PopupRoute
/// and use the Navigator's push and pop methods to show and dismiss them.
///
/// ### Custom routes
///
/// You can create your own subclass of one of the widget library route classes
/// like [PopupRoute], [ModalRoute], or [PageRoute], to control the animated
/// transition employed to show the route, the color and behavior of the route's
/// modal barrier, and other aspects of the route.
///
/// The [PageRouteBuilder] class makes it possible to define a custom route
/// in terms of callbacks. Here's an example that rotates and fades its child
/// when the route appears or disappears. This route does not obscure the entire
/// screen because it specifies `opaque: false`, just as a popup route does.
///
/// ```dart
/// Navigator.push(context, PageRouteBuilder(
///   opaque: false,
///   pageBuilder: (BuildContext context, _, __) {
///     return Center(child: Text('My PageRoute'));
///   },
///   transitionsBuilder: (___, Animation<double> animation, ____, Widget child) {
///     return FadeTransition(
///       opacity: animation,
///       child: RotationTransition(
///         turns: Tween<double>(begin: 0.5, end: 1.0).animate(animation),
///         child: child,
///       ),
///     );
///   }
/// ));
/// ```
///
/// The page route is built in two parts, the "page" and the
/// "transitions". The page becomes a descendant of the child passed to
/// the `transitionsBuilder` function. Typically the page is only built once,
/// because it doesn't depend on its animation parameters (elided with `_`
/// and `__` in this example). The transition is built on every frame
/// for its duration.
///
/// ### Nesting Navigators
///
/// An app can use more than one Navigator. Nesting one Navigator below
/// another Navigator can be used to create an "inner journey" such as tabbed
/// navigation, user registration, store checkout, or other independent journeys
/// that represent a subsection of your overall application.
///
/// #### Real World Example
///
/// It is standard practice for iOS apps to use tabbed navigation where each
/// tab maintains its own navigation history. Therefore, each tab has its own
/// [Navigator], creating a kind of "parallel navigation."
///
/// In addition to the parallel navigation of the tabs, it is still possible to
/// launch full-screen pages that completely cover the tabs. For example: an
/// on-boarding flow, or an alert dialog. Therefore, there must exist a "root"
/// [Navigator] that sits above the tab navigation. As a result, each of the
/// tab's [Navigator]s are actually nested [Navigator]s sitting below a single
/// root [Navigator].
///
/// The nested [Navigator]s for tabbed navigation sit in [WidgetApp] and
/// [CupertinoTabView], so you don't need to worry about nested [Navigator]s
/// in this situation, but it's a real world example where nested [Navigator]s
/// are used.
///
/// {@tool snippet --template=freeform}
/// The following example demonstrates how a nested [Navigator] can be used to
/// present a standalone user registration journey.
///
/// Even though this example uses two [Navigator]s to demonstrate nested
/// [Navigator]s, a similar result is possible using only a single [Navigator].
///
/// Run this example with `flutter run --route=/signup` to start it with
/// the signup flow instead of on the home page.
///
/// ```dart imports
/// import 'package:flutter/material.dart';
/// ```
///
/// ```dart main
/// void main() => runApp(new MyApp());
/// ```
///
/// ```dart
/// class MyApp extends StatelessWidget {
///   @override
///   Widget build(BuildContext context) {
///     return MaterialApp(
///       title: 'Flutter Code Sample for Navigator',
///       // MaterialApp contains our top-level Navigator
///       initialRoute: '/',
///       routes: {
///         '/': (BuildContext context) => HomePage(),
///         '/signup': (BuildContext context) => SignUpPage(),
///       },
///     );
///   }
/// }
///
/// class HomePage extends StatelessWidget {
///   @override
///   Widget build(BuildContext context) {
///     return DefaultTextStyle(
///       style: Theme.of(context).textTheme.display1,
///       child: Container(
///         color: Colors.white,
///         alignment: Alignment.center,
///         child: Text('Home Page'),
///       ),
///     );
///   }
/// }
///
/// class CollectPersonalInfoPage extends StatelessWidget {
///   @override
///   Widget build(BuildContext context) {
///     return DefaultTextStyle(
///       style: Theme.of(context).textTheme.display1,
///       child: GestureDetector(
///         onTap: () {
///           // This moves from the personal info page to the credentials page,
///           // replacing this page with that one.
///           Navigator.of(context)
///             .pushReplacementNamed('signup/choose_credentials');
///         },
///         child: Container(
///           color: Colors.lightBlue,
///           alignment: Alignment.center,
///           child: Text('Collect Personal Info Page'),
///         ),
///       ),
///     );
///   }
/// }
///
/// class ChooseCredentialsPage extends StatelessWidget {
///   const ChooseCredentialsPage({
///     this.onSignupComplete,
///   });
///
///   final VoidCallback onSignupComplete;
///
///   @override
///   Widget build(BuildContext context) {
///     return GestureDetector(
///       onTap: onSignupComplete,
///       child: DefaultTextStyle(
///         style: Theme.of(context).textTheme.display1,
///         child: Container(
///           color: Colors.pinkAccent,
///           alignment: Alignment.center,
///           child: Text('Choose Credentials Page'),
///         ),
///       ),
///     );
///   }
/// }
///
/// class SignUpPage extends StatelessWidget {
///   @override
///   Widget build(BuildContext context) {
///     // SignUpPage builds its own Navigator which ends up being a nested
///     // Navigator in our app.
///     return Navigator(
///       initialRoute: 'signup/personal_info',
///       onGenerateRoute: (RouteSettings settings) {
///         WidgetBuilder builder;
///         switch (settings.name) {
///           case 'signup/personal_info':
///           // Assume CollectPersonalInfoPage collects personal info and then
///           // navigates to 'signup/choose_credentials'.
///             builder = (BuildContext _) => CollectPersonalInfoPage();
///             break;
///           case 'signup/choose_credentials':
///           // Assume ChooseCredentialsPage collects new credentials and then
///           // invokes 'onSignupComplete()'.
///             builder = (BuildContext _) => ChooseCredentialsPage(
///               onSignupComplete: () {
///                 // Referencing Navigator.of(context) from here refers to the
///                 // top level Navigator because SignUpPage is above the
///                 // nested Navigator that it created. Therefore, this pop()
///                 // will pop the entire "sign up" journey and return to the
///                 // "/" route, AKA HomePage.
///                 Navigator.of(context).pop();
///               },
///             );
///             break;
///           default:
///             throw Exception('Invalid route: ${settings.name}');
///         }
///         return MaterialPageRoute(builder: builder, settings: settings);
///       },
///     );
///   }
/// }
/// ```
/// {@end-tool}
///
/// [Navigator.of] operates on the nearest ancestor [Navigator] from the given
/// [BuildContext]. Be sure to provide a [BuildContext] below the intended
/// [Navigator], especially in large [build] methods where nested [Navigator]s
/// are created. The [Builder] widget can be used to access a [BuildContext] at
/// a desired location in the widget subtree.
class Navigator extends StatefulWidget {
  /// Creates a widget that maintains a stack-based history of child widgets.
  ///
  /// The [onGenerateRoute] argument must not be null.
  const Navigator({
    Key key,
    this.initialRoute,
    @required this.onGenerateRoute,
    this.onUnknownRoute,
    this.observers = const <NavigatorObserver>[],
  }) : assert(onGenerateRoute != null),
        super(key: key);

  /// The name of the first route to show.
  ///
  /// By default, this defers to [dart:ui.Window.defaultRouteName].
  ///
  /// If this string contains any `/` characters, then the string is split on
  /// those characters and substrings from the start of the string up to each
  /// such character are, in turn, used as routes to push.
  ///
  /// For example, if the route `/stocks/HOOLI` was used as the [initialRoute],
  /// then the [Navigator] would push the following routes on startup: `/`,
  /// `/stocks`, `/stocks/HOOLI`. This enables deep linking while allowing the
  /// application to maintain a predictable route history.
  final String initialRoute;

  /// Called to generate a route for a given [RouteSettings].
  final RouteFactory onGenerateRoute;

  /// Called when [onGenerateRoute] fails to generate a route.
  ///
  /// This callback is typically used for error handling. For example, this
  /// callback might always generate a "not found" page that describes the route
  /// that wasn't found.
  ///
  /// Unknown routes can arise either from errors in the app or from external
  /// requests to push routes, such as from Android intents.
  final RouteFactory onUnknownRoute;

  /// A list of observers for this navigator.
  final List<NavigatorObserver> observers;

  /// The default name for the [initialRoute].
  ///
  /// See also:
  ///
  ///  * [dart:ui.Window.defaultRouteName], which reflects the route that the
  ///    application was started with.
  static const String defaultRouteName = '/';

  /// Push a named route onto the navigator that most tightly encloses the given
  /// context.
  ///
  /// {@template flutter.widgets.navigator.pushNamed}
  /// The route name will be passed to that navigator's [onGenerateRoute]
  /// callback. The returned route will be pushed into the navigator.
  ///
  /// The new route and the previous route (if any) are notified (see
  /// [Route.didPush] and [Route.didChangeNext]). If the [Navigator] has any
  /// [Navigator.observers], they will be notified as well (see
  /// [NavigatorObserver.didPush]).
  ///
  /// Ongoing gestures within the current route are canceled when a new route is
  /// pushed.
  ///
  /// Returns a [Future] that completes to the `result` value passed to [pop]
  /// when the pushed route is popped off the navigator.
  ///
  /// The `T` type argument is the type of the return value of the route.
  /// {@endtemplate}
  ///
  /// {@template flutter.widgets.navigator.pushNamed.arguments}
  /// The provided `arguments` are passed to the pushed route via
  /// [RouteSettings.arguments]. Any object can be passed as `arguments` (e.g. a
  /// [String], [int], or an instance of a custom `MyRouteArguments` class).
  /// Often, a [Map] is used to pass key-value pairs.
  ///
  /// The `arguments` may be used in [Navigator.onGenerateRoute] or
  /// [Navigator.onUnknownRoute] to construct the route.
  /// {@endtemplate}
  ///
  /// {@tool sample}
  ///
  /// Typical usage is as follows:
  ///
  /// ```dart
  /// void _didPushButton() {
  ///   Navigator.pushNamed(context, '/settings');
  /// }
  /// ```
  /// {@end-tool}
  ///
  /// {@tool sample}
  ///
  /// The following example shows how to pass additional `arguments` to the
  /// route:
  ///
  /// ```dart
  /// void _showBerlinWeather() {
  ///   Navigator.pushNamed(
  ///     context,
  ///     '/weather',
  ///     arguments: <String, String>{
  ///       'city': 'Berlin',
  ///       'country': 'Germany',
  ///     },
  ///   );
  /// }
  /// ```
  /// {@end-tool}
  ///
  /// {@tool sample}
  ///
  /// The following example shows how to pass a custom Object to the route:
  ///
  /// ```dart
  /// class WeatherRouteArguments {
  ///   WeatherRouteArguments({ this.city, this.country });
  ///   final String city;
  ///   final String country;
  ///
  ///   bool get isGermanCapital {
  ///     return country == 'Germany' && city == 'Berlin';
  ///   }
  /// }
  ///
  /// void _showWeather() {
  ///   Navigator.pushNamed(
  ///     context,
  ///     '/weather',
  ///     arguments: WeatherRouteArguments(city: 'Berlin', country: 'Germany'),
  ///   );
  /// }
  /// ```
  /// {@end-tool}
  @optionalTypeArgs
  static Future<T> pushNamed<T extends Object>(
      BuildContext context,
      String routeName, {
<<<<<<< HEAD
      Object arguments,
    }) {
=======
        Object arguments,
      }) {
>>>>>>> 07036a81
    return Navigator.of(context).pushNamed<T>(routeName, arguments: arguments);
  }

  /// Replace the current route of the navigator that most tightly encloses the
  /// given context by pushing the route named [routeName] and then disposing
  /// the previous route once the new route has finished animating in.
  ///
  /// {@template flutter.widgets.navigator.pushReplacementNamed}
  /// If non-null, `result` will be used as the result of the route that is
  /// removed; the future that had been returned from pushing that old route
  /// will complete with `result`. Routes such as dialogs or popup menus
  /// typically use this mechanism to return the value selected by the user to
  /// the widget that created their route. The type of `result`, if provided,
  /// must match the type argument of the class of the old route (`TO`).
  ///
  /// The route name will be passed to the navigator's [onGenerateRoute]
  /// callback. The returned route will be pushed into the navigator.
  ///
  /// The new route and the route below the removed route are notified (see
  /// [Route.didPush] and [Route.didChangeNext]). If the [Navigator] has any
  /// [Navigator.observers], they will be notified as well (see
  /// [NavigatorObserver.didReplace]). The removed route is notified once the
  /// new route has finished animating (see [Route.didComplete]). The removed
  /// route's exit animation is not run (see [popAndPushNamed] for a variant
  /// that does animated the removed route).
  ///
  /// Ongoing gestures within the current route are canceled when a new route is
  /// pushed.
  ///
  /// Returns a [Future] that completes to the `result` value passed to [pop]
  /// when the pushed route is popped off the navigator.
  ///
  /// The `T` type argument is the type of the return value of the new route,
  /// and `TO` is the type of the return value of the old route.
  /// {@endtemplate}
  ///
  /// {@macro flutter.widgets.navigator.pushNamed.arguments}
  ///
  /// {@tool sample}
  ///
  /// Typical usage is as follows:
  ///
  /// ```dart
  /// void _switchToBrightness() {
  ///   Navigator.pushReplacementNamed(context, '/settings/brightness');
  /// }
  /// ```
  /// {@end-tool}
  @optionalTypeArgs
  static Future<T> pushReplacementNamed<T extends Object, TO extends Object>(
      BuildContext context,
      String routeName, {
<<<<<<< HEAD
      TO result,
      Object arguments,
    }) {
=======
        TO result,
        Object arguments,
      }) {
>>>>>>> 07036a81
    return Navigator.of(context).pushReplacementNamed<T, TO>(routeName, arguments: arguments, result: result);
  }

  /// Pop the current route off the navigator that most tightly encloses the
  /// given context and push a named route in its place.
  ///
  /// {@template flutter.widgets.navigator.popAndPushNamed}
  /// If non-null, `result` will be used as the result of the route that is
  /// popped; the future that had been returned from pushing the popped route
  /// will complete with `result`. Routes such as dialogs or popup menus
  /// typically use this mechanism to return the value selected by the user to
  /// the widget that created their route. The type of `result`, if provided,
  /// must match the type argument of the class of the popped route (`TO`).
  ///
  /// The route name will be passed to the navigator's [onGenerateRoute]
  /// callback. The returned route will be pushed into the navigator.
  ///
  /// The new route, the old route, and the route below the old route (if any)
  /// are all notified (see [Route.didPop], [Route.didComplete],
  /// [Route.didPopNext], [Route.didPush], and [Route.didChangeNext]). If the
  /// [Navigator] has any [Navigator.observers], they will be notified as well
  /// (see [NavigatorObserver.didPop] and [NavigatorObservers.didPush]). The
  /// animations for the pop and the push are performed simultaneously, so the
  /// route below may be briefly visible even if both the old route and the new
  /// route are opaque (see [TransitionRoute.opaque]).
  ///
  /// Ongoing gestures within the current route are canceled when a new route is
  /// pushed.
  ///
  /// Returns a [Future] that completes to the `result` value passed to [pop]
  /// when the pushed route is popped off the navigator.
  ///
  /// The `T` type argument is the type of the return value of the new route,
  /// and `TO` is the return value type of the old route.
  /// {@endtemplate}
  ///
  /// {@macro flutter.widgets.navigator.pushNamed.arguments}
  ///
  /// {@tool sample}
  ///
  /// Typical usage is as follows:
  ///
  /// ```dart
  /// void _selectAccessibility() {
  ///   Navigator.popAndPushNamed(context, '/settings/accessibility');
  /// }
  /// ```
  /// {@end-tool}
  @optionalTypeArgs
  static Future<T> popAndPushNamed<T extends Object, TO extends Object>(
      BuildContext context,
      String routeName, {
<<<<<<< HEAD
      TO result,
      Object arguments,
    }) {
=======
        TO result,
        Object arguments,
      }) {
>>>>>>> 07036a81
    return Navigator.of(context).popAndPushNamed<T, TO>(routeName, arguments: arguments, result: result);
  }

  /// Push the route with the given name onto the navigator that most tightly
  /// encloses the given context, and then remove all the previous routes until
  /// the `predicate` returns true.
  ///
  /// {@template flutter.widgets.navigator.pushNamedAndRemoveUntil}
  /// The predicate may be applied to the same route more than once if
  /// [Route.willHandlePopInternally] is true.
  ///
  /// To remove routes until a route with a certain name, use the
  /// [RoutePredicate] returned from [ModalRoute.withName].
  ///
  /// To remove all the routes below the pushed route, use a [RoutePredicate]
  /// that always returns false (e.g. `(Route<dynamic> route) => false`).
  ///
  /// The removed routes are removed without being completed, so this method
  /// does not take a return value argument.
  ///
  /// The new route's name (`routeName`) will be passed to the navigator's
  /// [onGenerateRoute] callback. The returned route will be pushed into the
  /// navigator.
  ///
  /// The new route and the route below the bottommost removed route (which
  /// becomes the route below the new route) are notified (see [Route.didPush]
  /// and [Route.didChangeNext]). If the [Navigator] has any
  /// [Navigator.observers], they will be notified as well (see
  /// [NavigatorObservers.didPush] and [NavigatorObservers.didRemove]). The
  /// removed routes are disposed, without being notified, once the new route
  /// has finished animating. The futures that had been returned from pushing
  /// those routes will not complete.
  ///
  /// Ongoing gestures within the current route are canceled when a new route is
  /// pushed.
  ///
  /// Returns a [Future] that completes to the `result` value passed to [pop]
  /// when the pushed route is popped off the navigator.
  ///
  /// The `T` type argument is the type of the return value of the new route.
  /// {@endtemplate}
  ///
  /// {@macro flutter.widgets.navigator.pushNamed.arguments}
  ///
  /// {@tool sample}
  ///
  /// Typical usage is as follows:
  ///
  /// ```dart
  /// void _resetToCalendar() {
  ///   Navigator.pushNamedAndRemoveUntil(context, '/calendar', ModalRoute.withName('/'));
  /// }
  /// ```
  /// {@end-tool}
  @optionalTypeArgs
  static Future<T> pushNamedAndRemoveUntil<T extends Object>(
      BuildContext context,
      String newRouteName,
      RoutePredicate predicate, {
<<<<<<< HEAD
      Object arguments,
    }) {
=======
        Object arguments,
      }) {
>>>>>>> 07036a81
    return Navigator.of(context).pushNamedAndRemoveUntil<T>(newRouteName, predicate, arguments: arguments);
  }

  /// Push the given route onto the navigator that most tightly encloses the
  /// given context.
  ///
  /// {@template flutter.widgets.navigator.push}
  /// The new route and the previous route (if any) are notified (see
  /// [Route.didPush] and [Route.didChangeNext]). If the [Navigator] has any
  /// [Navigator.observers], they will be notified as well (see
  /// [NavigatorObserver.didPush]).
  ///
  /// Ongoing gestures within the current route are canceled when a new route is
  /// pushed.
  ///
  /// Returns a [Future] that completes to the `result` value passed to [pop]
  /// when the pushed route is popped off the navigator.
  ///
  /// The `T` type argument is the type of the return value of the route.
  /// {@endtemplate}
  ///
  /// {@tool sample}
  ///
  /// Typical usage is as follows:
  ///
  /// ```dart
  /// void _openMyPage() {
  ///   Navigator.push(context, MaterialPageRoute(builder: (BuildContext context) => MyPage()));
  /// }
  /// ```
  /// {@end-tool}
  @optionalTypeArgs
  static Future<T> push<T extends Object>(BuildContext context, Route<T> route) {
    return Navigator.of(context).push(route);
  }

  /// Replace the current route of the navigator that most tightly encloses the
  /// given context by pushing the given route and then disposing the previous
  /// route once the new route has finished animating in.
  ///
  /// {@template flutter.widgets.navigator.pushReplacement}
  /// If non-null, `result` will be used as the result of the route that is
  /// removed; the future that had been returned from pushing that old route will
  /// complete with `result`. Routes such as dialogs or popup menus typically
  /// use this mechanism to return the value selected by the user to the widget
  /// that created their route. The type of `result`, if provided, must match
  /// the type argument of the class of the old route (`TO`).
  ///
  /// The new route and the route below the removed route are notified (see
  /// [Route.didPush] and [Route.didChangeNext]). If the [Navigator] has any
  /// [Navigator.observers], they will be notified as well (see
  /// [NavigatorObserver.didReplace]). The removed route is notified once the
  /// new route has finished animating (see [Route.didComplete]).
  ///
  /// Ongoing gestures within the current route are canceled when a new route is
  /// pushed.
  ///
  /// Returns a [Future] that completes to the `result` value passed to [pop]
  /// when the pushed route is popped off the navigator.
  ///
  /// The `T` type argument is the type of the return value of the new route,
  /// and `TO` is the type of the return value of the old route.
  /// {@endtemplate}
  ///
  /// {@tool sample}
  ///
  /// Typical usage is as follows:
  ///
  /// ```dart
  /// void _completeLogin() {
  ///   Navigator.pushReplacement(
  ///       context, MaterialPageRoute(builder: (BuildContext context) => MyHomePage()));
  /// }
  /// ```
  /// {@end-tool}
  @optionalTypeArgs
  static Future<T> pushReplacement<T extends Object, TO extends Object>(BuildContext context, Route<T> newRoute, { TO result }) {
    return Navigator.of(context).pushReplacement<T, TO>(newRoute, result: result);
  }

  /// Push the given route onto the navigator that most tightly encloses the
  /// given context, and then remove all the previous routes until the
  /// `predicate` returns true.
  ///
  /// {@template flutter.widgets.navigator.pushAndRemoveUntil}
  /// The predicate may be applied to the same route more than once if
  /// [Route.willHandlePopInternally] is true.
  ///
  /// To remove routes until a route with a certain name, use the
  /// [RoutePredicate] returned from [ModalRoute.withName].
  ///
  /// To remove all the routes below the pushed route, use a [RoutePredicate]
  /// that always returns false (e.g. `(Route<dynamic> route) => false`).
  ///
  /// The removed routes are removed without being completed, so this method
  /// does not take a return value argument.
  ///
  /// The new route and the route below the bottommost removed route (which
  /// becomes the route below the new route) are notified (see [Route.didPush]
  /// and [Route.didChangeNext]). If the [Navigator] has any
  /// [Navigator.observers], they will be notified as well (see
  /// [NavigatorObservers.didPush] and [NavigatorObservers.didRemove]). The
  /// removed routes are disposed, without being notified, once the new route
  /// has finished animating. The futures that had been returned from pushing
  /// those routes will not complete.
  ///
  /// Ongoing gestures within the current route are canceled when a new route is
  /// pushed.
  ///
  /// Returns a [Future] that completes to the `result` value passed to [pop]
  /// when the pushed route is popped off the navigator.
  ///
  /// The `T` type argument is the type of the return value of the new route.
  /// {@endtemplate}
  ///
  /// {@tool sample}
  ///
  /// Typical usage is as follows:
  ///
  /// ```dart
  /// void _finishAccountCreation() {
  ///   Navigator.pushAndRemoveUntil(
  ///     context,
  ///     MaterialPageRoute(builder: (BuildContext context) => MyHomePage()),
  ///     ModalRoute.withName('/'),
  ///   );
  /// }
  /// ```
  /// {@end-tool}
  @optionalTypeArgs
  static Future<T> pushAndRemoveUntil<T extends Object>(BuildContext context, Route<T> newRoute, RoutePredicate predicate) {
    return Navigator.of(context).pushAndRemoveUntil<T>(newRoute, predicate);
  }

  /// Replaces a route on the navigator that most tightly encloses the given
  /// context with a new route.
  ///
  /// {@template flutter.widgets.navigator.replace}
  /// The old route must not be current visible, as this method skips the
  /// animations and therefore the removal would be jarring if it was visible.
  /// To replace the top-most route, consider [pushReplacement] instead, which
  /// _does_ animate the new route, and delays removing the old route until the
  /// new route has finished animating.
  ///
  /// The removed route is removed without being completed, so this method does
  /// not take a return value argument.
  ///
  /// The new route, the route below the new route (if any), and the route above
  /// the new route, are all notified (see [Route.didReplace],
  /// [Route.didChangeNext], and [Route.didChangePrevious]). If the [Navigator]
  /// has any [Navigator.observers], they will be notified as well (see
  /// [NavigatorObservers.didReplace]). The removed route is disposed without
  /// being notified. The future that had been returned from pushing that routes
  /// will not complete.
  ///
  /// This can be useful in combination with [removeRouteBelow] when building a
  /// non-linear user experience.
  ///
  /// The `T` type argument is the type of the return value of the new route.
  /// {@endtemplate}
  ///
  /// See also:
  ///
  ///  * [replaceRouteBelow], which is the same but identifies the route to be
  ///    removed by reference to the route above it, rather than directly.
  @optionalTypeArgs
  static void replace<T extends Object>(BuildContext context, { @required Route<dynamic> oldRoute, @required Route<T> newRoute }) {
    return Navigator.of(context).replace<T>(oldRoute: oldRoute, newRoute: newRoute);
  }

  /// Replaces a route on the navigator that most tightly encloses the given
  /// context with a new route. The route to be replaced is the one below the
  /// given `anchorRoute`.
  ///
  /// {@template flutter.widgets.navigator.replaceRouteBelow}
  /// The old route must not be current visible, as this method skips the
  /// animations and therefore the removal would be jarring if it was visible.
  /// To replace the top-most route, consider [pushReplacement] instead, which
  /// _does_ animate the new route, and delays removing the old route until the
  /// new route has finished animating.
  ///
  /// The removed route is removed without being completed, so this method does
  /// not take a return value argument.
  ///
  /// The new route, the route below the new route (if any), and the route above
  /// the new route, are all notified (see [Route.didReplace],
  /// [Route.didChangeNext], and [Route.didChangePrevious]). If the [Navigator]
  /// has any [Navigator.observers], they will be notified as well (see
  /// [NavigatorObservers.didReplace]). The removed route is disposed without
  /// being notified. The future that had been returned from pushing that routes
  /// will not complete.
  ///
  /// The `T` type argument is the type of the return value of the new route.
  /// {@endtemplate}
  ///
  /// See also:
  ///
  ///  * [replace], which is the same but identifies the route to be removed
  ///    directly.
  @optionalTypeArgs
  static void replaceRouteBelow<T extends Object>(BuildContext context, { @required Route<dynamic> anchorRoute, Route<T> newRoute }) {
    return Navigator.of(context).replaceRouteBelow<T>(anchorRoute: anchorRoute, newRoute: newRoute);
  }

  /// Whether the navigator that most tightly encloses the given context can be
  /// popped.
  ///
  /// {@template flutter.widgets.navigator.canPop}
  /// The initial route cannot be popped off the navigator, which implies that
  /// this function returns true only if popping the navigator would not remove
  /// the initial route.
  ///
  /// If there is no [Navigator] in scope, returns false.
  /// {@endtemplate}
  ///
  /// See also:
  ///
  ///  * [Route.isFirst], which returns true for routes for which [canPop]
  ///    returns false.
  static bool canPop(BuildContext context) {
    final NavigatorState navigator = Navigator.of(context, nullOk: true);
    return navigator != null && navigator.canPop();
  }

  /// Returns the value of the current route's [Route.willPop] method for the
  /// navigator that most tightly encloses the given context.
  ///
  /// {@template flutter.widgets.navigator.maybePop}
  /// This method is typically called before a user-initiated [pop]. For example
  /// on Android it's called by the binding for the system's back button.
  ///
  /// The `T` type argument is the type of the return value of the current
  /// route.
  /// {@endtemplate}
  ///
  /// See also:
  ///
  ///  * [Form], which provides an `onWillPop` callback that enables the form
  ///    to veto a [pop] initiated by the app's back button.
  ///  * [ModalRoute], which provides a `scopedWillPopCallback` that can be used
  ///    to define the route's `willPop` method.
  @optionalTypeArgs
  static Future<bool> maybePop<T extends Object>(BuildContext context, [ T result ]) {
    return Navigator.of(context).maybePop<T>(result);
  }

  /// Pop the top-most route off the navigator that most tightly encloses the
  /// given context.
  ///
  /// {@template flutter.widgets.navigator.pop}
  /// The current route's [Route.didPop] method is called first. If that method
  /// returns false, then this method returns true but nothing else is changed
  /// (the route is expected to have popped some internal state; see e.g.
  /// [LocalHistoryRoute]). Otherwise, the rest of this description applies.
  ///
  /// If non-null, `result` will be used as the result of the route that is
  /// popped; the future that had been returned from pushing the popped route
  /// will complete with `result`. Routes such as dialogs or popup menus
  /// typically use this mechanism to return the value selected by the user to
  /// the widget that created their route. The type of `result`, if provided,
  /// must match the type argument of the class of the popped route (`T`).
  ///
  /// The popped route and the route below it are notified (see [Route.didPop],
  /// [Route.didComplete], and [Route.didPopNext]). If the [Navigator] has any
  /// [Navigator.observers], they will be notified as well (see
  /// [NavigatorObserver.didPop]).
  ///
  /// The `T` type argument is the type of the return value of the popped route.
  ///
  /// Returns true if a route was popped (including if [Route.didPop] returned
  /// false); returns false if there are no further previous routes.
  /// {@endtemplate}
  ///
  /// {@tool sample}
  ///
  /// Typical usage for closing a route is as follows:
  ///
  /// ```dart
  /// void _close() {
  ///   Navigator.pop(context);
  /// }
  /// ```
  /// {@end-tool}
  ///
  /// A dialog box might be closed with a result:
  ///
  /// ```dart
  /// void _accept() {
  ///   Navigator.pop(context, true); // dialog returns true
  /// }
  /// ```
  @optionalTypeArgs
  static bool pop<T extends Object>(BuildContext context, [ T result ]) {
    return Navigator.of(context).pop<T>(result);
  }

  /// Calls [pop] repeatedly on the navigator that most tightly encloses the
  /// given context until the predicate returns true.
  ///
  /// {@template flutter.widgets.navigator.popUntil}
  /// The predicate may be applied to the same route more than once if
  /// [Route.willHandlePopInternally] is true.
  ///
  /// To pop until a route with a certain name, use the [RoutePredicate]
  /// returned from [ModalRoute.withName].
  ///
  /// The routes are closed with null as their `return` value.
  ///
  /// See [pop] for more details of the semantics of popping a route.
  /// {@endtemplate}
  ///
  /// {@tool sample}
  ///
  /// Typical usage is as follows:
  ///
  /// ```dart
  /// void _logout() {
  ///   Navigator.popUntil(context, ModalRoute.withName('/login'));
  /// }
  /// ```
  /// {@end-tool}
  static void popUntil(BuildContext context, RoutePredicate predicate) {
    Navigator.of(context).popUntil(predicate);
  }

  /// Immediately remove `route` from the navigator that most tightly encloses
  /// the given context, and [Route.dispose] it.
  ///
  /// {@template flutter.widgets.navigator.removeRoute}
  /// The removed route is removed without being completed, so this method does
  /// not take a return value argument. No animations are run as a result of
  /// this method call.
  ///
  /// The routes below and above the removed route are notified (see
  /// [Route.didChangeNext] and [Route.didChangePrevious]). If the [Navigator]
  /// has any [Navigator.observers], they will be notified as well (see
  /// [NavigatorObserver.didRemove]). The removed route is disposed without
  /// being notified. The future that had been returned from pushing that routes
  /// will not complete.
  ///
  /// The given `route` must be in the history; this method will throw an
  /// exception if it is not.
  ///
  /// Ongoing gestures within the current route are canceled.
  /// {@endtemplate}
  ///
  /// This method is used, for example, to instantly dismiss dropdown menus that
  /// are up when the screen's orientation changes.
  static void removeRoute(BuildContext context, Route<dynamic> route) {
    return Navigator.of(context).removeRoute(route);
  }

  /// Immediately remove a route from the navigator that most tightly encloses
  /// the given context, and [Route.dispose] it. The route to be replaced is the
  /// one below the given `anchorRoute`.
  ///
  /// {@template flutter.widgets.navigator.removeRouteBelow}
  /// The removed route is removed without being completed, so this method does
  /// not take a return value argument. No animations are run as a result of
  /// this method call.
  ///
  /// The routes below and above the removed route are notified (see
  /// [Route.didChangeNext] and [Route.didChangePrevious]). If the [Navigator]
  /// has any [Navigator.observers], they will be notified as well (see
  /// [NavigatorObserver.didRemove]). The removed route is disposed without
  /// being notified. The future that had been returned from pushing that routes
  /// will not complete.
  ///
  /// The given `anchorRoute` must be in the history and must have a route below
  /// it; this method will throw an exception if it is not or does not.
  ///
  /// Ongoing gestures within the current route are canceled.
  /// {@endtemplate}
  static void removeRouteBelow(BuildContext context, Route<dynamic> anchorRoute) {
    return Navigator.of(context).removeRouteBelow(anchorRoute);
  }

  /// The state from the closest instance of this class that encloses the given context.
  ///
  /// Typical usage is as follows:
  ///
  /// ```dart
  /// Navigator.of(context)
  ///   ..pop()
  ///   ..pop()
  ///   ..pushNamed('/settings');
  /// ```
  ///
  /// If `rootNavigator` is set to true, the state from the furthest instance of
  /// this class is given instead. Useful for pushing contents above all subsequent
  /// instances of [Navigator].
  static NavigatorState of(
      BuildContext context, {
<<<<<<< HEAD
      bool rootNavigator = false,
      bool nullOk = false,
    }) {
=======
        bool rootNavigator = false,
        bool nullOk = false,
      }) {
>>>>>>> 07036a81
    final NavigatorState navigator = rootNavigator
        ? context.rootAncestorStateOfType(const TypeMatcher<NavigatorState>())
        : context.ancestorStateOfType(const TypeMatcher<NavigatorState>());
    assert(() {
      if (navigator == null && !nullOk) {
        throw FlutterError(
            'Navigator operation requested with a context that does not include a Navigator.\n'
                'The context used to push or pop routes from the Navigator must be that of a '
                'widget that is a descendant of a Navigator widget.'
        );
      }
      return true;
    }());
    return navigator;
  }

  @override
  NavigatorState createState() => NavigatorState();
}

/// The state for a [Navigator] widget.
class NavigatorState extends State<Navigator> with TickerProviderStateMixin {
  final GlobalKey<OverlayState> _overlayKey = GlobalKey<OverlayState>();
  final List<Route<dynamic>> _history = <Route<dynamic>>[];
  final Set<Route<dynamic>> _poppedRoutes = <Route<dynamic>>{};

  /// The [FocusScopeNode] for the [FocusScope] that encloses the routes.
  final FocusScopeNode focusScopeNode = FocusScopeNode(debugLabel: 'Navigator Scope');

  final List<OverlayEntry> _initialOverlayEntries = <OverlayEntry>[];

  @override
  void initState() {
    super.initState();
    for (NavigatorObserver observer in widget.observers) {
      assert(observer.navigator == null);
      observer._navigator = this;
    }
    String initialRouteName = widget.initialRoute ?? Navigator.defaultRouteName;
    if (initialRouteName.startsWith('/') && initialRouteName.length > 1) {
      initialRouteName = initialRouteName.substring(1); // strip leading '/'
      assert(Navigator.defaultRouteName == '/');
      final List<String> plannedInitialRouteNames = <String>[
        Navigator.defaultRouteName,
      ];
      final List<Route<dynamic>> plannedInitialRoutes = <Route<dynamic>>[
        _routeNamed<dynamic>(Navigator.defaultRouteName, allowNull: true, arguments: null),
      ];
      final List<String> routeParts = initialRouteName.split('/');
      if (initialRouteName.isNotEmpty) {
        String routeName = '';
        for (String part in routeParts) {
          routeName += '/$part';
          plannedInitialRouteNames.add(routeName);
          plannedInitialRoutes.add(_routeNamed<dynamic>(routeName, allowNull: true, arguments: null));
        }
      }
      if (plannedInitialRoutes.contains(null)) {
        assert(() {
          FlutterError.reportError(
            FlutterErrorDetails(
<<<<<<< HEAD
              exception:
              'Could not navigate to initial route.\n'
               'The requested route name was: "/$initialRouteName"\n'
               'The following routes were therefore attempted:\n'
               ' * ${plannedInitialRouteNames.join("\n * ")}\n'
               'This resulted in the following objects:\n'
               ' * ${plannedInitialRoutes.join("\n * ")}\n'
               'One or more of those objects was null, and therefore the initial route specified will be '
               'ignored and "${Navigator.defaultRouteName}" will be used instead.'
=======
                exception:
                'Could not navigate to initial route.\n'
                    'The requested route name was: "/$initialRouteName"\n'
                    'The following routes were therefore attempted:\n'
                    ' * ${plannedInitialRouteNames.join("\n * ")}\n'
                    'This resulted in the following objects:\n'
                    ' * ${plannedInitialRoutes.join("\n * ")}\n'
                    'One or more of those objects was null, and therefore the initial route specified will be '
                    'ignored and "${Navigator.defaultRouteName}" will be used instead.'
>>>>>>> 07036a81
            ),
          );
          return true;
        }());
        push(_routeNamed<Object>(Navigator.defaultRouteName, arguments: null));
      } else {
        plannedInitialRoutes.forEach(push);
      }
    } else {
      Route<Object> route;
      if (initialRouteName != Navigator.defaultRouteName)
        route = _routeNamed<Object>(initialRouteName, allowNull: true, arguments: null);
      route ??= _routeNamed<Object>(Navigator.defaultRouteName, arguments: null);
      push(route);
    }
    for (Route<dynamic> route in _history)
      _initialOverlayEntries.addAll(route.overlayEntries);
  }

  @override
  void didUpdateWidget(Navigator oldWidget) {
    super.didUpdateWidget(oldWidget);
    if (oldWidget.observers != widget.observers) {
      for (NavigatorObserver observer in oldWidget.observers)
        observer._navigator = null;
      for (NavigatorObserver observer in widget.observers) {
        assert(observer.navigator == null);
        observer._navigator = this;
      }
    }
    for (Route<dynamic> route in _history)
      route.changedExternalState();
  }

  @override
  void dispose() {
    assert(!_debugLocked);
    assert(() { _debugLocked = true; return true; }());
    for (NavigatorObserver observer in widget.observers)
      observer._navigator = null;
    final List<Route<dynamic>> doomed = _poppedRoutes.toList()..addAll(_history);
    for (Route<dynamic> route in doomed)
      route.dispose();
    _poppedRoutes.clear();
    _history.clear();
    focusScopeNode.dispose();
    super.dispose();
    assert(() { _debugLocked = false; return true; }());
  }

  /// The overlay this navigator uses for its visual presentation.
  OverlayState get overlay => _overlayKey.currentState;

  OverlayEntry get _currentOverlayEntry {
    for (Route<dynamic> route in _history.reversed) {
      if (route.overlayEntries.isNotEmpty)
        return route.overlayEntries.last;
    }
    return null;
  }

  bool _debugLocked = false; // used to prevent re-entrant calls to push, pop, and friends

  Route<T> _routeNamed<T>(String name, { @required Object arguments, bool allowNull = false }) {
    assert(!_debugLocked);
    assert(name != null);
    final RouteSettings settings = RouteSettings(
      name: name,
      isInitialRoute: _history.isEmpty,
      arguments: arguments,
    );
    Route<T> route = widget.onGenerateRoute(settings);
    if (route == null && !allowNull) {
      assert(() {
        if (widget.onUnknownRoute == null) {
          throw FlutterError(
              'If a Navigator has no onUnknownRoute, then its onGenerateRoute must never return null.\n'
                  'When trying to build the route "$name", onGenerateRoute returned null, but there was no '
                  'onUnknownRoute callback specified.\n'
                  'The Navigator was:\n'
                  '  $this'
          );
        }
        return true;
      }());
      route = widget.onUnknownRoute(settings);
      assert(() {
        if (route == null) {
          throw FlutterError(
              'A Navigator\'s onUnknownRoute returned null.\n'
                  'When trying to build the route "$name", both onGenerateRoute and onUnknownRoute returned '
                  'null. The onUnknownRoute callback should never return null.\n'
                  'The Navigator was:\n'
                  '  $this'
          );
        }
        return true;
      }());
    }
    return route;
  }

  /// Push a named route onto the navigator.
  ///
  /// {@macro flutter.widgets.navigator.pushNamed}
  ///
  /// {@macro flutter.widgets.navigator.pushNamed.arguments}
  ///
  /// {@tool sample}
  ///
  /// Typical usage is as follows:
  ///
  /// ```dart
  /// void _aaronBurrSir() {
  ///   navigator.pushNamed('/nyc/1776');
  /// }
  /// ```
  /// {@end-tool}
  @optionalTypeArgs
  Future<T> pushNamed<T extends Object>(
      String routeName, {
        Object arguments,
      }) {
    return push<T>(_routeNamed<T>(routeName, arguments: arguments));
  }

  /// Replace the current route of the navigator by pushing the route named
  /// [routeName] and then disposing the previous route once the new route has
  /// finished animating in.
  ///
  /// {@macro flutter.widgets.navigator.pushReplacementNamed}
  ///
  /// {@macro flutter.widgets.navigator.pushNamed.arguments}
  ///
  /// {@tool sample}
  ///
  /// Typical usage is as follows:
  ///
  /// ```dart
  /// void _startBike() {
  ///   navigator.pushReplacementNamed('/jouett/1781');
  /// }
  /// ```
  /// {@end-tool}
  @optionalTypeArgs
  Future<T> pushReplacementNamed<T extends Object, TO extends Object>(
      String routeName, {
<<<<<<< HEAD
      TO result,
      Object arguments,
    }) {
=======
        TO result,
        Object arguments,
      }) {
>>>>>>> 07036a81
    return pushReplacement<T, TO>(_routeNamed<T>(routeName, arguments: arguments), result: result);
  }

  /// Pop the current route off the navigator and push a named route in its
  /// place.
  ///
  /// {@macro flutter.widgets.navigator.popAndPushNamed}
  ///
  /// {@macro flutter.widgets.navigator.pushNamed.arguments}
  ///
  /// {@tool sample}
  ///
  /// Typical usage is as follows:
  ///
  /// ```dart
  /// void _begin() {
  ///   navigator.popAndPushNamed('/nyc/1776');
  /// }
  /// ```
  /// {@end-tool}
  @optionalTypeArgs
  Future<T> popAndPushNamed<T extends Object, TO extends Object>(
      String routeName, {
<<<<<<< HEAD
      TO result,
      Object arguments,
    }) {
=======
        TO result,
        Object arguments,
      }) {
>>>>>>> 07036a81
    pop<TO>(result);
    return pushNamed<T>(routeName, arguments: arguments);
  }

  /// Push the route with the given name onto the navigator, and then remove all
  /// the previous routes until the `predicate` returns true.
  ///
  /// {@macro flutter.widgets.navigator.pushNamedAndRemoveUntil}
  ///
  /// {@macro flutter.widgets.navigator.pushNamed.arguments}
  ///
  /// {@tool sample}
  ///
  /// Typical usage is as follows:
  ///
  /// ```dart
  /// void _handleOpenCalendar() {
  ///   navigator.pushNamedAndRemoveUntil('/calendar', ModalRoute.withName('/'));
  /// }
  /// ```
  /// {@end-tool}
  @optionalTypeArgs
  Future<T> pushNamedAndRemoveUntil<T extends Object>(
      String newRouteName,
      RoutePredicate predicate, {
<<<<<<< HEAD
      Object arguments,
    }) {
=======
        Object arguments,
      }) {
>>>>>>> 07036a81
    return pushAndRemoveUntil<T>(_routeNamed<T>(newRouteName, arguments: arguments), predicate);
  }

  /// Push the given route onto the navigator.
  ///
  /// {@macro flutter.widgets.navigator.push}
  ///
  /// {@tool sample}
  ///
  /// Typical usage is as follows:
  ///
  /// ```dart
  /// void _openPage() {
  ///   navigator.push(MaterialPageRoute(builder: (BuildContext context) => MyPage()));
  /// }
  /// ```
  /// {@end-tool}
  @optionalTypeArgs
  Future<T> push<T extends Object>(Route<T> route) {
    assert(!_debugLocked);
    assert(() { _debugLocked = true; return true; }());
    assert(route != null);
    assert(route._navigator == null);
    final Route<dynamic> oldRoute = _history.isNotEmpty ? _history.last : null;
    route._navigator = this;
    route.install(_currentOverlayEntry);
    _history.add(route);
    route.didPush();
    route.didChangeNext(null);
    if (oldRoute != null) {
      oldRoute.didChangeNext(route);
      route.didChangePrevious(oldRoute);
    }
    for (NavigatorObserver observer in widget.observers)
      observer.didPush(route, oldRoute);
    _sendRouteChangeToSystemChannels('pushRoute', route, oldRoute);
    assert(() { _debugLocked = false; return true; }());
    _afterNavigation(route);
    return route.popped;
  }

  void _afterNavigation<T>(Route<T> route) {
    if (!kReleaseMode) {
      // Among other uses, performance tools use this event to ensure that perf
      // stats reflect the time interval since the last navigation event
      // occurred, ensuring that stats only reflect the current page.

      Map<String, dynamic> routeJsonable;
      if (route != null) {
        routeJsonable = <String, dynamic>{};

        String description;
        if (route is TransitionRoute<T>) {
          final TransitionRoute<T> transitionRoute = route;
          description = transitionRoute.debugLabel;
        } else {
          description = '$route';
        }
        routeJsonable['description'] = description;

        final RouteSettings settings = route.settings;
        final Map<String, dynamic> settingsJsonable = <String, dynamic> {
          'name': settings.name,
          'isInitialRoute': settings.isInitialRoute,
        };
        if (settings.arguments != null) {
          settingsJsonable['arguments'] = jsonEncode(
            settings.arguments,
            toEncodable: (Object object) => '$object',
          );
        }
        routeJsonable['settings'] = settingsJsonable;
      }

      developer.postEvent('Flutter.Navigation', <String, dynamic>{
        'route': routeJsonable,
      });
    }
    _cancelActivePointers();
  }

  /// Method which sends the route name changes over System Channels.
  ///
  /// There are two methods: 'pushRoute', 'popRoute'. 'pushRoute' is also used
  /// for notifying the route replacements.
  ///
  /// See also [SystemChannels.navigation].
  void _sendRouteChangeToSystemChannels(String methodName, Route<dynamic> newRoute, Route<dynamic> oldRoute) {
    final String oldRouteName = oldRoute?.settings?.name;
    final String newRouteName = newRoute?.settings?.name;
    if (oldRouteName != null || newRouteName != null) {
      SystemChannels.navigation.invokeMethod(
        methodName,
        <String, dynamic>{
          'oldRouteName': oldRouteName,
          'newRouteName': newRouteName,
        },
      );
    }
  }

  /// Replace the current route of the navigator by pushing the given route and
  /// then disposing the previous route once the new route has finished
  /// animating in.
  ///
  /// {@macro flutter.widgets.navigator.pushReplacement}
  ///
  /// {@tool sample}
  ///
  /// Typical usage is as follows:
  ///
  /// ```dart
  /// void _doOpenPage() {
  ///   navigator.pushReplacement(
  ///       MaterialPageRoute(builder: (BuildContext context) => MyHomePage()));
  /// }
  /// ```
  /// {@end-tool}
  @optionalTypeArgs
  Future<T> pushReplacement<T extends Object, TO extends Object>(Route<T> newRoute, { TO result }) {
    assert(!_debugLocked);
    assert(() { _debugLocked = true; return true; }());
    final Route<dynamic> oldRoute = _history.last;
    assert(oldRoute != null && oldRoute._navigator == this);
    assert(oldRoute.overlayEntries.isNotEmpty);
    assert(newRoute._navigator == null);
    assert(newRoute.overlayEntries.isEmpty);
    final int index = _history.length - 1;
    assert(index >= 0);
    assert(_history.indexOf(oldRoute) == index);
    newRoute._navigator = this;
    newRoute.install(_currentOverlayEntry);
    _history[index] = newRoute;
    newRoute.didPush().whenCompleteOrCancel(() {
      // The old route's exit is not animated. We're assuming that the
      // new route completely obscures the old one.
      if (mounted) {
        oldRoute
          ..didComplete(result ?? oldRoute.currentResult)
          ..dispose();
      }
    });
    newRoute.didChangeNext(null);
    if (index > 0) {
      _history[index - 1].didChangeNext(newRoute);
      newRoute.didChangePrevious(_history[index - 1]);
    }
    for (NavigatorObserver observer in widget.observers)
      observer.didReplace(newRoute: newRoute, oldRoute: oldRoute);
    _sendRouteChangeToSystemChannels('pushRoute', newRoute, oldRoute);
    assert(() { _debugLocked = false; return true; }());
    _afterNavigation(newRoute);
    return newRoute.popped;
  }

  /// Push the given route onto the navigator, and then remove all the previous
  /// routes until the `predicate` returns true.
  ///
  /// {@macro flutter.widgets.navigator.pushAndRemoveUntil}
  ///
  /// {@tool sample}
  ///
  /// Typical usage is as follows:
  ///
  /// ```dart
  /// void _resetAndOpenPage() {
  ///   navigator.pushAndRemoveUntil(
  ///     MaterialPageRoute(builder: (BuildContext context) => MyHomePage()),
  ///     ModalRoute.withName('/'),
  ///   );
  /// }
  /// ```
  /// {@end-tool}
  @optionalTypeArgs
  Future<T> pushAndRemoveUntil<T extends Object>(Route<T> newRoute, RoutePredicate predicate) {
    assert(!_debugLocked);
    assert(() { _debugLocked = true; return true; }());
    final List<Route<dynamic>> removedRoutes = <Route<dynamic>>[];
    while (_history.isNotEmpty && !predicate(_history.last)) {
      final Route<dynamic> removedRoute = _history.removeLast();
      assert(removedRoute != null && removedRoute._navigator == this);
      assert(removedRoute.overlayEntries.isNotEmpty);
      removedRoutes.add(removedRoute);
    }
    assert(newRoute._navigator == null);
    assert(newRoute.overlayEntries.isEmpty);
    final Route<dynamic> oldRoute = _history.isNotEmpty ? _history.last : null;
    newRoute._navigator = this;
    newRoute.install(_currentOverlayEntry);
    _history.add(newRoute);
    newRoute.didPush().whenCompleteOrCancel(() {
      if (mounted) {
        for (Route<dynamic> route in removedRoutes)
          route.dispose();
      }
    });
    newRoute.didChangeNext(null);
    if (oldRoute != null)
      oldRoute.didChangeNext(newRoute);
    for (NavigatorObserver observer in widget.observers) {
      observer.didPush(newRoute, oldRoute);
      for (Route<dynamic> removedRoute in removedRoutes)
        observer.didRemove(removedRoute, oldRoute);
    }
    assert(() { _debugLocked = false; return true; }());
    _afterNavigation(newRoute);
    return newRoute.popped;
  }

  /// Replaces a route on the navigator with a new route.
  ///
  /// {@macro flutter.widgets.navigator.replace}
  ///
  /// See also:
  ///
  ///  * [replaceRouteBelow], which is the same but identifies the route to be
  ///    removed by reference to the route above it, rather than directly.
  @optionalTypeArgs
  void replace<T extends Object>({ @required Route<dynamic> oldRoute, @required Route<T> newRoute }) {
    assert(!_debugLocked);
    assert(oldRoute != null);
    assert(newRoute != null);
    if (oldRoute == newRoute)
      return;
    assert(() { _debugLocked = true; return true; }());
    assert(oldRoute._navigator == this);
    assert(newRoute._navigator == null);
    assert(oldRoute.overlayEntries.isNotEmpty);
    assert(newRoute.overlayEntries.isEmpty);
    assert(!overlay.debugIsVisible(oldRoute.overlayEntries.last));
    final int index = _history.indexOf(oldRoute);
    assert(index >= 0);
    newRoute._navigator = this;
    newRoute.install(oldRoute.overlayEntries.last);
    _history[index] = newRoute;
    newRoute.didReplace(oldRoute);
    if (index + 1 < _history.length) {
      newRoute.didChangeNext(_history[index + 1]);
      _history[index + 1].didChangePrevious(newRoute);
    } else {
      newRoute.didChangeNext(null);
    }
    if (index > 0) {
      _history[index - 1].didChangeNext(newRoute);
      newRoute.didChangePrevious(_history[index - 1]);
    }
    for (NavigatorObserver observer in widget.observers)
      observer.didReplace(newRoute: newRoute, oldRoute: oldRoute);
    _sendRouteChangeToSystemChannels('pushRoute', newRoute, oldRoute);
    oldRoute.dispose();
    assert(() { _debugLocked = false; return true; }());
  }

  /// Replaces a route on the navigator with a new route. The route to be
  /// replaced is the one below the given `anchorRoute`.
  ///
  /// {@macro flutter.widgets.navigator.replaceRouteBelow}
  ///
  /// See also:
  ///
  ///  * [replace], which is the same but identifies the route to be removed
  ///    directly.
  @optionalTypeArgs
  void replaceRouteBelow<T extends Object>({ @required Route<dynamic> anchorRoute, Route<T> newRoute }) {
    assert(anchorRoute != null);
    assert(anchorRoute._navigator == this);
    assert(_history.indexOf(anchorRoute) > 0);
    replace<T>(oldRoute: _history[_history.indexOf(anchorRoute) - 1], newRoute: newRoute);
  }

  /// Whether the navigator can be popped.
  ///
  /// {@macro flutter.widgets.navigator.canPop}
  ///
  /// See also:
  ///
  ///  * [Route.isFirst], which returns true for routes for which [canPop]
  ///    returns false.
  bool canPop() {
    assert(_history.isNotEmpty);
    return _history.length > 1 || _history[0].willHandlePopInternally;
  }

  /// Returns the value of the current route's [Route.willPop] method for the
  /// navigator.
  ///
  /// {@macro flutter.widgets.navigator.maybePop}
  ///
  /// See also:
  ///
  ///  * [Form], which provides an `onWillPop` callback that enables the form
  ///    to veto a [pop] initiated by the app's back button.
  ///  * [ModalRoute], which provides a `scopedWillPopCallback` that can be used
  ///    to define the route's `willPop` method.
  @optionalTypeArgs
  Future<bool> maybePop<T extends Object>([ T result ]) async {
    final Route<T> route = _history.last;
    assert(route._navigator == this);
    final RoutePopDisposition disposition = await route.willPop();
    if (disposition != RoutePopDisposition.bubble && mounted) {
      if (disposition == RoutePopDisposition.pop)
        pop(result);
      return true;
    }
    return false;
  }

  /// Pop the top-most route off the navigator.
  ///
  /// {@macro flutter.widgets.navigator.pop}
  ///
  /// {@tool sample}
  ///
  /// Typical usage for closing a route is as follows:
  ///
  /// ```dart
  /// void _handleClose() {
  ///   navigator.pop();
  /// }
  /// ```
  /// {@end-tool}
  /// {@tool sample}
  ///
  /// A dialog box might be closed with a result:
  ///
  /// ```dart
  /// void _handleAccept() {
  ///   navigator.pop(true); // dialog returns true
  /// }
  /// ```
  /// {@end-tool}
  @optionalTypeArgs
  bool pop<T extends Object>([ T result ]) {
    assert(!_debugLocked);
    assert(() { _debugLocked = true; return true; }());
    final Route<dynamic> route = _history.last;
    assert(route._navigator == this);
    bool debugPredictedWouldPop;
    assert(() { debugPredictedWouldPop = !route.willHandlePopInternally; return true; }());
    if (route.didPop(result ?? route.currentResult)) {
      assert(debugPredictedWouldPop);
      if (_history.length > 1) {
        _history.removeLast();
        // If route._navigator is null, the route called finalizeRoute from
        // didPop, which means the route has already been disposed and doesn't
        // need to be added to _poppedRoutes for later disposal.
        if (route._navigator != null)
          _poppedRoutes.add(route);
        _history.last.didPopNext(route);
        for (NavigatorObserver observer in widget.observers)
          observer.didPop(route, _history.last);
        _sendRouteChangeToSystemChannels('popRoute', route, _history.last);
      } else {
        assert(() { _debugLocked = false; return true; }());
        return false;
      }
    } else {
      assert(!debugPredictedWouldPop);
    }
    assert(() { _debugLocked = false; return true; }());
    _afterNavigation<dynamic>(route);
    return true;
  }

  /// Calls [pop] repeatedly until the predicate returns true.
  ///
  /// {@macro flutter.widgets.navigator.popUntil}
  ///
  /// {@tool sample}
  ///
  /// Typical usage is as follows:
  ///
  /// ```dart
  /// void _doLogout() {
  ///   navigator.popUntil(ModalRoute.withName('/login'));
  /// }
  /// ```
  /// {@end-tool}
  void popUntil(RoutePredicate predicate) {
    while (!predicate(_history.last))
      pop();
  }

  /// Immediately remove `route` from the navigator, and [Route.dispose] it.
  ///
  /// {@macro flutter.widgets.navigator.removeRoute}
  void removeRoute(Route<dynamic> route) {
    assert(route != null);
    assert(!_debugLocked);
    assert(() { _debugLocked = true; return true; }());
    assert(route._navigator == this);
    final int index = _history.indexOf(route);
    assert(index != -1);
    final Route<dynamic> previousRoute = index > 0 ? _history[index - 1] : null;
    final Route<dynamic> nextRoute = (index + 1 < _history.length) ? _history[index + 1] : null;
    _history.removeAt(index);
    previousRoute?.didChangeNext(nextRoute);
    nextRoute?.didChangePrevious(previousRoute);
    for (NavigatorObserver observer in widget.observers)
      observer.didRemove(route, previousRoute);
    route.dispose();
    assert(() { _debugLocked = false; return true; }());
    _afterNavigation<dynamic>(nextRoute);
  }

  /// Immediately remove a route from the navigator, and [Route.dispose] it. The
  /// route to be replaced is the one below the given `anchorRoute`.
  ///
  /// {@macro flutter.widgets.navigator.removeRouteBelow}
  void removeRouteBelow(Route<dynamic> anchorRoute) {
    assert(!_debugLocked);
    assert(() { _debugLocked = true; return true; }());
    assert(anchorRoute._navigator == this);
    final int index = _history.indexOf(anchorRoute) - 1;
    assert(index >= 0);
    final Route<dynamic> targetRoute = _history[index];
    assert(targetRoute._navigator == this);
    assert(targetRoute.overlayEntries.isEmpty || !overlay.debugIsVisible(targetRoute.overlayEntries.last));
    _history.removeAt(index);
    final Route<dynamic> nextRoute = index < _history.length ? _history[index] : null;
    final Route<dynamic> previousRoute = index > 0 ? _history[index - 1] : null;
    if (previousRoute != null)
      previousRoute.didChangeNext(nextRoute);
    if (nextRoute != null)
      nextRoute.didChangePrevious(previousRoute);
    targetRoute.dispose();
    assert(() { _debugLocked = false; return true; }());
  }

  /// Complete the lifecycle for a route that has been popped off the navigator.
  ///
  /// When the navigator pops a route, the navigator retains a reference to the
  /// route in order to call [Route.dispose] if the navigator itself is removed
  /// from the tree. When the route is finished with any exit animation, the
  /// route should call this function to complete its lifecycle (e.g., to
  /// receive a call to [Route.dispose]).
  ///
  /// The given `route` must have already received a call to [Route.didPop].
  /// This function may be called directly from [Route.didPop] if [Route.didPop]
  /// will return true.
  void finalizeRoute(Route<dynamic> route) {
    _poppedRoutes.remove(route);
    route.dispose();
  }

  /// Whether a route is currently being manipulated by the user, e.g.
  /// as during an iOS back gesture.
  bool get userGestureInProgress => _userGesturesInProgress > 0;
  int _userGesturesInProgress = 0;

  /// The navigator is being controlled by a user gesture.
  ///
  /// For example, called when the user beings an iOS back gesture.
  ///
  /// When the gesture finishes, call [didStopUserGesture].
  void didStartUserGesture() {
    _userGesturesInProgress += 1;
    if (_userGesturesInProgress == 1) {
      final Route<dynamic> route = _history.last;
      final Route<dynamic> previousRoute = !route.willHandlePopInternally && _history.length > 1
          ? _history[_history.length - 2]
          : null;
      // Don't operate the _history list since the gesture may be canceled.
      // In case of a back swipe, the gesture controller will call .pop() itself.

      for (NavigatorObserver observer in widget.observers)
        observer.didStartUserGesture(route, previousRoute);
    }
  }

  /// A user gesture completed.
  ///
  /// Notifies the navigator that a gesture regarding which the navigator was
  /// previously notified with [didStartUserGesture] has completed.
  void didStopUserGesture() {
    assert(_userGesturesInProgress > 0);
    _userGesturesInProgress -= 1;
    if (_userGesturesInProgress == 0) {
      for (NavigatorObserver observer in widget.observers)
        observer.didStopUserGesture();
    }
  }

  final Set<int> _activePointers = <int>{};

  void _handlePointerDown(PointerDownEvent event) {
    _activePointers.add(event.pointer);
  }

  void _handlePointerUpOrCancel(PointerEvent event) {
    _activePointers.remove(event.pointer);
  }

  void _cancelActivePointers() {
    // TODO(abarth): This mechanism is far from perfect. See https://github.com/flutter/flutter/issues/4770
    if (SchedulerBinding.instance.schedulerPhase == SchedulerPhase.idle) {
      // If we're between frames (SchedulerPhase.idle) then absorb any
      // subsequent pointers from this frame. The absorbing flag will be
      // reset in the next frame, see build().
      final RenderAbsorbPointer absorber = _overlayKey.currentContext?.ancestorRenderObjectOfType(const TypeMatcher<RenderAbsorbPointer>());
      setState(() {
        absorber?.absorbing = true;
        // We do this in setState so that we'll reset the absorbing value back
        // to false on the next frame.
      });
    }
    _activePointers.toList().forEach(WidgetsBinding.instance.cancelPointer);
  }

  @override
  Widget build(BuildContext context) {
    assert(!_debugLocked);
    assert(_history.isNotEmpty);
    return Listener(
      onPointerDown: _handlePointerDown,
      onPointerUp: _handlePointerUpOrCancel,
      onPointerCancel: _handlePointerUpOrCancel,
      child: AbsorbPointer(
        absorbing: false, // it's mutated directly by _cancelActivePointers above
        child: FocusScope(
          node: focusScopeNode,
          autofocus: true,
          child: Overlay(
            key: _overlayKey,
            initialEntries: _initialOverlayEntries,
          ),
        ),
      ),
    );
  }
}
<|MERGE_RESOLUTION|>--- conflicted
+++ resolved
@@ -884,13 +884,8 @@
   static Future<T> pushNamed<T extends Object>(
       BuildContext context,
       String routeName, {
-<<<<<<< HEAD
-      Object arguments,
-    }) {
-=======
         Object arguments,
       }) {
->>>>>>> 07036a81
     return Navigator.of(context).pushNamed<T>(routeName, arguments: arguments);
   }
 
@@ -943,15 +938,9 @@
   static Future<T> pushReplacementNamed<T extends Object, TO extends Object>(
       BuildContext context,
       String routeName, {
-<<<<<<< HEAD
-      TO result,
-      Object arguments,
-    }) {
-=======
         TO result,
         Object arguments,
       }) {
->>>>>>> 07036a81
     return Navigator.of(context).pushReplacementNamed<T, TO>(routeName, arguments: arguments, result: result);
   }
 
@@ -1004,15 +993,9 @@
   static Future<T> popAndPushNamed<T extends Object, TO extends Object>(
       BuildContext context,
       String routeName, {
-<<<<<<< HEAD
-      TO result,
-      Object arguments,
-    }) {
-=======
         TO result,
         Object arguments,
       }) {
->>>>>>> 07036a81
     return Navigator.of(context).popAndPushNamed<T, TO>(routeName, arguments: arguments, result: result);
   }
 
@@ -1072,13 +1055,8 @@
       BuildContext context,
       String newRouteName,
       RoutePredicate predicate, {
-<<<<<<< HEAD
-      Object arguments,
-    }) {
-=======
         Object arguments,
       }) {
->>>>>>> 07036a81
     return Navigator.of(context).pushNamedAndRemoveUntil<T>(newRouteName, predicate, arguments: arguments);
   }
 
@@ -1472,15 +1450,9 @@
   /// instances of [Navigator].
   static NavigatorState of(
       BuildContext context, {
-<<<<<<< HEAD
-      bool rootNavigator = false,
-      bool nullOk = false,
-    }) {
-=======
         bool rootNavigator = false,
         bool nullOk = false,
       }) {
->>>>>>> 07036a81
     final NavigatorState navigator = rootNavigator
         ? context.rootAncestorStateOfType(const TypeMatcher<NavigatorState>())
         : context.ancestorStateOfType(const TypeMatcher<NavigatorState>());
@@ -1542,17 +1514,6 @@
         assert(() {
           FlutterError.reportError(
             FlutterErrorDetails(
-<<<<<<< HEAD
-              exception:
-              'Could not navigate to initial route.\n'
-               'The requested route name was: "/$initialRouteName"\n'
-               'The following routes were therefore attempted:\n'
-               ' * ${plannedInitialRouteNames.join("\n * ")}\n'
-               'This resulted in the following objects:\n'
-               ' * ${plannedInitialRoutes.join("\n * ")}\n'
-               'One or more of those objects was null, and therefore the initial route specified will be '
-               'ignored and "${Navigator.defaultRouteName}" will be used instead.'
-=======
                 exception:
                 'Could not navigate to initial route.\n'
                     'The requested route name was: "/$initialRouteName"\n'
@@ -1562,7 +1523,6 @@
                     ' * ${plannedInitialRoutes.join("\n * ")}\n'
                     'One or more of those objects was null, and therefore the initial route specified will be '
                     'ignored and "${Navigator.defaultRouteName}" will be used instead.'
->>>>>>> 07036a81
             ),
           );
           return true;
@@ -1710,15 +1670,9 @@
   @optionalTypeArgs
   Future<T> pushReplacementNamed<T extends Object, TO extends Object>(
       String routeName, {
-<<<<<<< HEAD
-      TO result,
-      Object arguments,
-    }) {
-=======
         TO result,
         Object arguments,
       }) {
->>>>>>> 07036a81
     return pushReplacement<T, TO>(_routeNamed<T>(routeName, arguments: arguments), result: result);
   }
 
@@ -1742,15 +1696,9 @@
   @optionalTypeArgs
   Future<T> popAndPushNamed<T extends Object, TO extends Object>(
       String routeName, {
-<<<<<<< HEAD
-      TO result,
-      Object arguments,
-    }) {
-=======
         TO result,
         Object arguments,
       }) {
->>>>>>> 07036a81
     pop<TO>(result);
     return pushNamed<T>(routeName, arguments: arguments);
   }
@@ -1776,13 +1724,8 @@
   Future<T> pushNamedAndRemoveUntil<T extends Object>(
       String newRouteName,
       RoutePredicate predicate, {
-<<<<<<< HEAD
-      Object arguments,
-    }) {
-=======
         Object arguments,
       }) {
->>>>>>> 07036a81
     return pushAndRemoveUntil<T>(_routeNamed<T>(newRouteName, arguments: arguments), predicate);
   }
 
@@ -2134,7 +2077,6 @@
         _history.last.didPopNext(route);
         for (NavigatorObserver observer in widget.observers)
           observer.didPop(route, _history.last);
-        _sendRouteChangeToSystemChannels('popRoute', route, _history.last);
       } else {
         assert(() { _debugLocked = false; return true; }());
         return false;
@@ -2313,4 +2255,4 @@
       ),
     );
   }
-}
+}