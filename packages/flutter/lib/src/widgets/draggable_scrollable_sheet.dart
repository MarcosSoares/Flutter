--- conflicted
+++ resolved
@@ -158,12 +158,8 @@
   final ScrollableWidgetBuilder builder;
 
   @override
-<<<<<<< HEAD
-  _DraggableScrollableSheetState createState() =>
+  State<DraggableScrollableSheet> createState() =>
       _DraggableScrollableSheetState();
-=======
-  State<DraggableScrollableSheet> createState() => _DraggableScrollableSheetState();
->>>>>>> efe0c5eb
 }
 
 /// A [Notification] related to the extent, which is the size, and scroll
