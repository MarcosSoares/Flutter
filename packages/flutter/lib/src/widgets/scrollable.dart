--- conflicted
+++ resolved
@@ -641,13 +641,8 @@
     if (event is PointerScrollEvent && _position != null) {
       final double targetScrollOffset = _targetScrollOffsetForPointerScroll(event);
       // Only express interest in the event if it would actually result in a scroll.
-<<<<<<< HEAD
       if (targetScrollOffset != 0) {
         GestureBinding.instance.pointerSignalResolver.register(event, _handlePointerScroll);
-=======
-      if (targetScrollOffset != position.pixels) {
-        GestureBinding.instance!.pointerSignalResolver.register(event, _handlePointerScroll);
->>>>>>> 73b63989
       }
     }
   }
