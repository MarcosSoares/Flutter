--- conflicted
+++ resolved
@@ -272,11 +272,7 @@
     if (widget == null) {
       return false;
     }
-<<<<<<< HEAD
-    return widget.position.recommendDeferredLoading();
-=======
     return widget.position.recommendDeferredLoading(context);
->>>>>>> 93a5b7d4
   }
 
   /// Scrolls the scrollables that enclose the given context so as to make the
