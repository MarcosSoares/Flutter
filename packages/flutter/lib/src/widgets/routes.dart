--- conflicted
+++ resolved
@@ -11,11 +11,8 @@
 import 'package:flutter/rendering.dart';
 import 'package:flutter/scheduler.dart';
 import 'package:flutter/semantics.dart';
-<<<<<<< HEAD
+import 'package:flutter/services.dart';
 import 'package:vector_math/vector_math_64.dart';
-=======
-import 'package:flutter/services.dart';
->>>>>>> f5670419
 
 import 'actions.dart';
 import 'basic.dart';
@@ -1842,16 +1839,12 @@
   @override
   Widget buildPage(BuildContext context, Animation<double> animation, Animation<double> secondaryAnimation) {
     return Semantics(
-<<<<<<< HEAD
+      scopesRoute: true,
+      explicitChildNodes: true,
       child: AvoidDisplayFeatures(
         child: _pageBuilder(context, animation, secondaryAnimation),
         anchorPoint: _anchorPoint,
       ),
-=======
->>>>>>> f5670419
-      scopesRoute: true,
-      explicitChildNodes: true,
-      child: _pageBuilder(context, animation, secondaryAnimation),
     );
   }
 
