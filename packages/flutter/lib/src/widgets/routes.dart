--- conflicted
+++ resolved
@@ -799,96 +799,54 @@
           offstage: widget.route.offstage, // _routeSetState is called if this updates
           child: PageStorage(
             bucket: widget.route._storageBucket, // immutable
-<<<<<<< HEAD
-            child: Actions(
-              actions: _actionMap,
-              child: PrimaryScrollController(
-                controller: primaryScrollController,
-                child: FocusScope(
-                  node: focusScopeNode, // immutable
-                  child: RepaintBoundary(
-                    child: AnimatedBuilder(
-                      animation: _listenable, // immutable
-                      builder: (BuildContext context, Widget? child) {
-                        return widget.route.buildTransitions(
-                          context,
-                          widget.route.animation!,
-                          widget.route.secondaryAnimation!,
-                          // This additional AnimatedBuilder is include because if the
-                          // value of the userGestureInProgressNotifier changes, it's
-                          // only necessary to rebuild the IgnorePointer widget and set
-                          // the focus node's ability to focus.
-                          AnimatedBuilder(
-                            animation: widget.route.navigator?.userGestureInProgressNotifier ?? ValueNotifier<bool>(false),
-                            builder: (BuildContext context, Widget? child) {
-                              final bool ignoreEvents = _shouldIgnoreFocusRequest;
-                              focusScopeNode.canRequestFocus = !ignoreEvents;
-                              return IgnorePointer(
-                                ignoring: ignoreEvents,
-                                child: child,
-                              );
-                            },
-                            child: child,
-                          ),
-                        );
-                      },
-                      child: _page ??= RepaintBoundary(
-                        key: widget.route._subtreeKey, // immutable
-                        child: Builder(
-                          builder: (BuildContext context) {
-                            return widget.route.buildPage(
-                              context,
-                              widget.route.animation!,
-                              widget.route.secondaryAnimation!,
-                            );
-                          },
-=======
             child: Builder(
               builder: (BuildContext context) {
                 return Actions(
                   actions: <Type, Action<Intent>>{
                     DismissIntent: _DismissModalAction(context),
                   },
-                  child: FocusScope(
-                    node: focusScopeNode, // immutable
-                    child: RepaintBoundary(
-                      child: AnimatedBuilder(
-                        animation: _listenable, // immutable
-                        builder: (BuildContext context, Widget? child) {
-                          return widget.route.buildTransitions(
-                            context,
-                            widget.route.animation!,
-                            widget.route.secondaryAnimation!,
-                            // This additional AnimatedBuilder is include because if the
-                            // value of the userGestureInProgressNotifier changes, it's
-                            // only necessary to rebuild the IgnorePointer widget and set
-                            // the focus node's ability to focus.
-                            AnimatedBuilder(
-                              animation: widget.route.navigator?.userGestureInProgressNotifier ?? ValueNotifier<bool>(false),
-                              builder: (BuildContext context, Widget? child) {
-                                final bool ignoreEvents = _shouldIgnoreFocusRequest;
-                                focusScopeNode.canRequestFocus = !ignoreEvents;
-                                return IgnorePointer(
-                                  ignoring: ignoreEvents,
-                                  child: child,
+                  child: PrimaryScrollController(
+                    controller: primaryScrollController,
+                    child: FocusScope(
+                      node: focusScopeNode, // immutable
+                      child: RepaintBoundary(
+                        child: AnimatedBuilder(
+                          animation: _listenable, // immutable
+                          builder: (BuildContext context, Widget? child) {
+                            return widget.route.buildTransitions(
+                              context,
+                              widget.route.animation!,
+                              widget.route.secondaryAnimation!,
+                              // This additional AnimatedBuilder is include because if the
+                              // value of the userGestureInProgressNotifier changes, it's
+                              // only necessary to rebuild the IgnorePointer widget and set
+                              // the focus node's ability to focus.
+                              AnimatedBuilder(
+                                animation: widget.route.navigator?.userGestureInProgressNotifier ?? ValueNotifier<bool>(false),
+                                builder: (BuildContext context, Widget? child) {
+                                  final bool ignoreEvents = _shouldIgnoreFocusRequest;
+                                  focusScopeNode.canRequestFocus = !ignoreEvents;
+                                  return IgnorePointer(
+                                    ignoring: ignoreEvents,
+                                    child: child,
+                                  );
+                                },
+                                child: child,
+                              ),
+                            );
+                          },
+                          child: _page ??= RepaintBoundary(
+                            key: widget.route._subtreeKey, // immutable
+                            child: Builder(
+                              builder: (BuildContext context) {
+                                return widget.route.buildPage(
+                                  context,
+                                  widget.route.animation!,
+                                  widget.route.secondaryAnimation!,
                                 );
                               },
-                              child: child,
                             ),
-                          );
-                        },
-                        child: _page ??= RepaintBoundary(
-                          key: widget.route._subtreeKey, // immutable
-                          child: Builder(
-                            builder: (BuildContext context) {
-                              return widget.route.buildPage(
-                                context,
-                                widget.route.animation!,
-                                widget.route.secondaryAnimation!,
-                              );
-                            },
                           ),
->>>>>>> a86dab0c
                         ),
                       ),
                     ),
