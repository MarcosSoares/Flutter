--- conflicted
+++ resolved
@@ -460,7 +460,7 @@
   /// [FocusTraversalPolicy].
   Iterable<FocusNode> get traversalChildren {
     return children.where(
-      (FocusNode node) => !node.skipTraversal && node.canRequestFocus,
+          (FocusNode node) => !node.skipTraversal && node.canRequestFocus,
     );
   }
 
@@ -573,8 +573,8 @@
   /// units.
   Size get size {
     assert(
-        context != null,
-        "Tried to get the size of a focus node that didn't have its context set yet.\n"
+    context != null,
+    "Tried to get the size of a focus node that didn't have its context set yet.\n"
         'The context needs to be set before trying to evaluate traversal policies. This '
         'is typically done with the attach method.');
     return context.findRenderObject().semanticBounds.size;
@@ -584,8 +584,8 @@
   /// widget's [RenderObject], in logical units.
   Offset get offset {
     assert(
-        context != null,
-        "Tried to get the offset of a focus node that didn't have its context set yet.\n"
+    context != null,
+    "Tried to get the offset of a focus node that didn't have its context set yet.\n"
         'The context needs to be set before trying to evaluate traversal policies. This '
         'is typically done with the attach method.');
     final RenderObject object = context.findRenderObject();
@@ -596,8 +596,8 @@
   /// logical units.
   Rect get rect {
     assert(
-        context != null,
-        "Tried to get the bounds of a focus node that didn't have its context set yet.\n"
+    context != null,
+    "Tried to get the bounds of a focus node that didn't have its context set yet.\n"
         'The context needs to be set before trying to evaluate traversal policies. This '
         'is typically done with the attach method.');
     final RenderObject object = context.findRenderObject();
@@ -1030,134 +1030,6 @@
   FocusManager() {
     rootScope._manager = this;
     RawKeyboard.instance.addListener(_handleRawKeyEvent);
-<<<<<<< HEAD
-    RendererBinding.instance.pointerRouter.addGlobalRoute(_handlePointerEvent);
-  }
-
-  bool _lastInteractionWasTouch = true;
-
-  /// Sets the strategy by which [highlightMode] is determined.
-  ///
-  /// If set to [FocusHighlightStrategy.automatic], then the highlight mode will
-  /// change depending upon the interaction mode used last. For instance, if the
-  /// last interaction was a touch interaction, then [highlightMode] will return
-  /// [FocusHighlightMode.touch], and focus highlights will only appear on
-  /// widgets that bring up a soft keyboard. If the last interaction was a
-  /// non-touch interaction (hardware keyboard press, mouse click, etc.), then
-  /// [highlightMode] will return [FocusHighlightMode.traditional], and focus
-  /// highlights will appear on all widgets.
-  ///
-  /// If set to [FocusHighlightStrategy.alwaysTouch] or
-  /// [FocusHighlightStrategy.alwaysTraditional], then [highlightMode] will
-  /// always return [FocusHighlightMode.touch] or
-  /// [FocusHighlightMode.traditional], respectively, regardless of the last UI
-  /// interaction type.
-  ///
-  /// The initial value of [highlightMode] depends upon the value of
-  /// [defaultTargetPlatform] and
-  /// [RendererBinding.instance.mouseTracker.mouseIsConnected], making a guess
-  /// about which interaction is most appropriate for the initial interaction
-  /// mode.
-  ///
-  /// Defaults to [FocusHighlightStrategy.automatic].
-  FocusHighlightStrategy get highlightStrategy => _highlightStrategy;
-  FocusHighlightStrategy _highlightStrategy = FocusHighlightStrategy.automatic;
-  set highlightStrategy(FocusHighlightStrategy highlightStrategy) {
-    _highlightStrategy = highlightStrategy;
-    _updateHighlightMode();
-  }
-
-  /// Indicates the current interaction mode for focus highlights.
-  ///
-  /// The value returned depends upon the [highlightStrategy] used, and possibly
-  /// (depending on the value of [highlightStrategy]) the most recent
-  /// interaction mode that they user used.
-  ///
-  /// If [highlightMode] returns [FocusHighlightMode.touch], then widgets should
-  /// not draw their focus highlight unless they perform text entry.
-  ///
-  /// If [highlightMode] returns [FocusHighlightMode.traditional], then widgets should
-  /// draw their focus highlight whenever they are focused.
-  FocusHighlightMode get highlightMode => _highlightMode;
-  FocusHighlightMode _highlightMode = FocusHighlightMode.touch;
-
-  // Update function to be called whenever the state relating to highlightMode
-  // changes.
-  void _updateHighlightMode() {
-    // Assume that if we're on one of these mobile platforms, or if there's no
-    // mouse connected, that the initial interaction will be touch-based, and
-    // that it's traditional mouse and keyboard on all others.
-    //
-    // This only affects the initial value: the ongoing value is updated as soon
-    // as any input events are received.
-    _lastInteractionWasTouch ??= defaultTargetPlatform == TargetPlatform.android ||
-                                 defaultTargetPlatform == TargetPlatform.iOS ||
-                                 !WidgetsBinding.instance.mouseTracker.mouseIsConnected;
-    FocusHighlightMode newMode;
-    switch (highlightStrategy) {
-      case FocusHighlightStrategy.automatic:
-        if (_lastInteractionWasTouch) {
-          newMode = FocusHighlightMode.touch;
-        } else {
-          newMode = FocusHighlightMode.traditional;
-        }
-        break;
-      case FocusHighlightStrategy.alwaysTouch:
-        newMode = FocusHighlightMode.touch;
-        break;
-      case FocusHighlightStrategy.alwaysTraditional:
-        newMode = FocusHighlightMode.traditional;
-        break;
-    }
-    if (newMode != _highlightMode) {
-      _highlightMode = newMode;
-      _notifyHighlightModeListeners();
-    }
-  }
-
-  // The list of listeners for [highlightMode] state changes.
-  ObserverList<ValueChanged<FocusHighlightMode>> _listeners;
-
-  /// Register a closure to be called when the [FocusManager] notifies its listeners
-  /// that the value of [highlightMode] has changed.
-  void addHighlightModeListener(ValueChanged<FocusHighlightMode> listener) {
-    _listeners ??= ObserverList<ValueChanged<FocusHighlightMode>>();
-    _listeners.add(listener);
-  }
-
-  /// Remove a previously registered closure from the list of closures that the
-  /// [FocusManager] notifies.
-  void removeHighlightModeListener(ValueChanged<FocusHighlightMode> listener) {
-    _listeners?.remove(listener);
-  }
-
-  void _notifyHighlightModeListeners() {
-    if (_listeners != null) {
-      final List<ValueChanged<FocusHighlightMode>> localListeners = List<ValueChanged<FocusHighlightMode>>.from(_listeners);
-      for (ValueChanged<FocusHighlightMode> listener in localListeners) {
-        try {
-          if (_listeners.contains(listener)) {
-            listener(_highlightMode);
-          }
-        } catch (exception, stack) {
-          FlutterError.reportError(FlutterErrorDetails(
-            exception: exception,
-            stack: stack,
-            library: 'widgets library',
-            context: ErrorDescription('while dispatching notifications for $runtimeType'),
-            informationCollector: () sync* {
-              yield DiagnosticsProperty<FocusManager>(
-                'The $runtimeType sending notification was',
-                this,
-                style: DiagnosticsTreeStyle.errorProperty,
-              );
-            },
-          ));
-        }
-      }
-    }
-=======
->>>>>>> e31d88f9
   }
 
   /// The root [FocusScopeNode] in the focus tree.
