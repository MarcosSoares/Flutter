--- conflicted
+++ resolved
@@ -1184,15 +1184,10 @@
     setState(() {
       _imageInfo = imageInfo;
       _loadingProgress = null;
-<<<<<<< HEAD
       _lastException = null;
       _lastStack = null;
-      _frameNumber = _frameNumber == null ? 0 : _frameNumber + 1;
-      _wasSynchronouslyLoaded |= synchronousCall;
-=======
       _frameNumber = _frameNumber == null ? 0 : _frameNumber! + 1;
       _wasSynchronouslyLoaded = _wasSynchronouslyLoaded | synchronousCall;
->>>>>>> e682ec71
     });
   }
 
