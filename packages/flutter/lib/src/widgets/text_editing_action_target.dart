// Copyright 2014 The Flutter Authors. All rights reserved.
// Use of this source code is governed by a BSD-style license that can be
// found in the LICENSE file.

import 'dart:math' as math;
import 'dart:ui' show TextAffinity, TextPosition;

import 'package:characters/characters.dart';
import 'package:flutter/foundation.dart';
import 'package:flutter/services.dart'
    show Clipboard, ClipboardData, TextLayoutMetrics, TextRange;

import 'editable_text.dart';

/// The recipient of a [TextEditingAction].
///
/// TextEditingActions will only be enabled when an implementer of this class is
/// focused.
///
/// See also:
///
///   * [EditableTextState], which implements this and is the most typical
///     target of a TextEditingAction.
abstract class TextEditingActionTarget {
  /// Whether the characters in the field are obscured from the user.
  ///
  /// When true, the entire contents of the field are treated as one word.
  bool get obscureText;

  /// Whether the field currently in a read-only state.
  ///
  /// When true, [textEditingValue]'s text may not be modified, but its selection can be.
  bool get readOnly;

  /// Whether the [textEditingValue]'s selection can be modified.
  bool get selectionEnabled;

  /// Provides information about the text that is the target of this action.
  ///
  /// See also:
  ///
  /// * [EditableTextState.renderEditable], which overrides this.
  TextLayoutMetrics get textLayoutMetrics;

  /// The [TextEditingValue] expressed in this field.
  TextEditingValue get textEditingValue;

  // Holds the last cursor location the user selected in the case the user tries
  // to select vertically past the end or beginning of the field. If they do,
  // then we need to keep the old cursor location so that we can go back to it
  // if they change their minds. Only used for moving selection up and down in a
  // multiline text field when selecting using the keyboard.
  int _cursorResetLocation = -1;

  // Whether we should reset the location of the cursor in the case the user
  // tries to select vertically past the end or beginning of the field. If they
  // do, then we need to keep the old cursor location so that we can go back to
  // it if they change their minds. Only used for resetting selection up and
  // down in a multiline text field when selecting using the keyboard.
  bool _wasSelectingVerticallyWithKeyboard = false;

  /// Called when assuming that the text layout is in sync with
  /// [textEditingValue].
  ///
  /// Can be overridden to assert that this is a valid assumption.
  void debugAssertLayoutUpToDate();

  /// Returns the index into the string of the next character boundary after the
  /// given index.
  ///
  /// The character boundary is determined by the characters package, so
  /// surrogate pairs and extended grapheme clusters are considered.
  ///
  /// The index must be between 0 and string.length, inclusive. If given
  /// string.length, string.length is returned.
  ///
  /// Setting includeWhitespace to false will only return the index of non-space
  /// characters.
  @visibleForTesting
  static int nextCharacter(int index, String string, [bool includeWhitespace = true]) {
    assert(index >= 0 && index <= string.length);
    if (index == string.length) {
      return string.length;
    }

    final CharacterRange range = CharacterRange.at(string, 0, index);
    // If index is not on a character boundary, return the next character
    // boundary.
    if (range.current.length != index) {
      return range.current.length;
    }

    range.expandNext();
    if (!includeWhitespace) {
      range.expandWhile((String character) {
        return TextLayoutMetrics.isWhitespace(character.codeUnitAt(0));
      });
    }
    return range.current.length;
  }

  /// Returns the index into the string of the previous character boundary
  /// before the given index.
  ///
  /// The character boundary is determined by the characters package, so
  /// surrogate pairs and extended grapheme clusters are considered.
  ///
  /// The index must be between 0 and string.length, inclusive. If index is 0,
  /// 0 will be returned.
  ///
  /// Setting includeWhitespace to false will only return the index of non-space
  /// characters.
  @visibleForTesting
  static int previousCharacter(int index, String string, [bool includeWhitespace = true]) {
    assert(index >= 0 && index <= string.length);
    if (index == 0) {
      return 0;
    }

    final CharacterRange range = CharacterRange.at(string, 0, index);
    // If index is not on a character boundary, return the previous character
    // boundary.
    if (range.current.length != index) {
      range.dropLast();
      return range.current.length;
    }

    range.dropLast();
    if (!includeWhitespace) {
      while (range.currentCharacters.isNotEmpty
          && TextLayoutMetrics.isWhitespace(range.charactersAfter.first.codeUnitAt(0))) {
        range.dropLast();
      }
    }
    return range.current.length;
  }

  /// {@template flutter.widgets.TextEditingActionTarget.setSelection}
  /// Called to update the [TextSelection] in the current [TextEditingValue].
  /// {@endtemplate}
  void setSelection(TextSelection nextSelection, SelectionChangedCause cause) {
    if (nextSelection == textEditingValue.selection) {
      return;
    }
    setTextEditingValue(
      textEditingValue.copyWith(selection: nextSelection),
      cause,
    );
  }

  /// {@template flutter.widgets.TextEditingActionTarget.setTextEditingValue}
  /// Called to update the current [TextEditingValue].
  /// {@endtemplate}
  void setTextEditingValue(TextEditingValue newValue, SelectionChangedCause cause);

  // Return the offset at the start of the nearest word to the left of the
  // given offset.
  int _getLeftByWord(int offset, [bool includeWhitespace = true]) {
    // If the offset is already all the way left, there is nothing to do.
    if (offset <= 0) {
      return offset;
    }

    // If we can just return the start of the text without checking for a word.
    if (offset == 1) {
      return 0;
    }

    final int startPoint = previousCharacter(
        offset, textEditingValue.text, includeWhitespace);
    final TextRange word =
        textLayoutMetrics.getWordBoundary(TextPosition(offset: startPoint, affinity: textEditingValue.selection.affinity));
    return word.start;
  }

  /// Return the offset at the end of the nearest word to the right of the given
  /// offset.
  int _getRightByWord(int offset, [bool includeWhitespace = true]) {
    // If the selection is already all the way right, there is nothing to do.
    if (offset == textEditingValue.text.length) {
      return offset;
    }

    // If we can just return the end of the text without checking for a word.
    if (offset == textEditingValue.text.length - 1 || offset == textEditingValue.text.length) {
      return textEditingValue.text.length;
    }

    final int startPoint = includeWhitespace ||
            !TextLayoutMetrics.isWhitespace(textEditingValue.text.codeUnitAt(offset))
        ? offset
        : nextCharacter(offset, textEditingValue.text, includeWhitespace);
    final TextRange nextWord =
        textLayoutMetrics.getWordBoundary(TextPosition(offset: startPoint, affinity: textEditingValue.selection.affinity));
    return nextWord.end;
  }

  // Deletes the current non-empty selection.
  //
  // If the selection is currently non-empty, this method deletes the selected
  // text. Otherwise this method does nothing.
  TextEditingValue _deleteNonEmptySelection() {
    assert(textEditingValue.selection.isValid);
    assert(!textEditingValue.selection.isCollapsed);

    final String textBefore = textEditingValue.selection.textBefore(textEditingValue.text);
    final String textAfter = textEditingValue.selection.textAfter(textEditingValue.text);
    final TextSelection newSelection = TextSelection.collapsed(
      offset: textEditingValue.selection.start,
      affinity: textEditingValue.selection.affinity,
    );
    final TextRange newComposingRange = !textEditingValue.composing.isValid || textEditingValue.composing.isCollapsed
      ? TextRange.empty
      : TextRange(
        start: textEditingValue.composing.start - (textEditingValue.composing.start - textEditingValue.selection.start).clamp(0, textEditingValue.selection.end - textEditingValue.selection.start),
        end: textEditingValue.composing.end - (textEditingValue.composing.end - textEditingValue.selection.start).clamp(0, textEditingValue.selection.end - textEditingValue.selection.start),
      );

    return TextEditingValue(
      text: textBefore + textAfter,
      selection: newSelection,
      composing: newComposingRange,
    );
  }

  /// Returns a new TextEditingValue representing a deletion from the current
  /// [selection] to the given index, inclusively.
  ///
  /// If the selection is not collapsed, deletes the selection regardless of the
  /// given index.
  ///
  /// The composing region, if any, will also be adjusted to remove the deleted
  /// characters.
  TextEditingValue _deleteTo(TextPosition position) {
    assert(textEditingValue.selection != null);

    if (!textEditingValue.selection.isValid) {
      return textEditingValue;
    }
    if (!textEditingValue.selection.isCollapsed) {
      return _deleteNonEmptySelection();
    }
    if (position.offset == textEditingValue.selection.extentOffset) {
      return textEditingValue;
    }

    final TextRange deletion = TextRange(
      start: math.min(position.offset, textEditingValue.selection.extentOffset),
      end: math.max(position.offset, textEditingValue.selection.extentOffset),
    );
    final String deleted = deletion.textInside(textEditingValue.text);
    if (deletion.textInside(textEditingValue.text).isEmpty) {
      return textEditingValue;
    }

    final int charactersDeletedBeforeComposingStart =
        (textEditingValue.composing.start - deletion.start).clamp(0, deleted.length);
    final int charactersDeletedBeforeComposingEnd =
        (textEditingValue.composing.end - deletion.start).clamp(0, deleted.length);
    final TextRange nextComposingRange = !textEditingValue.composing.isValid || textEditingValue.composing.isCollapsed
      ? TextRange.empty
      : TextRange(
        start: textEditingValue.composing.start - charactersDeletedBeforeComposingStart,
        end: textEditingValue.composing.end - charactersDeletedBeforeComposingEnd,
      );

    return TextEditingValue(
      text: deletion.textBefore(textEditingValue.text) + deletion.textAfter(textEditingValue.text),
      selection: TextSelection.collapsed(
        offset: deletion.start,
        affinity: position.affinity,
      ),
      composing: nextComposingRange,
    );
  }

  /// Deletes backwards from the current selection.
  ///
  /// If the selection is collapsed, deletes a single character before the
  /// cursor.
  ///
  /// If the selection is not collapsed, deletes the selection.
  ///
  /// If [readOnly] is true or the selection is invalid, does nothing.
  ///
  /// {@template flutter.widgets.TextEditingActionTarget.cause}
  /// The given [SelectionChangedCause] indicates the cause of this change and
  /// will be passed to [setSelection].
  /// {@endtemplate}
  ///
  /// See also:
  ///
  ///   * [deleteForward], which is same but in the opposite direction.
  void delete(SelectionChangedCause cause) {
    if (readOnly) {
      return;
    }
    if (!textEditingValue.selection.isValid) {
      return;
    }

    // `delete` does not depend on the text layout, and the boundary analysis is
    // done using the `previousCharacter` method instead of ICU, we can keep
    // deleting without having to layout the text. For this reason, we can
    // directly delete the character before the caret in the controller.
    final String textBefore = textEditingValue.selection.textBefore(textEditingValue.text);
    final int characterBoundary = previousCharacter(
      textBefore.length,
      textBefore,
    );
    final TextPosition position = TextPosition(offset: characterBoundary);
    setTextEditingValue(_deleteTo(position), cause);
  }

  /// Deletes a word backwards from the current selection.
  ///
  /// If the selection is collapsed, deletes a word before the cursor.
  ///
  /// If the selection is not collapsed, deletes the selection.
  ///
  /// If [readOnly] is true or the selection is invalid, does nothing.
  ///
  /// If [obscureText] is true, it treats the whole text content as a single
  /// word.
  ///
  /// {@macro flutter.widgets.TextEditingActionTarget.cause}
  ///
  /// {@template flutter.widgets.TextEditingActionTarget.whiteSpace}
  /// By default, includeWhitespace is set to true, meaning that whitespace can
  /// be considered a word in itself.  If set to false, the selection will be
  /// extended past any whitespace and the first word following the whitespace.
  /// {@endtemplate}
  ///
  /// See also:
  ///
  ///   * [deleteForwardByWord], which is same but in the opposite direction.
  void deleteByWord(SelectionChangedCause cause,
      [bool includeWhitespace = true]) {
    if (readOnly) {
      return;
    }
    if (!textEditingValue.selection.isValid) {
      return;
    }

    if (obscureText) {
      // When the text is obscured, the whole thing is treated as one big line.
      return deleteToStart(cause);
    }

    final String textBefore = textEditingValue.selection.textBefore(textEditingValue.text);
    final int characterBoundary =
        _getLeftByWord(textBefore.length, includeWhitespace);
    final TextEditingValue nextValue = _deleteTo(TextPosition(offset: characterBoundary));

    setTextEditingValue(nextValue, cause);
  }

  /// Deletes a line backwards from the current selection.
  ///
  /// If the selection is collapsed, deletes a line before the cursor.
  ///
  /// If the selection is not collapsed, deletes the selection.
  ///
  /// If [obscureText] is true, it treats the whole text content as
  /// a single word.
  ///
  /// If [readOnly] is true or the selection is invalid, does nothing.
  ///
  /// {@macro flutter.widgets.TextEditingActionTarget.cause}
  ///
  /// See also:
  ///
  ///   * [deleteForwardByLine], which is same but in the opposite direction.
  void deleteByLine(SelectionChangedCause cause) {
    if (readOnly) {
      return;
    }
    if (!textEditingValue.selection.isValid) {
      return;
    }

    // When there is a line break, line delete shouldn't do anything
    final String textBefore = textEditingValue.selection.textBefore(textEditingValue.text);
    final bool isPreviousCharacterBreakLine =
        textBefore.codeUnitAt(textBefore.length - 1) == 0x0A;
    if (isPreviousCharacterBreakLine) {
      return;
    }

    // When the text is obscured, the whole thing is treated as one big line.
    if (obscureText) {
      return deleteToStart(cause);
    }

    final TextSelection line = textLayoutMetrics.getLineAtOffset(
      TextPosition(offset: textBefore.length - 1),
    );

    setTextEditingValue(_deleteTo(TextPosition(offset: line.start)), cause);
  }

  /// Deletes in the forward direction.
  ///
  /// If the selection is collapsed, deletes a single character after the
  /// cursor.
  ///
  /// If the selection is not collapsed, deletes the selection.
  ///
  /// If [readOnly] is true or the selection is invalid, does nothing.
  ///
  /// {@macro flutter.widgets.TextEditingActionTarget.cause}
  ///
  /// See also:
  ///
  ///   * [delete], which is the same but in the opposite direction.
  void deleteForward(SelectionChangedCause cause) {
    if (readOnly) {
      return;
    }
    if (!textEditingValue.selection.isValid) {
      return;
    }

    final String textAfter = textEditingValue.selection.textAfter(textEditingValue.text);
    final int characterBoundary = nextCharacter(0, textAfter);
    setTextEditingValue(_deleteTo(TextPosition(offset: textEditingValue.selection.end + characterBoundary)), cause);
  }

  /// Deletes a word in the forward direction from the current selection.
  ///
  /// If the selection is collapsed, deletes a word after the cursor.
  ///
  /// If the selection is not collapsed, deletes the selection.
  ///
  /// If [readOnly] is true or the selection is invalid, does nothing.
  ///
  /// If [obscureText] is true, it treats the whole text content as
  /// a single word.
  ///
  /// {@macro flutter.widgets.TextEditingActionTarget.cause}
  ///
  /// {@macro flutter.widgets.TextEditingActionTarget.whiteSpace}
  ///
  /// See also:
  ///
  ///   * [deleteByWord], which is same but in the opposite direction.
  void deleteForwardByWord(SelectionChangedCause cause,
      [bool includeWhitespace = true]) {
    if (readOnly) {
      return;
    }
    if (!textEditingValue.selection.isValid) {
      return;
    }

    if (obscureText) {
      // When the text is obscured, the whole thing is treated as one big word.
      return deleteToEnd(cause);
    }

    final String textBefore = textEditingValue.selection.textBefore(textEditingValue.text);
    final int characterBoundary = _getRightByWord(textBefore.length, includeWhitespace);
    final TextEditingValue nextValue = _deleteTo(TextPosition(offset: characterBoundary));

    setTextEditingValue(nextValue, cause);
  }

  /// Deletes a line in the forward direction from the current selection.
  ///
  /// If the selection is collapsed, deletes a line after the cursor.
  ///
  /// If the selection is not collapsed, deletes the selection.
  ///
  /// If [readOnly] is true or the selection is invalid, does nothing.
  ///
  /// If [obscureText] is true, it treats the whole text content as
  /// a single word.
  ///
  /// {@macro flutter.widgets.TextEditingActionTarget.cause}
  ///
  /// See also:
  ///
  ///   * [deleteByLine], which is same but in the opposite direction.
  void deleteForwardByLine(SelectionChangedCause cause) {
    if (readOnly) {
      return;
    }
    if (!textEditingValue.selection.isValid) {
      return;
    }

    if (obscureText) {
      // When the text is obscured, the whole thing is treated as one big line.
      return deleteToEnd(cause);
    }


    // When there is a line break, it shouldn't do anything.
    final String textAfter = textEditingValue.selection.textAfter(textEditingValue.text);
    final bool isNextCharacterBreakLine = textAfter.codeUnitAt(0) == 0x0A;
    if (isNextCharacterBreakLine) {
      return;
    }

    final String textBefore = textEditingValue.selection.textBefore(textEditingValue.text);
    final TextSelection line = textLayoutMetrics.getLineAtOffset(
      TextPosition(offset: textBefore.length),
    );

    setTextEditingValue(_deleteTo(TextPosition(offset: line.end)), cause);
  }

  /// Deletes the from the current collapsed selection to the end of the field.
  ///
  /// The given SelectionChangedCause indicates the cause of this change and
  /// will be passed to setSelection.
  ///
  /// If [readOnly] is true or the selection is invalid, does nothing.
  ///
  /// See also:
  ///   * [deleteToStart]
  void deleteToEnd(SelectionChangedCause cause) {
    assert(textEditingValue.selection.isCollapsed);
    if (readOnly) {
      return;
    }
    if (!textEditingValue.selection.isValid) {
      return;
    }

    setTextEditingValue(_deleteTo(TextPosition(offset: textEditingValue.text.length)), cause);
  }

  /// Deletes the from the current collapsed selection to the start of the field.
  ///
  /// The given SelectionChangedCause indicates the cause of this change and
  /// will be passed to setSelection.
  ///
  /// If [readOnly] is true or the selection is invalid, does nothing.
  ///
  /// See also:
  ///   * [deleteToEnd]
  void deleteToStart(SelectionChangedCause cause) {
    assert(textEditingValue.selection.isCollapsed);
    if (readOnly) {
      return;
    }
    if (!textEditingValue.selection.isValid) {
      return;
    }

    setTextEditingValue(_deleteTo(const TextPosition(offset: 0)), cause);
  }

  /// Expand the current selection to the end of the field.
  ///
  /// The selection will never shrink. The [TextSelection.extentOffset] will
  // always be at the end of the field, regardless of the original order of
  /// [TextSelection.baseOffset] and [TextSelection.extentOffset].
  ///
  /// If [selectionEnabled] is false, keeps the selection collapsed and moves it
  /// to the end.
  ///
  /// If the selection is invalid, does nothing.
  ///
  /// {@macro flutter.widgets.TextEditingActionTarget.cause}
  ///
  /// See also:
  ///
  ///   * [expandSelectionToStart], which is same but in the opposite direction.
  void expandSelectionToEnd(SelectionChangedCause cause) {
    if (!textEditingValue.selection.isValid) {
      return;
    }
    if (!selectionEnabled) {
      return moveSelectionToEnd(cause);
    }

    final TextPosition nextPosition = TextPosition(
      offset: textEditingValue.text.length,
      affinity: TextAffinity.downstream,
    );
    setSelection(textEditingValue.selection.expandTo(nextPosition, true), cause);
  }

  /// Expand the current selection to the start of the field.
  ///
  /// The selection will never shrink. The [TextSelection.extentOffset] will
  /// always be at the start of the field, regardless of the original order of
  /// [TextSelection.baseOffset] and [TextSelection.extentOffset].
  ///
  /// If [selectionEnabled] is false, keeps the selection collapsed and moves it
  /// to the start.
  ///
  /// If the selection is invalid, does nothing.
  ///
  /// {@macro flutter.widgets.TextEditingActionTarget.cause}
  ///
  /// See also:
  ///
  ///   * [expandSelectionToEnd], which is the same but in the opposite
  ///     direction.
  void expandSelectionToStart(SelectionChangedCause cause) {
    if (!textEditingValue.selection.isValid) {
      return;
    }
    if (!selectionEnabled) {
      return moveSelectionToStart(cause);
    }

    const TextPosition nextPosition = TextPosition(
      offset: 0,
      affinity: TextAffinity.upstream,
    );
    setSelection(textEditingValue.selection.expandTo(nextPosition, true), cause);
  }

  /// Expand the current selection to the smallest selection that includes the
  /// start of the line.
  ///
  /// The selection will never shrink. The upper offset will be expanded to the
  /// beginning of its line, and the original order of baseOffset and
  /// [TextSelection.extentOffset] will be preserved.
  ///
  /// If [selectionEnabled] is false, keeps the selection collapsed and moves it
  /// left by line.
  ///
  /// If the selection is invalid, does nothing.
  ///
  /// {@macro flutter.widgets.TextEditingActionTarget.cause}
  ///
  /// See also:
  ///
  ///   * [expandSelectionRightByLine], which is the same but in the opposite
  ///     direction.
  void expandSelectionLeftByLine(SelectionChangedCause cause) {
    if (!textEditingValue.selection.isValid) {
      return;
    }
    if (!selectionEnabled) {
      return moveSelectionLeftByLine(cause);
    }

    // If the lowest edge of the selection is at the start of a line, don't do
    // anything.
    // TODO(justinmc): Support selection with multiple TextAffinities.
    // https://github.com/flutter/flutter/issues/88135
    final TextSelection currentLine = textLayoutMetrics.getLineAtOffset(
      TextPosition(
        offset: textEditingValue.selection.start,
        affinity: textEditingValue.selection.isCollapsed
            ? textEditingValue.selection.affinity
            : TextAffinity.downstream,
      ),
    );
    if (currentLine.baseOffset == textEditingValue.selection.start) {
      return;
    }

    setSelection(textEditingValue.selection.expandTo(TextPosition(
      offset: currentLine.baseOffset,
      affinity: textEditingValue.selection.affinity,
    )), cause);
  }

  /// Expand the current selection to the smallest selection that includes the
  /// end of the line.
  ///
  /// The selection will never shrink. The lower offset will be expanded to the
  /// end of its line and the original order of [TextSelection.baseOffset] and
  /// [TextSelection.extentOffset] will be preserved.
  ///
  /// If [selectionEnabled] is false, keeps the selection collapsed and moves it
  /// right by line.
  ///
  /// If the selection is invalid, does nothing.
  ///
  /// {@macro flutter.widgets.TextEditingActionTarget.cause}
  ///
  /// See also:
  ///
  ///   * [expandSelectionLeftByLine], which is the same but in the opposite
  ///     direction.
  void expandSelectionRightByLine(SelectionChangedCause cause) {
    if (!textEditingValue.selection.isValid) {
      return;
    }
    if (!selectionEnabled) {
      return moveSelectionRightByLine(cause);
    }

    // If greatest edge is already at the end of a line, don't do anything.
    // TODO(justinmc): Support selection with multiple TextAffinities.
    // https://github.com/flutter/flutter/issues/88135
    final TextSelection currentLine = textLayoutMetrics.getLineAtOffset(
      TextPosition(
        offset: textEditingValue.selection.end,
        affinity: textEditingValue.selection.isCollapsed
            ? textEditingValue.selection.affinity
            : TextAffinity.upstream,
      ),
    );
    if (currentLine.extentOffset == textEditingValue.selection.end) {
      return;
    }

    final TextSelection nextSelection = textEditingValue.selection.expandTo(
      TextPosition(
        offset: currentLine.extentOffset,
        affinity: TextAffinity.upstream,
      ),
    );
    setSelection(nextSelection, cause);
  }

  /// Keeping selection's [TextSelection.baseOffset] fixed, move the
  /// [TextSelection.extentOffset] down by one line.
  ///
  /// If selectionEnabled is false, keeps the selection collapsed and just
  /// moves it down.
  ///
  /// If the selection is invalid, does nothing.
  ///
  /// {@macro flutter.widgets.TextEditingActionTarget.cause}
  ///
  /// See also:
  ///
  ///   * [extendSelectionUp], which is same but in the opposite direction.
  void extendSelectionDown(SelectionChangedCause cause) {
    if (!textEditingValue.selection.isValid) {
      return;
    }
    if (!selectionEnabled) {
      return moveSelectionDown(cause);
    }

    // If the selection is collapsed at the end of the field already, then
    // nothing happens.
    if (textEditingValue.selection.isCollapsed &&
        textEditingValue.selection.extentOffset >= textEditingValue.text.length) {
      return;
    }

    int index =
        textLayoutMetrics.getTextPositionBelow(textEditingValue.selection.extent).offset;

    if (index == textEditingValue.selection.extentOffset) {
      index = textEditingValue.text.length;
      _wasSelectingVerticallyWithKeyboard = true;
    } else if (_wasSelectingVerticallyWithKeyboard) {
      index = _cursorResetLocation;
      _wasSelectingVerticallyWithKeyboard = false;
    } else {
      _cursorResetLocation = index;
    }

    final TextPosition nextPosition = TextPosition(
      offset: index,
      affinity: textEditingValue.selection.affinity,
    );
    setSelection(textEditingValue.selection.extendTo(nextPosition), cause);
  }

  /// If [selectionEnabled] is false, keeps the selection collapsed and moves it
  /// left.
  ///
  /// If the selection is invalid, does nothing.
  ///
  /// {@macro flutter.widgets.TextEditingActionTarget.cause}
  ///
  /// See also:
  ///
  ///   * [extendSelectionRight], which is same but in the opposite direction.
  void extendSelectionLeft(SelectionChangedCause cause) {
    if (!textEditingValue.selection.isValid) {
      return;
    }
    if (!selectionEnabled) {
      return moveSelectionLeft(cause);
    }

    // If the selection is already all the way left, there is nothing to do.
    if (textEditingValue.selection.extentOffset <= 0) {
      return;
    }

    final int previousExtent = previousCharacter(
      textEditingValue.selection.extentOffset,
      textEditingValue.text,
    );

    final int distance = textEditingValue.selection.extentOffset - previousExtent;
    _cursorResetLocation -= distance;
    setSelection(textEditingValue.selection.extendTo(TextPosition(offset: previousExtent, affinity: textEditingValue.selection.affinity)), cause);
  }

  /// Extend the current selection to the start of
  /// [TextSelection.extentOffset]'s line.
  ///
  /// Uses [TextSelection.baseOffset] as a pivot point and doesn't change it.
  /// If [TextSelection.extentOffset] is right of [TextSelection.baseOffset],
  /// then the selection will be collapsed.
  ///
  /// If [selectionEnabled] is false, keeps the selection collapsed and moves it
  /// left by line.
  ///
  /// If the selection is invalid, does nothing.
  ///
  /// {@macro flutter.widgets.TextEditingActionTarget.cause}
  ///
  /// {@macro flutter.widgets.TextEditingActionTarget.stopAtReversal}
  ///
  /// See also:
  ///
  ///   * [extendSelectionRightByLine], which is same but in the opposite
  ///     direction.
  ///   * [expandSelectionRightByLine], which strictly grows the selection
  ///     regardless of the order.
<<<<<<< HEAD
  void extendSelectionLeftByLine(SelectionChangedCause cause, [bool stopAtReversal = false]) {
=======
  void extendSelectionLeftByLine(SelectionChangedCause cause) {
    if (!textEditingValue.selection.isValid) {
      return;
    }
>>>>>>> f95e18ae
    if (!selectionEnabled) {
      return moveSelectionLeftByLine(cause);
    }

    // When going left, we want to skip over any whitespace before the line,
    // so we go back to the first non-whitespace before asking for the line
    // bounds, since getLineAtOffset finds the line boundaries without
    // including whitespace (like the newline).
    final int startPoint = previousCharacter(
        textEditingValue.selection.extentOffset, textEditingValue.text, false);
    final TextSelection selectedLine = textLayoutMetrics.getLineAtOffset(
      TextPosition(offset: startPoint),
    );

    late final TextSelection nextSelection;
    if (stopAtReversal
        && textEditingValue.selection.extentOffset > textEditingValue.selection.baseOffset) {
      nextSelection = textEditingValue.selection.copyWith(
        extentOffset: textEditingValue.selection.baseOffset,
      );
    } else {
      nextSelection = textEditingValue.selection.extendTo(TextPosition(
        offset: selectedLine.baseOffset,
        affinity: TextAffinity.downstream,
      ));
    }

    setSelection(nextSelection, cause);
  }

  /// Keeping selection's [TextSelection.baseOffset] fixed, move the
  /// [TextSelection.extentOffset] right.
  ///
  /// If [selectionEnabled] is false, keeps the selection collapsed and moves it
  /// right.
  ///
  /// If the selection is invalid, does nothing.
  ///
  /// {@macro flutter.widgets.TextEditingActionTarget.cause}
  ///
  /// See also:
  ///
  ///   * [extendSelectionLeft], which is same but in the opposite direction.
  void extendSelectionRight(SelectionChangedCause cause) {
    if (!textEditingValue.selection.isValid) {
      return;
    }
    if (!selectionEnabled) {
      return moveSelectionRight(cause);
    }

    // If the selection is already all the way right, there is nothing to do.
    if (textEditingValue.selection.extentOffset >= textEditingValue.text.length) {
      return;
    }
    final int nextExtent = nextCharacter(
        textEditingValue.selection.extentOffset, textEditingValue.text);

    final int distance = nextExtent - textEditingValue.selection.extentOffset;
    _cursorResetLocation += distance;
    setSelection(textEditingValue.selection.extendTo(TextPosition(offset: nextExtent, affinity: textEditingValue.selection.affinity)), cause);
  }

  /// Extend the current selection to the end of [TextSelection.extentOffset]'s
  /// line.
  ///
  /// Uses [TextSelection.baseOffset] as a pivot point and doesn't change it. If
  /// [TextSelection.extentOffset] is left of [TextSelection.baseOffset], then
  /// collapses the selection.
  ///
  /// If [selectionEnabled] is false, keeps the selection collapsed and moves it
  /// right by line.
  ///
<<<<<<< HEAD
  /// {@macro flutter.widgets.TextEditingActionTarget.stopAtReversal}
=======
  /// If the selection is invalid, does nothing.
>>>>>>> f95e18ae
  ///
  /// {@macro flutter.widgets.TextEditingActionTarget.cause}
  ///
  /// See also:
  ///
  ///   * [extendSelectionLeftByLine], which is same but in the opposite
  ///     direction.
  ///   * [expandSelectionRightByLine], which strictly grows the selection
  ///     regardless of the order.
<<<<<<< HEAD
  void extendSelectionRightByLine(SelectionChangedCause cause, [bool stopAtReversal = false]) {
=======
  void extendSelectionRightByLine(SelectionChangedCause cause) {
    if (!textEditingValue.selection.isValid) {
      return;
    }
>>>>>>> f95e18ae
    if (!selectionEnabled) {
      return moveSelectionRightByLine(cause);
    }

    final int startPoint = nextCharacter(
        textEditingValue.selection.extentOffset, textEditingValue.text, false);
    final TextSelection selectedLine = textLayoutMetrics.getLineAtOffset(
      TextPosition(offset: startPoint),
    );

    late final TextSelection nextSelection;
    if (stopAtReversal
        && textEditingValue.selection.extentOffset < textEditingValue.selection.baseOffset) {
      nextSelection = textEditingValue.selection.copyWith(
        extentOffset: textEditingValue.selection.baseOffset,
      );
    } else {
      nextSelection = textEditingValue.selection.extendTo(TextPosition(
        offset: selectedLine.extentOffset,
        affinity: TextAffinity.upstream,
      ));
    }

    setSelection(nextSelection, cause);
  }

  /// Extend the current selection to the previous start of a word.
  ///
  /// If the selection is invalid, does nothing.
  ///
  /// {@macro flutter.widgets.TextEditingActionTarget.cause}
  ///
  /// {@macro flutter.widgets.TextEditingActionTarget.whiteSpace}
  ///
  /// {@template flutter.widgets.TextEditingActionTarget.stopAtReversal}
  /// The `stopAtReversal` parameter is false by default, meaning that it's
  /// ok for the base and extent to flip their order here. If set to true, then
  /// the selection will collapse when it would otherwise reverse its order. A
  /// selection that is already collapsed is not affected by this parameter.
  /// {@endtemplate}
  ///
  /// See also:
  ///
  ///   * [extendSelectionRightByWord], which is the same but in the opposite
  ///     direction.
  void extendSelectionLeftByWord(SelectionChangedCause cause,
      [bool includeWhitespace = true, bool stopAtReversal = false]) {
    if (!textEditingValue.selection.isValid) {
      return;
    }
    // When the text is obscured, the whole thing is treated as one big word.
    if (obscureText) {
      return extendSelectionToStart(cause);
    }

    debugAssertLayoutUpToDate();
    // If the selection is already all the way left, there is nothing to do.
    if (textEditingValue.selection.isCollapsed && textEditingValue.selection.extentOffset <= 0) {
      return;
    }

    final int leftOffset =
        _getLeftByWord(textEditingValue.selection.extentOffset, includeWhitespace);

    late final TextSelection nextSelection;
    if (stopAtReversal &&
        textEditingValue.selection.extentOffset > textEditingValue.selection.baseOffset &&
        leftOffset < textEditingValue.selection.baseOffset) {
      nextSelection = textEditingValue.selection.extendTo(TextPosition(offset: textEditingValue.selection.baseOffset));
    } else {
      nextSelection = textEditingValue.selection.extendTo(TextPosition(offset: leftOffset, affinity: textEditingValue.selection.affinity));
    }

    if (nextSelection == textEditingValue.selection) {
      return;
    }
    setSelection(nextSelection, cause);
  }

  /// Extend the current selection to the next end of a word.
  ///
  /// If the selection is invalid, does nothing.
  ///
  /// {@macro flutter.widgets.TextEditingActionTarget.cause}
  ///
  /// {@macro flutter.widgets.TextEditingActionTarget.whiteSpace}
  ///
  /// {@macro flutter.widgets.TextEditingActionTarget.stopAtReversal}
  ///
  /// See also:
  ///
  ///   * [extendSelectionLeftByWord], which is the same but in the opposite
  ///     direction.
  void extendSelectionRightByWord(SelectionChangedCause cause,
      [bool includeWhitespace = true, bool stopAtReversal = false]) {
    if (!textEditingValue.selection.isValid) {
      return;
    }
    debugAssertLayoutUpToDate();
    // When the text is obscured, the whole thing is treated as one big word.
    if (obscureText) {
      return extendSelectionToEnd(cause);
    }

    // If the selection is already all the way right, there is nothing to do.
    if (textEditingValue.selection.isCollapsed &&
        textEditingValue.selection.extentOffset == textEditingValue.text.length) {
      return;
    }

    final int rightOffset =
        _getRightByWord(textEditingValue.selection.extentOffset, includeWhitespace);

    late final TextSelection nextSelection;
    if (stopAtReversal &&
        textEditingValue.selection.baseOffset > textEditingValue.selection.extentOffset &&
        rightOffset > textEditingValue.selection.baseOffset) {
      nextSelection = TextSelection.fromPosition(
        TextPosition(offset: textEditingValue.selection.baseOffset),
      );
    } else {
      nextSelection = textEditingValue.selection.extendTo(TextPosition(offset: rightOffset, affinity: textEditingValue.selection.affinity));
    }

    if (nextSelection == textEditingValue.selection) {
      return;
    }
    setSelection(nextSelection, cause);
  }

  /// Extend the current selection to the end of the field.
  ///
  /// If selectionEnabled is false, keeps the selection collapsed and moves it
  /// to the end.
  ///
  /// See also:
  ///
  ///   * extendSelectionToStart
  void extendSelectionToEnd(SelectionChangedCause cause) {
    if (textEditingValue.selection.extentOffset == textEditingValue.text.length) {
      return;
    }

    final TextSelection nextSelection = textEditingValue.selection.copyWith(
      extentOffset: textEditingValue.text.length,
    );
    return setSelection(nextSelection, cause);
  }

  /// Extend the current selection to the start of the field.
  ///
  /// If selectionEnabled is false, keeps the selection collapsed and moves it
  /// to the start.
  ///
  /// The given [SelectionChangedCause] indicates the cause of this change and
  /// will be passed to [setSelection].
  ///
  /// See also:
  ///
  ///   * extendSelectionToEnd
  void extendSelectionToStart(SelectionChangedCause cause) {
    if (!selectionEnabled) {
      return moveSelectionToStart(cause);
    }

    setSelection(textEditingValue.selection.extendTo(const TextPosition(
      offset: 0,
      affinity: TextAffinity.upstream,
    )), cause);
  }

  /// Keeping selection's [TextSelection.baseOffset] fixed, move the
  /// [TextSelection.extentOffset] up by one
  /// line.
  ///
  /// If [selectionEnabled] is false, keeps the selection collapsed and moves it
  /// up.
  ///
  /// If the selection is invalid, does nothing.
  ///
  /// {@macro flutter.widgets.TextEditingActionTarget.cause}
  ///
  /// See also:
  ///
  ///   * [extendSelectionDown], which is the same but in the opposite
  ///     direction.
  void extendSelectionUp(SelectionChangedCause cause) {
    if (!textEditingValue.selection.isValid) {
      return;
    }
    if (!selectionEnabled) {
      return moveSelectionUp(cause);
    }

    // If the selection is collapsed at the beginning of the field already, then
    // nothing happens.
    if (textEditingValue.selection.isCollapsed && textEditingValue.selection.extentOffset <= 0.0) {
      return;
    }

    final TextPosition positionAbove =
        textLayoutMetrics.getTextPositionAbove(textEditingValue.selection.extent);
    late final TextSelection nextSelection;
    if (positionAbove.offset == textEditingValue.selection.extentOffset) {
      nextSelection = textEditingValue.selection.copyWith(
        extentOffset: 0,
        affinity: TextAffinity.upstream,
      );
      _wasSelectingVerticallyWithKeyboard = true;
    } else if (_wasSelectingVerticallyWithKeyboard) {
      nextSelection = textEditingValue.selection.copyWith(
        baseOffset: textEditingValue.selection.baseOffset,
        extentOffset: _cursorResetLocation,
      );
      _wasSelectingVerticallyWithKeyboard = false;
    } else {
      nextSelection = textEditingValue.selection.copyWith(
        baseOffset: textEditingValue.selection.baseOffset,
        extentOffset: positionAbove.offset,
        affinity: positionAbove.affinity,
      );
      _cursorResetLocation = nextSelection.extentOffset;
    }

    setSelection(nextSelection, cause);
  }

  /// Move the current selection to the leftmost point of the current line.
  ///
  /// If the selection is invalid, does nothing.
  ///
  /// {@macro flutter.widgets.TextEditingActionTarget.cause}
  ///
  /// See also:
  ///
  ///   * [moveSelectionRightByLine], which is the same but in the opposite
  ///     direction.
  void moveSelectionLeftByLine(SelectionChangedCause cause) {
    if (!textEditingValue.selection.isValid) {
      return;
    }
    // If already at the left edge of the line, do nothing.
    final TextSelection currentLine = textLayoutMetrics.getLineAtOffset(
      textEditingValue.selection.extent,
    );
    if (currentLine.baseOffset == textEditingValue.selection.extentOffset) {
      return;
    }

    // When going left, we want to skip over any whitespace before the line,
    // so we go back to the first non-whitespace before asking for the line
    // bounds, since getLineAtOffset finds the line boundaries without
    // including whitespace (like the newline).
    final int startPoint = previousCharacter(
        textEditingValue.selection.extentOffset, textEditingValue.text, false);
    final TextSelection selectedLine = textLayoutMetrics.getLineAtOffset(
      TextPosition(offset: startPoint),
    );
    final TextSelection nextSelection = TextSelection.fromPosition(TextPosition(
      offset: selectedLine.baseOffset,
      affinity: TextAffinity.downstream,
    ));

    setSelection(nextSelection, cause);
  }

  /// Move the current selection to the next line.
  ///
  /// Move the current selection to the next line.
  ///
  /// If the selection is invalid, does nothing.
  ///
  /// {@macro flutter.widgets.TextEditingActionTarget.cause}
  ///
  /// See also:
  ///
  ///   * [moveSelectionUp], which is the same but in the opposite direction.
  void moveSelectionDown(SelectionChangedCause cause) {
    if (!textEditingValue.selection.isValid) {
      return;
    }
    // If the selection is collapsed at the end of the field already, then
    // nothing happens.
    if (textEditingValue.selection.isCollapsed &&
        textEditingValue.selection.extentOffset >= textEditingValue.text.length) {
      return;
    }

    final TextPosition positionBelow =
        textLayoutMetrics.getTextPositionBelow(textEditingValue.selection.extent);

    late final TextSelection nextSelection;
    if (positionBelow.offset == textEditingValue.selection.extentOffset) {
      nextSelection = textEditingValue.selection.copyWith(
        baseOffset: textEditingValue.text.length,
        extentOffset: textEditingValue.text.length,
      );
    } else {
      nextSelection = TextSelection.fromPosition(positionBelow);
    }

    if (textEditingValue.selection.extentOffset == textEditingValue.text.length) {
      _wasSelectingVerticallyWithKeyboard = false;
    } else {
      _cursorResetLocation = nextSelection.extentOffset;
    }

    setSelection(nextSelection, cause);
  }

  /// Move the current selection left by one character.
  ///
  /// If it can't be moved left, do nothing.
  ///
  /// If the selection is invalid, does nothing.
  ///
  /// {@macro flutter.widgets.TextEditingActionTarget.cause}
  ///
  /// See also:
  ///
  ///   * [moveSelectionRight], which is the same but in the opposite direction.
  void moveSelectionLeft(SelectionChangedCause cause) {
    if (!textEditingValue.selection.isValid) {
      return;
    }
    // If the selection is already all the way left, there is nothing to do.
    if (textEditingValue.selection.isCollapsed && textEditingValue.selection.extentOffset <= 0) {
      return;
    }

    int previousExtent;
    if (textEditingValue.selection.start != textEditingValue.selection.end) {
      previousExtent = textEditingValue.selection.start;
    } else {
      previousExtent = previousCharacter(
          textEditingValue.selection.extentOffset, textEditingValue.text);
    }
    final TextSelection nextSelection = TextSelection.fromPosition(
      TextPosition(
        offset: previousExtent,
        affinity: textEditingValue.selection.affinity,
      ),
    );

    if (nextSelection == textEditingValue.selection) {
      return;
    }
    _cursorResetLocation -=
        textEditingValue.selection.extentOffset - nextSelection.extentOffset;
    setSelection(nextSelection, cause);
  }

  /// Move the current selection to the previous start of a word.
  ///
  /// A TextSelection that isn't collapsed will be collapsed and moved from the
  /// extentOffset.
  ///
  /// If the selection is invalid, does nothing.
  ///
  /// {@macro flutter.widgets.TextEditingActionTarget.cause}
  ///
  /// {@macro flutter.widgets.TextEditingActionTarget.whiteSpace}
  ///
  /// See also:
  ///
  ///   * [moveSelectionRightByWord], which is the same but in the opposite
  ///     direction.
  void moveSelectionLeftByWord(SelectionChangedCause cause,
      [bool includeWhitespace = true]) {
    if (!textEditingValue.selection.isValid) {
      return;
    }
    // When the text is obscured, the whole thing is treated as one big word.
    if (obscureText) {
      return moveSelectionToStart(cause);
    }

    debugAssertLayoutUpToDate();
    // If the selection is already all the way left, there is nothing to do.
    if (textEditingValue.selection.isCollapsed && textEditingValue.selection.extentOffset <= 0) {
      return;
    }

    final int leftOffset =
        _getLeftByWord(textEditingValue.selection.extentOffset, includeWhitespace);
    final TextSelection nextSelection = TextSelection.fromPosition(TextPosition(offset: leftOffset, affinity: textEditingValue.selection.affinity));

    if (nextSelection == textEditingValue.selection) {
      return;
    }
    setSelection(nextSelection, cause);
  }

  /// Move the current selection to the right by one character.
  ///
  /// If the selection is invalid or it can't be moved right, do nothing.
  ///
  /// {@macro flutter.widgets.TextEditingActionTarget.cause}
  ///
  /// See also:
  ///
  ///   * [moveSelectionLeft], which is the same but in the opposite direction.
  void moveSelectionRight(SelectionChangedCause cause) {
    if (!textEditingValue.selection.isValid) {
      return;
    }
    // If the selection is already all the way right, there is nothing to do.
    if (textEditingValue.selection.isCollapsed &&
        textEditingValue.selection.extentOffset >= textEditingValue.text.length) {
      return;
    }

    int nextExtent;
    if (textEditingValue.selection.start != textEditingValue.selection.end) {
      nextExtent = textEditingValue.selection.end;
    } else {
      nextExtent = nextCharacter(
          textEditingValue.selection.extentOffset, textEditingValue.text);
    }
    final TextSelection nextSelection = TextSelection.fromPosition(TextPosition(
      offset: nextExtent,
    ));

    if (nextSelection == textEditingValue.selection) {
      return;
    }
    setSelection(nextSelection, cause);
  }

  /// Move the current selection to the rightmost point of the current line.
  ///
  /// Move the current selection to the rightmost point of the current line.
  ///
  /// If the selection is invalid, does nothing.
  ///
  /// {@macro flutter.widgets.TextEditingActionTarget.cause}
  ///
  /// See also:
  ///
  ///   * [moveSelectionLeftByLine], which is the same but in the opposite
  ///     direction.
  void moveSelectionRightByLine(SelectionChangedCause cause) {
    if (!textEditingValue.selection.isValid) {
      return;
    }
    // If already at the right edge of the line, do nothing.
    final TextSelection currentLine = textLayoutMetrics.getLineAtOffset(
      textEditingValue.selection.extent,
    );
    if (currentLine.extentOffset == textEditingValue.selection.extentOffset) {
      return;
    }

    // When going right, we want to skip over any whitespace after the line,
    // so we go forward to the first non-whitespace character before asking
    // for the line bounds, since getLineAtOffset finds the line
    // boundaries without including whitespace (like the newline).
    final int startPoint = nextCharacter(
        textEditingValue.selection.extentOffset, textEditingValue.text, false);
    final TextSelection selectedLine = textLayoutMetrics.getLineAtOffset(
      TextPosition(
        offset: startPoint,
        affinity: TextAffinity.upstream,
      ),
    );
    final TextSelection nextSelection = TextSelection.fromPosition(TextPosition(
      offset: selectedLine.extentOffset,
      affinity: TextAffinity.upstream,
    ));
    setSelection(nextSelection, cause);
  }

  /// Move the current selection to the next end of a word.
  ///
  /// A TextSelection that isn't collapsed will be collapsed and moved from the
  /// extentOffset.
  ///
  /// If the selection is invalid, does nothing.
  ///
  /// {@macro flutter.widgets.TextEditingActionTarget.cause}
  ///
  /// {@macro flutter.widgets.TextEditingActionTarget.whiteSpace}
  ///
  /// See also:
  ///
  ///   * [moveSelectionLeftByWord], which is the same but in the opposite
  ///     direction.
  void moveSelectionRightByWord(SelectionChangedCause cause,
      [bool includeWhitespace = true]) {
    if (!textEditingValue.selection.isValid) {
      return;
    }
    // When the text is obscured, the whole thing is treated as one big word.
    if (obscureText) {
      return moveSelectionToEnd(cause);
    }

    debugAssertLayoutUpToDate();
    // If the selection is already all the way right, there is nothing to do.
    if (textEditingValue.selection.isCollapsed &&
        textEditingValue.selection.extentOffset == textEditingValue.text.length) {
      return;
    }

    final int rightOffset =
        _getRightByWord(textEditingValue.selection.extentOffset, includeWhitespace);
    final TextSelection nextSelection = TextSelection.fromPosition(TextPosition(offset: rightOffset, affinity: textEditingValue.selection.affinity));

    if (nextSelection == textEditingValue.selection) {
      return;
    }
    setSelection(nextSelection, cause);
  }

  /// Move the current selection to the end of the field.
  ///
  /// {@macro flutter.widgets.TextEditingActionTarget.cause}
  ///
  /// See also:
  ///
  ///   * [moveSelectionToStart], which is the same but in the opposite
  ///     direction.
  void moveSelectionToEnd(SelectionChangedCause cause) {
    final TextPosition nextPosition = TextPosition(
      offset: textEditingValue.text.length,
      affinity: TextAffinity.downstream,
    );
    setSelection(TextSelection.fromPosition(nextPosition), cause);
  }

  /// Move the current selection to the start of the field.
  ///
  /// {@macro flutter.widgets.TextEditingActionTarget.cause}
  ///
  /// See also:
  ///
  ///   * [moveSelectionToEnd], which is the same but in the opposite direction.
  void moveSelectionToStart(SelectionChangedCause cause) {
    const TextPosition nextPosition = TextPosition(
      offset: 0,
      affinity: TextAffinity.upstream,
    );
    setSelection(TextSelection.fromPosition(nextPosition), cause);
  }

  /// Move the current selection up by one line.
  ///
  /// If the selection is invalid, does nothing.
  ///
  /// {@macro flutter.widgets.TextEditingActionTarget.cause}
  ///
  /// See also:
  ///
  ///   * [moveSelectionDown], which is the same but in the opposite direction.
  void moveSelectionUp(SelectionChangedCause cause) {
    if (!textEditingValue.selection.isValid) {
      return;
    }
    final int nextIndex =
        textLayoutMetrics.getTextPositionAbove(textEditingValue.selection.extent).offset;

    if (nextIndex == textEditingValue.selection.extentOffset) {
      _wasSelectingVerticallyWithKeyboard = false;
      return moveSelectionToStart(cause);
    }
    _cursorResetLocation = nextIndex;

    setSelection(TextSelection.fromPosition(TextPosition(offset: nextIndex, affinity: textEditingValue.selection.affinity)), cause);
  }

  /// Select the entire text value.
  ///
  /// {@macro flutter.widgets.TextEditingActionTarget.cause}
  void selectAll(SelectionChangedCause cause) {
    setSelection(
      textEditingValue.selection.copyWith(
        baseOffset: 0,
        extentOffset: textEditingValue.text.length,
      ),
      cause,
    );
  }

  /// {@template flutter.widgets.TextEditingActionTarget.copySelection}
  /// Copy current selection to [Clipboard].
  /// {@endtemplate}
  ///
  /// If the selection is collapsed or invalid, does nothing.
  ///
  /// {@macro flutter.widgets.TextEditingActionTarget.cause}
  void copySelection(SelectionChangedCause cause) {
    final TextSelection selection = textEditingValue.selection;
    final String text = textEditingValue.text;
    assert(selection != null);
    if (selection.isCollapsed || !selection.isValid) {
      return;
    }
    Clipboard.setData(ClipboardData(text: selection.textInside(text)));
  }

  /// {@template flutter.widgets.TextEditingActionTarget.cutSelection}
  /// Cut current selection to Clipboard.
  /// {@endtemplate}
  ///
  /// If [readOnly] is true or the selection is invalid, does nothing.
  ///
  /// {@macro flutter.widgets.TextEditingActionTarget.cause}
  void cutSelection(SelectionChangedCause cause) {
    final TextSelection selection = textEditingValue.selection;
    if (readOnly || !selection.isValid) {
      return;
    }
    final String text = textEditingValue.text;
    assert(selection != null);
    if (selection.isCollapsed) {
      return;
    }
    Clipboard.setData(ClipboardData(text: selection.textInside(text)));
    setTextEditingValue(
      TextEditingValue(
        text: selection.textBefore(text) + selection.textAfter(text),
        selection: TextSelection.collapsed(
          offset: math.min(selection.start, selection.end),
          affinity: selection.affinity,
        ),
      ),
      cause,
    );
  }

  /// {@template flutter.widgets.TextEditingActionTarget.pasteText}
  /// Paste text from [Clipboard].
  /// {@endtemplate}
  ///
  /// If there is currently a selection, it will be replaced.
  ///
  /// If [readOnly] is true or the selection is invalid, does nothing.
  ///
  /// {@macro flutter.widgets.TextEditingActionTarget.cause}
  Future<void> pasteText(SelectionChangedCause cause) async {
    final TextSelection selection = textEditingValue.selection;
    if (readOnly || !selection.isValid) {
      return;
    }
    final String text = textEditingValue.text;
    assert(selection != null);
    if (!selection.isValid) {
      return;
    }
    // Snapshot the input before using `await`.
    // See https://github.com/flutter/flutter/issues/11427
    final ClipboardData? data = await Clipboard.getData(Clipboard.kTextPlain);
    if (data == null) {
      return;
    }
    setTextEditingValue(
      TextEditingValue(
        text: selection.textBefore(text) +
            data.text! +
            selection.textAfter(text),
        selection: TextSelection.collapsed(
          offset:
              math.min(selection.start, selection.end) + data.text!.length,
          affinity: selection.affinity,
        ),
      ),
      cause,
    );
  }
}<|MERGE_RESOLUTION|>--- conflicted
+++ resolved
@@ -817,14 +817,10 @@
   ///     direction.
   ///   * [expandSelectionRightByLine], which strictly grows the selection
   ///     regardless of the order.
-<<<<<<< HEAD
   void extendSelectionLeftByLine(SelectionChangedCause cause, [bool stopAtReversal = false]) {
-=======
-  void extendSelectionLeftByLine(SelectionChangedCause cause) {
-    if (!textEditingValue.selection.isValid) {
-      return;
-    }
->>>>>>> f95e18ae
+    if (!textEditingValue.selection.isValid) {
+      return;
+    }
     if (!selectionEnabled) {
       return moveSelectionLeftByLine(cause);
     }
@@ -898,11 +894,9 @@
   /// If [selectionEnabled] is false, keeps the selection collapsed and moves it
   /// right by line.
   ///
-<<<<<<< HEAD
   /// {@macro flutter.widgets.TextEditingActionTarget.stopAtReversal}
-=======
-  /// If the selection is invalid, does nothing.
->>>>>>> f95e18ae
+  ///
+  /// If the selection is invalid, does nothing.
   ///
   /// {@macro flutter.widgets.TextEditingActionTarget.cause}
   ///
@@ -912,14 +906,10 @@
   ///     direction.
   ///   * [expandSelectionRightByLine], which strictly grows the selection
   ///     regardless of the order.
-<<<<<<< HEAD
   void extendSelectionRightByLine(SelectionChangedCause cause, [bool stopAtReversal = false]) {
-=======
-  void extendSelectionRightByLine(SelectionChangedCause cause) {
-    if (!textEditingValue.selection.isValid) {
-      return;
-    }
->>>>>>> f95e18ae
+    if (!textEditingValue.selection.isValid) {
+      return;
+    }
     if (!selectionEnabled) {
       return moveSelectionRightByLine(cause);
     }
