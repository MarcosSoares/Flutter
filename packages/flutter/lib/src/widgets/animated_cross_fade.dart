--- conflicted
+++ resolved
@@ -342,22 +342,13 @@
     bottomChild = TickerMode(
       key: bottomKey,
       enabled: _isTransitioning,
-<<<<<<< HEAD
       child: IgnorePointer(
-        child: ExcludeSemantics(
-          excluding: true, // Always exclude the semantics of the widget that's fading out.
+        child: ExcludeSemantics( // Always exclude the semantics of the widget that's fading out.
           child: ExcludeFocus(
             child: FadeTransition(
               opacity: bottomAnimation,
               child: bottomChild,
             ),
-=======
-      child: ExcludeSemantics( // Always exclude the semantics of the widget that's fading out.
-        child: ExcludeFocus(
-          child: FadeTransition(
-            opacity: bottomAnimation,
-            child: bottomChild,
->>>>>>> 2f4e3ce5
           ),
         ),
       ),
