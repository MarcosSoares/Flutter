--- conflicted
+++ resolved
@@ -290,17 +290,10 @@
 
     RawKeyEventData _dataFromWeb() {
       final String? key = message['key'] as String?;
-<<<<<<< HEAD
       if (key != null && key.isNotEmpty && key.length == 1) {
         character = key;
       }
-      data = RawKeyEventDataWeb(
-=======
-      if (key != null && key.isNotEmpty) {
-        character = key;
-      }
       return RawKeyEventDataWeb(
->>>>>>> caf876cf
         code: message['code'] as String? ?? '',
         key: key ?? '',
         location: message['location'] as int? ?? 0,
