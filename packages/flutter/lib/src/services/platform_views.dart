// Copyright 2014 The Flutter Authors. All rights reserved.
// Use of this source code is governed by a BSD-style license that can be
// found in the LICENSE file.

import 'dart:async';
import 'dart:ui';

import 'package:flutter/foundation.dart';
import 'package:flutter/gestures.dart';

import 'message_codec.dart';
import 'system_channels.dart';

export 'dart:ui' show Offset, Size, TextDirection, VoidCallback;

export 'package:flutter/gestures.dart' show PointerEvent;

export 'message_codec.dart' show MessageCodec;

/// Converts a given point from the global coordinate system in logical pixels
/// to the local coordinate system for a box.
///
/// Used by [AndroidViewController.pointTransformer].
typedef PointTransformer = Offset Function(Offset position);

/// The [PlatformViewsRegistry] responsible for generating unique identifiers for platform views.
final PlatformViewsRegistry platformViewsRegistry = PlatformViewsRegistry._instance();

/// A registry responsible for generating unique identifier for platform views.
///
/// A Flutter application has a single [PlatformViewsRegistry] which can be accesses
/// through the [platformViewsRegistry] getter.
class PlatformViewsRegistry {
  PlatformViewsRegistry._instance();

  // Always non-negative. The id value -1 is used in the accessibility bridge
  // to indicate the absence of a platform view.
  int _nextPlatformViewId = 0;

  /// Allocates a unique identifier for a platform view.
  ///
  /// A platform view identifier can refer to a platform view that was never created,
  /// a platform view that was disposed, or a platform view that is alive.
  ///
  /// Typically a platform view identifier is passed to a platform view widget
  /// which creates the platform view and manages its lifecycle.
  int getNextPlatformViewId() => _nextPlatformViewId++;
}

/// Callback signature for when a platform view was created.
///
/// `id` is the platform view's unique identifier.
typedef PlatformViewCreatedCallback = void Function(int id);

/// Provides access to the platform views service.
///
/// This service allows creating and controlling platform-specific views.
class PlatformViewsService {
  PlatformViewsService._() {
    SystemChannels.platform_views.setMethodCallHandler(_onMethodCall);
  }

  static final PlatformViewsService _instance = PlatformViewsService._();

  Future<void> _onMethodCall(MethodCall call) {
    switch(call.method) {
      case 'viewFocused':
        final int id = call.arguments as int;
        if (_focusCallbacks.containsKey(id)) {
          _focusCallbacks[id]!();
        }
        break;
      default:
        throw UnimplementedError("${call.method} was invoked but isn't implemented by PlatformViewsService");
    }
    return Future<void>.value();
  }

  /// Maps platform view IDs to focus callbacks.
  ///
  /// The callbacks are invoked when the platform view asks to be focused.
  final Map<int, VoidCallback> _focusCallbacks = <int, VoidCallback>{};

  /// {@template flutter.services.PlatformViewsService.initAndroidView}
  /// Creates a controller for a new Android view.
  ///
  /// `id` is an unused unique identifier generated with [platformViewsRegistry].
  ///
  /// `viewType` is the identifier of the Android view type to be created, a
  /// factory for this view type must have been registered on the platform side.
  /// Platform view factories are typically registered by plugin code.
  /// Plugins can register a platform view factory with
  /// [PlatformViewRegistry#registerViewFactory](/javadoc/io/flutter/plugin/platform/PlatformViewRegistry.html#registerViewFactory-java.lang.String-io.flutter.plugin.platform.PlatformViewFactory-).
  ///
  /// `creationParams` will be passed as the args argument of [PlatformViewFactory#create](/javadoc/io/flutter/plugin/platform/PlatformViewFactory.html#create-android.content.Context-int-java.lang.Object-)
  ///
  /// `creationParamsCodec` is the codec used to encode `creationParams` before sending it to the
  /// platform side. It should match the codec passed to the constructor of [PlatformViewFactory](/javadoc/io/flutter/plugin/platform/PlatformViewFactory.html#PlatformViewFactory-io.flutter.plugin.common.MessageCodec-).
  /// This is typically one of: [StandardMessageCodec], [JSONMessageCodec], [StringCodec], or [BinaryCodec].
  ///
  /// `onFocus` is a callback that will be invoked when the Android View asks to get the
  /// input focus.
  ///
  /// The Android view will only be created after [AndroidViewController.setSize] is called for the
  /// first time.
  ///
  /// The `id, `viewType, and `layoutDirection` parameters must not be null.
  /// If `creationParams` is non null then `creationParamsCodec` must not be null.
  /// {@endtemplate}
  ///
  /// This attempts to use the newest and most efficient platform view
  /// implementation when possible. In cases where that is not supported, it
  /// falls back to using Virtual Display.
  static AndroidViewController initAndroidView({
    required int id,
    required String viewType,
    required TextDirection layoutDirection,
    dynamic creationParams,
    MessageCodec<dynamic>? creationParamsCodec,
    VoidCallback? onFocus,
  }) {
    assert(id != null);
    assert(viewType != null);
    assert(layoutDirection != null);
    assert(creationParams == null || creationParamsCodec != null);

    final TextureAndroidViewController controller = TextureAndroidViewController._(
      viewId: id,
      viewType: viewType,
      layoutDirection: layoutDirection,
      creationParams: creationParams,
      creationParamsCodec: creationParamsCodec,
    );

    _instance._focusCallbacks[id] = onFocus ?? () {};
    return controller;
  }

  /// {@macro flutter.services.PlatformViewsService.initAndroidView}
  ///
  /// This attempts to use the newest and most efficient platform view
  /// implementation when possible. In cases where that is not supported, it
  /// falls back to using Hybrid Composition, which is the mode used by
  /// [initExpensiveAndroidView].
  static SurfaceAndroidViewController initSurfaceAndroidView({
    required int id,
    required String viewType,
    required TextDirection layoutDirection,
    dynamic creationParams,
    MessageCodec<dynamic>? creationParamsCodec,
    VoidCallback? onFocus,
  }) {
    assert(id != null);
    assert(viewType != null);
    assert(layoutDirection != null);
    assert(creationParams == null || creationParamsCodec != null);

    final SurfaceAndroidViewController controller = SurfaceAndroidViewController._(
      viewId: id,
      viewType: viewType,
      layoutDirection: layoutDirection,
      creationParams: creationParams,
      creationParamsCodec: creationParamsCodec,
    );
    _instance._focusCallbacks[id] = onFocus ?? () {};
    return controller;
  }

  /// {@macro flutter.services.PlatformViewsService.initAndroidView}
  ///
  /// When this factory is used, the Android view and Flutter widgets are
  /// composed at the Android view hierarchy level.
  ///
  /// Using this method has a performance cost on devices running Android 9 or
  /// earlier, or on underpowered devices.
  /// In most situations, you should use [initAndroidView] or
  /// [initSurfaceAndroidView] instead.
  static ExpensiveAndroidViewController initExpensiveAndroidView({
    required int id,
    required String viewType,
    required TextDirection layoutDirection,
    dynamic creationParams,
    MessageCodec<dynamic>? creationParamsCodec,
    VoidCallback? onFocus,
  }) {
    final ExpensiveAndroidViewController controller = ExpensiveAndroidViewController._(
      viewId: id,
      viewType: viewType,
      layoutDirection: layoutDirection,
      creationParams: creationParams,
      creationParamsCodec: creationParamsCodec,
    );

    _instance._focusCallbacks[id] = onFocus ?? () {};
    return controller;
  }

  /// Whether the render surface of the Android `FlutterView` should be converted to a `FlutterImageView`.
  @Deprecated(
    'No longer necessary to improve performance. '
    'This feature was deprecated after v2.11.0-0.1.pre.',
  )
  static Future<void> synchronizeToNativeViewHierarchy(bool yes) async {}

  // TODO(amirh): reference the iOS plugin API for registering a UIView factory once it lands.
  /// This is work in progress, not yet ready to be used, and requires a custom engine build. Creates a controller for a new iOS UIView.
  ///
  /// `id` is an unused unique identifier generated with [platformViewsRegistry].
  ///
  /// `viewType` is the identifier of the iOS view type to be created, a
  /// factory for this view type must have been registered on the platform side.
  /// Platform view factories are typically registered by plugin code.
  ///
  /// `onFocus` is a callback that will be invoked when the UIKit view asks to
  /// get the input focus.
  /// The `id, `viewType, and `layoutDirection` parameters must not be null.
  /// If `creationParams` is non null then `creationParamsCodec` must not be null.
  static Future<UiKitViewController> initUiKitView({
    required int id,
    required String viewType,
    required TextDirection layoutDirection,
    dynamic creationParams,
    MessageCodec<dynamic>? creationParamsCodec,
    VoidCallback? onFocus,
  }) async {
    assert(id != null);
    assert(viewType != null);
    assert(layoutDirection != null);
    assert(creationParams == null || creationParamsCodec != null);

    // TODO(amirh): pass layoutDirection once the system channel supports it.
    final Map<String, dynamic> args = <String, dynamic>{
      'id': id,
      'viewType': viewType,
    };
    if (creationParams != null) {
      final ByteData paramsByteData = creationParamsCodec!.encodeMessage(creationParams)!;
      args['params'] = Uint8List.view(
        paramsByteData.buffer,
        0,
        paramsByteData.lengthInBytes,
      );
    }
    await SystemChannels.platform_views.invokeMethod<void>('create', args);
    if (onFocus != null) {
      _instance._focusCallbacks[id] = onFocus;
    }
    return UiKitViewController._(id, layoutDirection);
  }
}

/// Properties of an Android pointer.
///
/// A Dart version of Android's [MotionEvent.PointerProperties](https://developer.android.com/reference/android/view/MotionEvent.PointerProperties).
class AndroidPointerProperties {
  /// Creates an [AndroidPointerProperties] object.
  ///
  /// All parameters must not be null.
  const AndroidPointerProperties({
    required this.id,
    required this.toolType,
  }) : assert(id != null),
       assert(toolType != null);

  /// See Android's [MotionEvent.PointerProperties#id](https://developer.android.com/reference/android/view/MotionEvent.PointerProperties.html#id).
  final int id;

  /// The type of tool used to make contact such as a finger or stylus, if known.
  /// See Android's [MotionEvent.PointerProperties#toolType](https://developer.android.com/reference/android/view/MotionEvent.PointerProperties.html#toolType).
  final int toolType;

  /// Value for `toolType` when the tool type is unknown.
  static const int kToolTypeUnknown = 0;

  /// Value for `toolType` when the tool type is a finger.
  static const int kToolTypeFinger = 1;

  /// Value for `toolType` when the tool type is a stylus.
  static const int kToolTypeStylus = 2;

  /// Value for `toolType` when the tool type is a mouse.
  static const int kToolTypeMouse = 3;

  /// Value for `toolType` when the tool type is an eraser.
  static const int kToolTypeEraser = 4;

  List<int> _asList() => <int>[id, toolType];

  @override
  String toString() {
    return '${objectRuntimeType(this, 'AndroidPointerProperties')}(id: $id, toolType: $toolType)';
  }
}

/// Position information for an Android pointer.
///
/// A Dart version of Android's [MotionEvent.PointerCoords](https://developer.android.com/reference/android/view/MotionEvent.PointerCoords).
class AndroidPointerCoords {
  /// Creates an AndroidPointerCoords.
  ///
  /// All parameters must not be null.
  const AndroidPointerCoords({
    required this.orientation,
    required this.pressure,
    required this.size,
    required this.toolMajor,
    required this.toolMinor,
    required this.touchMajor,
    required this.touchMinor,
    required this.x,
    required this.y,
  }) : assert(orientation != null),
       assert(pressure != null),
       assert(size != null),
       assert(toolMajor != null),
       assert(toolMinor != null),
       assert(touchMajor != null),
       assert(touchMinor != null),
       assert(x != null),
       assert(y != null);

  /// The orientation of the touch area and tool area in radians clockwise from vertical.
  ///
  /// See Android's [MotionEvent.PointerCoords#orientation](https://developer.android.com/reference/android/view/MotionEvent.PointerCoords.html#orientation).
  final double orientation;

  /// A normalized value that describes the pressure applied to the device by a finger or other tool.
  ///
  /// See Android's [MotionEvent.PointerCoords#pressure](https://developer.android.com/reference/android/view/MotionEvent.PointerCoords.html#pressure).
  final double pressure;

  /// A normalized value that describes the approximate size of the pointer touch area in relation to the maximum detectable size of the device.
  ///
  /// See Android's [MotionEvent.PointerCoords#size](https://developer.android.com/reference/android/view/MotionEvent.PointerCoords.html#size).
  final double size;

  /// See Android's [MotionEvent.PointerCoords#toolMajor](https://developer.android.com/reference/android/view/MotionEvent.PointerCoords.html#toolMajor).
  final double toolMajor;

  /// See Android's [MotionEvent.PointerCoords#toolMinor](https://developer.android.com/reference/android/view/MotionEvent.PointerCoords.html#toolMinor).
  final double toolMinor;

  /// See Android's [MotionEvent.PointerCoords#touchMajor](https://developer.android.com/reference/android/view/MotionEvent.PointerCoords.html#touchMajor).
  final double touchMajor;

  /// See Android's [MotionEvent.PointerCoords#touchMinor](https://developer.android.com/reference/android/view/MotionEvent.PointerCoords.html#touchMinor).
  final double touchMinor;

  /// The X component of the pointer movement.
  ///
  /// See Android's [MotionEvent.PointerCoords#x](https://developer.android.com/reference/android/view/MotionEvent.PointerCoords.html#x).
  final double x;

  /// The Y component of the pointer movement.
  ///
  /// See Android's [MotionEvent.PointerCoords#y](https://developer.android.com/reference/android/view/MotionEvent.PointerCoords.html#y).
  final double y;

  List<double> _asList() {
    return <double>[
      orientation,
      pressure,
      size,
      toolMajor,
      toolMinor,
      touchMajor,
      touchMinor,
      x,
      y,
    ];
  }

  @override
  String toString() {
    return '${objectRuntimeType(this, 'AndroidPointerCoords')}(orientation: $orientation, pressure: $pressure, size: $size, toolMajor: $toolMajor, toolMinor: $toolMinor, touchMajor: $touchMajor, touchMinor: $touchMinor, x: $x, y: $y)';
  }
}

/// A Dart version of Android's [MotionEvent](https://developer.android.com/reference/android/view/MotionEvent).
///
/// This is used by [AndroidViewController] to describe pointer events that are forwarded to a platform view
/// when Flutter receives an event that it determines is to be handled by that platform view rather than by
/// another Flutter widget.
///
/// See also:
///
///  * [AndroidViewController.sendMotionEvent], which can be used to send an [AndroidMotionEvent] explicitly.
class AndroidMotionEvent {
  /// Creates an AndroidMotionEvent.
  ///
  /// All parameters must not be null.
  AndroidMotionEvent({
    required this.downTime,
    required this.eventTime,
    required this.action,
    required this.pointerCount,
    required this.pointerProperties,
    required this.pointerCoords,
    required this.metaState,
    required this.buttonState,
    required this.xPrecision,
    required this.yPrecision,
    required this.deviceId,
    required this.edgeFlags,
    required this.source,
    required this.flags,
    required this.motionEventId,
  }) : assert(downTime != null),
       assert(eventTime != null),
       assert(action != null),
       assert(pointerCount != null),
       assert(pointerProperties != null),
       assert(pointerCoords != null),
       assert(metaState != null),
       assert(buttonState != null),
       assert(xPrecision != null),
       assert(yPrecision != null),
       assert(deviceId != null),
       assert(edgeFlags != null),
       assert(source != null),
       assert(flags != null),
       assert(pointerProperties.length == pointerCount),
       assert(pointerCoords.length == pointerCount);

  /// The time (in ms) when the user originally pressed down to start a stream of position events,
  /// relative to an arbitrary timeline.
  ///
  /// See Android's [MotionEvent#getDownTime](https://developer.android.com/reference/android/view/MotionEvent.html#getDownTime()).
  final int downTime;

  /// The time this event occurred, relative to an arbitrary timeline.
  ///
  /// See Android's [MotionEvent#getEventTime](https://developer.android.com/reference/android/view/MotionEvent.html#getEventTime()).
  final int eventTime;

  /// A value representing the kind of action being performed.
  ///
  /// See Android's [MotionEvent#getAction](https://developer.android.com/reference/android/view/MotionEvent.html#getAction()).
  final int action;

  /// The number of pointers that are part of this event.
  /// This must be equivalent to the length of `pointerProperties` and `pointerCoords`.
  ///
  /// See Android's [MotionEvent#getPointerCount](https://developer.android.com/reference/android/view/MotionEvent.html#getPointerCount()).
  final int pointerCount;

  /// List of [AndroidPointerProperties] for each pointer that is part of this event.
  final List<AndroidPointerProperties> pointerProperties;

  /// List of [AndroidPointerCoords] for each pointer that is part of this event.
  final List<AndroidPointerCoords> pointerCoords;

  /// The state of any meta / modifier keys that were in effect when the event was generated.
  ///
  /// See Android's [MotionEvent#getMetaState](https://developer.android.com/reference/android/view/MotionEvent.html#getMetaState()).
  final int metaState;

  /// The state of all buttons that are pressed such as a mouse or stylus button.
  ///
  /// See Android's [MotionEvent#getButtonState](https://developer.android.com/reference/android/view/MotionEvent.html#getButtonState()).
  final int buttonState;

  /// The precision of the X coordinates being reported, in physical pixels.
  ///
  /// See Android's [MotionEvent#getXPrecision](https://developer.android.com/reference/android/view/MotionEvent.html#getXPrecision()).
  final double xPrecision;

  /// The precision of the Y coordinates being reported, in physical pixels.
  ///
  /// See Android's [MotionEvent#getYPrecision](https://developer.android.com/reference/android/view/MotionEvent.html#getYPrecision()).
  final double yPrecision;

  /// See Android's [MotionEvent#getDeviceId](https://developer.android.com/reference/android/view/MotionEvent.html#getDeviceId()).
  final int deviceId;

  /// A bit field indicating which edges, if any, were touched by this MotionEvent.
  ///
  /// See Android's [MotionEvent#getEdgeFlags](https://developer.android.com/reference/android/view/MotionEvent.html#getEdgeFlags()).
  final int edgeFlags;

  /// The source of this event (e.g a touchpad or stylus).
  ///
  /// See Android's [MotionEvent#getSource](https://developer.android.com/reference/android/view/MotionEvent.html#getSource()).
  final int source;

  /// See Android's [MotionEvent#getFlags](https://developer.android.com/reference/android/view/MotionEvent.html#getFlags()).
  final int flags;

  /// Used to identify this [MotionEvent](https://developer.android.com/reference/android/view/MotionEvent.html) uniquely in the Flutter Engine.
  final int motionEventId;

  List<dynamic> _asList(int viewId) {
    return <dynamic>[
      viewId,
      downTime,
      eventTime,
      action,
      pointerCount,
      pointerProperties.map<List<int>>((AndroidPointerProperties p) => p._asList()).toList(),
      pointerCoords.map<List<double>>((AndroidPointerCoords p) => p._asList()).toList(),
      metaState,
      buttonState,
      xPrecision,
      yPrecision,
      deviceId,
      edgeFlags,
      source,
      flags,
      motionEventId,
    ];
  }

  @override
  String toString() {
    return 'AndroidPointerEvent(downTime: $downTime, eventTime: $eventTime, action: $action, pointerCount: $pointerCount, pointerProperties: $pointerProperties, pointerCoords: $pointerCoords, metaState: $metaState, buttonState: $buttonState, xPrecision: $xPrecision, yPrecision: $yPrecision, deviceId: $deviceId, edgeFlags: $edgeFlags, source: $source, flags: $flags, motionEventId: $motionEventId)';
  }
}

enum _AndroidViewState {
  waitingForSize,
  creating,
  created,
  disposed,
}

// Helper for converting PointerEvents into AndroidMotionEvents.
class _AndroidMotionEventConverter {
  _AndroidMotionEventConverter();

  final Map<int, AndroidPointerCoords> pointerPositions =
      <int, AndroidPointerCoords>{};
  final Map<int, AndroidPointerProperties> pointerProperties =
      <int, AndroidPointerProperties>{};
  final Set<int> usedAndroidPointerIds = <int>{};

  PointTransformer get pointTransformer => _pointTransformer;
  late PointTransformer _pointTransformer;
  set pointTransformer(PointTransformer transformer) {
    assert(transformer != null);
    _pointTransformer = transformer;
  }

  int? downTimeMillis;

  void handlePointerDownEvent(PointerDownEvent event) {
    if (pointerProperties.isEmpty) {
      downTimeMillis = event.timeStamp.inMilliseconds;
    }
    int androidPointerId = 0;
    while (usedAndroidPointerIds.contains(androidPointerId)) {
      androidPointerId++;
    }
    usedAndroidPointerIds.add(androidPointerId);
    pointerProperties[event.pointer] = propertiesFor(event, androidPointerId);
  }

  void updatePointerPositions(PointerEvent event) {
    final Offset position = _pointTransformer(event.position);
    pointerPositions[event.pointer] = AndroidPointerCoords(
      orientation: event.orientation,
      pressure: event.pressure,
      size: event.size,
      toolMajor: event.radiusMajor,
      toolMinor: event.radiusMinor,
      touchMajor: event.radiusMajor,
      touchMinor: event.radiusMinor,
      x: position.dx,
      y: position.dy,
    );
  }

  void _remove(int pointer) {
    pointerPositions.remove(pointer);
    usedAndroidPointerIds.remove(pointerProperties[pointer]!.id);
    pointerProperties.remove(pointer);
    if (pointerProperties.isEmpty) {
      downTimeMillis = null;
    }
  }

  void handlePointerUpEvent(PointerUpEvent event) {
    _remove(event.pointer);
  }

  void handlePointerCancelEvent(PointerCancelEvent event) {
    // The pointer cancel event is handled like pointer up. Normally,
    // the difference is that pointer cancel doesn't perform any action,
    // but in this case neither up or cancel perform any action.
    _remove(event.pointer);
  }

  AndroidMotionEvent? toAndroidMotionEvent(PointerEvent event) {
    final List<int> pointers = pointerPositions.keys.toList();
    final int pointerIdx = pointers.indexOf(event.pointer);
    final int numPointers = pointers.length;

    // This value must match the value in engine's FlutterView.java.
    // This flag indicates whether the original Android pointer events were batched together.
    const int kPointerDataFlagBatched = 1;

    // Android MotionEvent objects can batch information on multiple pointers.
    // Flutter breaks these such batched events into multiple PointerEvent objects.
    // When there are multiple active pointers we accumulate the information for all pointers
    // as we get PointerEvents, and only send it to the embedded Android view when
    // we see the last pointer. This way we achieve the same batching as Android.
    if (event.platformData == kPointerDataFlagBatched ||
        (isSinglePointerAction(event) && pointerIdx < numPointers - 1)) {
      return null;
    }

    final int action;
    if (event is PointerDownEvent) {
      action = numPointers == 1
          ? AndroidViewController.kActionDown
          : AndroidViewController.pointerAction(pointerIdx, AndroidViewController.kActionPointerDown);
    } else if (event is PointerUpEvent) {
      action = numPointers == 1
          ? AndroidViewController.kActionUp
          : AndroidViewController.pointerAction(pointerIdx, AndroidViewController.kActionPointerUp);
    } else if (event is PointerMoveEvent) {
      action = AndroidViewController.kActionMove;
    } else if (event is PointerCancelEvent) {
      action = AndroidViewController.kActionCancel;
    } else {
      return null;
    }

    return AndroidMotionEvent(
      downTime: downTimeMillis!,
      eventTime: event.timeStamp.inMilliseconds,
      action: action,
      pointerCount: pointerPositions.length,
      pointerProperties: pointers
          .map<AndroidPointerProperties>((int i) => pointerProperties[i]!)
          .toList(),
      pointerCoords: pointers
          .map<AndroidPointerCoords>((int i) => pointerPositions[i]!)
          .toList(),
      metaState: 0,
      buttonState: 0,
      xPrecision: 1.0,
      yPrecision: 1.0,
      deviceId: 0,
      edgeFlags: 0,
      source: 0,
      flags: 0,
      motionEventId: event.embedderId,
    );
  }

  AndroidPointerProperties propertiesFor(PointerEvent event, int pointerId) {
    int toolType = AndroidPointerProperties.kToolTypeUnknown;
    switch (event.kind) {
      case PointerDeviceKind.touch:
      case PointerDeviceKind.trackpad:
        toolType = AndroidPointerProperties.kToolTypeFinger;
        break;
      case PointerDeviceKind.mouse:
        toolType = AndroidPointerProperties.kToolTypeMouse;
        break;
      case PointerDeviceKind.stylus:
        toolType = AndroidPointerProperties.kToolTypeStylus;
        break;
      case PointerDeviceKind.invertedStylus:
        toolType = AndroidPointerProperties.kToolTypeEraser;
        break;
      case PointerDeviceKind.unknown:
        toolType = AndroidPointerProperties.kToolTypeUnknown;
        break;
    }
    return AndroidPointerProperties(id: pointerId, toolType: toolType);
  }

  bool isSinglePointerAction(PointerEvent event) =>
      event is! PointerDownEvent && event is! PointerUpEvent;
}

class _CreationParams {
  const _CreationParams(this.data, this.codec);
  final dynamic data;
  final MessageCodec<dynamic> codec;
}

/// Controls an Android view that is composed using a GL texture.
///
/// Typically created with [PlatformViewsService.initAndroidView].
// TODO(bparrishMines): Remove abstract methods that are not required by all subclasses.
abstract class AndroidViewController extends PlatformViewController {
  AndroidViewController._({
    required this.viewId,
    required String viewType,
    required TextDirection layoutDirection,
    dynamic creationParams,
    MessageCodec<dynamic>? creationParamsCodec,
  })  : assert(viewId != null),
        assert(viewType != null),
        assert(layoutDirection != null),
        assert(creationParams == null || creationParamsCodec != null),
        _viewType = viewType,
        _layoutDirection = layoutDirection,
        _creationParams = creationParams == null ? null : _CreationParams(creationParams, creationParamsCodec!);

  /// Action code for when a primary pointer touched the screen.
  ///
  /// Android's [MotionEvent.ACTION_DOWN](https://developer.android.com/reference/android/view/MotionEvent#ACTION_DOWN)
  static const int kActionDown = 0;

  /// Action code for when a primary pointer stopped touching the screen.
  ///
  /// Android's [MotionEvent.ACTION_UP](https://developer.android.com/reference/android/view/MotionEvent#ACTION_UP)
  static const int kActionUp = 1;

  /// Action code for when the event only includes information about pointer movement.
  ///
  /// Android's [MotionEvent.ACTION_MOVE](https://developer.android.com/reference/android/view/MotionEvent#ACTION_MOVE)
  static const int kActionMove = 2;

  /// Action code for when a motion event has been canceled.
  ///
  /// Android's [MotionEvent.ACTION_CANCEL](https://developer.android.com/reference/android/view/MotionEvent#ACTION_CANCEL)
  static const int kActionCancel = 3;

  /// Action code for when a secondary pointer touched the screen.
  ///
  /// Android's [MotionEvent.ACTION_POINTER_DOWN](https://developer.android.com/reference/android/view/MotionEvent#ACTION_POINTER_DOWN)
  static const int kActionPointerDown = 5;

  /// Action code for when a secondary pointer stopped touching the screen.
  ///
  /// Android's [MotionEvent.ACTION_POINTER_UP](https://developer.android.com/reference/android/view/MotionEvent#ACTION_POINTER_UP)
  static const int kActionPointerUp = 6;

  /// Android's [View.LAYOUT_DIRECTION_LTR](https://developer.android.com/reference/android/view/View.html#LAYOUT_DIRECTION_LTR) value.
  static const int kAndroidLayoutDirectionLtr = 0;

  /// Android's [View.LAYOUT_DIRECTION_RTL](https://developer.android.com/reference/android/view/View.html#LAYOUT_DIRECTION_RTL) value.
  static const int kAndroidLayoutDirectionRtl = 1;

  /// The unique identifier of the Android view controlled by this controller.
  @override
  final int viewId;

  final String _viewType;

  // Helps convert PointerEvents to AndroidMotionEvents.
  final _AndroidMotionEventConverter _motionEventConverter =
      _AndroidMotionEventConverter();

  TextDirection _layoutDirection;

  _AndroidViewState _state = _AndroidViewState.waitingForSize;

  final _CreationParams? _creationParams;

  final List<PlatformViewCreatedCallback> _platformViewCreatedCallbacks =
      <PlatformViewCreatedCallback>[];

  static int _getAndroidDirection(TextDirection direction) {
    assert(direction != null);
    switch (direction) {
      case TextDirection.ltr:
        return kAndroidLayoutDirectionLtr;
      case TextDirection.rtl:
        return kAndroidLayoutDirectionRtl;
    }
  }

  /// Creates a masked Android MotionEvent action value for an indexed pointer.
  static int pointerAction(int pointerId, int action) {
    return ((pointerId << 8) & 0xff00) | (action & 0xff);
  }

  /// Sends the message to dispose the platform view.
  Future<void> _sendDisposeMessage();

  /// True if [_sendCreateMessage] can only be called with a non-null size.
  bool get _createRequiresSize;

  /// Sends the message to create the platform view with an initial [size].
  ///
<<<<<<< HEAD
  /// Returns true if the view was actually created. In some cases (e.g.,
  /// trying to create a texture-based view with a null size) creation will
  /// fail and need to be re-attempted later.
  Future<bool> _sendCreateMessage({Size? size});
=======
  /// If [_createRequiresSize] is true, `size` is non-nullable, and the call
  /// should instead be deferred until the size is available.
  Future<void> _sendCreateMessage({required covariant Size? size});

  /// Sends the message to resize the platform view to [size].
  Future<Size> _sendResizeMessage(Size size);

  @override
  bool get awaitingCreation => _state == _AndroidViewState.waitingForSize;
>>>>>>> 406e6c0e

  @override
  Future<void> create({Size? size}) async {
    assert(_state != _AndroidViewState.disposed, 'trying to create a disposed Android view');
<<<<<<< HEAD
    if (_state == _AndroidViewState.creating) {
      // For some implementations, _sendCreateMessage returns immediately if
      // size is null, and relies on a later 'create' call from PlatformViewLink
      // that does have the size. Ideally that second call should have been via
      // some other API, but since it wasn't this caused duplicate 'create'
      // calls on the native side for the implementations that *don't* require a
      // size, and thus don't return early from _sendCreateMessage. Some plugin
      // developers worked around this regression by removing their 'create'
      // calls (see https://github.com/flutter/flutter/issues/107297), so now
      // the PlatformViewLink call can't be fixed without a breaking change.
      // For now, just silently drop the duplicate call when it happens.
      // TODO(stuartmorgan): Introduce a new plugin-facing API for platform
      // views that cleans up both this and the three different init*AndroidView
      // view creation methods, and deprecate those.
      return;
    }

    assert(_state == _AndroidViewState.waitingForSize, 'Android view is already sized. View id: $viewId');
    _state = _AndroidViewState.creating;
    final bool created = await _sendCreateMessage(size: size);

    if (created) {
      _state = _AndroidViewState.created;
      for (final PlatformViewCreatedCallback callback in _platformViewCreatedCallbacks) {
        callback(viewId);
      }
    } else {
      _state = _AndroidViewState.waitingForSize;
=======
    assert(_state == _AndroidViewState.waitingForSize, 'Android view is already sized. View id: $viewId');

    if (_createRequiresSize && size == null) {
      // Wait for a setSize call.
      return;
    }

    _state = _AndroidViewState.creating;
    await _sendCreateMessage(size: size);
    _state = _AndroidViewState.created;

    for (final PlatformViewCreatedCallback callback in _platformViewCreatedCallbacks) {
      callback(viewId);
>>>>>>> 406e6c0e
    }
  }

  /// Sizes the Android View.
  ///
  /// [size] is the view's new size in logical pixel, it must not be null and must
  /// be bigger than zero.
  ///
  /// The first time a size is set triggers the creation of the Android view.
  ///
  /// Returns the buffer size in logical pixel that backs the texture where the platform
  /// view pixels are written to.
  ///
  /// The buffer size may or may not be the same as [size].
  ///
  /// As a result, consumers are expected to clip the texture using [size], while using
  /// the return value to size the texture.
  Future<Size> setSize(Size size) async {
    assert(_state != _AndroidViewState.disposed, 'Android view is disposed. View id: $viewId');
    if (_state == _AndroidViewState.waitingForSize) {
      // Either `create` hasn't been called, or it couldn't run due to missing
      // size information, so create the view now.
      await create(size: size);
      return size;
    } else {
      return _sendResizeMessage(size);
    }
  }

  /// Sets the offset of the platform view.
  ///
  /// [off] is the view's new offset in logical pixel.
  ///
  /// On Android, this allows the Android native view to draw the a11y highlights in the same
  /// location on the screen as the platform view widget in the Flutter framework.
  Future<void> setOffset(Offset off);

  /// Returns the texture entry id that the Android view is rendering into.
  ///
  /// Returns null if the Android view has not been successfully created, if it has been
  /// disposed, or if the implementation does not use textures.
  int? get textureId;

  /// True if the view requires native view composition rather than using a
  /// texture to render.
  ///
  /// This value may change during [create], but will not change after that
  /// call has completed.
  bool get requiresViewComposition => false;

  /// Sends an Android [MotionEvent](https://developer.android.com/reference/android/view/MotionEvent)
  /// to the view.
  ///
  /// The Android MotionEvent object is created with [MotionEvent.obtain](https://developer.android.com/reference/android/view/MotionEvent.html#obtain(long,%20long,%20int,%20float,%20float,%20float,%20float,%20int,%20float,%20float,%20int,%20int)).
  /// See documentation of [MotionEvent.obtain](https://developer.android.com/reference/android/view/MotionEvent.html#obtain(long,%20long,%20int,%20float,%20float,%20float,%20float,%20int,%20float,%20float,%20int,%20int))
  /// for description of the parameters.
  ///
  /// See [AndroidViewController.dispatchPointerEvent] for sending a
  /// [PointerEvent].
  Future<void> sendMotionEvent(AndroidMotionEvent event) async {
    await SystemChannels.platform_views.invokeMethod<dynamic>(
      'touch',
      event._asList(viewId),
    );
  }

  /// Converts a given point from the global coordinate system in logical pixels
  /// to the local coordinate system for this box.
  ///
  /// This is required to convert a [PointerEvent] to an [AndroidMotionEvent].
  /// It is typically provided by using [RenderBox.globalToLocal].
  PointTransformer get pointTransformer => _motionEventConverter._pointTransformer;
  set pointTransformer(PointTransformer transformer) {
    assert(transformer != null);
    _motionEventConverter._pointTransformer = transformer;
  }

  /// Whether the platform view has already been created.
  bool get isCreated => _state == _AndroidViewState.created;

  /// Adds a callback that will get invoke after the platform view has been
  /// created.
  void addOnPlatformViewCreatedListener(PlatformViewCreatedCallback listener) {
    assert(listener != null);
    assert(_state != _AndroidViewState.disposed);
    _platformViewCreatedCallbacks.add(listener);
  }

  /// Removes a callback added with [addOnPlatformViewCreatedListener].
  void removeOnPlatformViewCreatedListener(PlatformViewCreatedCallback listener) {
    assert(listener != null);
    assert(_state != _AndroidViewState.disposed);
    _platformViewCreatedCallbacks.remove(listener);
  }

  /// The created callbacks that are invoked after the platform view has been
  /// created.
  @visibleForTesting
  List<PlatformViewCreatedCallback> get createdCallbacks => _platformViewCreatedCallbacks;

  /// Sets the layout direction for the Android view.
  Future<void> setLayoutDirection(TextDirection layoutDirection) async {
    assert(
      _state != _AndroidViewState.disposed,
      'trying to set a layout direction for a disposed UIView. View id: $viewId',
    );

    if (layoutDirection == _layoutDirection) {
      return;
    }

    assert(layoutDirection != null);
    _layoutDirection = layoutDirection;

    // If the view was not yet created we just update _layoutDirection and return, as the new
    // direction will be used in _create.
    if (_state == _AndroidViewState.waitingForSize) {
      return;
    }

    await SystemChannels.platform_views
        .invokeMethod<void>('setDirection', <String, dynamic>{
      'id': viewId,
      'direction': _getAndroidDirection(layoutDirection),
    });
  }

  /// Converts the [PointerEvent] and sends an Android [MotionEvent](https://developer.android.com/reference/android/view/MotionEvent)
  /// to the view.
  ///
  /// This method can only be used if a [PointTransformer] is provided to
  /// [AndroidViewController.pointTransformer]. Otherwise, an [AssertionError]
  /// is thrown. See [AndroidViewController.sendMotionEvent] for sending a
  /// `MotionEvent` without a [PointTransformer].
  ///
  /// The Android MotionEvent object is created with [MotionEvent.obtain](https://developer.android.com/reference/android/view/MotionEvent.html#obtain(long,%20long,%20int,%20float,%20float,%20float,%20float,%20int,%20float,%20float,%20int,%20int)).
  /// See documentation of [MotionEvent.obtain](https://developer.android.com/reference/android/view/MotionEvent.html#obtain(long,%20long,%20int,%20float,%20float,%20float,%20float,%20int,%20float,%20float,%20int,%20int))
  /// for description of the parameters.
  @override
  Future<void> dispatchPointerEvent(PointerEvent event) async {
    if (event is PointerHoverEvent) {
      return;
    }

    if (event is PointerDownEvent) {
      _motionEventConverter.handlePointerDownEvent(event);
    }

    _motionEventConverter.updatePointerPositions(event);

    final AndroidMotionEvent? androidEvent =
        _motionEventConverter.toAndroidMotionEvent(event);

    if (event is PointerUpEvent) {
      _motionEventConverter.handlePointerUpEvent(event);
    } else if (event is PointerCancelEvent) {
      _motionEventConverter.handlePointerCancelEvent(event);
    }

    if (androidEvent != null) {
      await sendMotionEvent(androidEvent);
    }
  }

  /// Clears the focus from the Android View if it is focused.
  @override
  Future<void> clearFocus() {
    if (_state != _AndroidViewState.created) {
      return Future<void>.value();
    }
    return SystemChannels.platform_views.invokeMethod<void>('clearFocus', viewId);
  }

  /// Disposes the Android view.
  ///
  /// The [AndroidViewController] object is unusable after calling this.
  /// The identifier of the platform view cannot be reused after the view is
  /// disposed.
  @override
  Future<void> dispose() async {
    if (_state == _AndroidViewState.creating || _state == _AndroidViewState.created) {
      await _sendDisposeMessage();
    }
    _platformViewCreatedCallbacks.clear();
    _state = _AndroidViewState.disposed;
    PlatformViewsService._instance._focusCallbacks.remove(viewId);
  }
}

/// Controls an Android view that is composed using a GL texture.
/// This controller is created from the [PlatformViewsService.initSurfaceAndroidView] factory,
/// and is defined for backward compatibility.
class SurfaceAndroidViewController extends AndroidViewController{
    SurfaceAndroidViewController._({
    required super.viewId,
    required super.viewType,
    required super.layoutDirection,
    super.creationParams,
    super.creationParamsCodec,
  })  : super._();

  // By default, assume the implementation will be texture-based.
  _AndroidViewControllerInternals _internals = _TextureAndroidViewControllerInternals();

  @override
  Future<bool> _sendCreateMessage({Size? size}) async {
    if (size == null) {
      return false;
    }
    assert(!size.isEmpty, 'trying to create $TextureAndroidViewController without setting a valid size.');

    final dynamic response = await _AndroidViewControllerInternals.sendCreateMessage(
      viewId: viewId,
      viewType: _viewType,
      hybrid: false,
      hybridFallback: true,
      layoutDirection: _layoutDirection,
      creationParams: _creationParams,
      size: size,
    );
    if (response is int) {
      (_internals as _TextureAndroidViewControllerInternals).textureId = response;
    } else {
      // A null response indicates fallback to Hybrid Composition, so swap out
      // the implementation.
      _internals = _HybridAndroidViewControllerInternals();
    }
    return true;
  }

  @override
  int? get textureId {
    return _internals.textureId;
  }

  @override
  bool get requiresViewComposition {
    return _internals.requiresViewComposition;
  }

  @override
  Future<void> _sendDisposeMessage() {
    return _internals.sendDisposeMessage(viewId: viewId);
  }

  @override
  Future<Size> setSize(Size size) {
    return _internals.setSize(size, viewId: viewId, viewState: _state);
  }

  @override
  Future<void> setOffset(Offset off) {
    return _internals.setOffset(off, viewId: viewId, viewState: _state);
  }
}

/// Controls an Android view that is composed using the Android view hierarchy.
/// This controller is created from the [PlatformViewsService.initExpensiveAndroidView] factory.
class ExpensiveAndroidViewController extends AndroidViewController {
  ExpensiveAndroidViewController._({
    required super.viewId,
    required super.viewType,
    required super.layoutDirection,
    super.creationParams,
    super.creationParamsCodec,
  })  : super._();

  final _AndroidViewControllerInternals _internals = _HybridAndroidViewControllerInternals();

  @override
<<<<<<< HEAD
  Future<bool> _sendCreateMessage({Size? size}) async {
    await _AndroidViewControllerInternals.sendCreateMessage(
      viewId: viewId,
      viewType: _viewType,
      hybrid: true,
      layoutDirection: _layoutDirection,
      creationParams: _creationParams,
    );
    return true;
=======
  bool get _createRequiresSize => false;

  @override
  Future<void> _sendCreateMessage({required Size? size}) async {
    final Map<String, dynamic> args = <String, dynamic>{
      'id': viewId,
      'viewType': _viewType,
      'direction': AndroidViewController._getAndroidDirection(_layoutDirection),
      'hybrid': true,
    };
    if (_creationParams != null) {
      final ByteData paramsByteData =
          _creationParamsCodec!.encodeMessage(_creationParams)!;
      args['params'] = Uint8List.view(
        paramsByteData.buffer,
        0,
        paramsByteData.lengthInBytes,
      );
    }
    await SystemChannels.platform_views.invokeMethod<void>('create', args);
>>>>>>> 406e6c0e
  }

  @override
  int? get textureId {
    return _internals.textureId;
  }

  @override
  bool get requiresViewComposition {
    return _internals.requiresViewComposition;
  }

  @override
  Future<void> _sendDisposeMessage() {
    return _internals.sendDisposeMessage(viewId: viewId);
  }

  @override
<<<<<<< HEAD
  Future<Size> setSize(Size size) {
    return _internals.setSize(size, viewId: viewId, viewState: _state);
=======
  Future<Size> _sendResizeMessage(Size size) {
    throw UnimplementedError('Not supported for $SurfaceAndroidViewController.');
>>>>>>> 406e6c0e
  }

  @override
  Future<void> setOffset(Offset off) {
    return _internals.setOffset(off, viewId: viewId, viewState: _state);
  }
}

/// Controls an Android view that is rendered as a texture.
/// This is typically used by [AndroidView] to display a View in the Android view hierarchy.
///
/// The platform view is created by calling [create] with an initial size.
///
/// The controller is typically created with [PlatformViewsService.initAndroidView].
class TextureAndroidViewController extends AndroidViewController {
  TextureAndroidViewController._({
    required super.viewId,
    required super.viewType,
    required super.layoutDirection,
    super.creationParams,
    super.creationParamsCodec,
  }) : super._();

  final _TextureAndroidViewControllerInternals _internals = _TextureAndroidViewControllerInternals();

  @override
  Future<bool> _sendCreateMessage({Size? size}) async {
    if (size == null) {
      return false;
    }
    assert(!size.isEmpty, 'trying to create $TextureAndroidViewController without setting a valid size.');

    _internals.textureId = await _AndroidViewControllerInternals.sendCreateMessage(
      viewId: viewId,
      viewType: _viewType,
      hybrid: false,
      layoutDirection: _layoutDirection,
      creationParams: _creationParams,
      size: size,
    ) as int;
    return true;
  }

  @override
  int? get textureId {
    return _internals.textureId;
  }

  @override
  bool get requiresViewComposition {
    return _internals.requiresViewComposition;
  }

  @override
  Future<void> _sendDisposeMessage() {
    return _internals.sendDisposeMessage(viewId: viewId);
  }

  @override
  Future<Size> setSize(Size size) {
    return _internals.setSize(size, viewId: viewId, viewState: _state);
  }

  @override
  Future<void> setOffset(Offset off) {
    return _internals.setOffset(off, viewId: viewId, viewState: _state);
  }
}

abstract class _AndroidViewControllerInternals {
  // Sends a create message with the given parameters, and returns the result
  // if any.
  //
  // This uses a dynamic return because depending on the mode that is selected
  // on the native side, the return type is different. Callers should cast
  // depending on the possible return types for their arguments.
  static Future<dynamic> sendCreateMessage({
      required int viewId,
      required String viewType,
      required TextDirection layoutDirection,
      required bool hybrid,
      bool? hybridFallback,
      _CreationParams? creationParams,
      Size? size}) {
    final Map<String, dynamic> args = <String, dynamic>{
      'id': viewId,
      'viewType': viewType,
      'direction': AndroidViewController._getAndroidDirection(layoutDirection),
      'hybrid': hybrid,
      if (size != null) 'width': size.width,
      if (size != null) 'height': size.height,
      if (hybridFallback != null) 'hybridFallback': hybridFallback,
    };
    if (creationParams != null) {
      final ByteData paramsByteData = creationParams.codec.encodeMessage(creationParams.data)!;
      args['params'] = Uint8List.view(
        paramsByteData.buffer,
        0,
        paramsByteData.lengthInBytes,
      );
    }
    return SystemChannels.platform_views.invokeMethod<dynamic>('create', args);
  }

  int? get textureId;

  bool get requiresViewComposition;

  Future<Size> setSize(
    Size size, {
    required int viewId,
    required _AndroidViewState viewState,
  });

  Future<void> setOffset(
    Offset offset, {
    required int viewId,
    required _AndroidViewState viewState,
  });

  Future<void> sendDisposeMessage({required int viewId});
}

class _TextureAndroidViewControllerInternals extends _AndroidViewControllerInternals {
  _TextureAndroidViewControllerInternals();

  /// The current offset of the platform view.
  Offset _offset = Offset.zero;

  @override
  int? textureId;

  @override
<<<<<<< HEAD
  bool get requiresViewComposition => false;

  @override
  Future<Size> setSize(
    Size size, {
    required int viewId,
    required _AndroidViewState viewState,
  }) async {
    assert(viewState != _AndroidViewState.disposed, 'Android view is disposed. View id: $viewId');
    assert(viewState != _AndroidViewState.waitingForSize, 'Android view must have an initial size. View id: $viewId');
=======
  Future<Size> _sendResizeMessage(Size size) async {
    assert(_state != _AndroidViewState.waitingForSize, 'Android view must have an initial size. View id: $viewId');
>>>>>>> 406e6c0e
    assert(size != null);
    assert(!size.isEmpty);

    final Map<Object?, Object?>? meta = await SystemChannels.platform_views.invokeMapMethod<Object?, Object?>(
      'resize',
      <String, dynamic>{
        'id': viewId,
        'width': size.width,
        'height': size.height,
      },
    );
    assert(meta != null);
    assert(meta!.containsKey('width'));
    assert(meta!.containsKey('height'));
    return Size(meta!['width']! as double, meta['height']! as double);
  }

  @override
<<<<<<< HEAD
  Future<void> setOffset(
    Offset offset, {
    required int viewId,
    required _AndroidViewState viewState,
  }) async {
    if (offset == _offset) {
=======
  Future<void> setOffset(Offset off) async {
    if (off == _off) {
>>>>>>> 406e6c0e
      return;
    }

    // Don't set the offset unless the Android view has been created.
    // The implementation of this method channel throws if the Android view for this viewId
    // isn't addressable.
    if (viewState != _AndroidViewState.created) {
      return;
    }

    _offset = offset;

    await SystemChannels.platform_views.invokeMethod<void>(
      'offset',
      <String, dynamic>{
        'id': viewId,
        'top': offset.dy,
        'left': offset.dx,
      },
    );
  }

  @override
<<<<<<< HEAD
  Future<void> sendDisposeMessage({required int viewId}) {
    return SystemChannels
        .platform_views.invokeMethod<void>('dispose', <String, dynamic>{
      'id': viewId,
      'hybrid': false,
    });
  }
}

class _HybridAndroidViewControllerInternals extends _AndroidViewControllerInternals {
  @override
  int get textureId {
    throw UnimplementedError('Not supported for hybrid composition.');
  }
=======
  bool get _createRequiresSize => true;

  @override
  // Size is non-nullable due to _createRequiresSize returning true.
  Future<void> _sendCreateMessage({required Size size}) async {
    assert(!size.isEmpty, 'trying to create $TextureAndroidViewController without setting a valid size.');
>>>>>>> 406e6c0e

  @override
  bool get requiresViewComposition => true;

  @override
  Future<Size> setSize(
    Size size, {
    required int viewId,
    required _AndroidViewState viewState,
  }) {
    throw UnimplementedError('Not supported for hybrid composition.');
  }

  @override
  Future<void> setOffset(
    Offset offset, {
    required int viewId,
    required _AndroidViewState viewState,
  }) {
    throw UnimplementedError('Not supported for hybrid composition.');
  }

  @override
  Future<void> sendDisposeMessage({required int viewId}) {
    return SystemChannels.platform_views.invokeMethod<void>('dispose', <String, dynamic>{
      'id': viewId,
      'hybrid': true,
    });
  }
}

/// Controls an iOS UIView.
///
/// Typically created with [PlatformViewsService.initUiKitView].
class UiKitViewController {
  UiKitViewController._(
    this.id,
    TextDirection layoutDirection,
  ) : assert(id != null),
      assert(layoutDirection != null),
      _layoutDirection = layoutDirection;


  /// The unique identifier of the iOS view controlled by this controller.
  ///
  /// This identifier is typically generated by
  /// [PlatformViewsRegistry.getNextPlatformViewId].
  final int id;

  bool _debugDisposed = false;

  TextDirection _layoutDirection;

  /// Sets the layout direction for the iOS UIView.
  Future<void> setLayoutDirection(TextDirection layoutDirection) async {
    assert(!_debugDisposed, 'trying to set a layout direction for a disposed iOS UIView. View id: $id');

    if (layoutDirection == _layoutDirection) {
      return;
    }

    assert(layoutDirection != null);
    _layoutDirection = layoutDirection;

    // TODO(amirh): invoke the iOS platform views channel direction method once available.
  }

  /// Accept an active gesture.
  ///
  /// When a touch sequence is happening on the embedded UIView all touch events are delayed.
  /// Calling this method releases the delayed events to the embedded UIView and makes it consume
  /// any following touch events for the pointers involved in the active gesture.
  Future<void> acceptGesture() {
    final Map<String, dynamic> args = <String, dynamic>{
      'id': id,
    };
    return SystemChannels.platform_views.invokeMethod('acceptGesture', args);
  }

  /// Rejects an active gesture.
  ///
  /// When a touch sequence is happening on the embedded UIView all touch events are delayed.
  /// Calling this method drops the buffered touch events and prevents any future touch events for
  /// the pointers that are part of the active touch sequence from arriving to the embedded view.
  Future<void> rejectGesture() {
    final Map<String, dynamic> args = <String, dynamic>{
      'id': id,
    };
    return SystemChannels.platform_views.invokeMethod('rejectGesture', args);
  }

  /// Disposes the view.
  ///
  /// The [UiKitViewController] object is unusable after calling this.
  /// The `id` of the platform view cannot be reused after the view is
  /// disposed.
  Future<void> dispose() async {
    _debugDisposed = true;
    await SystemChannels.platform_views.invokeMethod<void>('dispose', id);
  }
}

/// An interface for controlling a single platform view.
///
/// Used by [PlatformViewSurface] to interface with the platform view it embeds.
abstract class PlatformViewController {
  /// The viewId associated with this controller.
  ///
  /// The viewId should always be unique and non-negative.
  ///
  /// See also:
  ///
  ///  * [PlatformViewsRegistry], which is a helper for managing platform view IDs.
  int get viewId;

  /// True if [create] has not been successfully called the platform view.
  ///
  /// This can indicate either that [create] was never called, or that [create]
  /// was deferred for implementation-specific reasons.
  ///
  /// A `false` return value does not necessarily indicate that the [Future]
  /// returned by [create] has completed, only that creation has been started.
  bool get awaitingCreation => false;

  /// Dispatches the `event` to the platform view.
  Future<void> dispatchPointerEvent(PointerEvent event);

  /// Creates the platform view with the initial [size].
  ///
  /// [size] is the view's initial size in logical pixel.
  /// [size] can be omitted if the concrete implementation doesn't require an initial size
  /// to create the platform view.
  Future<void> create({Size? size}) async {}

  /// Disposes the platform view.
  ///
  /// The [PlatformViewController] is unusable after calling dispose.
  Future<void> dispose();

  /// Clears the view's focus on the platform side.
  Future<void> clearFocus();
}<|MERGE_RESOLUTION|>--- conflicted
+++ resolved
@@ -172,9 +172,8 @@
   /// composed at the Android view hierarchy level.
   ///
   /// Using this method has a performance cost on devices running Android 9 or
-  /// earlier, or on underpowered devices.
-  /// In most situations, you should use [initAndroidView] or
-  /// [initSurfaceAndroidView] instead.
+  /// earlier, or on underpowered devices. In most situations, you should use
+  /// [initAndroidView] or [initSurfaceAndroidView] instead.
   static ExpensiveAndroidViewController initExpensiveAndroidView({
     required int id,
     required String viewType,
@@ -778,12 +777,6 @@
 
   /// Sends the message to create the platform view with an initial [size].
   ///
-<<<<<<< HEAD
-  /// Returns true if the view was actually created. In some cases (e.g.,
-  /// trying to create a texture-based view with a null size) creation will
-  /// fail and need to be re-attempted later.
-  Future<bool> _sendCreateMessage({Size? size});
-=======
   /// If [_createRequiresSize] is true, `size` is non-nullable, and the call
   /// should instead be deferred until the size is available.
   Future<void> _sendCreateMessage({required covariant Size? size});
@@ -793,41 +786,10 @@
 
   @override
   bool get awaitingCreation => _state == _AndroidViewState.waitingForSize;
->>>>>>> 406e6c0e
 
   @override
   Future<void> create({Size? size}) async {
     assert(_state != _AndroidViewState.disposed, 'trying to create a disposed Android view');
-<<<<<<< HEAD
-    if (_state == _AndroidViewState.creating) {
-      // For some implementations, _sendCreateMessage returns immediately if
-      // size is null, and relies on a later 'create' call from PlatformViewLink
-      // that does have the size. Ideally that second call should have been via
-      // some other API, but since it wasn't this caused duplicate 'create'
-      // calls on the native side for the implementations that *don't* require a
-      // size, and thus don't return early from _sendCreateMessage. Some plugin
-      // developers worked around this regression by removing their 'create'
-      // calls (see https://github.com/flutter/flutter/issues/107297), so now
-      // the PlatformViewLink call can't be fixed without a breaking change.
-      // For now, just silently drop the duplicate call when it happens.
-      // TODO(stuartmorgan): Introduce a new plugin-facing API for platform
-      // views that cleans up both this and the three different init*AndroidView
-      // view creation methods, and deprecate those.
-      return;
-    }
-
-    assert(_state == _AndroidViewState.waitingForSize, 'Android view is already sized. View id: $viewId');
-    _state = _AndroidViewState.creating;
-    final bool created = await _sendCreateMessage(size: size);
-
-    if (created) {
-      _state = _AndroidViewState.created;
-      for (final PlatformViewCreatedCallback callback in _platformViewCreatedCallbacks) {
-        callback(viewId);
-      }
-    } else {
-      _state = _AndroidViewState.waitingForSize;
-=======
     assert(_state == _AndroidViewState.waitingForSize, 'Android view is already sized. View id: $viewId');
 
     if (_createRequiresSize && size == null) {
@@ -841,7 +803,6 @@
 
     for (final PlatformViewCreatedCallback callback in _platformViewCreatedCallbacks) {
       callback(viewId);
->>>>>>> 406e6c0e
     }
   }
 
@@ -889,7 +850,7 @@
   /// texture to render.
   ///
   /// This value may change during [create], but will not change after that
-  /// call has completed.
+  /// call's future has completed.
   bool get requiresViewComposition => false;
 
   /// Sends an Android [MotionEvent](https://developer.android.com/reference/android/view/MotionEvent)
@@ -1034,7 +995,7 @@
 /// Controls an Android view that is composed using a GL texture.
 /// This controller is created from the [PlatformViewsService.initSurfaceAndroidView] factory,
 /// and is defined for backward compatibility.
-class SurfaceAndroidViewController extends AndroidViewController{
+class SurfaceAndroidViewController extends AndroidViewController {
     SurfaceAndroidViewController._({
     required super.viewId,
     required super.viewType,
@@ -1047,10 +1008,10 @@
   _AndroidViewControllerInternals _internals = _TextureAndroidViewControllerInternals();
 
   @override
-  Future<bool> _sendCreateMessage({Size? size}) async {
-    if (size == null) {
-      return false;
-    }
+  bool get _createRequiresSize => true;
+
+  @override
+  Future<bool> _sendCreateMessage({required Size size}) async {
     assert(!size.isEmpty, 'trying to create $TextureAndroidViewController without setting a valid size.');
 
     final dynamic response = await _AndroidViewControllerInternals.sendCreateMessage(
@@ -1088,7 +1049,7 @@
   }
 
   @override
-  Future<Size> setSize(Size size) {
+  Future<Size> _sendResizeMessage(Size size) {
     return _internals.setSize(size, viewId: viewId, viewState: _state);
   }
 
@@ -1112,8 +1073,10 @@
   final _AndroidViewControllerInternals _internals = _HybridAndroidViewControllerInternals();
 
   @override
-<<<<<<< HEAD
-  Future<bool> _sendCreateMessage({Size? size}) async {
+  bool get _createRequiresSize => false;
+
+  @override
+  Future<void> _sendCreateMessage({required Size? size}) async {
     await _AndroidViewControllerInternals.sendCreateMessage(
       viewId: viewId,
       viewType: _viewType,
@@ -1121,29 +1084,6 @@
       layoutDirection: _layoutDirection,
       creationParams: _creationParams,
     );
-    return true;
-=======
-  bool get _createRequiresSize => false;
-
-  @override
-  Future<void> _sendCreateMessage({required Size? size}) async {
-    final Map<String, dynamic> args = <String, dynamic>{
-      'id': viewId,
-      'viewType': _viewType,
-      'direction': AndroidViewController._getAndroidDirection(_layoutDirection),
-      'hybrid': true,
-    };
-    if (_creationParams != null) {
-      final ByteData paramsByteData =
-          _creationParamsCodec!.encodeMessage(_creationParams)!;
-      args['params'] = Uint8List.view(
-        paramsByteData.buffer,
-        0,
-        paramsByteData.lengthInBytes,
-      );
-    }
-    await SystemChannels.platform_views.invokeMethod<void>('create', args);
->>>>>>> 406e6c0e
   }
 
   @override
@@ -1162,13 +1102,8 @@
   }
 
   @override
-<<<<<<< HEAD
-  Future<Size> setSize(Size size) {
+  Future<Size> _sendResizeMessage(Size size) {
     return _internals.setSize(size, viewId: viewId, viewState: _state);
-=======
-  Future<Size> _sendResizeMessage(Size size) {
-    throw UnimplementedError('Not supported for $SurfaceAndroidViewController.');
->>>>>>> 406e6c0e
   }
 
   @override
@@ -1195,10 +1130,10 @@
   final _TextureAndroidViewControllerInternals _internals = _TextureAndroidViewControllerInternals();
 
   @override
-  Future<bool> _sendCreateMessage({Size? size}) async {
-    if (size == null) {
-      return false;
-    }
+  bool get _createRequiresSize => true;
+
+  @override
+  Future<void> _sendCreateMessage({required Size size}) async {
     assert(!size.isEmpty, 'trying to create $TextureAndroidViewController without setting a valid size.');
 
     _internals.textureId = await _AndroidViewControllerInternals.sendCreateMessage(
@@ -1209,7 +1144,6 @@
       creationParams: _creationParams,
       size: size,
     ) as int;
-    return true;
   }
 
   @override
@@ -1228,7 +1162,7 @@
   }
 
   @override
-  Future<Size> setSize(Size size) {
+  Future<Size> _sendResizeMessage(Size size) {
     return _internals.setSize(size, viewId: viewId, viewState: _state);
   }
 
@@ -1302,7 +1236,6 @@
   int? textureId;
 
   @override
-<<<<<<< HEAD
   bool get requiresViewComposition => false;
 
   @override
@@ -1311,13 +1244,7 @@
     required int viewId,
     required _AndroidViewState viewState,
   }) async {
-    assert(viewState != _AndroidViewState.disposed, 'Android view is disposed. View id: $viewId');
     assert(viewState != _AndroidViewState.waitingForSize, 'Android view must have an initial size. View id: $viewId');
-=======
-  Future<Size> _sendResizeMessage(Size size) async {
-    assert(_state != _AndroidViewState.waitingForSize, 'Android view must have an initial size. View id: $viewId');
->>>>>>> 406e6c0e
-    assert(size != null);
     assert(!size.isEmpty);
 
     final Map<Object?, Object?>? meta = await SystemChannels.platform_views.invokeMapMethod<Object?, Object?>(
@@ -1335,17 +1262,12 @@
   }
 
   @override
-<<<<<<< HEAD
   Future<void> setOffset(
     Offset offset, {
     required int viewId,
     required _AndroidViewState viewState,
   }) async {
     if (offset == _offset) {
-=======
-  Future<void> setOffset(Offset off) async {
-    if (off == _off) {
->>>>>>> 406e6c0e
       return;
     }
 
@@ -1369,7 +1291,6 @@
   }
 
   @override
-<<<<<<< HEAD
   Future<void> sendDisposeMessage({required int viewId}) {
     return SystemChannels
         .platform_views.invokeMethod<void>('dispose', <String, dynamic>{
@@ -1384,14 +1305,6 @@
   int get textureId {
     throw UnimplementedError('Not supported for hybrid composition.');
   }
-=======
-  bool get _createRequiresSize => true;
-
-  @override
-  // Size is non-nullable due to _createRequiresSize returning true.
-  Future<void> _sendCreateMessage({required Size size}) async {
-    assert(!size.isEmpty, 'trying to create $TextureAndroidViewController without setting a valid size.');
->>>>>>> 406e6c0e
 
   @override
   bool get requiresViewComposition => true;
