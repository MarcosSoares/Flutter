// Copyright 2014 The Flutter Authors. All rights reserved.
// Use of this source code is governed by a BSD-style license that can be
// found in the LICENSE file.

import 'dart:ui' as ui show BoxHeightStyle, BoxWidthStyle;

import 'package:flutter/cupertino.dart';
import 'package:flutter/foundation.dart';
import 'package:flutter/gestures.dart';
import 'package:flutter/rendering.dart';

import 'default_text_selection_toolbar.dart';
import 'desktop_text_selection.dart';
import 'feedback.dart';
import 'magnifier.dart';
import 'text_selection.dart';
import 'theme.dart';

/// An eyeballed value that moves the cursor slightly left of where it is
/// rendered for text on Android so its positioning more accurately matches the
/// native iOS text cursor positioning.
///
/// This value is in device pixels, not logical pixels as is typically used
/// throughout the codebase.
const int iOSHorizontalOffset = -2;

class _TextSpanEditingController extends TextEditingController {
  _TextSpanEditingController({required TextSpan textSpan}):
    assert(textSpan != null),
    _textSpan = textSpan,
    super(text: textSpan.toPlainText(includeSemanticsLabels: false));

  final TextSpan _textSpan;

  @override
  TextSpan buildTextSpan({required BuildContext context, TextStyle? style, required bool withComposing}) {
    // This does not care about composing.
    return TextSpan(
      style: style,
      children: <TextSpan>[_textSpan],
    );
  }

  @override
  set text(String? newText) {
    // This should never be reached.
    throw UnimplementedError();
  }
}

class _SelectableTextSelectionGestureDetectorBuilder extends TextSelectionGestureDetectorBuilder {
  _SelectableTextSelectionGestureDetectorBuilder({
    required _SelectableTextState state,
  }) : _state = state,
       super(delegate: state);

  final _SelectableTextState _state;

  @override
  void onForcePressStart(ForcePressDetails details) {
    super.onForcePressStart(details);
    if (delegate.selectionEnabled && shouldShowSelectionToolbar) {
      editableText.showToolbar();
    }
  }

  @override
  void onForcePressEnd(ForcePressDetails details) {
    // Not required.
  }

  @override
  void onSingleLongTapMoveUpdate(LongPressMoveUpdateDetails details) {
    if (delegate.selectionEnabled) {
      renderEditable.selectWordsInRange(
        from: details.globalPosition - details.offsetFromOrigin,
        to: details.globalPosition,
        cause: SelectionChangedCause.longPress,
      );
    }
  }

  @override
  void onSingleTapUp(TapUpDetails details) {
    editableText.hideToolbar();
    if (delegate.selectionEnabled) {
      switch (Theme.of(_state.context).platform) {
        case TargetPlatform.iOS:
        case TargetPlatform.macOS:
          renderEditable.selectWordEdge(cause: SelectionChangedCause.tap);
          break;
        case TargetPlatform.android:
        case TargetPlatform.fuchsia:
        case TargetPlatform.linux:
        case TargetPlatform.windows:
          renderEditable.selectPosition(cause: SelectionChangedCause.tap);
          break;
      }
    }
    _state.widget.onTap?.call();
  }

  @override
  void onSingleLongTapStart(LongPressStartDetails details) {
    if (delegate.selectionEnabled) {
      renderEditable.selectWord(cause: SelectionChangedCause.longPress);
      Feedback.forLongPress(_state.context);
    }
  }
}

/// A run of selectable text with a single style.
///
/// The [SelectableText] widget displays a string of text with a single style.
/// The string might break across multiple lines or might all be displayed on
/// the same line depending on the layout constraints.
///
/// {@youtube 560 315 https://www.youtube.com/watch?v=ZSU3ZXOs6hc}
///
/// The [style] argument is optional. When omitted, the text will use the style
/// from the closest enclosing [DefaultTextStyle]. If the given style's
/// [TextStyle.inherit] property is true (the default), the given style will
/// be merged with the closest enclosing [DefaultTextStyle]. This merging
/// behavior is useful, for example, to make the text bold while using the
/// default font family and size.
///
/// {@macro flutter.material.textfield.wantKeepAlive}
///
/// {@tool snippet}
///
/// ```dart
/// const SelectableText(
///   'Hello! How are you?',
///   textAlign: TextAlign.center,
///   style: TextStyle(fontWeight: FontWeight.bold),
/// )
/// ```
/// {@end-tool}
///
/// Using the [SelectableText.rich] constructor, the [SelectableText] widget can
/// display a paragraph with differently styled [TextSpan]s. The sample
/// that follows displays "Hello beautiful world" with different styles
/// for each word.
///
/// {@tool snippet}
///
/// ```dart
/// const SelectableText.rich(
///   TextSpan(
///     text: 'Hello', // default text style
///     children: <TextSpan>[
///       TextSpan(text: ' beautiful ', style: TextStyle(fontStyle: FontStyle.italic)),
///       TextSpan(text: 'world', style: TextStyle(fontWeight: FontWeight.bold)),
///     ],
///   ),
/// )
/// ```
/// {@end-tool}
///
/// ## Interactivity
///
/// To make [SelectableText] react to touch events, use callback [onTap] to achieve
/// the desired behavior.
///
/// See also:
///
///  * [Text], which is the non selectable version of this widget.
///  * [TextField], which is the editable version of this widget.
class SelectableText extends StatefulWidget {
  /// Creates a selectable text widget.
  ///
  /// If the [style] argument is null, the text will use the style from the
  /// closest enclosing [DefaultTextStyle].
  ///

  /// The [showCursor], [autofocus], [dragStartBehavior], [selectionHeightStyle],
  /// [selectionWidthStyle] and [data] parameters must not be null. If specified,
  /// the [maxLines] argument must be greater than zero.
  const SelectableText(
    String this.data, {
    super.key,
    this.focusNode,
    this.style,
    this.strutStyle,
    this.textAlign,
    this.textDirection,
    this.textScaleFactor,
    this.showCursor = false,
    this.autofocus = false,
    @Deprecated(
      'Use `contextMenuBuilder` instead. '
      'This feature was deprecated after v2.12.0-4.1.pre.',
    )
    this.toolbarOptions,
    this.minLines,
    this.maxLines,
    this.cursorWidth = 2.0,
    this.cursorHeight,
    this.cursorRadius,
    this.cursorColor,
    this.selectionHeightStyle = ui.BoxHeightStyle.tight,
    this.selectionWidthStyle = ui.BoxWidthStyle.tight,
    this.dragStartBehavior = DragStartBehavior.start,
    this.enableInteractiveSelection = true,
    this.selectionControls,
    this.onTap,
    this.scrollPhysics,
    this.semanticsLabel,
    this.textHeightBehavior,
    this.textWidthBasis,
    this.onSelectionChanged,
<<<<<<< HEAD
    this.contextMenuBuilder = _defaultBuildContextMenu,
=======
    this.magnifierConfiguration,
>>>>>>> 14626c0a
  }) :  assert(showCursor != null),
        assert(autofocus != null),
        assert(dragStartBehavior != null),
        assert(selectionHeightStyle != null),
        assert(selectionWidthStyle != null),
        assert(maxLines == null || maxLines > 0),
        assert(minLines == null || minLines > 0),
        assert(
          (maxLines == null) || (minLines == null) || (maxLines >= minLines),
          "minLines can't be greater than maxLines",
        ),
        assert(
          data != null,
          'A non-null String must be provided to a SelectableText widget.',
        ),
        textSpan = null;

  /// Creates a selectable text widget with a [TextSpan].
  ///
  /// The [textSpan] parameter must not be null and only contain [TextSpan] in
  /// [textSpan].children. Other type of [InlineSpan] is not allowed.
  ///
  /// The [autofocus] and [dragStartBehavior] arguments must not be null.
  const SelectableText.rich(
    TextSpan this.textSpan, {
    super.key,
    this.focusNode,
    this.style,
    this.strutStyle,
    this.textAlign,
    this.textDirection,
    this.textScaleFactor,
    this.showCursor = false,
    this.autofocus = false,
    @Deprecated(
      'Use `contextMenuBuilder` instead. '
      'This feature was deprecated after v2.12.0-4.1.pre.',
    )
    this.toolbarOptions,
    this.minLines,
    this.maxLines,
    this.cursorWidth = 2.0,
    this.cursorHeight,
    this.cursorRadius,
    this.cursorColor,
    this.selectionHeightStyle = ui.BoxHeightStyle.tight,
    this.selectionWidthStyle = ui.BoxWidthStyle.tight,
    this.dragStartBehavior = DragStartBehavior.start,
    this.enableInteractiveSelection = true,
    this.selectionControls,
    this.onTap,
    this.scrollPhysics,
    this.semanticsLabel,
    this.textHeightBehavior,
    this.textWidthBasis,
    this.onSelectionChanged,
<<<<<<< HEAD
    this.contextMenuBuilder = _defaultBuildContextMenu,
=======
    this.magnifierConfiguration,
>>>>>>> 14626c0a
  }) :  assert(showCursor != null),
    assert(autofocus != null),
    assert(dragStartBehavior != null),
    assert(maxLines == null || maxLines > 0),
    assert(minLines == null || minLines > 0),
    assert(
      (maxLines == null) || (minLines == null) || (maxLines >= minLines),
      "minLines can't be greater than maxLines",
    ),
    assert(
      textSpan != null,
      'A non-null TextSpan must be provided to a SelectableText.rich widget.',
    ),
    data = null;

  /// The text to display.
  ///
  /// This will be null if a [textSpan] is provided instead.
  final String? data;

  /// The text to display as a [TextSpan].
  ///
  /// This will be null if [data] is provided instead.
  final TextSpan? textSpan;

  /// Defines the focus for this widget.
  ///
  /// Text is only selectable when widget is focused.
  ///
  /// The [focusNode] is a long-lived object that's typically managed by a
  /// [StatefulWidget] parent. See [FocusNode] for more information.
  ///
  /// To give the focus to this widget, provide a [focusNode] and then
  /// use the current [FocusScope] to request the focus:
  ///
  /// ```dart
  /// FocusScope.of(context).requestFocus(myFocusNode);
  /// ```
  ///
  /// This happens automatically when the widget is tapped.
  ///
  /// To be notified when the widget gains or loses the focus, add a listener
  /// to the [focusNode]:
  ///
  /// ```dart
  /// focusNode.addListener(() { print(myFocusNode.hasFocus); });
  /// ```
  ///
  /// If null, this widget will create its own [FocusNode] with
  /// [FocusNode.skipTraversal] parameter set to `true`, which causes the widget
  /// to be skipped over during focus traversal.
  final FocusNode? focusNode;

  /// The style to use for the text.
  ///
  /// If null, defaults [DefaultTextStyle] of context.
  final TextStyle? style;

  /// {@macro flutter.widgets.editableText.strutStyle}
  final StrutStyle? strutStyle;

  /// {@macro flutter.widgets.editableText.textAlign}
  final TextAlign? textAlign;

  /// {@macro flutter.widgets.editableText.textDirection}
  final TextDirection? textDirection;

  /// {@macro flutter.widgets.editableText.textScaleFactor}
  final double? textScaleFactor;

  /// {@macro flutter.widgets.editableText.autofocus}
  final bool autofocus;

  /// {@macro flutter.widgets.editableText.minLines}
  final int? minLines;

  /// {@macro flutter.widgets.editableText.maxLines}
  final int? maxLines;

  /// {@macro flutter.widgets.editableText.showCursor}
  final bool showCursor;

  /// {@macro flutter.widgets.editableText.cursorWidth}
  final double cursorWidth;

  /// {@macro flutter.widgets.editableText.cursorHeight}
  final double? cursorHeight;

  /// {@macro flutter.widgets.editableText.cursorRadius}
  final Radius? cursorRadius;

  /// The color of the cursor.
  ///
  /// The cursor indicates the current text insertion point.
  ///
  /// If null then [DefaultSelectionStyle.cursorColor] is used. If that is also
  /// null and [ThemeData.platform] is [TargetPlatform.iOS] or
  /// [TargetPlatform.macOS], then [CupertinoThemeData.primaryColor] is used.
  /// Otherwise [ColorScheme.primary] of [ThemeData.colorScheme] is used.
  final Color? cursorColor;

  /// Controls how tall the selection highlight boxes are computed to be.
  ///
  /// See [ui.BoxHeightStyle] for details on available styles.
  final ui.BoxHeightStyle selectionHeightStyle;

  /// Controls how wide the selection highlight boxes are computed to be.
  ///
  /// See [ui.BoxWidthStyle] for details on available styles.
  final ui.BoxWidthStyle selectionWidthStyle;

  /// {@macro flutter.widgets.editableText.enableInteractiveSelection}
  final bool enableInteractiveSelection;

  /// {@macro flutter.widgets.editableText.selectionControls}
  final TextSelectionControls? selectionControls;

  /// {@macro flutter.widgets.scrollable.dragStartBehavior}
  final DragStartBehavior dragStartBehavior;

  /// Configuration of toolbar options.
  ///
  /// Paste and cut will be disabled regardless.
  ///
  /// If not set, select all and copy will be enabled by default.
  @Deprecated(
    'Use `contextMenuBuilder` instead. '
    'This feature was deprecated after v2.12.0-4.1.pre.',
  )
  final ToolbarOptions? toolbarOptions;

  /// {@macro flutter.widgets.editableText.selectionEnabled}
  bool get selectionEnabled => enableInteractiveSelection;

  /// Called when the user taps on this selectable text.
  ///
  /// The selectable text builds a [GestureDetector] to handle input events like tap,
  /// to trigger focus requests, to move the caret, adjust the selection, etc.
  /// Handling some of those events by wrapping the selectable text with a competing
  /// GestureDetector is problematic.
  ///
  /// To unconditionally handle taps, without interfering with the selectable text's
  /// internal gesture detector, provide this callback.
  ///
  /// To be notified when the text field gains or loses the focus, provide a
  /// [focusNode] and add a listener to that.
  ///
  /// To listen to arbitrary pointer events without competing with the
  /// selectable text's internal gesture detector, use a [Listener].
  final GestureTapCallback? onTap;

  /// {@macro flutter.widgets.editableText.scrollPhysics}
  final ScrollPhysics? scrollPhysics;

  /// {@macro flutter.widgets.Text.semanticsLabel}
  final String? semanticsLabel;

  /// {@macro dart.ui.textHeightBehavior}
  final TextHeightBehavior? textHeightBehavior;

  /// {@macro flutter.painting.textPainter.textWidthBasis}
  final TextWidthBasis? textWidthBasis;

  /// {@macro flutter.widgets.editableText.onSelectionChanged}
  final SelectionChangedCallback? onSelectionChanged;

<<<<<<< HEAD
  /// {@macro flutter.widgets.EditableText.contextMenuBuilder}
  final EditableTextToolbarBuilder? contextMenuBuilder;

  static Widget _defaultBuildContextMenu(BuildContext context, EditableTextState editableTextState, Offset primaryAnchor, [Offset? secondaryAnchor]) {
    return DefaultTextSelectionToolbar(
      primaryAnchor: primaryAnchor,
      secondaryAnchor: secondaryAnchor,
      editableTextState: editableTextState,
      buttonItems: EditableTextContextMenuButtonItemsBuilder.buttonItemsForToolbarOptions(
        editableTextState,
      ),
    );
  }
=======
  /// {@macro flutter.widgets.text_selection.TextMagnifierConfiguration.intro}
  ///
  /// {@macro flutter.widgets.magnifier.intro}
  ///
  /// {@macro flutter.widgets.text_selection.TextMagnifierConfiguration.details}
  ///
  /// By default, builds a [CupertinoTextMagnifier] on iOS and [TextMagnifier] on
  /// Android, and builds nothing on all other platforms. If it is desired to supress
  /// the magnifier, consider passing [TextMagnifierConfiguration.disabled].
  final TextMagnifierConfiguration? magnifierConfiguration;
>>>>>>> 14626c0a

  @override
  State<SelectableText> createState() => _SelectableTextState();

  @override
  void debugFillProperties(DiagnosticPropertiesBuilder properties) {
    super.debugFillProperties(properties);
    properties.add(DiagnosticsProperty<String>('data', data, defaultValue: null));
    properties.add(DiagnosticsProperty<String>('semanticsLabel', semanticsLabel, defaultValue: null));
    properties.add(DiagnosticsProperty<FocusNode>('focusNode', focusNode, defaultValue: null));
    properties.add(DiagnosticsProperty<TextStyle>('style', style, defaultValue: null));
    properties.add(DiagnosticsProperty<bool>('autofocus', autofocus, defaultValue: false));
    properties.add(DiagnosticsProperty<bool>('showCursor', showCursor, defaultValue: false));
    properties.add(IntProperty('minLines', minLines, defaultValue: null));
    properties.add(IntProperty('maxLines', maxLines, defaultValue: null));
    properties.add(EnumProperty<TextAlign>('textAlign', textAlign, defaultValue: null));
    properties.add(EnumProperty<TextDirection>('textDirection', textDirection, defaultValue: null));
    properties.add(DoubleProperty('textScaleFactor', textScaleFactor, defaultValue: null));
    properties.add(DoubleProperty('cursorWidth', cursorWidth, defaultValue: 2.0));
    properties.add(DoubleProperty('cursorHeight', cursorHeight, defaultValue: null));
    properties.add(DiagnosticsProperty<Radius>('cursorRadius', cursorRadius, defaultValue: null));
    properties.add(DiagnosticsProperty<Color>('cursorColor', cursorColor, defaultValue: null));
    properties.add(FlagProperty('selectionEnabled', value: selectionEnabled, defaultValue: true, ifFalse: 'selection disabled'));
    properties.add(DiagnosticsProperty<TextSelectionControls>('selectionControls', selectionControls, defaultValue: null));
    properties.add(DiagnosticsProperty<ScrollPhysics>('scrollPhysics', scrollPhysics, defaultValue: null));
    properties.add(DiagnosticsProperty<TextHeightBehavior>('textHeightBehavior', textHeightBehavior, defaultValue: null));
  }
}

class _SelectableTextState extends State<SelectableText> implements TextSelectionGestureDetectorBuilderDelegate {
  EditableTextState? get _editableText => editableTextKey.currentState;

  late _TextSpanEditingController _controller;

  FocusNode? _focusNode;
  FocusNode get _effectiveFocusNode =>
      widget.focusNode ?? (_focusNode ??= FocusNode(skipTraversal: true));

  bool _showSelectionHandles = false;

  late _SelectableTextSelectionGestureDetectorBuilder _selectionGestureDetectorBuilder;

  // API for TextSelectionGestureDetectorBuilderDelegate.
  @override
  late bool forcePressEnabled;

  @override
  final GlobalKey<EditableTextState> editableTextKey = GlobalKey<EditableTextState>();

  @override
  bool get selectionEnabled => widget.selectionEnabled;
  // End of API for TextSelectionGestureDetectorBuilderDelegate.

  @override
  void initState() {
    super.initState();
    _selectionGestureDetectorBuilder = _SelectableTextSelectionGestureDetectorBuilder(state: this);
    _controller = _TextSpanEditingController(
        textSpan: widget.textSpan ?? TextSpan(text: widget.data),
    );
    _controller.addListener(_onControllerChanged);
  }

  @override
  void didUpdateWidget(SelectableText oldWidget) {
    super.didUpdateWidget(oldWidget);
    if (widget.data != oldWidget.data || widget.textSpan != oldWidget.textSpan) {
      _controller.removeListener(_onControllerChanged);
      _controller = _TextSpanEditingController(
          textSpan: widget.textSpan ?? TextSpan(text: widget.data),
      );
      _controller.addListener(_onControllerChanged);
    }
    if (_effectiveFocusNode.hasFocus && _controller.selection.isCollapsed) {
      _showSelectionHandles = false;
    } else {
      _showSelectionHandles = true;
    }
  }

  @override
  void dispose() {
    _focusNode?.dispose();
    _controller.dispose();
    super.dispose();
  }

  void _onControllerChanged() {
    final bool showSelectionHandles = !_effectiveFocusNode.hasFocus
      || !_controller.selection.isCollapsed;
    if (showSelectionHandles == _showSelectionHandles) {
      return;
    }
    setState(() {
      _showSelectionHandles = showSelectionHandles;
    });
  }

  TextSelection? _lastSeenTextSelection;

  void _handleSelectionChanged(TextSelection selection, SelectionChangedCause? cause) {
    final bool willShowSelectionHandles = _shouldShowSelectionHandles(cause);
    if (willShowSelectionHandles != _showSelectionHandles) {
      setState(() {
        _showSelectionHandles = willShowSelectionHandles;
      });
    }
    // TODO(chunhtai): The selection may be the same. We should remove this
    // check once this is fixed https://github.com/flutter/flutter/issues/76349.
    if (widget.onSelectionChanged != null && _lastSeenTextSelection != selection) {
      widget.onSelectionChanged!(selection, cause);
    }
    _lastSeenTextSelection = selection;

    switch (Theme.of(context).platform) {
      case TargetPlatform.iOS:
      case TargetPlatform.macOS:
        if (cause == SelectionChangedCause.longPress) {
          _editableText?.bringIntoView(selection.base);
        }
        return;
      case TargetPlatform.android:
      case TargetPlatform.fuchsia:
      case TargetPlatform.linux:
      case TargetPlatform.windows:
      // Do nothing.
    }
  }

  /// Toggle the toolbar when a selection handle is tapped.
  void _handleSelectionHandleTapped() {
    if (_controller.selection.isCollapsed) {
      _editableText!.toggleToolbar();
    }
  }

  bool _shouldShowSelectionHandles(SelectionChangedCause? cause) {
    // When the text field is activated by something that doesn't trigger the
    // selection overlay, we shouldn't show the handles either.
    if (!_selectionGestureDetectorBuilder.shouldShowSelectionToolbar) {
      return false;
    }

    if (_controller.selection.isCollapsed) {
      return false;
    }

    if (cause == SelectionChangedCause.keyboard) {
      return false;
    }

    if (cause == SelectionChangedCause.longPress) {
      return true;
    }

    if (_controller.text.isNotEmpty) {
      return true;
    }

    return false;
  }

  @override
  Widget build(BuildContext context) {
    // TODO(garyq): Assert to block WidgetSpans from being used here are removed,
    // but we still do not yet have nice handling of things like carets, clipboard,
    // and other features. We should add proper support. Currently, caret handling
    // is blocked on SkParagraph switch and https://github.com/flutter/engine/pull/27010
    // should be landed in SkParagraph after the switch is complete.
    assert(debugCheckHasMediaQuery(context));
    assert(debugCheckHasDirectionality(context));
    assert(
      !(widget.style != null && widget.style!.inherit == false &&
          (widget.style!.fontSize == null || widget.style!.textBaseline == null)),
      'inherit false style must supply fontSize and textBaseline',
    );

    final ThemeData theme = Theme.of(context);
    final DefaultSelectionStyle selectionStyle = DefaultSelectionStyle.of(context);
    final FocusNode focusNode = _effectiveFocusNode;

    TextSelectionControls? textSelectionControls =  widget.selectionControls;
    final bool paintCursorAboveText;
    final bool cursorOpacityAnimates;
    Offset? cursorOffset;
    final Color cursorColor;
    final Color selectionColor;
    Radius? cursorRadius = widget.cursorRadius;

    switch (theme.platform) {
      case TargetPlatform.iOS:
        final CupertinoThemeData cupertinoTheme = CupertinoTheme.of(context);
        forcePressEnabled = true;
        textSelectionControls ??= cupertinoTextSelectionHandleControls;
        paintCursorAboveText = true;
        cursorOpacityAnimates = true;
        cursorColor = widget.cursorColor ?? selectionStyle.cursorColor ?? cupertinoTheme.primaryColor;
        selectionColor = selectionStyle.selectionColor ?? cupertinoTheme.primaryColor.withOpacity(0.40);
        cursorRadius ??= const Radius.circular(2.0);
        cursorOffset = Offset(iOSHorizontalOffset / MediaQuery.of(context).devicePixelRatio, 0);
        break;

      case TargetPlatform.macOS:
        final CupertinoThemeData cupertinoTheme = CupertinoTheme.of(context);
        forcePressEnabled = false;
        textSelectionControls ??= cupertinoDesktopTextSelectionHandleControls;
        paintCursorAboveText = true;
        cursorOpacityAnimates = true;
        cursorColor = widget.cursorColor ?? selectionStyle.cursorColor ?? cupertinoTheme.primaryColor;
        selectionColor = selectionStyle.selectionColor ?? cupertinoTheme.primaryColor.withOpacity(0.40);
        cursorRadius ??= const Radius.circular(2.0);
        cursorOffset = Offset(iOSHorizontalOffset / MediaQuery.of(context).devicePixelRatio, 0);
        break;

      case TargetPlatform.android:
      case TargetPlatform.fuchsia:
        forcePressEnabled = false;
        textSelectionControls ??= materialTextSelectionHandleControls;
        paintCursorAboveText = false;
        cursorOpacityAnimates = false;
        cursorColor = widget.cursorColor ?? selectionStyle.cursorColor ?? theme.colorScheme.primary;
        selectionColor = selectionStyle.selectionColor ?? theme.colorScheme.primary.withOpacity(0.40);
        break;

      case TargetPlatform.linux:
      case TargetPlatform.windows:
        forcePressEnabled = false;
        textSelectionControls ??= desktopTextSelectionHandleControls;
        paintCursorAboveText = false;
        cursorOpacityAnimates = false;
        cursorColor = widget.cursorColor ?? selectionStyle.cursorColor ?? theme.colorScheme.primary;
        selectionColor = selectionStyle.selectionColor ?? theme.colorScheme.primary.withOpacity(0.40);
        break;
    }

    final DefaultTextStyle defaultTextStyle = DefaultTextStyle.of(context);
    TextStyle? effectiveTextStyle = widget.style;
    if (effectiveTextStyle == null || effectiveTextStyle.inherit) {
      effectiveTextStyle = defaultTextStyle.style.merge(widget.style ?? _controller._textSpan.style);
    }
    if (MediaQuery.boldTextOverride(context)) {
      effectiveTextStyle = effectiveTextStyle.merge(const TextStyle(fontWeight: FontWeight.bold));
    }
    final Widget child = RepaintBoundary(
      child: EditableText(
        key: editableTextKey,
        style: effectiveTextStyle,
        readOnly: true,
        toolbarOptions: widget.toolbarOptions,
        textWidthBasis: widget.textWidthBasis ?? defaultTextStyle.textWidthBasis,
        textHeightBehavior: widget.textHeightBehavior ?? defaultTextStyle.textHeightBehavior,
        showSelectionHandles: _showSelectionHandles,
        showCursor: widget.showCursor,
        controller: _controller,
        focusNode: focusNode,
        strutStyle: widget.strutStyle ?? const StrutStyle(),
        textAlign: widget.textAlign ?? defaultTextStyle.textAlign ?? TextAlign.start,
        textDirection: widget.textDirection,
        textScaleFactor: widget.textScaleFactor,
        autofocus: widget.autofocus,
        forceLine: false,
        minLines: widget.minLines,
        maxLines: widget.maxLines ?? defaultTextStyle.maxLines,
        selectionColor: selectionColor,
        selectionControls: widget.selectionEnabled ? textSelectionControls : null,
        onSelectionChanged: _handleSelectionChanged,
        onSelectionHandleTapped: _handleSelectionHandleTapped,
        rendererIgnoresPointer: true,
        cursorWidth: widget.cursorWidth,
        cursorHeight: widget.cursorHeight,
        cursorRadius: cursorRadius,
        cursorColor: cursorColor,
        selectionHeightStyle: widget.selectionHeightStyle,
        selectionWidthStyle: widget.selectionWidthStyle,
        cursorOpacityAnimates: cursorOpacityAnimates,
        cursorOffset: cursorOffset,
        paintCursorAboveText: paintCursorAboveText,
        backgroundCursorColor: CupertinoColors.inactiveGray,
        enableInteractiveSelection: widget.enableInteractiveSelection,
        magnifierConfiguration: widget.magnifierConfiguration ?? TextMagnifier.adaptiveMagnifierConfiguration,
        dragStartBehavior: widget.dragStartBehavior,
        scrollPhysics: widget.scrollPhysics,
        autofillHints: null,
        contextMenuBuilder: widget.contextMenuBuilder,
      ),
    );

    return Semantics(
      label: widget.semanticsLabel,
      excludeSemantics: widget.semanticsLabel != null,
      onLongPress: () {
        _effectiveFocusNode.requestFocus();
      },
      child: _selectionGestureDetectorBuilder.buildGestureDetector(
        behavior: HitTestBehavior.translucent,
        child: child,
      ),
    );
  }
}<|MERGE_RESOLUTION|>--- conflicted
+++ resolved
@@ -209,11 +209,8 @@
     this.textHeightBehavior,
     this.textWidthBasis,
     this.onSelectionChanged,
-<<<<<<< HEAD
     this.contextMenuBuilder = _defaultBuildContextMenu,
-=======
     this.magnifierConfiguration,
->>>>>>> 14626c0a
   }) :  assert(showCursor != null),
         assert(autofocus != null),
         assert(dragStartBehavior != null),
@@ -270,11 +267,8 @@
     this.textHeightBehavior,
     this.textWidthBasis,
     this.onSelectionChanged,
-<<<<<<< HEAD
     this.contextMenuBuilder = _defaultBuildContextMenu,
-=======
     this.magnifierConfiguration,
->>>>>>> 14626c0a
   }) :  assert(showCursor != null),
     assert(autofocus != null),
     assert(dragStartBehavior != null),
@@ -441,7 +435,6 @@
   /// {@macro flutter.widgets.editableText.onSelectionChanged}
   final SelectionChangedCallback? onSelectionChanged;
 
-<<<<<<< HEAD
   /// {@macro flutter.widgets.EditableText.contextMenuBuilder}
   final EditableTextToolbarBuilder? contextMenuBuilder;
 
@@ -455,7 +448,7 @@
       ),
     );
   }
-=======
+
   /// {@macro flutter.widgets.text_selection.TextMagnifierConfiguration.intro}
   ///
   /// {@macro flutter.widgets.magnifier.intro}
@@ -466,7 +459,6 @@
   /// Android, and builds nothing on all other platforms. If it is desired to supress
   /// the magnifier, consider passing [TextMagnifierConfiguration.disabled].
   final TextMagnifierConfiguration? magnifierConfiguration;
->>>>>>> 14626c0a
 
   @override
   State<SelectableText> createState() => _SelectableTextState();
