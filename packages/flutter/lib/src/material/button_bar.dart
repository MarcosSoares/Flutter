--- conflicted
+++ resolved
@@ -49,48 +49,35 @@
   Widget build(BuildContext context) {
     final ButtonThemeData buttonTheme = ButtonTheme.of(context);
     // We divide by 4.0 because we want half of the average of the left and right padding.
-<<<<<<< HEAD
     final double paddingUnit = buttonTheme.padding.horizontal / 4.0;
-    final Widget child = new Row(
+    final Widget child = Row(
       mainAxisAlignment: alignment,
       mainAxisSize: mainAxisSize,
       children: children.map<Widget>((Widget child) {
-        return new Padding(
-            padding: new EdgeInsets.symmetric(horizontal: paddingUnit),
-=======
-    final double paddingUnit = ButtonTheme.of(context).padding.horizontal / 4.0;
-    return Padding(
-      padding: EdgeInsets.symmetric(
-        vertical: 2.0 * paddingUnit,
-        horizontal: paddingUnit
-      ),
-      child: Row(
-        mainAxisAlignment: alignment,
-        mainAxisSize: mainAxisSize,
-        children: children.map<Widget>((Widget child) {
-          return Padding(
-            padding: EdgeInsets.symmetric(horizontal: paddingUnit),
->>>>>>> 547e2e95
-            child: child
+        return Padding(
+          padding: EdgeInsets.symmetric(horizontal: paddingUnit),
+          child: child
         );
       }).toList()
     );
     switch (buttonTheme.layoutBehavior) {
       case ButtonBarLayoutBehavior.padded:
-        return new Padding(
-          padding: new EdgeInsets.symmetric(
+        return Padding(
+          padding: EdgeInsets.symmetric(
             vertical: 2.0 * paddingUnit,
             horizontal: paddingUnit
           ),
           child: child,
         );
       case ButtonBarLayoutBehavior.constrained:
-        return new Container(
-          padding: new EdgeInsets.symmetric(horizontal: paddingUnit),
+        return Container(
+          padding: EdgeInsets.symmetric(horizontal: paddingUnit),
           constraints: const BoxConstraints(minHeight: 52.0),
           alignment: Alignment.center,
           child: child,
         );
     }
+    assert(false);
+    return null;
   }
 }