// Copyright 2016 The Chromium Authors. All rights reserved.
// Use of this source code is governed by a BSD-style license that can be
// found in the LICENSE file.

import 'dart:math' as math;

import 'package:flutter/widgets.dart';
import 'package:flutter/rendering.dart';
import 'package:flutter/gestures.dart' show DragStartBehavior;

import 'button_bar.dart';
import 'button_theme.dart';
import 'card.dart';
import 'data_table.dart';
import 'data_table_source.dart';
import 'debug.dart';
import 'dropdown.dart';
import 'icon_button.dart';
import 'icons.dart';
import 'ink_decoration.dart';
import 'material_localizations.dart';
import 'progress_indicator.dart';
import 'theme.dart';

/// A material design data table that shows data using multiple pages.
///
/// A paginated data table shows [rowsPerPage] rows of data per page and
/// provides controls for showing other pages.
///
/// Data is read lazily from from a [DataTableSource]. The widget is presented
/// as a [Card].
///
/// See also:
///
///  * [DataTable], which is not paginated.
///  * <https://material.io/go/design-data-tables#data-tables-tables-within-cards>
class PaginatedDataTable extends StatefulWidget {
  /// Creates a widget describing a paginated [DataTable] on a [Card].
  ///
  /// The [header] should give the card's header, typically a [Text] widget. It
  /// must not be null.
  ///
  /// The [columns] argument must be a list of as many [DataColumn] objects as
  /// the table is to have columns, ignoring the leading checkbox column if any.
  /// The [columns] argument must have a length greater than zero and cannot be
  /// null.
  ///
  /// If the table is sorted, the column that provides the current primary key
  /// should be specified by index in [sortColumnIndex], 0 meaning the first
  /// column in [columns], 1 being the next one, and so forth.
  ///
  /// The actual sort order can be specified using [sortAscending]; if the sort
  /// order is ascending, this should be true (the default), otherwise it should
  /// be false.
  ///
  /// The [source] must not be null. The [source] should be a long-lived
  /// [DataTableSource]. The same source should be provided each time a
  /// particular [PaginatedDataTable] widget is created; avoid creating a new
  /// [DataTableSource] with each new instance of the [PaginatedDataTable]
  /// widget unless the data table really is to now show entirely different
  /// data from a new source.
  ///
  /// The [rowsPerPage] and [availableRowsPerPage] must not be null (they
  /// both have defaults, though, so don't have to be specified).
  PaginatedDataTable({
    Key key,
    @required this.header,
    this.actions,
    @required this.columns,
    this.sortColumnIndex,
    this.sortAscending = true,
    this.onSelectAll,
<<<<<<< HEAD
    this.dataRowHeight = 48.0,
    this.headingRowHeight = 56.0,
=======
    this.horizontalMargin = 24.0,
    this.columnSpacing = 56.0,
>>>>>>> 42d8383c
    this.initialFirstRowIndex = 0,
    this.onPageChanged,
    this.rowsPerPage = defaultRowsPerPage,
    this.availableRowsPerPage = const <int>[defaultRowsPerPage, defaultRowsPerPage * 2, defaultRowsPerPage * 5, defaultRowsPerPage * 10],
    this.onRowsPerPageChanged,
    this.dragStartBehavior = DragStartBehavior.start,
    @required this.source,
  }) : assert(header != null),
       assert(columns != null),
       assert(dragStartBehavior != null),
       assert(columns.isNotEmpty),
       assert(sortColumnIndex == null || (sortColumnIndex >= 0 && sortColumnIndex < columns.length)),
       assert(sortAscending != null),
<<<<<<< HEAD
       assert(dataRowHeight != null),
       assert(headingRowHeight != null),
=======
       assert(horizontalMargin != null),
       assert(columnSpacing != null),
>>>>>>> 42d8383c
       assert(rowsPerPage != null),
       assert(rowsPerPage > 0),
       assert(() {
         if (onRowsPerPageChanged != null)
           assert(availableRowsPerPage != null && availableRowsPerPage.contains(rowsPerPage));
         return true;
       }()),
       assert(source != null),
       super(key: key);

  /// The table card's header.
  ///
  /// This is typically a [Text] widget, but can also be a [ButtonBar] with
  /// [FlatButton]s. Suitable defaults are automatically provided for the font,
  /// button color, button padding, and so forth.
  ///
  /// If items in the table are selectable, then, when the selection is not
  /// empty, the header is replaced by a count of the selected items.
  final Widget header;

  /// Icon buttons to show at the top right of the table.
  ///
  /// Typically, the exact actions included in this list will vary based on
  /// whether any rows are selected or not.
  ///
  /// These should be size 24.0 with default padding (8.0).
  final List<Widget> actions;

  /// The configuration and labels for the columns in the table.
  final List<DataColumn> columns;

  /// The current primary sort key's column.
  ///
  /// See [DataTable.sortColumnIndex].
  final int sortColumnIndex;

  /// Whether the column mentioned in [sortColumnIndex], if any, is sorted
  /// in ascending order.
  ///
  /// See [DataTable.sortAscending].
  final bool sortAscending;

  /// Invoked when the user selects or unselects every row, using the
  /// checkbox in the heading row.
  ///
  /// See [DataTable.onSelectAll].
  final ValueSetter<bool> onSelectAll;

<<<<<<< HEAD
  /// The height of each row (excluding the row that contains column headings).
  ///
  /// This value is optional and defaults to 48.0 if not specified.
  final double dataRowHeight;

  /// The height of the heading row.
  ///
  /// This value is optional and defaults to 56.0 if not specified.
  final double headingRowHeight;
=======
  /// The horizontal margin between the edges of the table and the content
  /// in the first and last cells of each row.
  ///
  /// When a checkbox is displayed, it is also the margin between the checkbox
  /// the content in the first data column.
  ///
  /// This value defaults to 24.0 to adhere to the Material Design specifications.
  final double horizontalMargin;

  /// The horizontal margin between the contents of each data column.
  ///
  /// This value defaults to 56.0 to adhere to the Material Design specifications.
  final double columnSpacing;
>>>>>>> 42d8383c

  /// The index of the first row to display when the widget is first created.
  final int initialFirstRowIndex;

  /// Invoked when the user switches to another page.
  ///
  /// The value is the index of the first row on the currently displayed page.
  final ValueChanged<int> onPageChanged;

  /// The number of rows to show on each page.
  ///
  /// See also:
  ///
  ///  * [onRowsPerPageChanged]
  ///  * [defaultRowsPerPage]
  final int rowsPerPage;

  /// The default value for [rowsPerPage].
  ///
  /// Useful when initializing the field that will hold the current
  /// [rowsPerPage], when implemented [onRowsPerPageChanged].
  static const int defaultRowsPerPage = 10;

  /// The options to offer for the rowsPerPage.
  ///
  /// The current [rowsPerPage] must be a value in this list.
  ///
  /// The values in this list should be sorted in ascending order.
  final List<int> availableRowsPerPage;

  /// Invoked when the user selects a different number of rows per page.
  ///
  /// If this is null, then the value given by [rowsPerPage] will be used
  /// and no affordance will be provided to change the value.
  final ValueChanged<int> onRowsPerPageChanged;

  /// The data source which provides data to show in each row. Must be non-null.
  ///
  /// This object should generally have a lifetime longer than the
  /// [PaginatedDataTable] widget itself; it should be reused each time the
  /// [PaginatedDataTable] constructor is called.
  final DataTableSource source;

  /// {@macro flutter.widgets.scrollable.dragStartBehavior}
  final DragStartBehavior dragStartBehavior;

  @override
  PaginatedDataTableState createState() => PaginatedDataTableState();
}

/// Holds the state of a [PaginatedDataTable].
///
/// The table can be programmatically paged using the [pageTo] method.
class PaginatedDataTableState extends State<PaginatedDataTable> {
  int _firstRowIndex;
  int _rowCount;
  bool _rowCountApproximate;
  int _selectedRowCount;
  final Map<int, DataRow> _rows = <int, DataRow>{};

  @override
  void initState() {
    super.initState();
    _firstRowIndex = PageStorage.of(context)?.readState(context) ?? widget.initialFirstRowIndex ?? 0;
    widget.source.addListener(_handleDataSourceChanged);
    _handleDataSourceChanged();
  }

  @override
  void didUpdateWidget(PaginatedDataTable oldWidget) {
    super.didUpdateWidget(oldWidget);
    if (oldWidget.source != widget.source) {
      oldWidget.source.removeListener(_handleDataSourceChanged);
      widget.source.addListener(_handleDataSourceChanged);
      _handleDataSourceChanged();
    }
  }

  @override
  void dispose() {
    widget.source.removeListener(_handleDataSourceChanged);
    super.dispose();
  }

  void _handleDataSourceChanged() {
    setState(() {
      _rowCount = widget.source.rowCount;
      _rowCountApproximate = widget.source.isRowCountApproximate;
      _selectedRowCount = widget.source.selectedRowCount;
      _rows.clear();
    });
  }

  /// Ensures that the given row is visible.
  void pageTo(int rowIndex) {
    final int oldFirstRowIndex = _firstRowIndex;
    setState(() {
      final int rowsPerPage = widget.rowsPerPage;
      _firstRowIndex = (rowIndex ~/ rowsPerPage) * rowsPerPage;
    });
    if ((widget.onPageChanged != null) &&
        (oldFirstRowIndex != _firstRowIndex))
      widget.onPageChanged(_firstRowIndex);
  }

  DataRow _getBlankRowFor(int index) {
    return DataRow.byIndex(
      index: index,
      cells: widget.columns.map<DataCell>((DataColumn column) => DataCell.empty).toList(),
    );
  }

  DataRow _getProgressIndicatorRowFor(int index) {
    bool haveProgressIndicator = false;
    final List<DataCell> cells = widget.columns.map<DataCell>((DataColumn column) {
      if (!column.numeric) {
        haveProgressIndicator = true;
        return const DataCell(CircularProgressIndicator());
      }
      return DataCell.empty;
    }).toList();
    if (!haveProgressIndicator) {
      haveProgressIndicator = true;
      cells[0] = const DataCell(CircularProgressIndicator());
    }
    return DataRow.byIndex(
      index: index,
      cells: cells,
    );
  }

  List<DataRow> _getRows(int firstRowIndex, int rowsPerPage) {
    final List<DataRow> result = <DataRow>[];
    final int nextPageFirstRowIndex = firstRowIndex + rowsPerPage;
    bool haveProgressIndicator = false;
    for (int index = firstRowIndex; index < nextPageFirstRowIndex; index += 1) {
      DataRow row;
      if (index < _rowCount || _rowCountApproximate) {
        row = _rows.putIfAbsent(index, () => widget.source.getRow(index));
        if (row == null && !haveProgressIndicator) {
          row ??= _getProgressIndicatorRowFor(index);
          haveProgressIndicator = true;
        }
      }
      row ??= _getBlankRowFor(index);
      result.add(row);
    }
    return result;
  }

  void _handlePrevious() {
    pageTo(math.max(_firstRowIndex - widget.rowsPerPage, 0));
  }

  void _handleNext() {
    pageTo(_firstRowIndex + widget.rowsPerPage);
  }

  final GlobalKey _tableKey = GlobalKey();

  @override
  Widget build(BuildContext context) {
    // TODO(ianh): This whole build function doesn't handle RTL yet.
    assert(debugCheckHasMaterialLocalizations(context));
    final ThemeData themeData = Theme.of(context);
    final MaterialLocalizations localizations = MaterialLocalizations.of(context);
    // HEADER
    final List<Widget> headerWidgets = <Widget>[];
    double startPadding = 24.0;
    if (_selectedRowCount == 0) {
      headerWidgets.add(Expanded(child: widget.header));
      if (widget.header is ButtonBar) {
        // We adjust the padding when a button bar is present, because the
        // ButtonBar introduces 2 pixels of outside padding, plus 2 pixels
        // around each button on each side, and the button itself will have 8
        // pixels internally on each side, yet we want the left edge of the
        // inside of the button to line up with the 24.0 left inset.
        // TODO(ianh): Better magic. See https://github.com/flutter/flutter/issues/4460
        startPadding = 12.0;
      }
    } else {
      headerWidgets.add(Expanded(
        child: Text(localizations.selectedRowCountTitle(_selectedRowCount)),
      ));
    }
    if (widget.actions != null) {
      headerWidgets.addAll(
        widget.actions.map<Widget>((Widget action) {
          return Padding(
            // 8.0 is the default padding of an icon button
            padding: const EdgeInsetsDirectional.only(start: 24.0 - 8.0 * 2.0),
            child: action,
          );
        }).toList()
      );
    }

    // FOOTER
    final TextStyle footerTextStyle = themeData.textTheme.caption;
    final List<Widget> footerWidgets = <Widget>[];
    if (widget.onRowsPerPageChanged != null) {
      final List<Widget> availableRowsPerPage = widget.availableRowsPerPage
        .where((int value) => value <= _rowCount || value == widget.rowsPerPage)
        .map<DropdownMenuItem<int>>((int value) {
          return DropdownMenuItem<int>(
            value: value,
            child: Text('$value'),
          );
        })
        .toList();
      footerWidgets.addAll(<Widget>[
        Container(width: 14.0), // to match trailing padding in case we overflow and end up scrolling
        Text(localizations.rowsPerPageTitle),
        ConstrainedBox(
          constraints: const BoxConstraints(minWidth: 64.0), // 40.0 for the text, 24.0 for the icon
          child: Align(
            alignment: AlignmentDirectional.centerEnd,
            child: DropdownButtonHideUnderline(
              child: DropdownButton<int>(
                items: availableRowsPerPage,
                value: widget.rowsPerPage,
                onChanged: widget.onRowsPerPageChanged,
                style: footerTextStyle,
                iconSize: 24.0,
              ),
            ),
          ),
        ),
      ]);
    }
    footerWidgets.addAll(<Widget>[
      Container(width: 32.0),
      Text(
        localizations.pageRowsInfoTitle(
          _firstRowIndex + 1,
          _firstRowIndex + widget.rowsPerPage,
          _rowCount,
          _rowCountApproximate,
        )
      ),
      Container(width: 32.0),
      IconButton(
        icon: const Icon(Icons.chevron_left),
        padding: EdgeInsets.zero,
        tooltip: localizations.previousPageTooltip,
        onPressed: _firstRowIndex <= 0 ? null : _handlePrevious,
      ),
      Container(width: 24.0),
      IconButton(
        icon: const Icon(Icons.chevron_right),
        padding: EdgeInsets.zero,
        tooltip: localizations.nextPageTooltip,
        onPressed: (!_rowCountApproximate && (_firstRowIndex + widget.rowsPerPage >= _rowCount)) ? null : _handleNext,
      ),
      Container(width: 14.0),
    ]);

    // CARD
    return Card(
      semanticContainer: false,
      child: Column(
        crossAxisAlignment: CrossAxisAlignment.stretch,
        children: <Widget>[
          Semantics(
            container: true,
            child: DefaultTextStyle(
              // These typographic styles aren't quite the regular ones. We pick the closest ones from the regular
              // list and then tweak them appropriately.
              // See https://material.io/design/components/data-tables.html#tables-within-cards
              style: _selectedRowCount > 0 ? themeData.textTheme.subhead.copyWith(color: themeData.accentColor)
                                           : themeData.textTheme.title.copyWith(fontWeight: FontWeight.w400),
              child: IconTheme.merge(
                data: const IconThemeData(
                  opacity: 0.54
                ),
                child: ButtonTheme.bar(
                  child: Ink(
                    height: 64.0,
                    color: _selectedRowCount > 0 ? themeData.secondaryHeaderColor : null,
                    child: Padding(
                      padding: EdgeInsetsDirectional.only(start: startPadding, end: 14.0),
                      child: Row(
                        mainAxisAlignment: MainAxisAlignment.end,
                        children: headerWidgets,
                      ),
                    ),
                  ),
                ),
              ),
            ),
          ),
          SingleChildScrollView(
            scrollDirection: Axis.horizontal,
            dragStartBehavior: widget.dragStartBehavior,
            child: DataTable(
              key: _tableKey,
              columns: widget.columns,
              sortColumnIndex: widget.sortColumnIndex,
              sortAscending: widget.sortAscending,
              onSelectAll: widget.onSelectAll,
<<<<<<< HEAD
              dataRowHeight: widget.dataRowHeight,
              headingRowHeight: widget.headingRowHeight,
=======
              horizontalMargin: widget.horizontalMargin,
              columnSpacing: widget.columnSpacing,
>>>>>>> 42d8383c
              rows: _getRows(_firstRowIndex, widget.rowsPerPage),
            ),
          ),
          DefaultTextStyle(
            style: footerTextStyle,
            child: IconTheme.merge(
              data: const IconThemeData(
                opacity: 0.54
              ),
              child: Container(
                height: 56.0,
                child: SingleChildScrollView(
                  dragStartBehavior: widget.dragStartBehavior,
                  scrollDirection: Axis.horizontal,
                  reverse: true,
                  child: Row(
                    children: footerWidgets,
                  ),
                ),
              ),
            ),
          ),
        ],
      ),
    );
  }
}<|MERGE_RESOLUTION|>--- conflicted
+++ resolved
@@ -70,13 +70,10 @@
     this.sortColumnIndex,
     this.sortAscending = true,
     this.onSelectAll,
-<<<<<<< HEAD
     this.dataRowHeight = 48.0,
     this.headingRowHeight = 56.0,
-=======
     this.horizontalMargin = 24.0,
     this.columnSpacing = 56.0,
->>>>>>> 42d8383c
     this.initialFirstRowIndex = 0,
     this.onPageChanged,
     this.rowsPerPage = defaultRowsPerPage,
@@ -90,13 +87,10 @@
        assert(columns.isNotEmpty),
        assert(sortColumnIndex == null || (sortColumnIndex >= 0 && sortColumnIndex < columns.length)),
        assert(sortAscending != null),
-<<<<<<< HEAD
        assert(dataRowHeight != null),
        assert(headingRowHeight != null),
-=======
        assert(horizontalMargin != null),
        assert(columnSpacing != null),
->>>>>>> 42d8383c
        assert(rowsPerPage != null),
        assert(rowsPerPage > 0),
        assert(() {
@@ -145,7 +139,6 @@
   /// See [DataTable.onSelectAll].
   final ValueSetter<bool> onSelectAll;
 
-<<<<<<< HEAD
   /// The height of each row (excluding the row that contains column headings).
   ///
   /// This value is optional and defaults to 48.0 if not specified.
@@ -155,7 +148,7 @@
   ///
   /// This value is optional and defaults to 56.0 if not specified.
   final double headingRowHeight;
-=======
+
   /// The horizontal margin between the edges of the table and the content
   /// in the first and last cells of each row.
   ///
@@ -169,7 +162,6 @@
   ///
   /// This value defaults to 56.0 to adhere to the Material Design specifications.
   final double columnSpacing;
->>>>>>> 42d8383c
 
   /// The index of the first row to display when the widget is first created.
   final int initialFirstRowIndex;
@@ -470,13 +462,10 @@
               sortColumnIndex: widget.sortColumnIndex,
               sortAscending: widget.sortAscending,
               onSelectAll: widget.onSelectAll,
-<<<<<<< HEAD
               dataRowHeight: widget.dataRowHeight,
               headingRowHeight: widget.headingRowHeight,
-=======
               horizontalMargin: widget.horizontalMargin,
               columnSpacing: widget.columnSpacing,
->>>>>>> 42d8383c
               rows: _getRows(_firstRowIndex, widget.rowsPerPage),
             ),
           ),
