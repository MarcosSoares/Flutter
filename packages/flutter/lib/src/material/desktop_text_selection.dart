// Copyright 2014 The Flutter Authors. All rights reserved.
// Use of this source code is governed by a BSD-style license that can be
// found in the LICENSE file.

import 'package:flutter/foundation.dart' show clampDouble;
import 'package:flutter/rendering.dart';
import 'package:flutter/services.dart';
import 'package:flutter/widgets.dart';

import 'colors.dart';
import 'constants.dart';
import 'debug.dart';
import 'material.dart';
import 'material_localizations.dart';
import 'text_button.dart';
import 'text_selection_toolbar.dart';
import 'theme.dart';

const double _kToolbarScreenPadding = 8.0;
const double _kToolbarWidth = 222.0;

class _DesktopTextSelectionControls extends TextSelectionControls {
  /// Desktop has no text selection handles.
  @override
  Size getHandleSize(double textLineHeight) {
    return Size.zero;
  }

  /// Builder for the Material-style desktop copy/paste text selection toolbar.
  @override
  Widget buildToolbar(
    BuildContext context,
    Rect globalEditableRegion,
    double textLineHeight,
    Offset selectionMidpoint,
    List<TextSelectionPoint> endpoints,
    TextSelectionDelegate delegate,
    ClipboardStatusNotifier? clipboardStatus,
    Offset? lastSecondaryTapDownPosition,
  ) {
    // TODO(justinmc): This should never be called now. Deprecate buildToolbar?
    return const SizedBox.shrink();
  }

  /// Builds the text selection handles, but desktop has none.
  @override
  Widget buildHandle(BuildContext context, TextSelectionHandleType type, double textLineHeight, [VoidCallback? onTap]) {
    return const SizedBox.shrink();
  }

  /// Gets the position for the text selection handles, but desktop has none.
  @override
  Offset getHandleAnchor(TextSelectionHandleType type, double textLineHeight) {
    return Offset.zero;
  }

  @override
  bool canSelectAll(TextSelectionDelegate delegate) {
    // Allow SelectAll when selection is not collapsed, unless everything has
    // already been selected. Same behavior as Android.
    final TextEditingValue value = delegate.textEditingValue;
    return delegate.selectAllEnabled &&
           value.text.isNotEmpty &&
           !(value.selection.start == 0 && value.selection.end == value.text.length);
  }

  @override
  void handleSelectAll(TextSelectionDelegate delegate) {
    super.handleSelectAll(delegate);
    delegate.hideToolbar();
  }
}

/// Text selection controls that loosely follows Material design conventions.
final TextSelectionControls desktopTextSelectionControls =
    _DesktopTextSelectionControls();

<<<<<<< HEAD
=======
// Generates the child that's passed into DesktopTextSelectionToolbar.
class _DesktopTextSelectionControlsToolbar extends StatefulWidget {
  const _DesktopTextSelectionControlsToolbar({
    required this.clipboardStatus,
    required this.endpoints,
    required this.globalEditableRegion,
    required this.handleCopy,
    required this.handleCut,
    required this.handlePaste,
    required this.handleSelectAll,
    required this.selectionMidpoint,
    required this.textLineHeight,
    required this.lastSecondaryTapDownPosition,
  });

  final ClipboardStatusNotifier? clipboardStatus;
  final List<TextSelectionPoint> endpoints;
  final Rect globalEditableRegion;
  final VoidCallback? handleCopy;
  final VoidCallback? handleCut;
  final VoidCallback? handlePaste;
  final VoidCallback? handleSelectAll;
  final Offset? lastSecondaryTapDownPosition;
  final Offset selectionMidpoint;
  final double textLineHeight;

  @override
  _DesktopTextSelectionControlsToolbarState createState() => _DesktopTextSelectionControlsToolbarState();
}

class _DesktopTextSelectionControlsToolbarState extends State<_DesktopTextSelectionControlsToolbar> {
  void _onChangedClipboardStatus() {
    setState(() {
      // Inform the widget that the value of clipboardStatus has changed.
    });
  }

  @override
  void initState() {
    super.initState();
    widget.clipboardStatus?.addListener(_onChangedClipboardStatus);
  }

  @override
  void didUpdateWidget(_DesktopTextSelectionControlsToolbar oldWidget) {
    super.didUpdateWidget(oldWidget);
    if (oldWidget.clipboardStatus != widget.clipboardStatus) {
      oldWidget.clipboardStatus?.removeListener(_onChangedClipboardStatus);
      widget.clipboardStatus?.addListener(_onChangedClipboardStatus);
    }
  }

  @override
  void dispose() {
    super.dispose();
    widget.clipboardStatus?.removeListener(_onChangedClipboardStatus);
  }

  @override
  Widget build(BuildContext context) {
    // Don't render the menu until the state of the clipboard is known.
    if (widget.handlePaste != null && widget.clipboardStatus?.value == ClipboardStatus.unknown) {
      return const SizedBox(width: 0.0, height: 0.0);
    }

    assert(debugCheckHasMediaQuery(context));
    final MediaQueryData mediaQuery = MediaQuery.of(context);

    final Offset midpointAnchor = Offset(
      clampDouble(widget.selectionMidpoint.dx - widget.globalEditableRegion.left,
        mediaQuery.padding.left,
        mediaQuery.size.width - mediaQuery.padding.right,
      ),
      widget.selectionMidpoint.dy - widget.globalEditableRegion.top,
    );

    assert(debugCheckHasMaterialLocalizations(context));
    final MaterialLocalizations localizations = MaterialLocalizations.of(context);
    final List<Widget> items = <Widget>[];

    void addToolbarButton(
      String text,
      VoidCallback onPressed,
    ) {
      items.add(_DesktopTextSelectionToolbarButton.text(
        context: context,
        onPressed: onPressed,
        text: text,
      ));
    }

    if (widget.handleCut != null) {
      addToolbarButton(localizations.cutButtonLabel, widget.handleCut!);
    }
    if (widget.handleCopy != null) {
      addToolbarButton(localizations.copyButtonLabel, widget.handleCopy!);
    }
    if (widget.handlePaste != null
        && widget.clipboardStatus?.value == ClipboardStatus.pasteable) {
      addToolbarButton(localizations.pasteButtonLabel, widget.handlePaste!);
    }
    if (widget.handleSelectAll != null) {
      addToolbarButton(localizations.selectAllButtonLabel, widget.handleSelectAll!);
    }

    // If there is no option available, build an empty widget.
    if (items.isEmpty) {
      return const SizedBox(width: 0.0, height: 0.0);
    }

    return _DesktopTextSelectionToolbar(
      anchor: widget.lastSecondaryTapDownPosition ?? midpointAnchor,
      children: items,
    );
  }
}

>>>>>>> d5fbc375
/// A Material-style desktop text selection toolbar.
///
/// Typically displays buttons for text manipulation, e.g. copying and pasting
/// text.
///
/// Tries to position itself as closely as possible to [anchor] while remaining
/// fully on-screen.
///
/// See also:
///
///  * [_DesktopTextSelectionControls.buildToolbar], where this is used by
///    default to build a Material-style desktop toolbar.
///  * [TextSelectionToolbar], which is similar, but builds an Android-style
///    toolbar.
class DesktopTextSelectionToolbar extends StatelessWidget {
  /// Creates an instance of _DesktopTextSelectionToolbar.
<<<<<<< HEAD
  const DesktopTextSelectionToolbar({
    Key? key,
=======
  const _DesktopTextSelectionToolbar({
>>>>>>> d5fbc375
    required this.anchor,
    required this.children,
  }) : assert(children.length > 0);

  /// The point at which the toolbar will attempt to position itself as closely
  /// as possible.
  final Offset anchor;

  /// {@macro flutter.material.TextSelectionToolbar.children}
  ///
  /// See also:
  ///   * [DesktopTextSelectionToolbarButton], which builds a default
  ///     Material-style desktop text selection toolbar text button.
  final List<Widget> children;

  // Builds a desktop toolbar in the Material style.
  static Widget _defaultToolbarBuilder(BuildContext context, Widget child) {
    return SizedBox(
      width: _kToolbarWidth,
      child: Material(
        borderRadius: const BorderRadius.all(Radius.circular(7.0)),
        clipBehavior: Clip.antiAlias,
        elevation: 1.0,
        type: MaterialType.card,
        child: child,
      ),
    );
  }

  @override
  Widget build(BuildContext context) {
    assert(debugCheckHasMediaQuery(context));
    final MediaQueryData mediaQuery = MediaQuery.of(context);

    final double paddingAbove = mediaQuery.padding.top + _kToolbarScreenPadding;
    final Offset localAdjustment = Offset(_kToolbarScreenPadding, paddingAbove);

    return Padding(
      padding: EdgeInsets.fromLTRB(
        _kToolbarScreenPadding,
        paddingAbove,
        _kToolbarScreenPadding,
        _kToolbarScreenPadding,
      ),
      child: CustomSingleChildLayout(
        delegate: DesktopTextSelectionToolbarLayoutDelegate(
          anchor: anchor - localAdjustment,
        ),
        child: _defaultToolbarBuilder(context, Column(
          mainAxisSize: MainAxisSize.min,
          children: children,
        )),
      ),
    );
  }
}

const TextStyle _kToolbarButtonFontStyle = TextStyle(
  inherit: false,
  fontSize: 14.0,
  letterSpacing: -0.15,
  fontWeight: FontWeight.w400,
);

const EdgeInsets _kToolbarButtonPadding = EdgeInsets.fromLTRB(
  20.0,
  0.0,
  20.0,
  3.0,
);

/// A [TextButton] for the Material desktop text selection toolbar.
class DesktopTextSelectionToolbarButton extends StatelessWidget {
  /// Creates an instance of DesktopTextSelectionToolbarButton.
<<<<<<< HEAD
  const DesktopTextSelectionToolbarButton({
    Key? key,
=======
  const _DesktopTextSelectionToolbarButton({
>>>>>>> d5fbc375
    required this.onPressed,
    required this.child,
  });

  /// Create an instance of [DesktopTextSelectionToolbarButton] whose child is
  /// a [Text] widget in the style of the Material text selection toolbar.
<<<<<<< HEAD
  DesktopTextSelectionToolbarButton.text({
    Key? key,
=======
  _DesktopTextSelectionToolbarButton.text({
>>>>>>> d5fbc375
    required BuildContext context,
    required this.onPressed,
    required String text,
  }) : child = Text(
         text,
         overflow: TextOverflow.ellipsis,
         style: _kToolbarButtonFontStyle.copyWith(
           color: Theme.of(context).colorScheme.brightness == Brightness.dark
               ? Colors.white
               : Colors.black87,
         ),
       );

  /// {@macro flutter.material.TextSelectionToolbarTextButton.onPressed}
  final VoidCallback onPressed;

  /// {@macro flutter.material.TextSelectionToolbarTextButton.child}
  final Widget child;

  @override
  Widget build(BuildContext context) {
    // TODO(hansmuller): Should be colorScheme.onSurface
    final ThemeData theme = Theme.of(context);
    final bool isDark = theme.colorScheme.brightness == Brightness.dark;
    final Color primary = isDark ? Colors.white : Colors.black87;

    return SizedBox(
      width: double.infinity,
      child: TextButton(
        style: TextButton.styleFrom(
          alignment: Alignment.centerLeft,
          enabledMouseCursor: SystemMouseCursors.basic,
          disabledMouseCursor: SystemMouseCursors.basic,
          primary: primary,
          shape: const RoundedRectangleBorder(),
          minimumSize: const Size(kMinInteractiveDimension, 36.0),
          padding: _kToolbarButtonPadding,
        ),
        onPressed: onPressed,
        child: child,
      ),
    );
  }
}<|MERGE_RESOLUTION|>--- conflicted
+++ resolved
@@ -75,126 +75,6 @@
 final TextSelectionControls desktopTextSelectionControls =
     _DesktopTextSelectionControls();
 
-<<<<<<< HEAD
-=======
-// Generates the child that's passed into DesktopTextSelectionToolbar.
-class _DesktopTextSelectionControlsToolbar extends StatefulWidget {
-  const _DesktopTextSelectionControlsToolbar({
-    required this.clipboardStatus,
-    required this.endpoints,
-    required this.globalEditableRegion,
-    required this.handleCopy,
-    required this.handleCut,
-    required this.handlePaste,
-    required this.handleSelectAll,
-    required this.selectionMidpoint,
-    required this.textLineHeight,
-    required this.lastSecondaryTapDownPosition,
-  });
-
-  final ClipboardStatusNotifier? clipboardStatus;
-  final List<TextSelectionPoint> endpoints;
-  final Rect globalEditableRegion;
-  final VoidCallback? handleCopy;
-  final VoidCallback? handleCut;
-  final VoidCallback? handlePaste;
-  final VoidCallback? handleSelectAll;
-  final Offset? lastSecondaryTapDownPosition;
-  final Offset selectionMidpoint;
-  final double textLineHeight;
-
-  @override
-  _DesktopTextSelectionControlsToolbarState createState() => _DesktopTextSelectionControlsToolbarState();
-}
-
-class _DesktopTextSelectionControlsToolbarState extends State<_DesktopTextSelectionControlsToolbar> {
-  void _onChangedClipboardStatus() {
-    setState(() {
-      // Inform the widget that the value of clipboardStatus has changed.
-    });
-  }
-
-  @override
-  void initState() {
-    super.initState();
-    widget.clipboardStatus?.addListener(_onChangedClipboardStatus);
-  }
-
-  @override
-  void didUpdateWidget(_DesktopTextSelectionControlsToolbar oldWidget) {
-    super.didUpdateWidget(oldWidget);
-    if (oldWidget.clipboardStatus != widget.clipboardStatus) {
-      oldWidget.clipboardStatus?.removeListener(_onChangedClipboardStatus);
-      widget.clipboardStatus?.addListener(_onChangedClipboardStatus);
-    }
-  }
-
-  @override
-  void dispose() {
-    super.dispose();
-    widget.clipboardStatus?.removeListener(_onChangedClipboardStatus);
-  }
-
-  @override
-  Widget build(BuildContext context) {
-    // Don't render the menu until the state of the clipboard is known.
-    if (widget.handlePaste != null && widget.clipboardStatus?.value == ClipboardStatus.unknown) {
-      return const SizedBox(width: 0.0, height: 0.0);
-    }
-
-    assert(debugCheckHasMediaQuery(context));
-    final MediaQueryData mediaQuery = MediaQuery.of(context);
-
-    final Offset midpointAnchor = Offset(
-      clampDouble(widget.selectionMidpoint.dx - widget.globalEditableRegion.left,
-        mediaQuery.padding.left,
-        mediaQuery.size.width - mediaQuery.padding.right,
-      ),
-      widget.selectionMidpoint.dy - widget.globalEditableRegion.top,
-    );
-
-    assert(debugCheckHasMaterialLocalizations(context));
-    final MaterialLocalizations localizations = MaterialLocalizations.of(context);
-    final List<Widget> items = <Widget>[];
-
-    void addToolbarButton(
-      String text,
-      VoidCallback onPressed,
-    ) {
-      items.add(_DesktopTextSelectionToolbarButton.text(
-        context: context,
-        onPressed: onPressed,
-        text: text,
-      ));
-    }
-
-    if (widget.handleCut != null) {
-      addToolbarButton(localizations.cutButtonLabel, widget.handleCut!);
-    }
-    if (widget.handleCopy != null) {
-      addToolbarButton(localizations.copyButtonLabel, widget.handleCopy!);
-    }
-    if (widget.handlePaste != null
-        && widget.clipboardStatus?.value == ClipboardStatus.pasteable) {
-      addToolbarButton(localizations.pasteButtonLabel, widget.handlePaste!);
-    }
-    if (widget.handleSelectAll != null) {
-      addToolbarButton(localizations.selectAllButtonLabel, widget.handleSelectAll!);
-    }
-
-    // If there is no option available, build an empty widget.
-    if (items.isEmpty) {
-      return const SizedBox(width: 0.0, height: 0.0);
-    }
-
-    return _DesktopTextSelectionToolbar(
-      anchor: widget.lastSecondaryTapDownPosition ?? midpointAnchor,
-      children: items,
-    );
-  }
-}
-
->>>>>>> d5fbc375
 /// A Material-style desktop text selection toolbar.
 ///
 /// Typically displays buttons for text manipulation, e.g. copying and pasting
@@ -211,12 +91,7 @@
 ///    toolbar.
 class DesktopTextSelectionToolbar extends StatelessWidget {
   /// Creates an instance of _DesktopTextSelectionToolbar.
-<<<<<<< HEAD
   const DesktopTextSelectionToolbar({
-    Key? key,
-=======
-  const _DesktopTextSelectionToolbar({
->>>>>>> d5fbc375
     required this.anchor,
     required this.children,
   }) : assert(children.length > 0);
@@ -291,24 +166,14 @@
 /// A [TextButton] for the Material desktop text selection toolbar.
 class DesktopTextSelectionToolbarButton extends StatelessWidget {
   /// Creates an instance of DesktopTextSelectionToolbarButton.
-<<<<<<< HEAD
   const DesktopTextSelectionToolbarButton({
-    Key? key,
-=======
-  const _DesktopTextSelectionToolbarButton({
->>>>>>> d5fbc375
     required this.onPressed,
     required this.child,
   });
 
   /// Create an instance of [DesktopTextSelectionToolbarButton] whose child is
   /// a [Text] widget in the style of the Material text selection toolbar.
-<<<<<<< HEAD
   DesktopTextSelectionToolbarButton.text({
-    Key? key,
-=======
-  _DesktopTextSelectionToolbarButton.text({
->>>>>>> d5fbc375
     required BuildContext context,
     required this.onPressed,
     required String text,
