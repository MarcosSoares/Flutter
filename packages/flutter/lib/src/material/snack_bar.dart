--- conflicted
+++ resolved
@@ -137,25 +137,21 @@
     widget.onPressed();
     ScaffoldMessenger.of(context)
         .hideCurrentSnackBar(reason: SnackBarClosedReason.action);
+    ScaffoldMessenger.of(context)
+        .hideCurrentSnackBar(reason: SnackBarClosedReason.action);
   }
 
   @override
   Widget build(BuildContext context) {
     final SnackBarThemeData defaults = Theme.of(context).useMaterial3
-<<<<<<< HEAD
         ? _SnackbarDefaultsM3(context)
         : _SnackbarDefaultsM2(context);
-=======
-        ? _SnackbarDefaultsM2(context)
-        : _SnackbarDefaultsM2(context); // TODO change to M3 after generation
->>>>>>> eb8390d8
     final SnackBarThemeData snackBarTheme = Theme.of(context).snackBarTheme;
 
     MaterialStateColor resolveForegroundColor() {
       if (widget.textColor is MaterialStateColor) {
         return widget.textColor! as MaterialStateColor;
       }
-<<<<<<< HEAD
       return MaterialStateColor.resolveWith((Set<MaterialState> states) {
         if (states.contains(MaterialState.disabled)) {
           return widget.disabledTextColor ??
@@ -165,13 +161,6 @@
         return widget.textColor ??
             snackBarTheme.actionTextColor ??
             defaults.actionTextColor!;
-=======
-        return MaterialStateColor.resolveWith((Set<MaterialState> states) {
-          if (states.contains(MaterialState.disabled)) {
-            return widget.disabledTextColor ?? snackBarTheme.disabledActionTextColor ?? defaults.disabledActionTextColor!;
-          }
-          return widget.textColor ?? snackBarTheme.actionTextColor ?? defaults.actionTextColor!;
->>>>>>> eb8390d8
       });
     }
 
@@ -559,23 +548,15 @@
     final Color buttonColor =
         isThemeDark ? colorScheme.primary : colorScheme.secondary;
     final SnackBarThemeData defaults = theme.useMaterial3
-<<<<<<< HEAD
         ? _SnackbarDefaultsM3(context)
         : _SnackbarDefaultsM2(context);
-=======
-        ? _SnackbarDefaultsM2(context)
-        : _SnackbarDefaultsM2(context); // TODO change to M3 after generation
->>>>>>> eb8390d8
 
     // SnackBar uses a theme that is the opposite brightness from
     // the surrounding theme.
     final Brightness brightness =
         isThemeDark ? Brightness.light : Brightness.dark;
 
-<<<<<<< HEAD
 // Invert the theme values. Material 3 values are tokenzied to pre-inverted values.
-=======
->>>>>>> eb8390d8
     final ThemeData inverseTheme = theme.copyWith(
       colorScheme: ColorScheme(
         primary: colorScheme.onPrimary,
@@ -627,27 +608,20 @@
     final EdgeInsetsGeometry padding = widget.padding ??
         EdgeInsetsDirectional.only(
             start: horizontalPadding,
-<<<<<<< HEAD
             end: widget.action != null || widget.icon != null
                 ? 0
                 : horizontalPadding);
-=======
-            end: widget.action != null ? 0 : horizontalPadding);
->>>>>>> eb8390d8
 
     final double actionHorizontalMargin =
         (widget.padding?.resolve(TextDirection.ltr).right ??
                 horizontalPadding) /
             2;
 
-<<<<<<< HEAD
     final double iconHorizontalMargin =
         (widget.padding?.resolve(TextDirection.ltr).right ??
                 horizontalPadding) /
             12.0;
 
-=======
->>>>>>> eb8390d8
     final CurvedAnimation heightAnimation =
         CurvedAnimation(parent: widget.animation!, curve: _snackBarHeightCurve);
     final CurvedAnimation fadeInAnimation =
@@ -708,11 +682,7 @@
         widget.elevation ?? snackBarTheme.elevation ?? defaults.elevation!;
     final Color backgroundColor = widget.backgroundColor ??
         snackBarTheme.backgroundColor ??
-<<<<<<< HEAD
         defaults.backgroundColor!;
-=======
-        inverseTheme.colorScheme.background;
->>>>>>> eb8390d8
     final ShapeBorder? shape = widget.shape ??
         snackBarTheme.shape ??
         (isFloatingSnackBar ? defaults.shape : null);
@@ -766,8 +736,7 @@
       container: true,
       liveRegion: true,
       onDismiss: () {
-        ScaffoldMessenger.of(context)
-            .removeCurrentSnackBar(reason: SnackBarClosedReason.dismiss);
+        ScaffoldMessenger.of(context).removeCurrentSnackBar(reason: SnackBarClosedReason.dismiss);
       },
       child: Dismissible(
         key: const Key('dismissible'),
@@ -855,7 +824,6 @@
           Radius.circular(4.0),
         ),
       );
-<<<<<<< HEAD
 
   @override
   Icon get icon => Icon(
@@ -946,17 +914,4 @@
   }
 }
 
-// END GENERATED TOKEN PROPERTIES - Snackbar
-=======
-}
-
-// add needed fields to SnackBarThemeData + SnackBar widget (icon properties)
-
-// verify text can have a MaterialStateProperty?
-
-// add generated M3 values via template
-
-// add tests
-
-// add new example?
->>>>>>> eb8390d8
+// END GENERATED TOKEN PROPERTIES - Snackbar