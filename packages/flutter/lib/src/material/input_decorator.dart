// Copyright 2014 The Flutter Authors. All rights reserved.
// Use of this source code is governed by a BSD-style license that can be
// found in the LICENSE file.

import 'dart:math' as math;
import 'dart:ui' show lerpDouble;

import 'package:flutter/foundation.dart';
import 'package:flutter/rendering.dart';
import 'package:flutter/widgets.dart';

import 'color_scheme.dart';
import 'colors.dart';
import 'constants.dart';
import 'input_border.dart';
import 'material.dart';
import 'material_state.dart';
import 'text_theme.dart';
import 'theme.dart';
import 'theme_data.dart';

// Examples can assume:
// late Widget _myIcon;

const Duration _kTransitionDuration = Duration(milliseconds: 200);
const Curve _kTransitionCurve = Curves.fastOutSlowIn;
const double _kFinalLabelScale = 0.75;

// Defines the gap in the InputDecorator's outline border where the
// floating label will appear.
class _InputBorderGap extends ChangeNotifier {
  double? _start;
  double? get start => _start;
  set start(double? value) {
    if (value != _start) {
      _start = value;
      notifyListeners();
    }
  }

  double _extent = 0.0;
  double get extent => _extent;
  set extent(double value) {
    if (value != _extent) {
      _extent = value;
      notifyListeners();
    }
  }

  @override
  // ignore: avoid_equals_and_hash_code_on_mutable_classes, this class is not used in collection
  bool operator ==(Object other) {
    if (identical(this, other)) {
      return true;
    }
    if (other.runtimeType != runtimeType) {
      return false;
    }
    return other is _InputBorderGap
        && other.start == start
        && other.extent == extent;
  }

  @override
  // ignore: avoid_equals_and_hash_code_on_mutable_classes, this class is not used in collection
  int get hashCode => Object.hash(start, extent);

  @override
  String toString() => describeIdentity(this);
}

// Used to interpolate between two InputBorders.
class _InputBorderTween extends Tween<InputBorder> {
  _InputBorderTween({super.begin, super.end});

  @override
  InputBorder lerp(double t) => ShapeBorder.lerp(begin, end, t)! as InputBorder;
}

// Passes the _InputBorderGap parameters along to an InputBorder's paint method.
class _InputBorderPainter extends CustomPainter {
  _InputBorderPainter({
    required Listenable repaint,
    required this.borderAnimation,
    required this.border,
    required this.gapAnimation,
    required this.gap,
    required this.textDirection,
    required this.fillColor,
    required this.hoverAnimation,
    required this.hoverColorTween,
  }) : super(repaint: repaint);

  final Animation<double> borderAnimation;
  final _InputBorderTween border;
  final Animation<double> gapAnimation;
  final _InputBorderGap gap;
  final TextDirection textDirection;
  final Color fillColor;
  final ColorTween hoverColorTween;
  final Animation<double> hoverAnimation;

  Color get blendedColor => Color.alphaBlend(hoverColorTween.evaluate(hoverAnimation)!, fillColor);

  @override
  void paint(Canvas canvas, Size size) {
    final InputBorder borderValue = border.evaluate(borderAnimation);
    final Rect canvasRect = Offset.zero & size;
    final Color blendedFillColor = blendedColor;
    if (blendedFillColor.alpha > 0) {
      canvas.drawPath(
        borderValue.getOuterPath(canvasRect, textDirection: textDirection),
        Paint()
          ..color = blendedFillColor
          ..style = PaintingStyle.fill,
      );
    }

    borderValue.paint(
      canvas,
      canvasRect,
      gapStart: gap.start,
      gapExtent: gap.extent,
      gapPercentage: gapAnimation.value,
      textDirection: textDirection,
    );
  }

  @override
  bool shouldRepaint(_InputBorderPainter oldPainter) {
    return borderAnimation != oldPainter.borderAnimation
        || hoverAnimation != oldPainter.hoverAnimation
        || gapAnimation != oldPainter.gapAnimation
        || border != oldPainter.border
        || gap != oldPainter.gap
        || textDirection != oldPainter.textDirection;
  }

  @override
  String toString() => describeIdentity(this);
}

// An analog of AnimatedContainer, which can animate its shaped border, for
// _InputBorder. This specialized animated container is needed because the
// _InputBorderGap, which is computed at layout time, is required by the
// _InputBorder's paint method.
class _BorderContainer extends StatefulWidget {
  const _BorderContainer({
    required this.border,
    required this.gap,
    required this.gapAnimation,
    required this.fillColor,
    required this.hoverColor,
    required this.isHovering,
  }) : assert(border != null),
       assert(gap != null),
       assert(fillColor != null);

  final InputBorder border;
  final _InputBorderGap gap;
  final Animation<double> gapAnimation;
  final Color fillColor;
  final Color hoverColor;
  final bool isHovering;

  @override
  _BorderContainerState createState() => _BorderContainerState();
}

class _BorderContainerState extends State<_BorderContainer> with TickerProviderStateMixin {
  static const Duration _kHoverDuration = Duration(milliseconds: 15);

  late AnimationController _controller;
  late AnimationController _hoverColorController;
  late Animation<double> _borderAnimation;
  late _InputBorderTween _border;
  late Animation<double> _hoverAnimation;
  late ColorTween _hoverColorTween;

  @override
  void initState() {
    super.initState();
    _hoverColorController = AnimationController(
      duration: _kHoverDuration,
      value: widget.isHovering ? 1.0 : 0.0,
      vsync: this,
    );
    _controller = AnimationController(
      duration: _kTransitionDuration,
      vsync: this,
    );
    _borderAnimation = CurvedAnimation(
      parent: _controller,
      curve: _kTransitionCurve,
    );
    _border = _InputBorderTween(
      begin: widget.border,
      end: widget.border,
    );
    _hoverAnimation = CurvedAnimation(
      parent: _hoverColorController,
      curve: Curves.linear,
    );
    _hoverColorTween = ColorTween(begin: Colors.transparent, end: widget.hoverColor);
  }

  @override
  void dispose() {
    _controller.dispose();
    _hoverColorController.dispose();
    super.dispose();
  }

  @override
  void didUpdateWidget(_BorderContainer oldWidget) {
    super.didUpdateWidget(oldWidget);
    if (widget.border != oldWidget.border) {
      _border = _InputBorderTween(
        begin: oldWidget.border,
        end: widget.border,
      );
      _controller
        ..value = 0.0
        ..forward();
    }
    if (widget.hoverColor != oldWidget.hoverColor) {
      _hoverColorTween = ColorTween(begin: Colors.transparent, end: widget.hoverColor);
    }
    if (widget.isHovering != oldWidget.isHovering) {
      if (widget.isHovering) {
        _hoverColorController.forward();
      } else {
        _hoverColorController.reverse();
      }
    }
  }

  @override
  Widget build(BuildContext context) {
    return CustomPaint(
      foregroundPainter: _InputBorderPainter(
        repaint: Listenable.merge(<Listenable>[
          _borderAnimation,
          widget.gap,
          _hoverColorController,
        ]),
        borderAnimation: _borderAnimation,
        border: _border,
        gapAnimation: widget.gapAnimation,
        gap: widget.gap,
        textDirection: Directionality.of(context),
        fillColor: widget.fillColor,
        hoverColorTween: _hoverColorTween,
        hoverAnimation: _hoverAnimation,
      ),
    );
  }
}

// Used to "shake" the floating label to the left to the left and right
// when the errorText first appears.
class _Shaker extends AnimatedWidget {
  const _Shaker({
    required Animation<double> animation,
    this.child,
  }) : super(listenable: animation);

  final Widget? child;

  Animation<double> get animation => listenable as Animation<double>;

  double get translateX {
    const double shakeDelta = 4.0;
    final double t = animation.value;
    if (t <= 0.25) {
      return -t * shakeDelta;
    } else if (t < 0.75) {
      return (t - 0.5) * shakeDelta;
    } else {
      return (1.0 - t) * 4.0 * shakeDelta;
    }
  }

  @override
  Widget build(BuildContext context) {
    return Transform(
      transform: Matrix4.translationValues(translateX, 0.0, 0.0),
      child: child,
    );
  }
}

// Display the helper and error text. When the error text appears
// it fades and the helper text fades out. The error text also
// slides upwards a little when it first appears.
class _HelperError extends StatefulWidget {
  const _HelperError({
    this.textAlign,
    this.helperText,
    this.helperStyle,
    this.helperMaxLines,
    this.errorText,
    this.errorStyle,
    this.errorMaxLines,
  });

  final TextAlign? textAlign;
  final String? helperText;
  final TextStyle? helperStyle;
  final int? helperMaxLines;
  final String? errorText;
  final TextStyle? errorStyle;
  final int? errorMaxLines;

  @override
  _HelperErrorState createState() => _HelperErrorState();
}

class _HelperErrorState extends State<_HelperError> with SingleTickerProviderStateMixin {
  // If the height of this widget and the counter are zero ("empty") at
  // layout time, no space is allocated for the subtext.
  static const Widget empty = SizedBox.shrink();

  late AnimationController _controller;
  Widget? _helper;
  Widget? _error;

  @override
  void initState() {
    super.initState();
    _controller = AnimationController(
      duration: _kTransitionDuration,
      vsync: this,
    );
    if (widget.errorText != null) {
      _error = _buildError();
      _controller.value = 1.0;
    } else if (widget.helperText != null) {
      _helper = _buildHelper();
    }
    _controller.addListener(_handleChange);
  }

  @override
  void dispose() {
    _controller.dispose();
    super.dispose();
  }

  void _handleChange() {
    setState(() {
      // The _controller's value has changed.
    });
  }

  @override
  void didUpdateWidget(_HelperError old) {
    super.didUpdateWidget(old);

    final String? newErrorText = widget.errorText;
    final String? newHelperText = widget.helperText;
    final String? oldErrorText = old.errorText;
    final String? oldHelperText = old.helperText;

    final bool errorTextStateChanged = (newErrorText != null) != (oldErrorText != null);
    final bool helperTextStateChanged = newErrorText == null && (newHelperText != null) != (oldHelperText != null);

    if (errorTextStateChanged || helperTextStateChanged) {
      if (newErrorText != null) {
        _error = _buildError();
        _controller.forward();
      } else if (newHelperText != null) {
        _helper = _buildHelper();
        _controller.reverse();
      } else {
        _controller.reverse();
      }
    }
  }

  Widget _buildHelper() {
    assert(widget.helperText != null);
    return Semantics(
      container: true,
      child: FadeTransition(
        opacity: Tween<double>(begin: 1.0, end: 0.0).animate(_controller),
        child: Text(
          widget.helperText!,
          style: widget.helperStyle,
          textAlign: widget.textAlign,
          overflow: TextOverflow.ellipsis,
          maxLines: widget.helperMaxLines,
        ),
      ),
    );
  }

  Widget _buildError() {
    assert(widget.errorText != null);
    return Semantics(
      container: true,
      liveRegion: true,
      child: FadeTransition(
        opacity: _controller,
        child: FractionalTranslation(
          translation: Tween<Offset>(
            begin: const Offset(0.0, -0.25),
            end: Offset.zero,
          ).evaluate(_controller.view),
          child: Text(
            widget.errorText!,
            style: widget.errorStyle,
            textAlign: widget.textAlign,
            overflow: TextOverflow.ellipsis,
            maxLines: widget.errorMaxLines,
          ),
        ),
      ),
    );
  }

  @override
  Widget build(BuildContext context) {
    if (_controller.isDismissed) {
      _error = null;
      if (widget.helperText != null) {
        return _helper = _buildHelper();
      } else {
        _helper = null;
        return empty;
      }
    }

    if (_controller.isCompleted) {
      _helper = null;
      if (widget.errorText != null) {
        return _error = _buildError();
      } else {
        _error = null;
        return empty;
      }
    }

    if (_helper == null && widget.errorText != null) {
      return _buildError();
    }

    if (_error == null && widget.helperText != null) {
      return _buildHelper();
    }

    if (widget.errorText != null) {
      return Stack(
        children: <Widget>[
          FadeTransition(
            opacity: Tween<double>(begin: 1.0, end: 0.0).animate(_controller),
            child: _helper,
          ),
          _buildError(),
        ],
      );
    }

    if (widget.helperText != null) {
      return Stack(
        children: <Widget>[
          _buildHelper(),
          FadeTransition(
            opacity: _controller,
            child: _error,
          ),
        ],
      );
    }

    return empty;
  }
}

/// Defines **how** the floating label should behave.
///
/// See also:
///
///  * [InputDecoration.floatingLabelBehavior] which defines the behavior for
///    [InputDecoration.label] or [InputDecoration.labelText].
///  * [FloatingLabelAlignment] which defines **where** the floating label
///    should displayed.
enum FloatingLabelBehavior {
  /// The label will always be positioned within the content, or hidden.
  never,
  /// The label will float when the input is focused, or has content.
  auto,
  /// The label will always float above the content.
  always,
}

/// Defines **where** the floating label should be displayed within an
/// [InputDecorator].
///
/// See also:
///
///  * [InputDecoration.floatingLabelAlignment] which defines the alignment for
///    [InputDecoration.label] or [InputDecoration.labelText].
///  * [FloatingLabelBehavior] which defines **how** the floating label should
///    behave.
@immutable
class FloatingLabelAlignment {
  const FloatingLabelAlignment._(this._x) : assert(_x != null),
       assert(_x >= -1.0 && _x <= 1.0);

  // -1 denotes start, 0 denotes center, and 1 denotes end.
  final double _x;

  /// Align the floating label on the leading edge of the [InputDecorator].
  ///
  /// For left-to-right text ([TextDirection.ltr]), this is the left edge.
  ///
  /// For right-to-left text ([TextDirection.rtl]), this is the right edge.
  static const FloatingLabelAlignment start = FloatingLabelAlignment._(-1.0);
  /// Aligns the floating label to the center of an [InputDecorator].
  static const FloatingLabelAlignment center = FloatingLabelAlignment._(0.0);

  @override
  int get hashCode => _x.hashCode;

  @override
  bool operator ==(Object other) {
    if (identical(this, other)) {
      return true;
    }
    if (other.runtimeType != runtimeType) {
      return false;
    }
    return other is FloatingLabelAlignment
            && _x == other._x;
  }

  static String _stringify(double x) {
    if (x == -1.0) {
      return 'FloatingLabelAlignment.start';
    }
    if (x == 0.0) {
      return 'FloatingLabelAlignment.center';
    }
    return 'FloatingLabelAlignment(x: ${x.toStringAsFixed(1)})';
  }

  @override
  String toString() => _stringify(_x);
}

// Identifies the children of a _RenderDecorationElement.
enum _DecorationSlot {
  icon,
  input,
  label,
  hint,
  prefix,
  suffix,
  prefixIcon,
  suffixIcon,
  helperError,
  counter,
  container,
}

// An analog of InputDecoration for the _Decorator widget.
@immutable
class _Decoration {
  const _Decoration({
    required this.contentPadding,
    required this.isCollapsed,
    required this.floatingLabelHeight,
    required this.floatingLabelProgress,
    required this.floatingLabelAlignment,
    required this.border,
    required this.borderGap,
    required this.alignLabelWithHint,
    required this.isDense,
    required this.visualDensity,
    this.icon,
    this.input,
    this.label,
    this.hint,
    this.prefix,
    this.suffix,
    this.prefixIcon,
    this.suffixIcon,
    this.helperError,
    this.counter,
    this.container,
  }) : assert(contentPadding != null),
       assert(isCollapsed != null),
       assert(floatingLabelHeight != null),
       assert(floatingLabelProgress != null),
       assert(floatingLabelAlignment != null);

  final EdgeInsetsGeometry contentPadding;
  final bool isCollapsed;
  final double floatingLabelHeight;
  final double floatingLabelProgress;
  final FloatingLabelAlignment floatingLabelAlignment;
  final InputBorder border;
  final _InputBorderGap borderGap;
  final bool alignLabelWithHint;
  final bool? isDense;
  final VisualDensity visualDensity;
  final Widget? icon;
  final Widget? input;
  final Widget? label;
  final Widget? hint;
  final Widget? prefix;
  final Widget? suffix;
  final Widget? prefixIcon;
  final Widget? suffixIcon;
  final Widget? helperError;
  final Widget? counter;
  final Widget? container;

  @override
  bool operator ==(Object other) {
    if (identical(this, other)) {
      return true;
    }
    if (other.runtimeType != runtimeType) {
      return false;
    }
    return other is _Decoration
        && other.contentPadding == contentPadding
        && other.isCollapsed == isCollapsed
        && other.floatingLabelHeight == floatingLabelHeight
        && other.floatingLabelProgress == floatingLabelProgress
        && other.floatingLabelAlignment == floatingLabelAlignment
        && other.border == border
        && other.borderGap == borderGap
        && other.alignLabelWithHint == alignLabelWithHint
        && other.isDense == isDense
        && other.visualDensity == visualDensity
        && other.icon == icon
        && other.input == input
        && other.label == label
        && other.hint == hint
        && other.prefix == prefix
        && other.suffix == suffix
        && other.prefixIcon == prefixIcon
        && other.suffixIcon == suffixIcon
        && other.helperError == helperError
        && other.counter == counter
        && other.container == container;
  }

  @override
  int get hashCode => Object.hash(
    contentPadding,
    floatingLabelHeight,
    floatingLabelProgress,
    floatingLabelAlignment,
    border,
    borderGap,
    alignLabelWithHint,
    isDense,
    visualDensity,
    icon,
    input,
    label,
    hint,
    prefix,
    suffix,
    prefixIcon,
    suffixIcon,
    helperError,
    counter,
    container,
  );
}

// A container for the layout values computed by _RenderDecoration._layout.
// These values are used by _RenderDecoration.performLayout to position
// all of the renderer children of a _RenderDecoration.
class _RenderDecorationLayout {
  const _RenderDecorationLayout({
    required this.boxToBaseline,
    required this.inputBaseline, // for InputBorderType.underline
    required this.outlineBaseline, // for InputBorderType.outline
    required this.subtextBaseline,
    required this.containerHeight,
    required this.subtextHeight,
  });

  final Map<RenderBox?, double> boxToBaseline;
  final double inputBaseline;
  final double outlineBaseline;
  final double subtextBaseline; // helper/error counter
  final double containerHeight;
  final double subtextHeight;
}

// The workhorse: layout and paint a _Decorator widget's _Decoration.
class _RenderDecoration extends RenderBox with SlottedContainerRenderObjectMixin<_DecorationSlot> {
  _RenderDecoration({
    required _Decoration decoration,
    required TextDirection textDirection,
    required TextBaseline textBaseline,
    required bool isFocused,
    required bool expands,
    TextAlignVertical? textAlignVertical,
  }) : assert(decoration != null),
       assert(textDirection != null),
       assert(textBaseline != null),
       assert(expands != null),
       _decoration = decoration,
       _textDirection = textDirection,
       _textBaseline = textBaseline,
       _textAlignVertical = textAlignVertical,
       _isFocused = isFocused,
       _expands = expands;

  static const double subtextGap = 8.0;

  RenderBox? get icon => childForSlot(_DecorationSlot.icon);
  RenderBox? get input => childForSlot(_DecorationSlot.input);
  RenderBox? get label => childForSlot(_DecorationSlot.label);
  RenderBox? get hint => childForSlot(_DecorationSlot.hint);
  RenderBox? get prefix => childForSlot(_DecorationSlot.prefix);
  RenderBox? get suffix => childForSlot(_DecorationSlot.suffix);
  RenderBox? get prefixIcon => childForSlot(_DecorationSlot.prefixIcon);
  RenderBox? get suffixIcon => childForSlot(_DecorationSlot.suffixIcon);
  RenderBox? get helperError => childForSlot(_DecorationSlot.helperError);
  RenderBox? get counter => childForSlot(_DecorationSlot.counter);
  RenderBox? get container => childForSlot(_DecorationSlot.container);

  // The returned list is ordered for hit testing.
  @override
  Iterable<RenderBox> get children {
    return <RenderBox>[
      if (icon != null)
        icon!,
      if (input != null)
        input!,
      if (prefixIcon != null)
        prefixIcon!,
      if (suffixIcon != null)
        suffixIcon!,
      if (prefix != null)
        prefix!,
      if (suffix != null)
        suffix!,
      if (label != null)
        label!,
      if (hint != null)
        hint!,
      if (helperError != null)
        helperError!,
      if (counter != null)
        counter!,
      if (container != null)
        container!,
    ];
  }

  _Decoration get decoration => _decoration;
  _Decoration _decoration;
  set decoration(_Decoration value) {
    assert(value != null);
    if (_decoration == value) {
      return;
    }
    _decoration = value;
    markNeedsLayout();
  }

  TextDirection get textDirection => _textDirection;
  TextDirection _textDirection;
  set textDirection(TextDirection value) {
    assert(value != null);
    if (_textDirection == value) {
      return;
    }
    _textDirection = value;
    markNeedsLayout();
  }

  TextBaseline get textBaseline => _textBaseline;
  TextBaseline _textBaseline;
  set textBaseline(TextBaseline value) {
    assert(value != null);
    if (_textBaseline == value) {
      return;
    }
    _textBaseline = value;
    markNeedsLayout();
  }

  TextAlignVertical get _defaultTextAlignVertical => _isOutlineAligned
      ? TextAlignVertical.center
      : TextAlignVertical.top;
  TextAlignVertical get textAlignVertical => _textAlignVertical ?? _defaultTextAlignVertical;
  TextAlignVertical? _textAlignVertical;
  set textAlignVertical(TextAlignVertical? value) {
    if (_textAlignVertical == value) {
      return;
    }
    // No need to relayout if the effective value is still the same.
    if (textAlignVertical.y == (value?.y ?? _defaultTextAlignVertical.y)) {
      _textAlignVertical = value;
      return;
    }
    _textAlignVertical = value;
    markNeedsLayout();
  }

  bool get isFocused => _isFocused;
  bool _isFocused;
  set isFocused(bool value) {
    assert(value != null);
    if (_isFocused == value) {
      return;
    }
    _isFocused = value;
    markNeedsSemanticsUpdate();
  }

  bool get expands => _expands;
  bool _expands = false;
  set expands(bool value) {
    assert(value != null);
    if (_expands == value) {
      return;
    }
    _expands = value;
    markNeedsLayout();
  }

  // Indicates that the decoration should be aligned to accommodate an outline
  // border.
  bool get _isOutlineAligned {
    return !decoration.isCollapsed && decoration.border.isOutline;
  }

  @override
  void visitChildrenForSemantics(RenderObjectVisitor visitor) {
    if (icon != null) {
      visitor(icon!);
    }
    if (prefix != null) {
      visitor(prefix!);
    }
    if (prefixIcon != null) {
      visitor(prefixIcon!);
    }

    if (label != null) {
      visitor(label!);
    }
    if (hint != null) {
      if (isFocused) {
        visitor(hint!);
      } else if (label == null) {
        visitor(hint!);
      }
    }

    if (input != null) {
      visitor(input!);
    }
    if (suffixIcon != null) {
      visitor(suffixIcon!);
    }
    if (suffix != null) {
      visitor(suffix!);
    }
    if (container != null) {
      visitor(container!);
    }
    if (helperError != null) {
      visitor(helperError!);
    }
    if (counter != null) {
      visitor(counter!);
    }
  }

  @override
  bool get sizedByParent => false;

  static double _minWidth(RenderBox? box, double height) {
    return box == null ? 0.0 : box.getMinIntrinsicWidth(height);
  }

  static double _maxWidth(RenderBox? box, double height) {
    return box == null ? 0.0 : box.getMaxIntrinsicWidth(height);
  }

  static double _minHeight(RenderBox? box, double width) {
    return box == null ? 0.0 : box.getMinIntrinsicHeight(width);
  }

  static Size _boxSize(RenderBox? box) => box == null ? Size.zero : box.size;

  static BoxParentData _boxParentData(RenderBox box) => box.parentData! as BoxParentData;

  EdgeInsets get contentPadding => decoration.contentPadding as EdgeInsets;

  // Lay out the given box if needed, and return its baseline.
  double _layoutLineBox(RenderBox? box, BoxConstraints constraints) {
    if (box == null) {
      return 0.0;
    }
    box.layout(constraints, parentUsesSize: true);
    // Since internally, all layout is performed against the alphabetic baseline,
    // (eg, ascents/descents are all relative to alphabetic, even if the font is
    // an ideographic or hanging font), we should always obtain the reference
    // baseline from the alphabetic baseline. The ideographic baseline is for
    // use post-layout and is derived from the alphabetic baseline combined with
    // the font metrics.
    final double baseline = box.getDistanceToBaseline(TextBaseline.alphabetic)!;

    assert(() {
      if (baseline >= 0) {
        return true;
      }
      throw FlutterError.fromParts(<DiagnosticsNode>[
        ErrorSummary("One of InputDecorator's children reported a negative baseline offset."),
        ErrorDescription(
          '${box.runtimeType}, of size ${box.size}, reported a negative '
          'alphabetic baseline of $baseline.',
        ),
      ]);
    }());
    return baseline;
  }

  // Returns a value used by performLayout to position all of the renderers.
  // This method applies layout to all of the renderers except the container.
  // For convenience, the container is laid out in performLayout().
  _RenderDecorationLayout _layout(BoxConstraints layoutConstraints) {
    assert(
      layoutConstraints.maxWidth < double.infinity,
      'An InputDecorator, which is typically created by a TextField, cannot '
      'have an unbounded width.\n'
      'This happens when the parent widget does not provide a finite width '
      'constraint. For example, if the InputDecorator is contained by a Row, '
      'then its width must be constrained. An Expanded widget or a SizedBox '
      'can be used to constrain the width of the InputDecorator or the '
      'TextField that contains it.',
    );

    // Margin on each side of subtext (counter and helperError)
    final Map<RenderBox?, double> boxToBaseline = <RenderBox?, double>{};
    final BoxConstraints boxConstraints = layoutConstraints.loosen();

    // Layout all the widgets used by InputDecorator
    boxToBaseline[icon] = _layoutLineBox(icon, boxConstraints);
    final BoxConstraints containerConstraints = boxConstraints.copyWith(
      maxWidth: boxConstraints.maxWidth - _boxSize(icon).width,
    );
    boxToBaseline[prefixIcon] = _layoutLineBox(prefixIcon, containerConstraints);
    boxToBaseline[suffixIcon] = _layoutLineBox(suffixIcon, containerConstraints);
    final BoxConstraints contentConstraints = containerConstraints.copyWith(
      maxWidth: containerConstraints.maxWidth - contentPadding.horizontal,
    );
    boxToBaseline[prefix] = _layoutLineBox(prefix, contentConstraints);
    boxToBaseline[suffix] = _layoutLineBox(suffix, contentConstraints);

    final double inputWidth = math.max(
      0.0,
      constraints.maxWidth - (
        _boxSize(icon).width
        + contentPadding.left
        + _boxSize(prefixIcon).width
        + _boxSize(prefix).width
        + _boxSize(suffix).width
        + _boxSize(suffixIcon).width
        + contentPadding.right),
    );
    // Increase the available width for the label when it is scaled down.
    final double invertedLabelScale = lerpDouble(1.00, 1 / _kFinalLabelScale, decoration.floatingLabelProgress)!;
    double suffixIconWidth = _boxSize(suffixIcon).width;
    if (decoration.border.isOutline) {
      suffixIconWidth = lerpDouble(suffixIconWidth, 0.0, decoration.floatingLabelProgress)!;
    }
    final double labelWidth = math.max(
      0.0,
      constraints.maxWidth - (
        _boxSize(icon).width
        + contentPadding.left
        + _boxSize(prefixIcon).width
        + suffixIconWidth
        + contentPadding.right),
    );
    boxToBaseline[label] = _layoutLineBox(
      label,
      boxConstraints.copyWith(maxWidth: labelWidth * invertedLabelScale),
    );
    boxToBaseline[hint] = _layoutLineBox(
      hint,
      boxConstraints.copyWith(minWidth: inputWidth, maxWidth: inputWidth),
    );
    boxToBaseline[counter] = _layoutLineBox(counter, contentConstraints);

    // The helper or error text can occupy the full width less the space
    // occupied by the icon and counter.
    boxToBaseline[helperError] = _layoutLineBox(
      helperError,
      contentConstraints.copyWith(
        maxWidth: math.max(0.0, contentConstraints.maxWidth - _boxSize(counter).width),
      ),
    );

    // The height of the input needs to accommodate label above and counter and
    // helperError below, when they exist.
    final double labelHeight = label == null
      ? 0
      : decoration.floatingLabelHeight;
    final double topHeight = decoration.border.isOutline
      ? math.max(labelHeight - boxToBaseline[label]!, 0)
      : labelHeight;
    final double counterHeight = counter == null
      ? 0
      : boxToBaseline[counter]! + subtextGap;
    final bool helperErrorExists = helperError?.size != null
        && helperError!.size.height > 0;
    final double helperErrorHeight = !helperErrorExists
      ? 0
      : helperError!.size.height + subtextGap;
    final double bottomHeight = math.max(
      counterHeight,
      helperErrorHeight,
    );
    final Offset densityOffset = decoration.visualDensity.baseSizeAdjustment;
    boxToBaseline[input] = _layoutLineBox(
      input,
      boxConstraints.deflate(EdgeInsets.only(
        top: contentPadding.top + topHeight + densityOffset.dy / 2,
        bottom: contentPadding.bottom + bottomHeight + densityOffset.dy / 2,
      )).copyWith(
        minWidth: inputWidth,
        maxWidth: inputWidth,
      ),
    );

    // The field can be occupied by a hint or by the input itself
    final double hintHeight = hint?.size.height ?? 0;
    final double inputDirectHeight = input?.size.height ?? 0;
    final double inputHeight = math.max(hintHeight, inputDirectHeight);
    final double inputInternalBaseline = math.max(
      boxToBaseline[input]!,
      boxToBaseline[hint]!,
    );

    // Calculate the amount that prefix/suffix affects height above and below
    // the input.
    final double prefixHeight = prefix?.size.height ?? 0;
    final double suffixHeight = suffix?.size.height ?? 0;
    final double fixHeight = math.max(
      boxToBaseline[prefix]!,
      boxToBaseline[suffix]!,
    );
    final double fixAboveInput = math.max(0, fixHeight - inputInternalBaseline);
    final double fixBelowBaseline = math.max(
      prefixHeight - boxToBaseline[prefix]!,
      suffixHeight - boxToBaseline[suffix]!,
    );
    // TODO(justinmc): fixBelowInput should have no effect when there is no
    // prefix/suffix below the input.
    // https://github.com/flutter/flutter/issues/66050
    final double fixBelowInput = math.max(
      0,
      fixBelowBaseline - (inputHeight - inputInternalBaseline),
    );

    // Calculate the height of the input text container.
    final double prefixIconHeight = prefixIcon?.size.height ?? 0;
    final double suffixIconHeight = suffixIcon?.size.height ?? 0;
    final double fixIconHeight = math.max(prefixIconHeight, suffixIconHeight);
    final double contentHeight = math.max(
      fixIconHeight,
      topHeight
      + contentPadding.top
      + fixAboveInput
      + inputHeight
      + fixBelowInput
      + contentPadding.bottom
      + densityOffset.dy,
    );
    final double minContainerHeight = decoration.isDense! || decoration.isCollapsed || expands
      ? 0.0
      : kMinInteractiveDimension;
    final double maxContainerHeight = boxConstraints.maxHeight - bottomHeight;
    final double containerHeight = expands
      ? maxContainerHeight
      : math.min(math.max(contentHeight, minContainerHeight), maxContainerHeight);

    // Ensure the text is vertically centered in cases where the content is
    // shorter than kMinInteractiveDimension.
    final double interactiveAdjustment = minContainerHeight > contentHeight
      ? (minContainerHeight - contentHeight) / 2.0
      : 0.0;

    // Try to consider the prefix/suffix as part of the text when aligning it.
    // If the prefix/suffix overflows however, allow it to extend outside of the
    // input and align the remaining part of the text and prefix/suffix.
    final double overflow = math.max(0, contentHeight - maxContainerHeight);
    // Map textAlignVertical from -1:1 to 0:1 so that it can be used to scale
    // the baseline from its minimum to maximum values.
    final double textAlignVerticalFactor = (textAlignVertical.y + 1.0) / 2.0;
    // Adjust to try to fit top overflow inside the input on an inverse scale of
    // textAlignVertical, so that top aligned text adjusts the most and bottom
    // aligned text doesn't adjust at all.
    final double baselineAdjustment = fixAboveInput - overflow * (1 - textAlignVerticalFactor);

    // The baselines that will be used to draw the actual input text content.
    final double topInputBaseline = contentPadding.top
      + topHeight
      + inputInternalBaseline
      + baselineAdjustment
      + interactiveAdjustment;
    final double maxContentHeight = containerHeight
      - contentPadding.top
      - topHeight
      - contentPadding.bottom;
    final double alignableHeight = fixAboveInput + inputHeight + fixBelowInput;
    final double maxVerticalOffset = maxContentHeight - alignableHeight;
    final double textAlignVerticalOffset = maxVerticalOffset * textAlignVerticalFactor;
    final double inputBaseline = topInputBaseline + textAlignVerticalOffset + densityOffset.dy / 2.0;

    // The three main alignments for the baseline when an outline is present are
    //
    //  * top (-1.0): topmost point considering padding.
    //  * center (0.0): the absolute center of the input ignoring padding but
    //      accommodating the border and floating label.
    //  * bottom (1.0): bottommost point considering padding.
    //
    // That means that if the padding is uneven, center is not the exact
    // midpoint of top and bottom. To account for this, the above center and
    // below center alignments are interpolated independently.
    final double outlineCenterBaseline = inputInternalBaseline
      + baselineAdjustment / 2.0
      + (containerHeight - (2.0 + inputHeight)) / 2.0;
    final double outlineTopBaseline = topInputBaseline;
    final double outlineBottomBaseline = topInputBaseline + maxVerticalOffset;
    final double outlineBaseline = _interpolateThree(
      outlineTopBaseline,
      outlineCenterBaseline,
      outlineBottomBaseline,
      textAlignVertical,
    );

    // Find the positions of the text below the input when it exists.
    double subtextCounterBaseline = 0;
    double subtextHelperBaseline = 0;
    double subtextCounterHeight = 0;
    double subtextHelperHeight = 0;
    if (counter != null) {
      subtextCounterBaseline =
        containerHeight + subtextGap + boxToBaseline[counter]!;
      subtextCounterHeight = counter!.size.height + subtextGap;
    }
    if (helperErrorExists) {
      subtextHelperBaseline =
        containerHeight + subtextGap + boxToBaseline[helperError]!;
      subtextHelperHeight = helperErrorHeight;
    }
    final double subtextBaseline = math.max(
      subtextCounterBaseline,
      subtextHelperBaseline,
    );
    final double subtextHeight = math.max(
      subtextCounterHeight,
      subtextHelperHeight,
    );

    return _RenderDecorationLayout(
      boxToBaseline: boxToBaseline,
      containerHeight: containerHeight,
      inputBaseline: inputBaseline,
      outlineBaseline: outlineBaseline,
      subtextBaseline: subtextBaseline,
      subtextHeight: subtextHeight,
    );
  }

  // Interpolate between three stops using textAlignVertical. This is used to
  // calculate the outline baseline, which ignores padding when the alignment is
  // middle. When the alignment is less than zero, it interpolates between the
  // centered text box's top and the top of the content padding. When the
  // alignment is greater than zero, it interpolates between the centered box's
  // top and the position that would align the bottom of the box with the bottom
  // padding.
  double _interpolateThree(double begin, double middle, double end, TextAlignVertical textAlignVertical) {
    if (textAlignVertical.y <= 0) {
      // It's possible for begin, middle, and end to not be in order because of
      // excessive padding. Those cases are handled by using middle.
      if (begin >= middle) {
        return middle;
      }
      // Do a standard linear interpolation on the first half, between begin and
      // middle.
      final double t = textAlignVertical.y + 1;
      return begin + (middle - begin) * t;
    }

    if (middle >= end) {
      return middle;
    }
    // Do a standard linear interpolation on the second half, between middle and
    // end.
    final double t = textAlignVertical.y;
    return middle + (end - middle) * t;
  }

  @override
  double computeMinIntrinsicWidth(double height) {
    return _minWidth(icon, height)
      + contentPadding.left
      + _minWidth(prefixIcon, height)
      + _minWidth(prefix, height)
      + math.max(_minWidth(input, height), _minWidth(hint, height))
      + _minWidth(suffix, height)
      + _minWidth(suffixIcon, height)
      + contentPadding.right;
  }

  @override
  double computeMaxIntrinsicWidth(double height) {
    return _maxWidth(icon, height)
      + contentPadding.left
      + _maxWidth(prefixIcon, height)
      + _maxWidth(prefix, height)
      + math.max(_maxWidth(input, height), _maxWidth(hint, height))
      + _maxWidth(suffix, height)
      + _maxWidth(suffixIcon, height)
      + contentPadding.right;
  }

  double _lineHeight(double width, List<RenderBox?> boxes) {
    double height = 0.0;
    for (final RenderBox? box in boxes) {
      if (box == null) {
        continue;
      }
      height = math.max(_minHeight(box, width), height);
    }
    return height;
    // TODO(hansmuller): this should compute the overall line height for the
    // boxes when they've been baseline-aligned.
    // See https://github.com/flutter/flutter/issues/13715
  }

  @override
  double computeMinIntrinsicHeight(double width) {
    final double iconHeight = _minHeight(icon, width);
    final double iconWidth = _minWidth(icon, iconHeight);

    width = math.max(width - iconWidth, 0.0);

    final double prefixIconHeight = _minHeight(prefixIcon, width);
    final double prefixIconWidth = _minWidth(prefixIcon, prefixIconHeight);

    final double suffixIconHeight = _minHeight(suffixIcon, width);
    final double suffixIconWidth = _minWidth(suffixIcon, suffixIconHeight);

    width = math.max(width - contentPadding.horizontal, 0.0);

    final double counterHeight = _minHeight(counter, width);
    final double counterWidth = _minWidth(counter, counterHeight);

    final double helperErrorAvailableWidth = math.max(width - counterWidth, 0.0);
    final double helperErrorHeight = _minHeight(helperError, helperErrorAvailableWidth);
    double subtextHeight = math.max(counterHeight, helperErrorHeight);
    if (subtextHeight > 0.0) {
      subtextHeight += subtextGap;
    }

    final double prefixHeight = _minHeight(prefix, width);
    final double prefixWidth = _minWidth(prefix, prefixHeight);

    final double suffixHeight = _minHeight(suffix, width);
    final double suffixWidth = _minWidth(suffix, suffixHeight);

    final double availableInputWidth = math.max(width - prefixWidth - suffixWidth - prefixIconWidth - suffixIconWidth, 0.0);
    final double inputHeight = _lineHeight(availableInputWidth, <RenderBox?>[input, hint]);
    final double inputMaxHeight = <double>[inputHeight, prefixHeight, suffixHeight].reduce(math.max);

    final Offset densityOffset = decoration.visualDensity.baseSizeAdjustment;
    final double contentHeight = contentPadding.top
      + (label == null ? 0.0 : decoration.floatingLabelHeight)
      + inputMaxHeight
      + contentPadding.bottom
      + densityOffset.dy;
    final double containerHeight = <double>[iconHeight, contentHeight, prefixIconHeight, suffixIconHeight].reduce(math.max);
    final double minContainerHeight = decoration.isDense! || expands
      ? 0.0
      : kMinInteractiveDimension;
    return math.max(containerHeight, minContainerHeight) + subtextHeight;
  }

  @override
  double computeMaxIntrinsicHeight(double width) {
    return computeMinIntrinsicHeight(width);
  }

  @override
  double computeDistanceToActualBaseline(TextBaseline baseline) {
    return _boxParentData(input!).offset.dy + input!.computeDistanceToActualBaseline(baseline)!;
  }

  // Records where the label was painted.
  Matrix4? _labelTransform;

  @override
  Size computeDryLayout(BoxConstraints constraints) {
    assert(debugCannotComputeDryLayout(
      reason: 'Layout requires baseline metrics, which are only available after a full layout.',
    ));
    return Size.zero;
  }

  @override
  void performLayout() {
    final BoxConstraints constraints = this.constraints;
    _labelTransform = null;
    final _RenderDecorationLayout layout = _layout(constraints);

    final double overallWidth = constraints.maxWidth;
    final double overallHeight = layout.containerHeight + layout.subtextHeight;

    if (container != null) {
      final BoxConstraints containerConstraints = BoxConstraints.tightFor(
        height: layout.containerHeight,
        width: overallWidth - _boxSize(icon).width,
      );
      container!.layout(containerConstraints, parentUsesSize: true);
      final double x;
      switch (textDirection) {
        case TextDirection.rtl:
          x = 0.0;
          break;
        case TextDirection.ltr:
          x = _boxSize(icon).width;
          break;
       }
      _boxParentData(container!).offset = Offset(x, 0.0);
    }

    late double height;
    double centerLayout(RenderBox box, double x) {
      _boxParentData(box).offset = Offset(x, (height - box.size.height) / 2.0);
      return box.size.width;
    }

    late double baseline;
    double baselineLayout(RenderBox box, double x) {
      _boxParentData(box).offset = Offset(x, baseline - layout.boxToBaseline[box]!);
      return box.size.width;
    }

    final double left = contentPadding.left;
    final double right = overallWidth - contentPadding.right;

    height = layout.containerHeight;
    baseline = _isOutlineAligned ? layout.outlineBaseline : layout.inputBaseline;

    if (icon != null) {
      final double x;
      switch (textDirection) {
        case TextDirection.rtl:
          x = overallWidth - icon!.size.width;
          break;
        case TextDirection.ltr:
          x = 0.0;
          break;
       }
      centerLayout(icon!, x);
    }

    switch (textDirection) {
      case TextDirection.rtl: {
        double start = right - _boxSize(icon).width;
        double end = left;
        if (prefixIcon != null) {
          start += contentPadding.left;
          start -= centerLayout(prefixIcon!, start - prefixIcon!.size.width);
        }
        if (label != null) {
          if (decoration.alignLabelWithHint) {
            baselineLayout(label!, start - label!.size.width);
          } else {
            centerLayout(label!, start - label!.size.width);
          }
        }
        if (prefix != null) {
          start -= baselineLayout(prefix!, start - prefix!.size.width);
        }
        if (input != null) {
          baselineLayout(input!, start - input!.size.width);
        }
        if (hint != null) {
          baselineLayout(hint!, start - hint!.size.width);
        }
        if (suffixIcon != null) {
          end -= contentPadding.left;
          end += centerLayout(suffixIcon!, end);
        }
        if (suffix != null) {
          end += baselineLayout(suffix!, end);
        }
        break;
      }
      case TextDirection.ltr: {
        double start = left + _boxSize(icon).width;
        double end = right;
        if (prefixIcon != null) {
          start -= contentPadding.left;
          start += centerLayout(prefixIcon!, start);
        }
        if (label != null) {
          if (decoration.alignLabelWithHint) {
            baselineLayout(label!, start);
          } else {
            centerLayout(label!, start);
          }
        }
        if (prefix != null) {
          start += baselineLayout(prefix!, start);
        }
        if (input != null) {
          baselineLayout(input!, start);
        }
        if (hint != null) {
          baselineLayout(hint!, start);
        }
        if (suffixIcon != null) {
          end += contentPadding.right;
          end -= centerLayout(suffixIcon!, end - suffixIcon!.size.width);
        }
        if (suffix != null) {
          end -= baselineLayout(suffix!, end - suffix!.size.width);
        }
        break;
      }
    }

    if (helperError != null || counter != null) {
      height = layout.subtextHeight;
      baseline = layout.subtextBaseline;

      switch (textDirection) {
        case TextDirection.rtl:
          if (helperError != null) {
            baselineLayout(helperError!, right - helperError!.size.width - _boxSize(icon).width);
          }
          if (counter != null) {
            baselineLayout(counter!, left);
          }
          break;
        case TextDirection.ltr:
          if (helperError != null) {
            baselineLayout(helperError!, left + _boxSize(icon).width);
          }
          if (counter != null) {
            baselineLayout(counter!, right - counter!.size.width);
          }
          break;
      }
    }

    if (label != null) {
      final double labelX = _boxParentData(label!).offset.dx;
      // +1 shifts the range of x from (-1.0, 1.0) to (0.0, 2.0).
      final double floatAlign = decoration.floatingLabelAlignment._x + 1;
      final double floatWidth = _boxSize(label).width * _kFinalLabelScale;
      // When floating label is centered, its x is relative to
      // _BorderContainer's x and is independent of label's x.
      switch (textDirection) {
        case TextDirection.rtl:
          decoration.borderGap.start = lerpDouble(labelX + _boxSize(label).width,
              _boxSize(container).width / 2.0 + floatWidth / 2.0,
              floatAlign);

          break;
        case TextDirection.ltr:
          // The value of _InputBorderGap.start is relative to the origin of the
          // _BorderContainer which is inset by the icon's width. Although, when
          // floating label is centered, it's already relative to _BorderContainer.
          decoration.borderGap.start = lerpDouble(labelX - _boxSize(icon).width,
              _boxSize(container).width / 2.0 - floatWidth / 2.0,
              floatAlign);
          break;
      }
      decoration.borderGap.extent = label!.size.width * _kFinalLabelScale;
    } else {
      decoration.borderGap.start = null;
      decoration.borderGap.extent = 0.0;
    }

    size = constraints.constrain(Size(overallWidth, overallHeight));
    assert(size.width == constraints.constrainWidth(overallWidth));
    assert(size.height == constraints.constrainHeight(overallHeight));
  }

  void _paintLabel(PaintingContext context, Offset offset) {
    context.paintChild(label!, offset);
  }

  @override
  void paint(PaintingContext context, Offset offset) {
    void doPaint(RenderBox? child) {
      if (child != null) {
        context.paintChild(child, _boxParentData(child).offset + offset);
      }
    }
    doPaint(container);

    if (label != null) {
      final Offset labelOffset = _boxParentData(label!).offset;
      final double labelHeight = _boxSize(label).height;
      final double labelWidth = _boxSize(label).width;
      // +1 shifts the range of x from (-1.0, 1.0) to (0.0, 2.0).
      final double floatAlign = decoration.floatingLabelAlignment._x + 1;
      final double floatWidth = labelWidth * _kFinalLabelScale;
      final double borderWeight = decoration.border.borderSide.width;
      final double t = decoration.floatingLabelProgress;
      // The center of the outline border label ends up a little below the
      // center of the top border line.
      final bool isOutlineBorder = decoration.border != null && decoration.border.isOutline;
      // Temporary opt-in fix for https://github.com/flutter/flutter/issues/54028
      // Center the scaled label relative to the border.
      final double floatingY = isOutlineBorder ? (-labelHeight * _kFinalLabelScale) / 2.0 + borderWeight / 2.0 : contentPadding.top;
      final double scale = lerpDouble(1.0, _kFinalLabelScale, t)!;
      final double centeredFloatX = _boxParentData(container!).offset.dx +
          _boxSize(container).width / 2.0 - floatWidth / 2.0;
      final double floatStartX;
      switch (textDirection) {
        case TextDirection.rtl: // origin is on the right
          floatStartX = labelOffset.dx + labelWidth * (1.0 - scale);
          break;
        case TextDirection.ltr: // origin on the left
          floatStartX = labelOffset.dx;
          break;
      }
      final double floatEndX = lerpDouble(floatStartX, centeredFloatX, floatAlign)!;
      final double dx = lerpDouble(floatStartX, floatEndX, t)!;
      final double dy = lerpDouble(0.0, floatingY - labelOffset.dy, t)!;
      _labelTransform = Matrix4.identity()
        ..translate(dx, labelOffset.dy + dy)
        ..scale(scale);
      layer = context.pushTransform(
        needsCompositing,
        offset,
        _labelTransform!,
        _paintLabel,
        oldLayer: layer as TransformLayer?,
      );
    } else {
      layer = null;
    }

    doPaint(icon);
    doPaint(prefix);
    doPaint(suffix);
    doPaint(prefixIcon);
    doPaint(suffixIcon);
    doPaint(hint);
    doPaint(input);
    doPaint(helperError);
    doPaint(counter);
  }

  @override
  bool hitTestSelf(Offset position) => true;

  @override
  bool hitTestChildren(BoxHitTestResult result, { required Offset position }) {
    assert(position != null);
    for (final RenderBox child in children) {
      // The label must be handled specially since we've transformed it.
      final Offset offset = _boxParentData(child).offset;
      final bool isHit = result.addWithPaintOffset(
        offset: offset,
        position: position,
        hitTest: (BoxHitTestResult result, Offset transformed) {
          assert(transformed == position - offset);
          return child.hitTest(result, position: transformed);
        },
      );
      if (isHit) {
        return true;
      }
    }
    return false;
  }

  @override
  void applyPaintTransform(RenderObject child, Matrix4 transform) {
    if (child == label && _labelTransform != null) {
      final Offset labelOffset = _boxParentData(label!).offset;
      transform
        ..multiply(_labelTransform!)
        ..translate(-labelOffset.dx, -labelOffset.dy);
    }
    super.applyPaintTransform(child, transform);
  }
}

class _Decorator extends RenderObjectWidget with SlottedMultiChildRenderObjectWidgetMixin<_DecorationSlot> {
  const _Decorator({
    required this.textAlignVertical,
    required this.decoration,
    required this.textDirection,
    required this.textBaseline,
    required this.isFocused,
    required this.expands,
  }) : assert(decoration != null),
       assert(textDirection != null),
       assert(textBaseline != null),
       assert(expands != null);

  final _Decoration decoration;
  final TextDirection textDirection;
  final TextBaseline textBaseline;
  final TextAlignVertical? textAlignVertical;
  final bool isFocused;
  final bool expands;

  @override
  Iterable<_DecorationSlot> get slots => _DecorationSlot.values;

  @override
  Widget? childForSlot(_DecorationSlot slot) {
    switch (slot) {
      case _DecorationSlot.icon:
        return decoration.icon;
      case _DecorationSlot.input:
        return decoration.input;
      case _DecorationSlot.label:
        return decoration.label;
      case _DecorationSlot.hint:
        return decoration.hint;
      case _DecorationSlot.prefix:
        return decoration.prefix;
      case _DecorationSlot.suffix:
        return decoration.suffix;
      case _DecorationSlot.prefixIcon:
        return decoration.prefixIcon;
      case _DecorationSlot.suffixIcon:
        return decoration.suffixIcon;
      case _DecorationSlot.helperError:
        return decoration.helperError;
      case _DecorationSlot.counter:
        return decoration.counter;
      case _DecorationSlot.container:
        return decoration.container;
    }
  }

  @override
  _RenderDecoration createRenderObject(BuildContext context) {
    return _RenderDecoration(
      decoration: decoration,
      textDirection: textDirection,
      textBaseline: textBaseline,
      textAlignVertical: textAlignVertical,
      isFocused: isFocused,
      expands: expands,
    );
  }

  @override
  void updateRenderObject(BuildContext context, _RenderDecoration renderObject) {
    renderObject
     ..decoration = decoration
     ..expands = expands
     ..isFocused = isFocused
     ..textAlignVertical = textAlignVertical
     ..textBaseline = textBaseline
     ..textDirection = textDirection;
  }
}

class _AffixText extends StatelessWidget {
  const _AffixText({
    required this.labelIsFloating,
    this.text,
    this.style,
    this.child,
  });

  final bool labelIsFloating;
  final String? text;
  final TextStyle? style;
  final Widget? child;

  @override
  Widget build(BuildContext context) {
    return DefaultTextStyle.merge(
      style: style,
      child: AnimatedOpacity(
        duration: _kTransitionDuration,
        curve: _kTransitionCurve,
        opacity: labelIsFloating ? 1.0 : 0.0,
        child: child ?? (text == null ? null : Text(text!, style: style)),
      ),
    );
  }
}

/// Defines the appearance of a Material Design text field.
///
/// [InputDecorator] displays the visual elements of a Material Design text
/// field around its input [child]. The visual elements themselves are defined
/// by an [InputDecoration] object and their layout and appearance depend
/// on the `baseStyle`, `textAlign`, `isFocused`, and `isEmpty` parameters.
///
/// [TextField] uses this widget to decorate its [EditableText] child.
///
/// [InputDecorator] can be used to create widgets that look and behave like a
/// [TextField] but support other kinds of input.
///
/// Requires one of its ancestors to be a [Material] widget. The [child] widget,
/// as well as the decorative widgets specified in [decoration], must have
/// non-negative baselines.
///
/// See also:
///
///  * [TextField], which uses an [InputDecorator] to display a border,
///    labels, and icons, around its [EditableText] child.
///  * [Decoration] and [DecoratedBox], for drawing arbitrary decorations
///    around other widgets.
class InputDecorator extends StatefulWidget {
  /// Creates a widget that displays a border, labels, and icons,
  /// for a [TextField].
  ///
  /// The [isFocused], [isHovering], [expands], and [isEmpty] arguments must not
  /// be null.
  const InputDecorator({
    super.key,
    required this.decoration,
    this.baseStyle,
    this.textAlign,
    this.textAlignVertical,
    this.isFocused = false,
    this.isHovering = false,
    this.expands = false,
    this.isEmpty = false,
    this.child,
  }) : assert(decoration != null),
       assert(isFocused != null),
       assert(isHovering != null),
       assert(expands != null),
       assert(isEmpty != null);

  /// The text and styles to use when decorating the child.
  ///
  /// Null [InputDecoration] properties are initialized with the corresponding
  /// values from [ThemeData.inputDecorationTheme].
  ///
  /// Must not be null.
  final InputDecoration decoration;

  /// The style on which to base the label, hint, counter, and error styles
  /// if the [decoration] does not provide explicit styles.
  ///
  /// If null, `baseStyle` defaults to the `titleMedium` style from the
  /// current [Theme], see [ThemeData.textTheme].
  ///
  /// The [TextStyle.textBaseline] of the [baseStyle] is used to determine
  /// the baseline used for text alignment.
  final TextStyle? baseStyle;

  /// How the text in the decoration should be aligned horizontally.
  final TextAlign? textAlign;

  /// {@template flutter.material.InputDecorator.textAlignVertical}
  /// How the text should be aligned vertically.
  ///
  /// Determines the alignment of the baseline within the available space of
  /// the input (typically a TextField). For example, TextAlignVertical.top will
  /// place the baseline such that the text, and any attached decoration like
  /// prefix and suffix, is as close to the top of the input as possible without
  /// overflowing. The heights of the prefix and suffix are similarly included
  /// for other alignment values. If the height is greater than the height
  /// available, then the prefix and suffix will be allowed to overflow first
  /// before the text scrolls.
  /// {@endtemplate}
  final TextAlignVertical? textAlignVertical;

  /// Whether the input field has focus.
  ///
  /// Determines the position of the label text and the color and weight of the
  /// border.
  ///
  /// Defaults to false.
  ///
  /// See also:
  ///
  ///  * [InputDecoration.hoverColor], which is also blended into the focus
  ///    color and fill color when the [isHovering] is true to produce the final
  ///    color.
  final bool isFocused;

  /// Whether the input field is being hovered over by a mouse pointer.
  ///
  /// Determines the container fill color, which is a blend of
  /// [InputDecoration.hoverColor] with [InputDecoration.fillColor] when
  /// true, and [InputDecoration.fillColor] when not.
  ///
  /// Defaults to false.
  final bool isHovering;

  /// If true, the height of the input field will be as large as possible.
  ///
  /// If wrapped in a widget that constrains its child's height, like Expanded
  /// or SizedBox, the input field will only be affected if [expands] is set to
  /// true.
  ///
  /// See [TextField.minLines] and [TextField.maxLines] for related ways to
  /// affect the height of an input. When [expands] is true, both must be null
  /// in order to avoid ambiguity in determining the height.
  ///
  /// Defaults to false.
  final bool expands;

  /// Whether the input field is empty.
  ///
  /// Determines the position of the label text and whether to display the hint
  /// text.
  ///
  /// Defaults to false.
  final bool isEmpty;

  /// The widget below this widget in the tree.
  ///
  /// Typically an [EditableText], [DropdownButton], or [InkWell].
  final Widget? child;

  /// Whether the label needs to get out of the way of the input, either by
  /// floating or disappearing.
  ///
  /// Will withdraw when not empty, or when focused while enabled.
  bool get _labelShouldWithdraw => !isEmpty || (isFocused && decoration.enabled);

  @override
  State<InputDecorator> createState() => _InputDecoratorState();

  /// The RenderBox that defines this decorator's "container". That's the
  /// area which is filled if [InputDecoration.filled] is true. It's the area
  /// adjacent to [InputDecoration.icon] and above the widgets that contain
  /// [InputDecoration.helperText], [InputDecoration.errorText], and
  /// [InputDecoration.counterText].
  ///
  /// [TextField] renders ink splashes within the container.
  static RenderBox? containerOf(BuildContext context) {
    final _RenderDecoration? result = context.findAncestorRenderObjectOfType<_RenderDecoration>();
    return result?.container;
  }

  @override
  void debugFillProperties(DiagnosticPropertiesBuilder properties) {
    super.debugFillProperties(properties);
    properties.add(DiagnosticsProperty<InputDecoration>('decoration', decoration));
    properties.add(DiagnosticsProperty<TextStyle>('baseStyle', baseStyle, defaultValue: null));
    properties.add(DiagnosticsProperty<bool>('isFocused', isFocused));
    properties.add(DiagnosticsProperty<bool>('expands', expands, defaultValue: false));
    properties.add(DiagnosticsProperty<bool>('isEmpty', isEmpty));
  }
}

class _InputDecoratorState extends State<InputDecorator> with TickerProviderStateMixin {
  late AnimationController _floatingLabelController;
  late AnimationController _shakingLabelController;
  final _InputBorderGap _borderGap = _InputBorderGap();

  @override
  void initState() {
    super.initState();

    final bool labelIsInitiallyFloating = widget.decoration.floatingLabelBehavior == FloatingLabelBehavior.always
        || (widget.decoration.floatingLabelBehavior != FloatingLabelBehavior.never &&
            widget._labelShouldWithdraw);

    _floatingLabelController = AnimationController(
      duration: _kTransitionDuration,
      vsync: this,
      value: labelIsInitiallyFloating ? 1.0 : 0.0,
    );
    _floatingLabelController.addListener(_handleChange);

    _shakingLabelController = AnimationController(
      duration: _kTransitionDuration,
      vsync: this,
    );
  }

  @override
  void didChangeDependencies() {
    super.didChangeDependencies();
    _effectiveDecoration = null;
  }

  @override
  void dispose() {
    _floatingLabelController.dispose();
    _shakingLabelController.dispose();
    super.dispose();
  }

  void _handleChange() {
    setState(() {
      // The _floatingLabelController's value has changed.
    });
  }

  InputDecoration? _effectiveDecoration;
  InputDecoration get decoration => _effectiveDecoration ??= widget.decoration.applyDefaults(Theme.of(context).inputDecorationTheme);

  TextAlign? get textAlign => widget.textAlign;
  bool get isFocused => widget.isFocused;
  bool get isHovering => widget.isHovering && decoration.enabled;
  bool get isEmpty => widget.isEmpty;
  bool get _floatingLabelEnabled {
    return decoration.floatingLabelBehavior != FloatingLabelBehavior.never;
  }

  @override
  void didUpdateWidget(InputDecorator old) {
    super.didUpdateWidget(old);
    if (widget.decoration != old.decoration) {
      _effectiveDecoration = null;
    }

    final bool floatBehaviorChanged = widget.decoration.floatingLabelBehavior != old.decoration.floatingLabelBehavior;

    if (widget._labelShouldWithdraw != old._labelShouldWithdraw || floatBehaviorChanged) {
      if (_floatingLabelEnabled
          && (widget._labelShouldWithdraw || widget.decoration.floatingLabelBehavior == FloatingLabelBehavior.always)) {
        _floatingLabelController.forward();
      } else {
        _floatingLabelController.reverse();
      }
    }

    final String? errorText = decoration.errorText;
    final String? oldErrorText = old.decoration.errorText;

    if (_floatingLabelController.isCompleted && errorText != null && errorText != oldErrorText) {
      _shakingLabelController
        ..value = 0.0
        ..forward();
    }
  }

  Color _getDefaultM2BorderColor(ThemeData themeData) {
    if (!decoration.enabled && !isFocused) {
      return ((decoration.filled ?? false) && !(decoration.border?.isOutline ?? false))
          ? Colors.transparent
          : themeData.disabledColor;
    }
    if (decoration.errorText != null) {
      return  themeData.errorColor;
    }
    if (isFocused) {
      return themeData.colorScheme.primary;
    }
    if (decoration.filled!) {
      return themeData.hintColor;
    }
    final Color enabledColor = themeData.colorScheme.onSurface.withOpacity(0.38);
    if (isHovering) {
      final Color hoverColor = decoration.hoverColor ?? themeData.inputDecorationTheme.hoverColor ?? themeData.hoverColor;
      return Color.alphaBlend(hoverColor.withOpacity(0.12), enabledColor);
    }
    return enabledColor;
  }

  Color _getFillColor(ThemeData themeData, InputDecorationTheme defaults) {
    if (decoration.filled != true) { // filled == null same as filled == false
      return Colors.transparent;
    }
    if (decoration.fillColor != null) {
      return MaterialStateProperty.resolveAs(decoration.fillColor!, materialState);
    }
    return MaterialStateProperty.resolveAs(defaults.fillColor!, materialState);
  }

  Color _getHoverColor(ThemeData themeData) {
    if (decoration.filled == null || !decoration.filled! || isFocused || !decoration.enabled) {
      return Colors.transparent;
    }
    return decoration.hoverColor ?? themeData.inputDecorationTheme.hoverColor ?? themeData.hoverColor;
  }

  Color _getIconColor(ThemeData themeData, InputDecorationTheme defaults) {
    return  MaterialStateProperty.resolveAs(decoration.iconColor, materialState)
      ?? MaterialStateProperty.resolveAs(themeData.inputDecorationTheme.iconColor, materialState)
      ?? MaterialStateProperty.resolveAs(defaults.iconColor!, materialState);
  }

  Color _getPrefixIconColor(ThemeData themeData, InputDecorationTheme defaults) {
    return MaterialStateProperty.resolveAs(decoration.prefixIconColor, materialState)
      ?? MaterialStateProperty.resolveAs(themeData.inputDecorationTheme.prefixIconColor, materialState)
      ?? MaterialStateProperty.resolveAs(defaults.prefixIconColor!, materialState);
  }

  Color _getSuffixIconColor(ThemeData themeData, InputDecorationTheme defaults) {
    return MaterialStateProperty.resolveAs(decoration.suffixIconColor, materialState)
      ?? MaterialStateProperty.resolveAs(themeData.inputDecorationTheme.suffixIconColor, materialState)
      ?? MaterialStateProperty.resolveAs(defaults.suffixIconColor!, materialState);
  }

  // True if the label will be shown and the hint will not.
  // If we're not focused, there's no value, labelText was provided, and
  // floatingLabelBehavior isn't set to always, then the label appears where the
  // hint would.
  bool get _hasInlineLabel {
    return !widget._labelShouldWithdraw
        && (decoration.labelText != null || decoration.label != null)
        && decoration.floatingLabelBehavior != FloatingLabelBehavior.always;
  }

  // If the label is a floating placeholder, it's always shown.
  bool get _shouldShowLabel => _hasInlineLabel || _floatingLabelEnabled;

  // The base style for the inline label when they're displayed "inline",
  // i.e. when they appear in place of the empty text field.
  TextStyle _getInlineLabelStyle(ThemeData themeData, InputDecorationTheme defaults) {
    final TextStyle defaultStyle = MaterialStateProperty.resolveAs(defaults.labelStyle!, materialState);

    final TextStyle? style = MaterialStateProperty.resolveAs(decoration.labelStyle, materialState)
      ?? MaterialStateProperty.resolveAs(themeData.inputDecorationTheme.labelStyle, materialState);

    return themeData.textTheme.titleMedium!
      .merge(widget.baseStyle)
      .merge(defaultStyle)
      .merge(style)
      .copyWith(height: 1);
  }

  // The base style for the inline hint when they're displayed "inline",
  // i.e. when they appear in place of the empty text field.
  TextStyle _getInlineHintStyle(ThemeData themeData, InputDecorationTheme defaults) {
    final TextStyle defaultStyle = MaterialStateProperty.resolveAs(defaults.hintStyle!, materialState);

    final TextStyle? style = MaterialStateProperty.resolveAs(decoration.hintStyle, materialState)
      ?? MaterialStateProperty.resolveAs(themeData.inputDecorationTheme.hintStyle, materialState);

    return themeData.textTheme.titleMedium!
      .merge(widget.baseStyle)
      .merge(defaultStyle)
      .merge(style);
  }

<<<<<<< HEAD
  TextStyle _getFloatingLabelStyle(ThemeData themeData) {
    TextStyle getFallbackTextStyle() {
      final Color color = decoration!.errorText != null
        ? decoration!.errorStyle?.color ?? themeData.colorScheme.error
        : _getActiveColor(themeData);

      return TextStyle(color: decoration!.enabled ? color : themeData.disabledColor)
        .merge(decoration!.floatingLabelStyle ?? decoration!.labelStyle);
=======
  TextStyle _getFloatingLabelStyle(ThemeData themeData, InputDecorationTheme defaults) {
    TextStyle defaultTextStyle = MaterialStateProperty.resolveAs(defaults.floatingLabelStyle!, materialState);
    if (decoration.errorText != null && decoration.errorStyle?.color != null) {
      defaultTextStyle = defaultTextStyle.copyWith(color: decoration.errorStyle?.color);
>>>>>>> c8569b6e
    }
    defaultTextStyle = defaultTextStyle.merge(decoration.floatingLabelStyle ?? decoration.labelStyle);

    final TextStyle? style = MaterialStateProperty.resolveAs(decoration.floatingLabelStyle, materialState)
      ?? MaterialStateProperty.resolveAs(themeData.inputDecorationTheme.floatingLabelStyle, materialState);

    return themeData.textTheme.titleMedium!
      .merge(widget.baseStyle)
      .copyWith(height: 1)
      .merge(defaultTextStyle)
      .merge(style);
  }

  TextStyle _getHelperStyle(ThemeData themeData, InputDecorationTheme defaults) {
    return MaterialStateProperty.resolveAs(defaults.helperStyle!, materialState)
      .merge(MaterialStateProperty.resolveAs(decoration.helperStyle, materialState));
  }

<<<<<<< HEAD
  TextStyle _getErrorStyle(ThemeData themeData) {
    final Color color = decoration!.enabled ? themeData.colorScheme.error : Colors.transparent;
    return themeData.textTheme.caption!.copyWith(color: color).merge(decoration!.errorStyle);
=======
  TextStyle _getErrorStyle(ThemeData themeData, InputDecorationTheme defaults) {
    return MaterialStateProperty.resolveAs(defaults.errorStyle!, materialState)
      .merge(decoration.errorStyle);
>>>>>>> c8569b6e
  }

  Set<MaterialState> get materialState {
    return <MaterialState>{
      if (!decoration.enabled) MaterialState.disabled,
      if (isFocused) MaterialState.focused,
      if (isHovering) MaterialState.hovered,
      if (decoration.errorText != null) MaterialState.error,
    };
  }


  InputBorder _getDefaultBorder(ThemeData themeData, InputDecorationTheme defaults) {
    final InputBorder border =  MaterialStateProperty.resolveAs(decoration.border, materialState)
      ?? const UnderlineInputBorder();

    if (decoration.border is MaterialStateProperty<InputBorder>) {
      return border;
    }

    if (border.borderSide == BorderSide.none) {
      return border;
    }

<<<<<<< HEAD
    final Color borderColor;
    if (decoration!.enabled || isFocused) {
      borderColor = decoration!.errorText == null
        ? _getDefaultBorderColor(themeData)
        : themeData.colorScheme.error;
    } else {
      borderColor = (decoration!.filled == true && decoration!.border?.isOutline != true)
        ? Colors.transparent
        : themeData.disabledColor;
=======
    if (themeData.useMaterial3) {
      if (decoration.filled!) {
        return border.copyWith(
          borderSide: MaterialStateProperty.resolveAs(defaults.activeIndicatorBorder, materialState),
        );
      } else {
        return border.copyWith(
          borderSide: MaterialStateProperty.resolveAs(defaults.outlineBorder, materialState),
        );
      }
    }
    else{
      return border.copyWith(
        borderSide: BorderSide(
          color: _getDefaultM2BorderColor(themeData),
          width: (decoration.isCollapsed || decoration.border == InputBorder.none || !decoration.enabled)
            ? 0.0
            : isFocused ? 2.0 : 1.0,
        ),
      );
>>>>>>> c8569b6e
    }
  }

  @override
  Widget build(BuildContext context) {
    final ThemeData themeData = Theme.of(context);
    final InputDecorationTheme defaults =
      Theme.of(context).useMaterial3 ? _InputDecoratorDefaultsM3(context) :  _InputDecoratorDefaultsM2(context);

    final TextStyle labelStyle = _getInlineLabelStyle(themeData, defaults);
    final TextBaseline textBaseline = labelStyle.textBaseline!;

    final TextStyle hintStyle = _getInlineHintStyle(themeData, defaults);
    final String? hintText = decoration.hintText;
    final Widget? hint = hintText == null ? null : AnimatedOpacity(
      opacity: (isEmpty && !_hasInlineLabel) ? 1.0 : 0.0,
      duration: _kTransitionDuration,
      curve: _kTransitionCurve,
      alwaysIncludeSemantics: true,
      child: Text(
        hintText,
        style: hintStyle,
        textDirection: decoration.hintTextDirection,
        overflow: TextOverflow.ellipsis,
        textAlign: textAlign,
        maxLines: decoration.hintMaxLines,
      ),
    );

    final bool isError = decoration.errorText != null;
    InputBorder? border;
    if (!decoration.enabled) {
      border = isError ? decoration.errorBorder : decoration.disabledBorder;
    } else if (isFocused) {
      border = isError ? decoration.focusedErrorBorder : decoration.focusedBorder;
    } else {
      border = isError ? decoration.errorBorder : decoration.enabledBorder;
    }
    border ??= _getDefaultBorder(themeData, defaults);

    final Widget container = _BorderContainer(
      border: border,
      gap: _borderGap,
      gapAnimation: _floatingLabelController.view,
      fillColor: _getFillColor(themeData, defaults),
      hoverColor: _getHoverColor(themeData),
      isHovering: isHovering,
    );

    final Widget? label = decoration.labelText == null && decoration.label == null ? null : _Shaker(
      animation: _shakingLabelController.view,
      child: AnimatedOpacity(
        duration: _kTransitionDuration,
        curve: _kTransitionCurve,
        opacity: _shouldShowLabel ? 1.0 : 0.0,
        child: AnimatedDefaultTextStyle(
          duration:_kTransitionDuration,
          curve: _kTransitionCurve,
          style: widget._labelShouldWithdraw
            ? _getFloatingLabelStyle(themeData, defaults)
            : labelStyle,
          child: decoration.label ?? Text(
            decoration.labelText!,
            overflow: TextOverflow.ellipsis,
            textAlign: textAlign,
          ),
        ),
      ),
    );

    final Widget? prefix = decoration.prefix == null && decoration.prefixText == null ? null :
      _AffixText(
        labelIsFloating: widget._labelShouldWithdraw,
        text: decoration.prefixText,
        style: MaterialStateProperty.resolveAs(decoration.prefixStyle, materialState) ?? hintStyle,
        child: decoration.prefix,
      );

    final Widget? suffix = decoration.suffix == null && decoration.suffixText == null ? null :
      _AffixText(
        labelIsFloating: widget._labelShouldWithdraw,
        text: decoration.suffixText,
        style: MaterialStateProperty.resolveAs(decoration.suffixStyle, materialState) ?? hintStyle,
        child: decoration.suffix,
      );


    final bool decorationIsDense = decoration.isDense ?? false;
    final double iconSize = decorationIsDense ? 18.0 : 24.0;

    final Widget? icon = decoration.icon == null ? null :
      Padding(
        padding: const EdgeInsetsDirectional.only(end: 16.0),
        child: IconTheme.merge(
          data: IconThemeData(
            color: _getIconColor(themeData, defaults),
            size: iconSize,
          ),
          child: decoration.icon!,
        ),
      );

    final Widget? prefixIcon = decoration.prefixIcon == null ? null :
      Center(
        widthFactor: 1.0,
        heightFactor: 1.0,
        child: ConstrainedBox(
          constraints: decoration.prefixIconConstraints ?? themeData.visualDensity.effectiveConstraints(
            const BoxConstraints(
              minWidth: kMinInteractiveDimension,
              minHeight: kMinInteractiveDimension,
            ),
          ),
          child: IconTheme.merge(
            data: IconThemeData(
              color: _getPrefixIconColor(themeData, defaults),
              size: iconSize,
            ),
            child: decoration.prefixIcon!,
          ),
        ),
      );

    final Widget? suffixIcon = decoration.suffixIcon == null ? null :
      Center(
        widthFactor: 1.0,
        heightFactor: 1.0,
        child: ConstrainedBox(
          constraints: decoration.suffixIconConstraints ?? themeData.visualDensity.effectiveConstraints(
            const BoxConstraints(
              minWidth: kMinInteractiveDimension,
              minHeight: kMinInteractiveDimension,
            ),
          ),
          child: IconTheme.merge(
            data: IconThemeData(
              color: _getSuffixIconColor(themeData, defaults),
              size: iconSize,
            ),
            child: decoration.suffixIcon!,
          ),
        ),
      );

    final Widget helperError = _HelperError(
      textAlign: textAlign,
      helperText: decoration.helperText,
      helperStyle: _getHelperStyle(themeData, defaults),
      helperMaxLines: decoration.helperMaxLines,
      errorText: decoration.errorText,
      errorStyle: _getErrorStyle(themeData, defaults),
      errorMaxLines: decoration.errorMaxLines,
    );

    Widget? counter;
    if (decoration.counter != null) {
      counter = decoration.counter;
    } else if (decoration.counterText != null && decoration.counterText != '') {
      counter = Semantics(
        container: true,
        liveRegion: isFocused,
        child: Text(
          decoration.counterText!,
          style: _getHelperStyle(themeData, defaults).merge(MaterialStateProperty.resolveAs(decoration.counterStyle, materialState)),
          overflow: TextOverflow.ellipsis,
          semanticsLabel: decoration.semanticCounterText,
        ),
      );
    }

    // The _Decoration widget and _RenderDecoration assume that contentPadding
    // has been resolved to EdgeInsets.
    final TextDirection textDirection = Directionality.of(context);
    final EdgeInsets? decorationContentPadding = decoration.contentPadding?.resolve(textDirection);

    final EdgeInsets contentPadding;
    final double floatingLabelHeight;
    if (decoration.isCollapsed) {
      floatingLabelHeight = 0.0;
      contentPadding = decorationContentPadding ?? EdgeInsets.zero;
    } else if (!border.isOutline) {
      // 4.0: the vertical gap between the inline elements and the floating label.
      floatingLabelHeight = (4.0 + 0.75 * labelStyle.fontSize!) * MediaQuery.textScaleFactorOf(context);
      if (decoration.filled ?? false) {
        contentPadding = decorationContentPadding ?? (decorationIsDense
          ? const EdgeInsets.fromLTRB(12.0, 8.0, 12.0, 8.0)
          : themeData.useMaterial3
            ? const EdgeInsets.fromLTRB(12.0, 12.75, 12.0, 12.75)
            : const EdgeInsets.fromLTRB(12.0, 12.0, 12.0, 12.0));
      } else {
        // Not left or right padding for underline borders that aren't filled
        // is a small concession to backwards compatibility. This eliminates
        // the most noticeable layout change introduced by #13734.
        contentPadding = decorationContentPadding ?? (decorationIsDense
          ? const EdgeInsets.fromLTRB(0.0, 8.0, 0.0, 8.0)
          : themeData.useMaterial3
            ? const EdgeInsets.fromLTRB(0.0, 12.75, 0.0, 12.75)
            : const EdgeInsets.fromLTRB(0.0, 12.0, 0.0, 12.0));
      }
    } else {
      floatingLabelHeight = 0.0;
      contentPadding = decorationContentPadding ?? (decorationIsDense
        ? const EdgeInsets.fromLTRB(12.0, 20.0, 12.0, 12.0)
        : const EdgeInsets.fromLTRB(12.0, 24.0, 12.0, 16.0));
    }

    final _Decorator decorator = _Decorator(
      decoration: _Decoration(
        contentPadding: contentPadding,
        isCollapsed: decoration.isCollapsed,
        floatingLabelHeight: floatingLabelHeight,
        floatingLabelAlignment: decoration.floatingLabelAlignment!,
        floatingLabelProgress: _floatingLabelController.value,
        border: border,
        borderGap: _borderGap,
        alignLabelWithHint: decoration.alignLabelWithHint ?? false,
        isDense: decoration.isDense,
        visualDensity: themeData.visualDensity,
        icon: icon,
        input: widget.child,
        label: label,
        hint: hint,
        prefix: prefix,
        suffix: suffix,
        prefixIcon: prefixIcon,
        suffixIcon: suffixIcon,
        helperError: helperError,
        counter: counter,
        container: container
      ),
      textDirection: textDirection,
      textBaseline: textBaseline,
      textAlignVertical: widget.textAlignVertical,
      isFocused: isFocused,
      expands: widget.expands,
    );

    final BoxConstraints? constraints = decoration.constraints ?? themeData.inputDecorationTheme.constraints;
    if (constraints != null) {
      return ConstrainedBox(
        constraints: constraints,
        child: decorator,
      );
    }
    return decorator;
  }
}

/// The border, labels, icons, and styles used to decorate a Material
/// Design text field.
///
/// The [TextField] and [InputDecorator] classes use [InputDecoration] objects
/// to describe their decoration. (In fact, this class is merely the
/// configuration of an [InputDecorator], which does all the heavy lifting.)
///
/// {@tool dartpad}
/// This sample shows how to style a `TextField` using an `InputDecorator`. The
/// TextField displays a "send message" icon to the left of the input area,
/// which is surrounded by a border an all sides. It displays the `hintText`
/// inside the input area to help the user understand what input is required. It
/// displays the `helperText` and `counterText` below the input area.
///
/// ![](https://flutter.github.io/assets-for-api-docs/assets/material/input_decoration.png)
///
/// ** See code in examples/api/lib/material/input_decorator/input_decoration.0.dart **
/// {@end-tool}
///
/// {@tool dartpad}
/// This sample shows how to style a "collapsed" `TextField` using an
/// `InputDecorator`. The collapsed `TextField` surrounds the hint text and
/// input area with a border, but does not add padding around them.
///
/// ![](https://flutter.github.io/assets-for-api-docs/assets/material/input_decoration_collapsed.png)
///
/// ** See code in examples/api/lib/material/input_decorator/input_decoration.1.dart **
/// {@end-tool}
///
/// {@tool dartpad}
/// This sample shows how to create a `TextField` with hint text, a red border
/// on all sides, and an error message. To display a red border and error
/// message, provide `errorText` to the `InputDecoration` constructor.
///
/// ![](https://flutter.github.io/assets-for-api-docs/assets/material/input_decoration_error.png)
///
/// ** See code in examples/api/lib/material/input_decorator/input_decoration.2.dart **
/// {@end-tool}
///
/// {@tool dartpad}
/// This sample shows how to style a `TextField` with a round border and
/// additional text before and after the input area. It displays "Prefix" before
/// the input area, and "Suffix" after the input area.
///
/// ![](https://flutter.github.io/assets-for-api-docs/assets/material/input_decoration_prefix_suffix.png)
///
/// ** See code in examples/api/lib/material/input_decorator/input_decoration.3.dart **
/// {@end-tool}
///
/// {@tool dartpad}
/// This sample shows how to style a `TextField` with a prefixIcon that changes color
/// based on the `MaterialState`. The color defaults to gray, be blue while focused
/// and red if in an error state.
///
/// ** See code in examples/api/lib/material/input_decorator/input_decoration.material_state.0.dart **
/// {@end-tool}
///
/// {@tool dartpad}
/// This sample shows how to style a `TextField` with a prefixIcon that changes color
/// based on the `MaterialState` through the use of `ThemeData`. The color defaults
/// to gray, be blue while focused and red if in an error state.
///
/// ** See code in examples/api/lib/material/input_decorator/input_decoration.material_state.1.dart **
/// {@end-tool}
///
/// See also:
///
///  * [TextField], which is a text input widget that uses an
///    [InputDecoration].
///  * [InputDecorator], which is a widget that draws an [InputDecoration]
///    around an input child widget.
///  * [Decoration] and [DecoratedBox], for drawing borders and backgrounds
///    around a child widget.
@immutable
class InputDecoration {
  /// Creates a bundle of the border, labels, icons, and styles used to
  /// decorate a Material Design text field.
  ///
  /// Unless specified by [ThemeData.inputDecorationTheme], [InputDecorator]
  /// defaults [isDense] to false and [filled] to false. The default border is
  /// an instance of [UnderlineInputBorder]. If [border] is [InputBorder.none]
  /// then no border is drawn.
  ///
  /// The [enabled] argument must not be null.
  ///
  /// Only one of [prefix] and [prefixText] can be specified.
  ///
  /// Similarly, only one of [suffix] and [suffixText] can be specified.
  const InputDecoration({
    this.icon,
    this.iconColor,
    this.label,
    this.labelText,
    this.labelStyle,
    this.floatingLabelStyle,
    this.helperText,
    this.helperStyle,
    this.helperMaxLines,
    this.hintText,
    this.hintStyle,
    this.hintTextDirection,
    this.hintMaxLines,
    this.errorText,
    this.errorStyle,
    this.errorMaxLines,
    this.floatingLabelBehavior,
    this.floatingLabelAlignment,
    this.isCollapsed = false,
    this.isDense,
    this.contentPadding,
    this.prefixIcon,
    this.prefixIconConstraints,
    this.prefix,
    this.prefixText,
    this.prefixStyle,
    this.prefixIconColor,
    this.suffixIcon,
    this.suffix,
    this.suffixText,
    this.suffixStyle,
    this.suffixIconColor,
    this.suffixIconConstraints,
    this.counter,
    this.counterText,
    this.counterStyle,
    this.filled,
    this.fillColor,
    this.focusColor,
    this.hoverColor,
    this.errorBorder,
    this.focusedBorder,
    this.focusedErrorBorder,
    this.disabledBorder,
    this.enabledBorder,
    this.border,
    this.enabled = true,
    this.semanticCounterText,
    this.alignLabelWithHint,
    this.constraints,
  }) : assert(enabled != null),
       assert(!(label != null && labelText != null), 'Declaring both label and labelText is not supported.'),
       assert(!(prefix != null && prefixText != null), 'Declaring both prefix and prefixText is not supported.'),
       assert(!(suffix != null && suffixText != null), 'Declaring both suffix and suffixText is not supported.');

  /// Defines an [InputDecorator] that is the same size as the input field.
  ///
  /// This type of input decoration does not include a border by default.
  ///
  /// Sets the [isCollapsed] property to true.
  const InputDecoration.collapsed({
    required this.hintText,
    this.floatingLabelBehavior,
    this.floatingLabelAlignment,
    this.hintStyle,
    this.hintTextDirection,
    this.filled = false,
    this.fillColor,
    this.focusColor,
    this.hoverColor,
    this.border = InputBorder.none,
    this.enabled = true,
  }) : assert(enabled != null),
       icon = null,
       iconColor = null,
       label = null,
       labelText = null,
       labelStyle = null,
       floatingLabelStyle = null,
       helperText = null,
       helperStyle = null,
       helperMaxLines = null,
       hintMaxLines = null,
       errorText = null,
       errorStyle = null,
       errorMaxLines = null,
       isDense = false,
       contentPadding = EdgeInsets.zero,
       isCollapsed = true,
       prefixIcon = null,
       prefix = null,
       prefixText = null,
       prefixStyle = null,
       prefixIconColor = null,
       prefixIconConstraints = null,
       suffix = null,
       suffixIcon = null,
       suffixText = null,
       suffixStyle = null,
       suffixIconColor = null,
       suffixIconConstraints = null,
       counter = null,
       counterText = null,
       counterStyle = null,
       errorBorder = null,
       focusedBorder = null,
       focusedErrorBorder = null,
       disabledBorder = null,
       enabledBorder = null,
       semanticCounterText = null,
       alignLabelWithHint = false,
       constraints = null;

  /// An icon to show before the input field and outside of the decoration's
  /// container.
  ///
  /// The size and color of the icon is configured automatically using an
  /// [IconTheme] and therefore does not need to be explicitly given in the
  /// icon widget.
  ///
  /// The trailing edge of the icon is padded by 16dps.
  ///
  /// The decoration's container is the area which is filled if [filled] is
  /// true and bordered per the [border]. It's the area adjacent to
  /// [icon] and above the widgets that contain [helperText],
  /// [errorText], and [counterText].
  ///
  /// See [Icon], [ImageIcon].
  final Widget? icon;

  /// The color of the [icon].
  ///
  /// If [iconColor] is a [MaterialStateColor], then the effective
  /// color can depend on the [MaterialState.focused] state, i.e.
  /// if the [TextField] is focused or not.
  final Color? iconColor;

  /// Optional widget that describes the input field.
  ///
  /// {@template flutter.material.inputDecoration.label}
  /// When the input field is empty and unfocused, the label is displayed on
  /// top of the input field (i.e., at the same location on the screen where
  /// text may be entered in the input field). When the input field receives
  /// focus (or if the field is non-empty), depending on [floatingLabelAlignment],
  /// the label moves above, either vertically adjacent to, or to the center of
  /// the input field.
  /// {@endtemplate}
  ///
  /// This can be used, for example, to add multiple [TextStyle]'s to a label that would
  /// otherwise be specified using [labelText], which only takes one [TextStyle].
  ///
  /// {@tool dartpad}
  /// This example shows a `TextField` with a [Text.rich] widget as the [label].
  /// The widget contains multiple [Text] widgets with different [TextStyle]'s.
  ///
  /// ** See code in examples/api/lib/material/input_decorator/input_decoration.label.0.dart **
  /// {@end-tool}
  ///
  /// Only one of [label] and [labelText] can be specified.
  final Widget? label;

  /// Optional text that describes the input field.
  ///
  /// {@macro flutter.material.inputDecoration.label}
  ///
  /// If a more elaborate label is required, consider using [label] instead.
  /// Only one of [label] and [labelText] can be specified.
  final String? labelText;

  /// {@template flutter.material.inputDecoration.labelStyle}
  /// The style to use for [InputDecoration.labelText] when the label is on top
  /// of the input field.
  ///
  /// If [labelStyle] is a [MaterialStateTextStyle], then the effective
  /// text style can depend on the [MaterialState.focused] state, i.e.
  /// if the [TextField] is focused or not.
  ///
  /// When the [InputDecoration.labelText] is above (i.e., vertically adjacent to)
  /// the input field, the text uses the [floatingLabelStyle] instead.
  ///
  /// If null, defaults to a value derived from the base [TextStyle] for the
  /// input field and the current [Theme].
  ///
  /// Note that if you specify this style it will override the default behavior
  /// of [InputDecoration] that changes the color of the label to the
  /// [InputDecoration.errorStyle] color or [ColorScheme.error].
  ///
  /// {@tool dartpad}
  /// It's possible to override the label style for just the error state, or
  /// just the default state, or both.
  ///
  /// In this example the [labelStyle] is specified with a [MaterialStateProperty]
  /// which resolves to a text style whose color depends on the decorator's
  /// error state.
  ///
  /// ** See code in examples/api/lib/material/input_decorator/input_decoration.label_style_error.0.dart **
  /// {@end-tool}
  /// {@endtemplate}
  final TextStyle? labelStyle;

  /// {@template flutter.material.inputDecoration.floatingLabelStyle}
  /// The style to use for [InputDecoration.labelText] when the label is
  /// above (i.e., vertically adjacent to) the input field.
  ///
  /// When the [InputDecoration.labelText] is on top of the input field, the
  /// text uses the [labelStyle] instead.
  ///
  /// If [floatingLabelStyle] is a [MaterialStateTextStyle], then the effective
  /// text style can depend on the [MaterialState.focused] state, i.e.
  /// if the [TextField] is focused or not.
  ///
  /// If null, defaults to [labelStyle].
  ///
  /// Note that if you specify this style it will override the default behavior
  /// of [InputDecoration] that changes the color of the label to the
  /// [InputDecoration.errorStyle] color or [ColorScheme.error].
  ///
  /// {@tool dartpad}
  /// It's possible to override the label style for just the error state, or
  /// just the default state, or both.
  ///
  /// In this example the [floatingLabelStyle] is specified with a
  /// [MaterialStateProperty] which resolves to a text style whose color depends
  /// on the decorator's error state.
  ///
  /// ** See code in examples/api/lib/material/input_decorator/input_decoration.floating_label_style_error.0.dart **
  /// {@end-tool}
  /// {@endtemplate}
  final TextStyle? floatingLabelStyle;

  /// Text that provides context about the [InputDecorator.child]'s value, such
  /// as how the value will be used.
  ///
  /// If non-null, the text is displayed below the [InputDecorator.child], in
  /// the same location as [errorText]. If a non-null [errorText] value is
  /// specified then the helper text is not shown.
  final String? helperText;

  /// The style to use for the [helperText].
  ///
  /// If [helperStyle] is a [MaterialStateTextStyle], then the effective
  /// text style can depend on the [MaterialState.focused] state, i.e.
  /// if the [TextField] is focused or not.
  final TextStyle? helperStyle;

  /// The maximum number of lines the [helperText] can occupy.
  ///
  /// Defaults to null, which means that the [helperText] will be limited
  /// to a single line with [TextOverflow.ellipsis].
  ///
  /// This value is passed along to the [Text.maxLines] attribute
  /// of the [Text] widget used to display the helper.
  ///
  /// See also:
  ///
  ///  * [errorMaxLines], the equivalent but for the [errorText].
  final int? helperMaxLines;

  /// Text that suggests what sort of input the field accepts.
  ///
  /// Displayed on top of the [InputDecorator.child] (i.e., at the same location
  /// on the screen where text may be entered in the [InputDecorator.child])
  /// when the input [isEmpty] and either (a) [labelText] is null or (b) the
  /// input has the focus.
  final String? hintText;

  /// The style to use for the [hintText].
  ///
  /// If [hintStyle] is a [MaterialStateTextStyle], then the effective
  /// text style can depend on the [MaterialState.focused] state, i.e.
  /// if the [TextField] is focused or not.
  ///
  /// Also used for the [labelText] when the [labelText] is displayed on
  /// top of the input field (i.e., at the same location on the screen where
  /// text may be entered in the [InputDecorator.child]).
  ///
  /// If null, defaults to a value derived from the base [TextStyle] for the
  /// input field and the current [Theme].
  final TextStyle? hintStyle;

  /// The direction to use for the [hintText].
  ///
  /// If null, defaults to a value derived from [Directionality] for the
  /// input field and the current context.
  final TextDirection? hintTextDirection;

  /// The maximum number of lines the [hintText] can occupy.
  ///
  /// Defaults to the value of [TextField.maxLines] attribute.
  ///
  /// This value is passed along to the [Text.maxLines] attribute
  /// of the [Text] widget used to display the hint text. [TextOverflow.ellipsis] is
  /// used to handle the overflow when it is limited to single line.
  final int? hintMaxLines;

  /// Text that appears below the [InputDecorator.child] and the border.
  ///
  /// If non-null, the border's color animates to red and the [helperText] is
  /// not shown.
  ///
  /// In a [TextFormField], this is overridden by the value returned from
  /// [TextFormField.validator], if that is not null.
  final String? errorText;

  /// {@template flutter.material.inputDecoration.errorStyle}
  /// The style to use for the [InputDecoration.errorText].
  ///
  /// If null, defaults of a value derived from the base [TextStyle] for the
  /// input field and the current [Theme].
  ///
  /// By default the color of style will be used by the label of
  /// [InputDecoration] if [InputDecoration.errorText] is not null. See
  /// [InputDecoration.labelStyle] or [InputDecoration.floatingLabelStyle] for
  /// an example of how to replicate this behavior if you have specified either
  /// style.
  /// {@endtemplate}
  final TextStyle? errorStyle;


  /// The maximum number of lines the [errorText] can occupy.
  ///
  /// Defaults to null, which means that the [errorText] will be limited
  /// to a single line with [TextOverflow.ellipsis].
  ///
  /// This value is passed along to the [Text.maxLines] attribute
  /// of the [Text] widget used to display the error.
  ///
  /// See also:
  ///
  ///  * [helperMaxLines], the equivalent but for the [helperText].
  final int? errorMaxLines;

  /// {@template flutter.material.inputDecoration.floatingLabelBehavior}
  /// Defines **how** the floating label should behave.
  ///
  /// When [FloatingLabelBehavior.auto] the label will float to the top only when
  /// the field is focused or has some text content, otherwise it will appear
  /// in the field in place of the content.
  ///
  /// When [FloatingLabelBehavior.always] the label will always float at the top
  /// of the field above the content.
  ///
  /// When [FloatingLabelBehavior.never] the label will always appear in an empty
  /// field in place of the content.
  /// {@endtemplate}
  ///
  /// If null, [InputDecorationTheme.floatingLabelBehavior] will be used.
  ///
  /// See also:
  ///
  ///  * [floatingLabelAlignment] which defines **where** the floating label
  ///    should be displayed.
  final FloatingLabelBehavior? floatingLabelBehavior;

  /// {@template flutter.material.inputDecoration.floatingLabelAlignment}
  /// Defines **where** the floating label should be displayed.
  ///
  /// [FloatingLabelAlignment.start] aligns the floating label to the leftmost
  /// (when [TextDirection.ltr]) or rightmost (when [TextDirection.rtl]),
  /// possible position, which is vertically adjacent to the label, on top of
  /// the field.
  ///
  /// [FloatingLabelAlignment.center] aligns the floating label to the center on
  /// top of the field.
  /// {@endtemplate}
  ///
  /// If null, [InputDecorationTheme.floatingLabelAlignment] will be used.
  ///
  /// See also:
  ///
  ///  * [floatingLabelBehavior] which defines **how** the floating label should
  ///    behave.
  final FloatingLabelAlignment? floatingLabelAlignment;

  /// Whether the [InputDecorator.child] is part of a dense form (i.e., uses less vertical
  /// space).
  ///
  /// Defaults to false.
  final bool? isDense;

  /// The padding for the input decoration's container.
  ///
  /// The decoration's container is the area which is filled if [filled] is true
  /// and bordered per the [border]. It's the area adjacent to [icon] and above
  /// the widgets that contain [helperText], [errorText], and [counterText].
  ///
  /// By default the `contentPadding` reflects [isDense] and the type of the
  /// [border].
  ///
  /// If [isCollapsed] is true then `contentPadding` is [EdgeInsets.zero].
  ///
  /// If `isOutline` property of [border] is false and if [filled] is true then
  /// `contentPadding` is `EdgeInsets.fromLTRB(12, 8, 12, 8)` when [isDense]
  /// is true and `EdgeInsets.fromLTRB(12, 12, 12, 12)` when [isDense] is false.
  /// If `isOutline` property of [border] is false and if [filled] is false then
  /// `contentPadding` is `EdgeInsets.fromLTRB(0, 8, 0, 8)` when [isDense] is
  /// true and `EdgeInsets.fromLTRB(0, 12, 0, 12)` when [isDense] is false.
  ///
  /// If `isOutline` property of [border] is true then `contentPadding` is
  /// `EdgeInsets.fromLTRB(12, 20, 12, 12)` when [isDense] is true
  /// and `EdgeInsets.fromLTRB(12, 24, 12, 16)` when [isDense] is false.
  final EdgeInsetsGeometry? contentPadding;

  /// Whether the decoration is the same size as the input field.
  ///
  /// A collapsed decoration cannot have [labelText], [errorText], an [icon].
  ///
  /// To create a collapsed input decoration, use [InputDecoration.collapsed].
  final bool isCollapsed;

  /// An icon that appears before the [prefix] or [prefixText] and before
  /// the editable part of the text field, within the decoration's container.
  ///
  /// The size and color of the prefix icon is configured automatically using an
  /// [IconTheme] and therefore does not need to be explicitly given in the
  /// icon widget.
  ///
  /// The prefix icon is constrained with a minimum size of 48px by 48px, but
  /// can be expanded beyond that. Anything larger than 24px will require
  /// additional padding to ensure it matches the Material Design spec of 12px
  /// padding between the left edge of the input and leading edge of the prefix
  /// icon. The following snippet shows how to pad the leading edge of the
  /// prefix icon:
  ///
  /// ```dart
  /// prefixIcon: Padding(
  ///   padding: const EdgeInsetsDirectional.only(start: 12.0),
  ///   child: _myIcon, // _myIcon is a 48px-wide widget.
  /// )
  /// ```
  ///
  /// The decoration's container is the area which is filled if [filled] is
  /// true and bordered per the [border]. It's the area adjacent to
  /// [icon] and above the widgets that contain [helperText],
  /// [errorText], and [counterText].
  ///
  /// The prefix icon aligment can be changed using [Align] with a fixed `widthFactor` and
  /// `heightFactor`.
  ///
  /// {@tool dartpad}
  /// This example shows how the prefix icon alignment can be changed using [Align] with
  /// a fixed `widthFactor` and `heightFactor`.
  ///
  /// ** See code in examples/api/lib/material/input_decorator/input_decoration.prefix_icon.0.dart **
  /// {@end-tool}
  ///
  /// See also:
  ///
  ///  * [Icon] and [ImageIcon], which are typically used to show icons.
  ///  * [prefix] and [prefixText], which are other ways to show content
  ///    before the text field (but after the icon).
  ///  * [suffixIcon], which is the same but on the trailing edge.
  ///  * [Align] A widget that aligns its child within itself and optionally
  ///    sizes itself based on the child's size.
  final Widget? prefixIcon;

  /// The constraints for the prefix icon.
  ///
  /// This can be used to modify the [BoxConstraints] surrounding [prefixIcon].
  ///
  /// This property is particularly useful for getting the decoration's height
  /// less than 48px. This can be achieved by setting [isDense] to true and
  /// setting the constraints' minimum height and width to a value lower than
  /// 48px.
  ///
  /// {@tool dartpad}
  /// This example shows the differences between two `TextField` widgets when
  /// [prefixIconConstraints] is set to the default value and when one is not.
  ///
  /// Note that [isDense] must be set to true to be able to
  /// set the constraints smaller than 48px.
  ///
  /// If null, [BoxConstraints] with a minimum width and height of 48px is
  /// used.
  ///
  /// ** See code in examples/api/lib/material/input_decorator/input_decoration.prefix_icon_constraints.0.dart **
  /// {@end-tool}
  final BoxConstraints? prefixIconConstraints;

  /// Optional widget to place on the line before the input.
  ///
  /// This can be used, for example, to add some padding to text that would
  /// otherwise be specified using [prefixText], or to add a custom widget in
  /// front of the input. The widget's baseline is lined up with the input
  /// baseline.
  ///
  /// Only one of [prefix] and [prefixText] can be specified.
  ///
  /// The [prefix] appears after the [prefixIcon], if both are specified.
  ///
  /// See also:
  ///
  ///  * [suffix], the equivalent but on the trailing edge.
  final Widget? prefix;

  /// Optional text prefix to place on the line before the input.
  ///
  /// Uses the [prefixStyle]. Uses [hintStyle] if [prefixStyle] isn't specified.
  /// The prefix text is not returned as part of the user's input.
  ///
  /// If a more elaborate prefix is required, consider using [prefix] instead.
  /// Only one of [prefix] and [prefixText] can be specified.
  ///
  /// The [prefixText] appears after the [prefixIcon], if both are specified.
  ///
  /// See also:
  ///
  ///  * [suffixText], the equivalent but on the trailing edge.
  final String? prefixText;

  /// The style to use for the [prefixText].
  ///
  /// If [prefixStyle] is a [MaterialStateTextStyle], then the effective
  /// text style can depend on the [MaterialState.focused] state, i.e.
  /// if the [TextField] is focused or not.
  ///
  /// If null, defaults to the [hintStyle].
  ///
  /// See also:
  ///
  ///  * [suffixStyle], the equivalent but on the trailing edge.
  final TextStyle? prefixStyle;

  /// Optional color of the prefixIcon
  ///
  /// Defaults to [iconColor]
  ///
  /// If [prefixIconColor] is a [MaterialStateColor], then the effective
  /// color can depend on the [MaterialState.focused] state, i.e.
  /// if the [TextField] is focused or not.
  final Color? prefixIconColor;

  /// An icon that appears after the editable part of the text field and
  /// after the [suffix] or [suffixText], within the decoration's container.
  ///
  /// The size and color of the suffix icon is configured automatically using an
  /// [IconTheme] and therefore does not need to be explicitly given in the
  /// icon widget.
  ///
  /// The suffix icon is constrained with a minimum size of 48px by 48px, but
  /// can be expanded beyond that. Anything larger than 24px will require
  /// additional padding to ensure it matches the Material Design spec of 12px
  /// padding between the right edge of the input and trailing edge of the
  /// prefix icon. The following snippet shows how to pad the trailing edge of
  /// the suffix icon:
  ///
  /// ```dart
  /// suffixIcon: Padding(
  ///   padding: const EdgeInsetsDirectional.only(end: 12.0),
  ///   child: _myIcon, // myIcon is a 48px-wide widget.
  /// )
  /// ```
  ///
  /// The decoration's container is the area which is filled if [filled] is
  /// true and bordered per the [border]. It's the area adjacent to
  /// [icon] and above the widgets that contain [helperText],
  /// [errorText], and [counterText].
  ///
  /// The suffix icon aligment can be changed using [Align] with a fixed `widthFactor` and
  /// `heightFactor`.
  ///
  /// {@tool dartpad}
  /// This example shows how the suffix icon alignment can be changed using [Align] with
  /// a fixed `widthFactor` and `heightFactor`.
  ///
  /// ** See code in examples/api/lib/material/input_decorator/input_decoration.suffix_icon.0.dart **
  /// {@end-tool}
  ///
  /// See also:
  ///
  ///  * [Icon] and [ImageIcon], which are typically used to show icons.
  ///  * [suffix] and [suffixText], which are other ways to show content
  ///    after the text field (but before the icon).
  ///  * [prefixIcon], which is the same but on the leading edge.
  ///  * [Align] A widget that aligns its child within itself and optionally
  ///    sizes itself based on the child's size.
  final Widget? suffixIcon;

  /// Optional widget to place on the line after the input.
  ///
  /// This can be used, for example, to add some padding to the text that would
  /// otherwise be specified using [suffixText], or to add a custom widget after
  /// the input. The widget's baseline is lined up with the input baseline.
  ///
  /// Only one of [suffix] and [suffixText] can be specified.
  ///
  /// The [suffix] appears before the [suffixIcon], if both are specified.
  ///
  /// See also:
  ///
  ///  * [prefix], the equivalent but on the leading edge.
  final Widget? suffix;

  /// Optional text suffix to place on the line after the input.
  ///
  /// Uses the [suffixStyle]. Uses [hintStyle] if [suffixStyle] isn't specified.
  /// The suffix text is not returned as part of the user's input.
  ///
  /// If a more elaborate suffix is required, consider using [suffix] instead.
  /// Only one of [suffix] and [suffixText] can be specified.
  ///
  /// The [suffixText] appears before the [suffixIcon], if both are specified.
  ///
  /// See also:
  ///
  ///  * [prefixText], the equivalent but on the leading edge.
  final String? suffixText;

  /// The style to use for the [suffixText].
  ///
  /// If [suffixStyle] is a [MaterialStateTextStyle], then the effective
  /// text style can depend on the [MaterialState.focused] state, i.e.
  /// if the [TextField] is focused or not.
  ///
  /// If null, defaults to the [hintStyle].
  ///
  /// See also:
  ///
  ///  * [prefixStyle], the equivalent but on the leading edge.
  final TextStyle? suffixStyle;

  /// Optional color of the suffixIcon
  ///
  /// Defaults to [iconColor]
  ///
  /// If [suffixIconColor] is a [MaterialStateColor], then the effective
  /// color can depend on the [MaterialState.focused] state, i.e.
  /// if the [TextField] is focused or not.
  final Color? suffixIconColor;

  /// The constraints for the suffix icon.
  ///
  /// This can be used to modify the [BoxConstraints] surrounding [suffixIcon].
  ///
  /// This property is particularly useful for getting the decoration's height
  /// less than 48px. This can be achieved by setting [isDense] to true and
  /// setting the constraints' minimum height and width to a value lower than
  /// 48px.
  ///
  /// If null, a [BoxConstraints] with a minimum width and height of 48px is
  /// used.
  ///
  /// {@tool dartpad}
  /// This example shows the differences between two `TextField` widgets when
  /// [suffixIconConstraints] is set to the default value and when one is not.
  ///
  /// Note that [isDense] must be set to true to be able to
  /// set the constraints smaller than 48px.
  ///
  /// If null, [BoxConstraints] with a minimum width and height of 48px is
  /// used.
  ///
  /// ** See code in examples/api/lib/material/input_decorator/input_decoration.suffix_icon_constraints.0.dart **
  /// {@end-tool}
  final BoxConstraints? suffixIconConstraints;

  /// Optional text to place below the line as a character count.
  ///
  /// Rendered using [counterStyle]. Uses [helperStyle] if [counterStyle] is
  /// null.
  ///
  /// The semantic label can be replaced by providing a [semanticCounterText].
  ///
  /// If null or an empty string and [counter] isn't specified, then nothing
  /// will appear in the counter's location.
  final String? counterText;

  /// Optional custom counter widget to go in the place otherwise occupied by
  /// [counterText].  If this property is non null, then [counterText] is
  /// ignored.
  final Widget? counter;

  /// The style to use for the [counterText].
  ///
  /// If [counterStyle] is a [MaterialStateTextStyle], then the effective
  /// text style can depend on the [MaterialState.focused] state, i.e.
  /// if the [TextField] is focused or not.
  ///
  /// If null, defaults to the [helperStyle].
  final TextStyle? counterStyle;

  /// If true the decoration's container is filled with [fillColor].
  ///
  /// When [InputDecorator.isHovering] is true, the [hoverColor] is also blended
  /// into the final fill color.
  ///
  /// Typically this field set to true if [border] is an
  /// [UnderlineInputBorder].
  ///
  /// The decoration's container is the area which is filled if [filled] is
  /// true and bordered per the [border]. It's the area adjacent to
  /// [icon] and above the widgets that contain [helperText],
  /// [errorText], and [counterText].
  ///
  /// This property is false by default.
  final bool? filled;

  /// The base fill color of the decoration's container color.
  ///
  /// When [InputDecorator.isHovering] is true, the
  /// [hoverColor] is also blended into the final fill color.
  ///
  /// By default the fillColor is based on the current [Theme].
  ///
  /// The decoration's container is the area which is filled if [filled] is true
  /// and bordered per the [border]. It's the area adjacent to [icon] and above
  /// the widgets that contain [helperText], [errorText], and [counterText].
  final Color? fillColor;

  /// By default the [focusColor] is based on the current [Theme].
  ///
  /// The decoration's container is the area which is filled if [filled] is
  /// true and bordered per the [border]. It's the area adjacent to
  /// [icon] and above the widgets that contain [helperText],
  /// [errorText], and [counterText].
  final Color? focusColor;

  /// The color of the focus highlight for the decoration shown if the container
  /// is being hovered over by a mouse.
  ///
  /// If [filled] is true, the color is blended with [fillColor] and fills the
  /// decoration's container.
  ///
  /// If [filled] is false, and [InputDecorator.isFocused] is false, the color
  /// is blended over the [enabledBorder]'s color.
  ///
  /// By default the [hoverColor] is based on the current [Theme].
  ///
  /// The decoration's container is the area which is filled if [filled] is
  /// true and bordered per the [border]. It's the area adjacent to
  /// [icon] and above the widgets that contain [helperText],
  /// [errorText], and [counterText].
  final Color? hoverColor;

  /// The border to display when the [InputDecorator] does not have the focus and
  /// is showing an error.
  ///
  /// See also:
  ///
  ///  * [InputDecorator.isFocused], which is true if the [InputDecorator]'s child
  ///    has the focus.
  ///  * [InputDecoration.errorText], the error shown by the [InputDecorator], if non-null.
  ///  * [border], for a description of where the [InputDecorator] border appears.
  ///  * [UnderlineInputBorder], an [InputDecorator] border which draws a horizontal
  ///    line at the bottom of the input decorator's container.
  ///  * [OutlineInputBorder], an [InputDecorator] border which draws a
  ///    rounded rectangle around the input decorator's container.
  ///  * [InputBorder.none], which doesn't draw a border.
  ///  * [focusedBorder], displayed when [InputDecorator.isFocused] is true
  ///    and [InputDecoration.errorText] is null.
  ///  * [focusedErrorBorder], displayed when [InputDecorator.isFocused] is true
  ///    and [InputDecoration.errorText] is non-null.
  ///  * [disabledBorder], displayed when [InputDecoration.enabled] is false
  ///    and [InputDecoration.errorText] is null.
  ///  * [enabledBorder], displayed when [InputDecoration.enabled] is true
  ///    and [InputDecoration.errorText] is null.
  final InputBorder? errorBorder;

  /// The border to display when the [InputDecorator] has the focus and is not
  /// showing an error.
  ///
  /// See also:
  ///
  ///  * [InputDecorator.isFocused], which is true if the [InputDecorator]'s child
  ///    has the focus.
  ///  * [InputDecoration.errorText], the error shown by the [InputDecorator], if non-null.
  ///  * [border], for a description of where the [InputDecorator] border appears.
  ///  * [UnderlineInputBorder], an [InputDecorator] border which draws a horizontal
  ///    line at the bottom of the input decorator's container.
  ///  * [OutlineInputBorder], an [InputDecorator] border which draws a
  ///    rounded rectangle around the input decorator's container.
  ///  * [InputBorder.none], which doesn't draw a border.
  ///  * [errorBorder], displayed when [InputDecorator.isFocused] is false
  ///    and [InputDecoration.errorText] is non-null.
  ///  * [focusedErrorBorder], displayed when [InputDecorator.isFocused] is true
  ///    and [InputDecoration.errorText] is non-null.
  ///  * [disabledBorder], displayed when [InputDecoration.enabled] is false
  ///    and [InputDecoration.errorText] is null.
  ///  * [enabledBorder], displayed when [InputDecoration.enabled] is true
  ///    and [InputDecoration.errorText] is null.
  final InputBorder? focusedBorder;

  /// The border to display when the [InputDecorator] has the focus and is
  /// showing an error.
  ///
  /// See also:
  ///
  ///  * [InputDecorator.isFocused], which is true if the [InputDecorator]'s child
  ///    has the focus.
  ///  * [InputDecoration.errorText], the error shown by the [InputDecorator], if non-null.
  ///  * [border], for a description of where the [InputDecorator] border appears.
  ///  * [UnderlineInputBorder], an [InputDecorator] border which draws a horizontal
  ///    line at the bottom of the input decorator's container.
  ///  * [OutlineInputBorder], an [InputDecorator] border which draws a
  ///    rounded rectangle around the input decorator's container.
  ///  * [InputBorder.none], which doesn't draw a border.
  ///  * [errorBorder], displayed when [InputDecorator.isFocused] is false
  ///    and [InputDecoration.errorText] is non-null.
  ///  * [focusedBorder], displayed when [InputDecorator.isFocused] is true
  ///    and [InputDecoration.errorText] is null.
  ///  * [disabledBorder], displayed when [InputDecoration.enabled] is false
  ///    and [InputDecoration.errorText] is null.
  ///  * [enabledBorder], displayed when [InputDecoration.enabled] is true
  ///    and [InputDecoration.errorText] is null.
  final InputBorder? focusedErrorBorder;

  /// The border to display when the [InputDecorator] is disabled and is not
  /// showing an error.
  ///
  /// See also:
  ///
  ///  * [InputDecoration.enabled], which is false if the [InputDecorator] is disabled.
  ///  * [InputDecoration.errorText], the error shown by the [InputDecorator], if non-null.
  ///  * [border], for a description of where the [InputDecorator] border appears.
  ///  * [UnderlineInputBorder], an [InputDecorator] border which draws a horizontal
  ///    line at the bottom of the input decorator's container.
  ///  * [OutlineInputBorder], an [InputDecorator] border which draws a
  ///    rounded rectangle around the input decorator's container.
  ///  * [InputBorder.none], which doesn't draw a border.
  ///  * [errorBorder], displayed when [InputDecorator.isFocused] is false
  ///    and [InputDecoration.errorText] is non-null.
  ///  * [focusedBorder], displayed when [InputDecorator.isFocused] is true
  ///    and [InputDecoration.errorText] is null.
  ///  * [focusedErrorBorder], displayed when [InputDecorator.isFocused] is true
  ///    and [InputDecoration.errorText] is non-null.
  ///  * [enabledBorder], displayed when [InputDecoration.enabled] is true
  ///    and [InputDecoration.errorText] is null.
  final InputBorder? disabledBorder;

  /// The border to display when the [InputDecorator] is enabled and is not
  /// showing an error.
  ///
  /// See also:
  ///
  ///  * [InputDecoration.enabled], which is false if the [InputDecorator] is disabled.
  ///  * [InputDecoration.errorText], the error shown by the [InputDecorator], if non-null.
  ///  * [border], for a description of where the [InputDecorator] border appears.
  ///  * [UnderlineInputBorder], an [InputDecorator] border which draws a horizontal
  ///    line at the bottom of the input decorator's container.
  ///  * [OutlineInputBorder], an [InputDecorator] border which draws a
  ///    rounded rectangle around the input decorator's container.
  ///  * [InputBorder.none], which doesn't draw a border.
  ///  * [errorBorder], displayed when [InputDecorator.isFocused] is false
  ///    and [InputDecoration.errorText] is non-null.
  ///  * [focusedBorder], displayed when [InputDecorator.isFocused] is true
  ///    and [InputDecoration.errorText] is null.
  ///  * [focusedErrorBorder], displayed when [InputDecorator.isFocused] is true
  ///    and [InputDecoration.errorText] is non-null.
  ///  * [disabledBorder], displayed when [InputDecoration.enabled] is false
  ///    and [InputDecoration.errorText] is null.
  final InputBorder? enabledBorder;

  /// The shape of the border to draw around the decoration's container.
  ///
  /// If [border] is a [MaterialStateUnderlineInputBorder]
  /// or [MaterialStateOutlineInputBorder], then the effective border can depend on
  /// the [MaterialState.focused] state, i.e. if the [TextField] is focused or not.
  ///
  /// If [border] derives from [InputBorder] the border's [InputBorder.borderSide],
  /// i.e. the border's color and width, will be overridden to reflect the input
  /// decorator's state. Only the border's shape is used. If custom  [BorderSide]
  /// values are desired for  a given state, all four borders – [errorBorder],
  /// [focusedBorder], [enabledBorder], [disabledBorder] – must be set.
  ///
  /// The decoration's container is the area which is filled if [filled] is
  /// true and bordered per the [border]. It's the area adjacent to
  /// [InputDecoration.icon] and above the widgets that contain
  /// [InputDecoration.helperText], [InputDecoration.errorText], and
  /// [InputDecoration.counterText].
  ///
  /// The border's bounds, i.e. the value of `border.getOuterPath()`, define
  /// the area to be filled.
  ///
  /// This property is only used when the appropriate one of [errorBorder],
  /// [focusedBorder], [focusedErrorBorder], [disabledBorder], or [enabledBorder]
  /// is not specified. This border's [InputBorder.borderSide] property is
  /// configured by the InputDecorator, depending on the values of
  /// [InputDecoration.errorText], [InputDecoration.enabled],
  /// [InputDecorator.isFocused] and the current [Theme].
  ///
  /// Typically one of [UnderlineInputBorder] or [OutlineInputBorder].
  /// If null, InputDecorator's default is `const UnderlineInputBorder()`.
  ///
  /// See also:
  ///
  ///  * [InputBorder.none], which doesn't draw a border.
  ///  * [UnderlineInputBorder], which draws a horizontal line at the
  ///    bottom of the input decorator's container.
  ///  * [OutlineInputBorder], an [InputDecorator] border which draws a
  ///    rounded rectangle around the input decorator's container.
  final InputBorder? border;

  /// If false [helperText],[errorText], and [counterText] are not displayed,
  /// and the opacity of the remaining visual elements is reduced.
  ///
  /// This property is true by default.
  final bool enabled;

  /// A semantic label for the [counterText].
  ///
  /// Defaults to null.
  ///
  /// If provided, this replaces the semantic label of the [counterText].
  final String? semanticCounterText;

  /// Typically set to true when the [InputDecorator] contains a multiline
  /// [TextField] ([TextField.maxLines] is null or > 1) to override the default
  /// behavior of aligning the label with the center of the [TextField].
  ///
  /// Defaults to false.
  final bool? alignLabelWithHint;

  /// Defines minimum and maximum sizes for the [InputDecorator].
  ///
  /// Typically the decorator will fill the horizontal space it is given. For
  /// larger screens, it may be useful to have the maximum width clamped to
  /// a given value so it doesn't fill the whole screen. This property
  /// allows you to control how big the decorator will be in its available
  /// space.
  ///
  /// If null, then the ambient [ThemeData.inputDecorationTheme]'s
  /// [InputDecorationTheme.constraints] will be used. If that
  /// is null then the decorator will fill the available width with
  /// a default height based on text size.
  final BoxConstraints? constraints;

  /// Creates a copy of this input decoration with the given fields replaced
  /// by the new values.
  InputDecoration copyWith({
    Widget? icon,
    Color? iconColor,
    Widget? label,
    String? labelText,
    TextStyle? labelStyle,
    TextStyle? floatingLabelStyle,
    String? helperText,
    TextStyle? helperStyle,
    int? helperMaxLines,
    String? hintText,
    TextStyle? hintStyle,
    TextDirection? hintTextDirection,
    int? hintMaxLines,
    String? errorText,
    TextStyle? errorStyle,
    int? errorMaxLines,
    FloatingLabelBehavior? floatingLabelBehavior,
    FloatingLabelAlignment? floatingLabelAlignment,
    bool? isCollapsed,
    bool? isDense,
    EdgeInsetsGeometry? contentPadding,
    Widget? prefixIcon,
    Widget? prefix,
    String? prefixText,
    BoxConstraints? prefixIconConstraints,
    TextStyle? prefixStyle,
    Color? prefixIconColor,
    Widget? suffixIcon,
    Widget? suffix,
    String? suffixText,
    TextStyle? suffixStyle,
    Color? suffixIconColor,
    BoxConstraints? suffixIconConstraints,
    Widget? counter,
    String? counterText,
    TextStyle? counterStyle,
    bool? filled,
    Color? fillColor,
    Color? focusColor,
    Color? hoverColor,
    InputBorder? errorBorder,
    InputBorder? focusedBorder,
    InputBorder? focusedErrorBorder,
    InputBorder? disabledBorder,
    InputBorder? enabledBorder,
    InputBorder? border,
    bool? enabled,
    String? semanticCounterText,
    bool? alignLabelWithHint,
    BoxConstraints? constraints,
  }) {
    return InputDecoration(
      icon: icon ?? this.icon,
      iconColor: iconColor ?? this.iconColor,
      label: label ?? this.label,
      labelText: labelText ?? this.labelText,
      labelStyle: labelStyle ?? this.labelStyle,
      floatingLabelStyle: floatingLabelStyle ?? this.floatingLabelStyle,
      helperText: helperText ?? this.helperText,
      helperStyle: helperStyle ?? this.helperStyle,
      helperMaxLines : helperMaxLines ?? this.helperMaxLines,
      hintText: hintText ?? this.hintText,
      hintStyle: hintStyle ?? this.hintStyle,
      hintTextDirection: hintTextDirection ?? this.hintTextDirection,
      hintMaxLines: hintMaxLines ?? this.hintMaxLines,
      errorText: errorText ?? this.errorText,
      errorStyle: errorStyle ?? this.errorStyle,
      errorMaxLines: errorMaxLines ?? this.errorMaxLines,
      floatingLabelBehavior: floatingLabelBehavior ?? this.floatingLabelBehavior,
      floatingLabelAlignment: floatingLabelAlignment ?? this.floatingLabelAlignment,
      isCollapsed: isCollapsed ?? this.isCollapsed,
      isDense: isDense ?? this.isDense,
      contentPadding: contentPadding ?? this.contentPadding,
      prefixIcon: prefixIcon ?? this.prefixIcon,
      prefix: prefix ?? this.prefix,
      prefixText: prefixText ?? this.prefixText,
      prefixStyle: prefixStyle ?? this.prefixStyle,
      prefixIconColor: prefixIconColor ?? this.prefixIconColor,
      prefixIconConstraints: prefixIconConstraints ?? this.prefixIconConstraints,
      suffixIcon: suffixIcon ?? this.suffixIcon,
      suffix: suffix ?? this.suffix,
      suffixText: suffixText ?? this.suffixText,
      suffixStyle: suffixStyle ?? this.suffixStyle,
      suffixIconColor: suffixIconColor ?? this.suffixIconColor,
      suffixIconConstraints: suffixIconConstraints ?? this.suffixIconConstraints,
      counter: counter ?? this.counter,
      counterText: counterText ?? this.counterText,
      counterStyle: counterStyle ?? this.counterStyle,
      filled: filled ?? this.filled,
      fillColor: fillColor ?? this.fillColor,
      focusColor: focusColor ?? this.focusColor,
      hoverColor: hoverColor ?? this.hoverColor,
      errorBorder: errorBorder ?? this.errorBorder,
      focusedBorder: focusedBorder ?? this.focusedBorder,
      focusedErrorBorder: focusedErrorBorder ?? this.focusedErrorBorder,
      disabledBorder: disabledBorder ?? this.disabledBorder,
      enabledBorder: enabledBorder ?? this.enabledBorder,
      border: border ?? this.border,
      enabled: enabled ?? this.enabled,
      semanticCounterText: semanticCounterText ?? this.semanticCounterText,
      alignLabelWithHint: alignLabelWithHint ?? this.alignLabelWithHint,
      constraints: constraints ?? this.constraints,
    );
  }

  /// Used by widgets like [TextField] and [InputDecorator] to create a new
  /// [InputDecoration] with default values taken from the [theme].
  ///
  /// Only null valued properties from this [InputDecoration] are replaced
  /// by the corresponding values from [theme].
  InputDecoration applyDefaults(InputDecorationTheme theme) {
    return copyWith(
      labelStyle: labelStyle ?? theme.labelStyle,
      floatingLabelStyle: floatingLabelStyle ?? theme.floatingLabelStyle,
      helperStyle: helperStyle ?? theme.helperStyle,
      helperMaxLines : helperMaxLines ?? theme.helperMaxLines,
      hintStyle: hintStyle ?? theme.hintStyle,
      errorStyle: errorStyle ?? theme.errorStyle,
      errorMaxLines: errorMaxLines ?? theme.errorMaxLines,
      floatingLabelBehavior: floatingLabelBehavior ?? theme.floatingLabelBehavior,
      floatingLabelAlignment: floatingLabelAlignment ?? theme.floatingLabelAlignment,
      isCollapsed: isCollapsed,
      isDense: isDense ?? theme.isDense,
      contentPadding: contentPadding ?? theme.contentPadding,
      prefixStyle: prefixStyle ?? theme.prefixStyle,
      suffixStyle: suffixStyle ?? theme.suffixStyle,
      counterStyle: counterStyle ?? theme.counterStyle,
      filled: filled ?? theme.filled,
      fillColor: fillColor ?? theme.fillColor,
      focusColor: focusColor ?? theme.focusColor,
      hoverColor: hoverColor ?? theme.hoverColor,
      errorBorder: errorBorder ?? theme.errorBorder,
      focusedBorder: focusedBorder ?? theme.focusedBorder,
      focusedErrorBorder: focusedErrorBorder ?? theme.focusedErrorBorder,
      disabledBorder: disabledBorder ?? theme.disabledBorder,
      enabledBorder: enabledBorder ?? theme.enabledBorder,
      border: border ?? theme.border,
      alignLabelWithHint: alignLabelWithHint ?? theme.alignLabelWithHint,
      constraints: constraints ?? theme.constraints,
    );
  }

  @override
  bool operator ==(Object other) {
    if (identical(this, other)) {
      return true;
    }
    if (other.runtimeType != runtimeType) {
      return false;
    }
    return other is InputDecoration
        && other.icon == icon
        && other.iconColor == iconColor
        && other.label == label
        && other.labelText == labelText
        && other.labelStyle == labelStyle
        && other.floatingLabelStyle == floatingLabelStyle
        && other.helperText == helperText
        && other.helperStyle == helperStyle
        && other.helperMaxLines == helperMaxLines
        && other.hintText == hintText
        && other.hintStyle == hintStyle
        && other.hintTextDirection == hintTextDirection
        && other.hintMaxLines == hintMaxLines
        && other.errorText == errorText
        && other.errorStyle == errorStyle
        && other.errorMaxLines == errorMaxLines
        && other.floatingLabelBehavior == floatingLabelBehavior
        && other.floatingLabelAlignment == floatingLabelAlignment
        && other.isDense == isDense
        && other.contentPadding == contentPadding
        && other.isCollapsed == isCollapsed
        && other.prefixIcon == prefixIcon
        && other.prefixIconColor == prefixIconColor
        && other.prefix == prefix
        && other.prefixText == prefixText
        && other.prefixStyle == prefixStyle
        && other.prefixIconConstraints == prefixIconConstraints
        && other.suffixIcon == suffixIcon
        && other.suffixIconColor == suffixIconColor
        && other.suffix == suffix
        && other.suffixText == suffixText
        && other.suffixStyle == suffixStyle
        && other.suffixIconConstraints == suffixIconConstraints
        && other.counter == counter
        && other.counterText == counterText
        && other.counterStyle == counterStyle
        && other.filled == filled
        && other.fillColor == fillColor
        && other.focusColor == focusColor
        && other.hoverColor == hoverColor
        && other.errorBorder == errorBorder
        && other.focusedBorder == focusedBorder
        && other.focusedErrorBorder == focusedErrorBorder
        && other.disabledBorder == disabledBorder
        && other.enabledBorder == enabledBorder
        && other.border == border
        && other.enabled == enabled
        && other.semanticCounterText == semanticCounterText
        && other.alignLabelWithHint == alignLabelWithHint
        && other.constraints == constraints;
  }

  @override
  int get hashCode {
    final List<Object?> values = <Object?>[
      icon,
      iconColor,
      label,
      labelText,
      floatingLabelStyle,
      labelStyle,
      helperText,
      helperStyle,
      helperMaxLines,
      hintText,
      hintStyle,
      hintTextDirection,
      hintMaxLines,
      errorText,
      errorStyle,
      errorMaxLines,
      floatingLabelBehavior,
      floatingLabelAlignment,
      isDense,
      contentPadding,
      isCollapsed,
      filled,
      fillColor,
      focusColor,
      hoverColor,
      prefixIcon,
      prefixIconColor,
      prefix,
      prefixText,
      prefixStyle,
      prefixIconConstraints,
      suffixIcon,
      suffixIconColor,
      suffix,
      suffixText,
      suffixStyle,
      suffixIconConstraints,
      counter,
      counterText,
      counterStyle,
      errorBorder,
      focusedBorder,
      focusedErrorBorder,
      disabledBorder,
      enabledBorder,
      border,
      enabled,
      semanticCounterText,
      alignLabelWithHint,
      constraints,
    ];
    return Object.hashAll(values);
  }

  @override
  String toString() {
    final List<String> description = <String>[
      if (icon != null) 'icon: $icon',
      if (iconColor != null) 'iconColor: $iconColor',
      if (label != null) 'label: $label',
      if (labelText != null) 'labelText: "$labelText"',
      if (floatingLabelStyle != null) 'floatingLabelStyle: "$floatingLabelStyle"',
      if (helperText != null) 'helperText: "$helperText"',
      if (helperMaxLines != null) 'helperMaxLines: "$helperMaxLines"',
      if (hintText != null) 'hintText: "$hintText"',
      if (hintMaxLines != null) 'hintMaxLines: "$hintMaxLines"',
      if (errorText != null) 'errorText: "$errorText"',
      if (errorStyle != null) 'errorStyle: "$errorStyle"',
      if (errorMaxLines != null) 'errorMaxLines: "$errorMaxLines"',
      if (floatingLabelBehavior != null) 'floatingLabelBehavior: $floatingLabelBehavior',
      if (floatingLabelAlignment != null) 'floatingLabelAlignment: $floatingLabelAlignment',
      if (isDense ?? false) 'isDense: $isDense',
      if (contentPadding != null) 'contentPadding: $contentPadding',
      if (isCollapsed) 'isCollapsed: $isCollapsed',
      if (prefixIcon != null) 'prefixIcon: $prefixIcon',
      if (prefixIconColor != null) 'prefixIconColor: $prefixIconColor',
      if (prefix != null) 'prefix: $prefix',
      if (prefixText != null) 'prefixText: $prefixText',
      if (prefixStyle != null) 'prefixStyle: $prefixStyle',
      if (prefixIconConstraints != null) 'prefixIconConstraints: $prefixIconConstraints',
      if (suffixIcon != null) 'suffixIcon: $suffixIcon',
      if (suffixIconColor != null) 'suffixIconColor: $suffixIconColor',
      if (suffix != null) 'suffix: $suffix',
      if (suffixText != null) 'suffixText: $suffixText',
      if (suffixStyle != null) 'suffixStyle: $suffixStyle',
      if (suffixIconConstraints != null) 'suffixIconConstraints: $suffixIconConstraints',
      if (counter != null) 'counter: $counter',
      if (counterText != null) 'counterText: $counterText',
      if (counterStyle != null) 'counterStyle: $counterStyle',
      if (filled ?? false) 'filled: true',
      if (fillColor != null) 'fillColor: $fillColor',
      if (focusColor != null) 'focusColor: $focusColor',
      if (hoverColor != null) 'hoverColor: $hoverColor',
      if (errorBorder != null) 'errorBorder: $errorBorder',
      if (focusedBorder != null) 'focusedBorder: $focusedBorder',
      if (focusedErrorBorder != null) 'focusedErrorBorder: $focusedErrorBorder',
      if (disabledBorder != null) 'disabledBorder: $disabledBorder',
      if (enabledBorder != null) 'enabledBorder: $enabledBorder',
      if (border != null) 'border: $border',
      if (!enabled) 'enabled: false',
      if (semanticCounterText != null) 'semanticCounterText: $semanticCounterText',
      if (alignLabelWithHint != null) 'alignLabelWithHint: $alignLabelWithHint',
      if (constraints != null) 'constraints: $constraints',
    ];
    return 'InputDecoration(${description.join(', ')})';
  }
}

/// Defines the default appearance of [InputDecorator]s.
///
/// This class is used to define the value of [ThemeData.inputDecorationTheme].
/// The [InputDecorator], [TextField], and [TextFormField] widgets use
/// the current input decoration theme to initialize null [InputDecoration]
/// properties.
///
/// The [InputDecoration.applyDefaults] method is used to combine a input
/// decoration theme with an [InputDecoration] object.
@immutable
class InputDecorationTheme with Diagnosticable {
  /// Creates a value for [ThemeData.inputDecorationTheme] that
  /// defines default values for [InputDecorator].
  ///
  /// The values of [isDense], [isCollapsed], [filled], [floatingLabelAlignment],
  /// and [border] must not be null.
  const InputDecorationTheme({
    this.labelStyle,
    this.floatingLabelStyle,
    this.helperStyle,
    this.helperMaxLines,
    this.hintStyle,
    this.errorStyle,
    this.errorMaxLines,
    this.floatingLabelBehavior = FloatingLabelBehavior.auto,
    this.floatingLabelAlignment = FloatingLabelAlignment.start,
    this.isDense = false,
    this.contentPadding,
    this.isCollapsed = false,
    this.iconColor,
    this.prefixStyle,
    this.prefixIconColor,
    this.suffixStyle,
    this.suffixIconColor,
    this.counterStyle,
    this.filled = false,
    this.fillColor,
    this.activeIndicatorBorder,
    this.outlineBorder,
    this.focusColor,
    this.hoverColor,
    this.errorBorder,
    this.focusedBorder,
    this.focusedErrorBorder,
    this.disabledBorder,
    this.enabledBorder,
    this.border,
    this.alignLabelWithHint = false,
    this.constraints,
  }) : assert(isDense != null),
       assert(isCollapsed != null),
       assert(floatingLabelAlignment != null),
       assert(filled != null),
       assert(alignLabelWithHint != null);

  /// {@macro flutter.material.inputDecoration.labelStyle}
  final TextStyle? labelStyle;

  /// {@macro flutter.material.inputDecoration.floatingLabelStyle}
  final TextStyle? floatingLabelStyle;

  /// The style to use for [InputDecoration.helperText].
  ///
  /// If [helperStyle] is a [MaterialStateTextStyle], then the effective
  /// text style can depend on the [MaterialState.focused] state, i.e.
  /// if the [TextField] is focused or not.
  final TextStyle? helperStyle;

  /// The maximum number of lines the [InputDecoration.helperText] can occupy.
  ///
  /// Defaults to null, which means that the [InputDecoration.helperText] will
  /// be limited to a single line with [TextOverflow.ellipsis].
  ///
  /// This value is passed along to the [Text.maxLines] attribute
  /// of the [Text] widget used to display the helper.
  ///
  /// See also:
  ///
  ///  * [errorMaxLines], the equivalent but for the [InputDecoration.errorText].
  final int? helperMaxLines;

  /// The style to use for the [InputDecoration.hintText].
  ///
  /// If [hintStyle] is a [MaterialStateTextStyle], then the effective
  /// text style can depend on the [MaterialState.focused] state, i.e.
  /// if the [TextField] is focused or not.
  ///
  /// Also used for the [InputDecoration.labelText] when the
  /// [InputDecoration.labelText] is displayed on top of the input field (i.e.,
  /// at the same location on the screen where text may be entered in the input
  /// field).
  ///
  /// If null, defaults to a value derived from the base [TextStyle] for the
  /// input field and the current [Theme].
  final TextStyle? hintStyle;

  /// {@macro flutter.material.inputDecoration.errorStyle}
  final TextStyle? errorStyle;

  /// The maximum number of lines the [InputDecoration.errorText] can occupy.
  ///
  /// Defaults to null, which means that the [InputDecoration.errorText] will be
  /// limited to a single line with [TextOverflow.ellipsis].
  ///
  /// This value is passed along to the [Text.maxLines] attribute
  /// of the [Text] widget used to display the error.
  ///
  /// See also:
  ///
  ///  * [helperMaxLines], the equivalent but for the [InputDecoration.helperText].
  final int? errorMaxLines;

  /// {@macro flutter.material.inputDecoration.floatingLabelBehavior}
  ///
  /// Defaults to [FloatingLabelBehavior.auto].
  final FloatingLabelBehavior floatingLabelBehavior;

  /// {@macro flutter.material.inputDecoration.floatingLabelAlignment}
  ///
  /// Defaults to [FloatingLabelAlignment.start].
  final FloatingLabelAlignment floatingLabelAlignment;

  /// Whether the input decorator's child is part of a dense form (i.e., uses
  /// less vertical space).
  ///
  /// Defaults to false.
  final bool isDense;

  /// The padding for the input decoration's container.
  ///
  /// The decoration's container is the area which is filled if
  /// [InputDecoration.filled] is true and bordered per the [border].
  /// It's the area adjacent to [InputDecoration.icon] and above the
  /// [InputDecoration.icon] and above the widgets that contain
  /// [InputDecoration.helperText], [InputDecoration.errorText], and
  /// [InputDecoration.counterText].
  ///
  /// By default the `contentPadding` reflects [isDense] and the type of the
  /// [border]. If [isCollapsed] is true then `contentPadding` is
  /// [EdgeInsets.zero].
  final EdgeInsetsGeometry? contentPadding;

  /// Whether the decoration is the same size as the input field.
  ///
  /// A collapsed decoration cannot have [InputDecoration.labelText],
  /// [InputDecoration.errorText], or an [InputDecoration.icon].
  final bool isCollapsed;

  /// The Color to use for the [InputDecoration.icon].
  ///
  /// If [iconColor] is a [MaterialStateColor], then the effective
  /// color can depend on the [MaterialState.focused] state, i.e.
  /// if the [TextField] is focused or not.
  ///
  /// If null, defaults to the [ColorScheme.primary].
  final Color? iconColor;

  /// The style to use for the [InputDecoration.prefixText].
  ///
  /// If [prefixStyle] is a [MaterialStateTextStyle], then the effective
  /// text style can depend on the [MaterialState.focused] state, i.e.
  /// if the [TextField] is focused or not.
  ///
  /// If null, defaults to the [hintStyle].
  final TextStyle? prefixStyle;

  /// The Color to use for the [InputDecoration.prefixIcon].
  ///
  /// If [prefixIconColor] is a [MaterialStateColor], then the effective
  /// color can depend on the [MaterialState.focused] state, i.e.
  /// if the [TextField] is focused or not.
  ///
  /// If null, defaults to the [ColorScheme.primary].
  final Color? prefixIconColor;

  /// The style to use for the [InputDecoration.suffixText].
  ///
  /// If [suffixStyle] is a [MaterialStateTextStyle], then the effective
  /// color can depend on the [MaterialState.focused] state, i.e.
  /// if the [TextField] is focused or not.
  ///
  /// If null, defaults to the [hintStyle].
  final TextStyle? suffixStyle;

  /// The Color to use for the [InputDecoration.suffixIcon].
  ///
  /// If [suffixIconColor] is a [MaterialStateColor], then the effective
  /// color can depend on the [MaterialState.focused] state, i.e.
  /// if the [TextField] is focused or not.
  ///
  /// If null, defaults to the [ColorScheme.primary].
  final Color? suffixIconColor;

  /// The style to use for the [InputDecoration.counterText].
  ///
  /// If [counterStyle] is a [MaterialStateTextStyle], then the effective
  /// text style can depend on the [MaterialState.focused] state, i.e.
  /// if the [TextField] is focused or not.
  ///
  /// If null, defaults to the [helperStyle].
  final TextStyle? counterStyle;

  /// If true the decoration's container is filled with [fillColor].
  ///
  /// Typically this field set to true if [border] is an
  /// [UnderlineInputBorder].
  ///
  /// The decoration's container is the area, defined by the border's
  /// [InputBorder.getOuterPath], which is filled if [filled] is
  /// true and bordered per the [border].
  ///
  /// This property is false by default.
  final bool filled;

  /// The color to fill the decoration's container with, if [filled] is true.
  ///
  /// By default the fillColor is based on the current [Theme].
  ///
  /// The decoration's container is the area, defined by the border's
  /// [InputBorder.getOuterPath], which is filled if [filled] is
  /// true and bordered per the [border].
  final Color? fillColor;

  /// The borderSide of the OutlineInputBorder with `color` and `weight`.
  final BorderSide? outlineBorder;

  /// The borderSide of the UnderlineInputBorder with `color` and `weight`.
  final BorderSide? activeIndicatorBorder;

  /// The color to blend with the decoration's [fillColor] with, if [filled] is
  /// true and the container has the input focus.
  ///
  /// By default the [focusColor] is based on the current [Theme].
  ///
  /// The decoration's container is the area, defined by the border's
  /// [InputBorder.getOuterPath], which is filled if [filled] is
  /// true and bordered per the [border].
  final Color? focusColor;

  /// The color to blend with the decoration's [fillColor] with, if the
  /// decoration is being hovered over by a mouse pointer.
  ///
  /// By default the [hoverColor] is based on the current [Theme].
  ///
  /// The decoration's container is the area, defined by the border's
  /// [InputBorder.getOuterPath], which is filled if [filled] is
  /// true and bordered per the [border].
  ///
  /// The container will be filled when hovered over even if [filled] is false.
  final Color? hoverColor;

  /// The border to display when the [InputDecorator] does not have the focus and
  /// is showing an error.
  ///
  /// See also:
  ///
  ///  * [InputDecorator.isFocused], which is true if the [InputDecorator]'s child
  ///    has the focus.
  ///  * [InputDecoration.errorText], the error shown by the [InputDecorator], if non-null.
  ///  * [border], for a description of where the [InputDecorator] border appears.
  ///  * [UnderlineInputBorder], an [InputDecorator] border which draws a horizontal
  ///    line at the bottom of the input decorator's container.
  ///  * [OutlineInputBorder], an [InputDecorator] border which draws a
  ///    rounded rectangle around the input decorator's container.
  ///  * [InputBorder.none], which doesn't draw a border.
  ///  * [focusedBorder], displayed when [InputDecorator.isFocused] is true
  ///    and [InputDecoration.errorText] is null.
  ///  * [focusedErrorBorder], displayed when [InputDecorator.isFocused] is true
  ///    and [InputDecoration.errorText] is non-null.
  ///  * [disabledBorder], displayed when [InputDecoration.enabled] is false
  ///    and [InputDecoration.errorText] is null.
  ///  * [enabledBorder], displayed when [InputDecoration.enabled] is true
  ///    and [InputDecoration.errorText] is null.
  final InputBorder? errorBorder;

  /// The border to display when the [InputDecorator] has the focus and is not
  /// showing an error.
  ///
  /// See also:
  ///
  ///  * [InputDecorator.isFocused], which is true if the [InputDecorator]'s child
  ///    has the focus.
  ///  * [InputDecoration.errorText], the error shown by the [InputDecorator], if non-null.
  ///  * [border], for a description of where the [InputDecorator] border appears.
  ///  * [UnderlineInputBorder], an [InputDecorator] border which draws a horizontal
  ///    line at the bottom of the input decorator's container.
  ///  * [OutlineInputBorder], an [InputDecorator] border which draws a
  ///    rounded rectangle around the input decorator's container.
  ///  * [InputBorder.none], which doesn't draw a border.
  ///  * [errorBorder], displayed when [InputDecorator.isFocused] is false
  ///    and [InputDecoration.errorText] is non-null.
  ///  * [focusedErrorBorder], displayed when [InputDecorator.isFocused] is true
  ///    and [InputDecoration.errorText] is non-null.
  ///  * [disabledBorder], displayed when [InputDecoration.enabled] is false
  ///    and [InputDecoration.errorText] is null.
  ///  * [enabledBorder], displayed when [InputDecoration.enabled] is true
  ///    and [InputDecoration.errorText] is null.
  final InputBorder? focusedBorder;

  /// The border to display when the [InputDecorator] has the focus and is
  /// showing an error.
  ///
  /// See also:
  ///
  ///  * [InputDecorator.isFocused], which is true if the [InputDecorator]'s child
  ///    has the focus.
  ///  * [InputDecoration.errorText], the error shown by the [InputDecorator], if non-null.
  ///  * [border], for a description of where the [InputDecorator] border appears.
  ///  * [UnderlineInputBorder], an [InputDecorator] border which draws a horizontal
  ///    line at the bottom of the input decorator's container.
  ///  * [OutlineInputBorder], an [InputDecorator] border which draws a
  ///    rounded rectangle around the input decorator's container.
  ///  * [InputBorder.none], which doesn't draw a border.
  ///  * [errorBorder], displayed when [InputDecorator.isFocused] is false
  ///    and [InputDecoration.errorText] is non-null.
  ///  * [focusedBorder], displayed when [InputDecorator.isFocused] is true
  ///    and [InputDecoration.errorText] is null.
  ///  * [disabledBorder], displayed when [InputDecoration.enabled] is false
  ///    and [InputDecoration.errorText] is null.
  ///  * [enabledBorder], displayed when [InputDecoration.enabled] is true
  ///    and [InputDecoration.errorText] is null.
  final InputBorder? focusedErrorBorder;

  /// The border to display when the [InputDecorator] is disabled and is not
  /// showing an error.
  ///
  /// See also:
  ///
  ///  * [InputDecoration.enabled], which is false if the [InputDecorator] is disabled.
  ///  * [InputDecoration.errorText], the error shown by the [InputDecorator], if non-null.
  ///  * [border], for a description of where the [InputDecorator] border appears.
  ///  * [UnderlineInputBorder], an [InputDecorator] border which draws a horizontal
  ///    line at the bottom of the input decorator's container.
  ///  * [OutlineInputBorder], an [InputDecorator] border which draws a
  ///    rounded rectangle around the input decorator's container.
  ///  * [InputBorder.none], which doesn't draw a border.
  ///  * [errorBorder], displayed when [InputDecorator.isFocused] is false
  ///    and [InputDecoration.errorText] is non-null.
  ///  * [focusedBorder], displayed when [InputDecorator.isFocused] is true
  ///    and [InputDecoration.errorText] is null.
  ///  * [focusedErrorBorder], displayed when [InputDecorator.isFocused] is true
  ///    and [InputDecoration.errorText] is non-null.
  ///  * [enabledBorder], displayed when [InputDecoration.enabled] is true
  ///    and [InputDecoration.errorText] is null.
  final InputBorder? disabledBorder;

  /// The border to display when the [InputDecorator] is enabled and is not
  /// showing an error.
  ///
  /// See also:
  ///
  ///  * [InputDecoration.enabled], which is false if the [InputDecorator] is disabled.
  ///  * [InputDecoration.errorText], the error shown by the [InputDecorator], if non-null.
  ///  * [border], for a description of where the [InputDecorator] border appears.
  ///  * [UnderlineInputBorder], an [InputDecorator] border which draws a horizontal
  ///    line at the bottom of the input decorator's container.
  ///  * [OutlineInputBorder], an [InputDecorator] border which draws a
  ///    rounded rectangle around the input decorator's container.
  ///  * [InputBorder.none], which doesn't draw a border.
  ///  * [errorBorder], displayed when [InputDecorator.isFocused] is false
  ///    and [InputDecoration.errorText] is non-null.
  ///  * [focusedBorder], displayed when [InputDecorator.isFocused] is true
  ///    and [InputDecoration.errorText] is null.
  ///  * [focusedErrorBorder], displayed when [InputDecorator.isFocused] is true
  ///    and [InputDecoration.errorText] is non-null.
  ///  * [disabledBorder], displayed when [InputDecoration.enabled] is false
  ///    and [InputDecoration.errorText] is null.
  final InputBorder? enabledBorder;

  /// The shape of the border to draw around the decoration's container.
  ///
  /// If [border] is a [MaterialStateUnderlineInputBorder]
  /// or [MaterialStateOutlineInputBorder], then the effective border can depend on
  /// the [MaterialState.focused] state, i.e. if the [TextField] is focused or not.
  ///
  /// The decoration's container is the area which is filled if [filled] is
  /// true and bordered per the [border]. It's the area adjacent to
  /// [InputDecoration.icon] and above the widgets that contain
  /// [InputDecoration.helperText], [InputDecoration.errorText], and
  /// [InputDecoration.counterText].
  ///
  /// The border's bounds, i.e. the value of `border.getOuterPath()`, define
  /// the area to be filled.
  ///
  /// This property is only used when the appropriate one of [errorBorder],
  /// [focusedBorder], [focusedErrorBorder], [disabledBorder], or [enabledBorder]
  /// is not specified. This border's [InputBorder.borderSide] property is
  /// configured by the InputDecorator, depending on the values of
  /// [InputDecoration.errorText], [InputDecoration.enabled],
  /// [InputDecorator.isFocused] and the current [Theme].
  ///
  /// Typically one of [UnderlineInputBorder] or [OutlineInputBorder].
  /// If null, InputDecorator's default is `const UnderlineInputBorder()`.
  ///
  /// See also:
  ///
  ///  * [InputBorder.none], which doesn't draw a border.
  ///  * [UnderlineInputBorder], which draws a horizontal line at the
  ///    bottom of the input decorator's container.
  ///  * [OutlineInputBorder], an [InputDecorator] border which draws a
  ///    rounded rectangle around the input decorator's container.
  final InputBorder? border;

  /// Typically set to true when the [InputDecorator] contains a multiline
  /// [TextField] ([TextField.maxLines] is null or > 1) to override the default
  /// behavior of aligning the label with the center of the [TextField].
  final bool alignLabelWithHint;

  /// Defines minimum and maximum sizes for the [InputDecorator].
  ///
  /// Typically the decorator will fill the horizontal space it is given. For
  /// larger screens, it may be useful to have the maximum width clamped to
  /// a given value so it doesn't fill the whole screen. This property
  /// allows you to control how big the decorator will be in its available
  /// space.
  ///
  /// If null, then the decorator will fill the available width with
  /// a default height based on text size.
  ///
  /// See also:
  ///
  ///  * [InputDecoration.constraints], which can override this setting for a
  ///    given decorator.
  final BoxConstraints? constraints;

  /// Creates a copy of this object but with the given fields replaced with the
  /// new values.
  InputDecorationTheme copyWith({
    TextStyle? labelStyle,
    TextStyle? floatingLabelStyle,
    TextStyle? helperStyle,
    int? helperMaxLines,
    TextStyle? hintStyle,
    TextStyle? errorStyle,
    int? errorMaxLines,
    FloatingLabelBehavior? floatingLabelBehavior,
    FloatingLabelAlignment? floatingLabelAlignment,
    bool? isDense,
    EdgeInsetsGeometry? contentPadding,
    bool? isCollapsed,
    Color? iconColor,
    TextStyle? prefixStyle,
    Color? prefixIconColor,
    TextStyle? suffixStyle,
    Color? suffixIconColor,
    TextStyle? counterStyle,
    bool? filled,
    Color? fillColor,
    BorderSide? activeIndicatorBorder,
    BorderSide? outlineBorder,
    Color? focusColor,
    Color? hoverColor,
    InputBorder? errorBorder,
    InputBorder? focusedBorder,
    InputBorder? focusedErrorBorder,
    InputBorder? disabledBorder,
    InputBorder? enabledBorder,
    InputBorder? border,
    bool? alignLabelWithHint,
    BoxConstraints? constraints,
  }) {
    return InputDecorationTheme(
      labelStyle: labelStyle ?? this.labelStyle,
      floatingLabelStyle: floatingLabelStyle ?? this.floatingLabelStyle,
      helperStyle: helperStyle ?? this.helperStyle,
      helperMaxLines: helperMaxLines ?? this.helperMaxLines,
      hintStyle: hintStyle ?? this.hintStyle,
      errorStyle: errorStyle ?? this.errorStyle,
      errorMaxLines: errorMaxLines ?? this.errorMaxLines,
      floatingLabelBehavior: floatingLabelBehavior ?? this.floatingLabelBehavior,
      floatingLabelAlignment: floatingLabelAlignment ?? this.floatingLabelAlignment,
      isDense: isDense ?? this.isDense,
      contentPadding: contentPadding ?? this.contentPadding,
      iconColor: iconColor,
      isCollapsed: isCollapsed ?? this.isCollapsed,
      prefixStyle: prefixStyle ?? this.prefixStyle,
      prefixIconColor: prefixIconColor ?? this.prefixIconColor,
      suffixStyle: suffixStyle ?? this.suffixStyle,
      suffixIconColor: suffixIconColor ?? this.suffixIconColor,
      counterStyle: counterStyle ?? this.counterStyle,
      filled: filled ?? this.filled,
      fillColor: fillColor ?? this.fillColor,
      activeIndicatorBorder: activeIndicatorBorder ?? this.activeIndicatorBorder,
      outlineBorder: outlineBorder ?? this.outlineBorder,
      focusColor: focusColor ?? this.focusColor,
      hoverColor: hoverColor ?? this.hoverColor,
      errorBorder: errorBorder ?? this.errorBorder,
      focusedBorder: focusedBorder ?? this.focusedBorder,
      focusedErrorBorder: focusedErrorBorder ?? this.focusedErrorBorder,
      disabledBorder: disabledBorder ?? this.disabledBorder,
      enabledBorder: enabledBorder ?? this.enabledBorder,
      border: border ?? this.border,
      alignLabelWithHint: alignLabelWithHint ?? this.alignLabelWithHint,
      constraints: constraints ?? this.constraints,
    );
  }

  @override
  int get hashCode => Object.hash(
    labelStyle,
    floatingLabelStyle,
    helperStyle,
    helperMaxLines,
    hintStyle,
    errorStyle,
    errorMaxLines,
    floatingLabelBehavior,
    floatingLabelAlignment,
    isDense,
    contentPadding,
    isCollapsed,
    iconColor,
    prefixStyle,
    prefixIconColor,
    suffixStyle,
    suffixIconColor,
    counterStyle,
    filled,
    Object.hash(
      fillColor,
      activeIndicatorBorder,
      outlineBorder,
      focusColor,
      hoverColor,
      errorBorder,
      focusedBorder,
      focusedErrorBorder,
      disabledBorder,
      enabledBorder,
      border,
      alignLabelWithHint,
      constraints,
    ),
  );

  @override
  bool operator ==(Object other) {
    if (identical(this, other)) {
      return true;
    }
    if (other.runtimeType != runtimeType) {
      return false;
    }
    return other is InputDecorationTheme
        && other.labelStyle == labelStyle
        && other.floatingLabelStyle == floatingLabelStyle
        && other.helperStyle == helperStyle
        && other.helperMaxLines == helperMaxLines
        && other.hintStyle == hintStyle
        && other.errorStyle == errorStyle
        && other.errorMaxLines == errorMaxLines
        && other.isDense == isDense
        && other.contentPadding == contentPadding
        && other.isCollapsed == isCollapsed
        && other.iconColor == iconColor
        && other.prefixStyle == prefixStyle
        && other.prefixIconColor == prefixIconColor
        && other.suffixStyle == suffixStyle
        && other.suffixIconColor == suffixIconColor
        && other.counterStyle == counterStyle
        && other.floatingLabelBehavior == floatingLabelBehavior
        && other.floatingLabelAlignment == floatingLabelAlignment
        && other.filled == filled
        && other.fillColor == fillColor
        && other.activeIndicatorBorder == activeIndicatorBorder
        && other.outlineBorder == outlineBorder
        && other.focusColor == focusColor
        && other.hoverColor == hoverColor
        && other.errorBorder == errorBorder
        && other.focusedBorder == focusedBorder
        && other.focusedErrorBorder == focusedErrorBorder
        && other.disabledBorder == disabledBorder
        && other.enabledBorder == enabledBorder
        && other.border == border
        && other.alignLabelWithHint == alignLabelWithHint
        && other.constraints == constraints
        && other.disabledBorder == disabledBorder;
  }

  @override
  void debugFillProperties(DiagnosticPropertiesBuilder properties) {
    super.debugFillProperties(properties);
    const InputDecorationTheme defaultTheme = InputDecorationTheme();
    properties.add(DiagnosticsProperty<TextStyle>('labelStyle', labelStyle, defaultValue: defaultTheme.labelStyle));
    properties.add(DiagnosticsProperty<TextStyle>('floatingLabelStyle', floatingLabelStyle, defaultValue: defaultTheme.floatingLabelStyle));
    properties.add(DiagnosticsProperty<TextStyle>('helperStyle', helperStyle, defaultValue: defaultTheme.helperStyle));
    properties.add(IntProperty('helperMaxLines', helperMaxLines, defaultValue: defaultTheme.helperMaxLines));
    properties.add(DiagnosticsProperty<TextStyle>('hintStyle', hintStyle, defaultValue: defaultTheme.hintStyle));
    properties.add(DiagnosticsProperty<TextStyle>('errorStyle', errorStyle, defaultValue: defaultTheme.errorStyle));
    properties.add(IntProperty('errorMaxLines', errorMaxLines, defaultValue: defaultTheme.errorMaxLines));
    properties.add(DiagnosticsProperty<FloatingLabelBehavior>('floatingLabelBehavior', floatingLabelBehavior, defaultValue: defaultTheme.floatingLabelBehavior));
    properties.add(DiagnosticsProperty<FloatingLabelAlignment>('floatingLabelAlignment', floatingLabelAlignment, defaultValue: defaultTheme.floatingLabelAlignment));
    properties.add(DiagnosticsProperty<bool>('isDense', isDense, defaultValue: defaultTheme.isDense));
    properties.add(DiagnosticsProperty<EdgeInsetsGeometry>('contentPadding', contentPadding, defaultValue: defaultTheme.contentPadding));
    properties.add(DiagnosticsProperty<bool>('isCollapsed', isCollapsed, defaultValue: defaultTheme.isCollapsed));
    properties.add(DiagnosticsProperty<Color>('iconColor', iconColor, defaultValue: defaultTheme.iconColor));
    properties.add(DiagnosticsProperty<Color>('prefixIconColor', prefixIconColor, defaultValue: defaultTheme.prefixIconColor));
    properties.add(DiagnosticsProperty<TextStyle>('prefixStyle', prefixStyle, defaultValue: defaultTheme.prefixStyle));
    properties.add(DiagnosticsProperty<Color>('suffixIconColor', suffixIconColor, defaultValue: defaultTheme.suffixIconColor));
    properties.add(DiagnosticsProperty<TextStyle>('suffixStyle', suffixStyle, defaultValue: defaultTheme.suffixStyle));
    properties.add(DiagnosticsProperty<TextStyle>('counterStyle', counterStyle, defaultValue: defaultTheme.counterStyle));
    properties.add(DiagnosticsProperty<bool>('filled', filled, defaultValue: defaultTheme.filled));
    properties.add(ColorProperty('fillColor', fillColor, defaultValue: defaultTheme.fillColor));
    properties.add(DiagnosticsProperty<BorderSide>('activeIndicatorBorder', activeIndicatorBorder, defaultValue: defaultTheme.activeIndicatorBorder));
    properties.add(DiagnosticsProperty<BorderSide>('outlineBorder', outlineBorder, defaultValue: defaultTheme.outlineBorder));
    properties.add(ColorProperty('focusColor', focusColor, defaultValue: defaultTheme.focusColor));
    properties.add(ColorProperty('hoverColor', hoverColor, defaultValue: defaultTheme.hoverColor));
    properties.add(DiagnosticsProperty<InputBorder>('errorBorder', errorBorder, defaultValue: defaultTheme.errorBorder));
    properties.add(DiagnosticsProperty<InputBorder>('focusedBorder', focusedBorder, defaultValue: defaultTheme.focusedErrorBorder));
    properties.add(DiagnosticsProperty<InputBorder>('focusedErrorBorder', focusedErrorBorder, defaultValue: defaultTheme.focusedErrorBorder));
    properties.add(DiagnosticsProperty<InputBorder>('disabledBorder', disabledBorder, defaultValue: defaultTheme.disabledBorder));
    properties.add(DiagnosticsProperty<InputBorder>('enabledBorder', enabledBorder, defaultValue: defaultTheme.enabledBorder));
    properties.add(DiagnosticsProperty<InputBorder>('border', border, defaultValue: defaultTheme.border));
    properties.add(DiagnosticsProperty<bool>('alignLabelWithHint', alignLabelWithHint, defaultValue: defaultTheme.alignLabelWithHint));
    properties.add(DiagnosticsProperty<BoxConstraints>('constraints', constraints, defaultValue: defaultTheme.constraints));
  }
}

class _InputDecoratorDefaultsM2 extends InputDecorationTheme {
  const _InputDecoratorDefaultsM2(this.context)
      : super();

  final BuildContext context;

  @override
  TextStyle? get hintStyle => MaterialStateTextStyle.resolveWith((Set<MaterialState> states) {
    if (states.contains(MaterialState.disabled)) {
      return TextStyle(color: Theme.of(context).disabledColor);
    }
    return TextStyle(color: Theme.of(context).hintColor);
  });

  @override
  TextStyle? get labelStyle => MaterialStateTextStyle.resolveWith((Set<MaterialState> states) {
    if (states.contains(MaterialState.disabled)) {
      return TextStyle(color: Theme.of(context).disabledColor);
    }
    return TextStyle(color: Theme.of(context).hintColor);
  });

  @override
  TextStyle? get floatingLabelStyle => MaterialStateTextStyle.resolveWith((Set<MaterialState> states) {
    if (states.contains(MaterialState.disabled)) {
      return TextStyle(color: Theme.of(context).disabledColor);
    }
    if (states.contains(MaterialState.error)) {
      return TextStyle(color: Theme.of(context).errorColor);
    }
    if (states.contains(MaterialState.focused)) {
      return TextStyle(color: Theme.of(context).colorScheme.primary);
    }
    return TextStyle(color: Theme.of(context).hintColor);
  });

  @override
  TextStyle? get helperStyle => MaterialStateTextStyle.resolveWith((Set<MaterialState> states) {
    final ThemeData themeData= Theme.of(context);
    if (states.contains(MaterialState.disabled)) {
      return themeData.textTheme.bodySmall!.copyWith(color: Colors.transparent);
    }

    return themeData.textTheme.bodySmall!.copyWith(color: themeData.hintColor);
  });

  @override
  TextStyle? get errorStyle => MaterialStateTextStyle.resolveWith((Set<MaterialState> states) {
    final ThemeData themeData= Theme.of(context);
    if (states.contains(MaterialState.disabled)) {
      return themeData.textTheme.bodySmall!.copyWith(color: Colors.transparent);
    }
    return themeData.textTheme.bodySmall!.copyWith(color: themeData.errorColor);
  });

  @override
  Color? get fillColor => MaterialStateColor.resolveWith((Set<MaterialState> states) {
    if (states.contains(MaterialState.disabled)) {
      // dark theme: 5% white
      // light theme: 2% black
      switch (Theme.of(context).brightness) {
        case Brightness.dark:
          return const Color(0x0DFFFFFF);
        case Brightness.light:
          return const Color(0x05000000) ;
      }
    }
    // dark theme: 10% white
    // light theme: 4% black
    switch (Theme.of(context).brightness) {
      case Brightness.dark: return const Color(0x1AFFFFFF);
      case Brightness.light:return const Color(0x0A000000) ;
    }
  });

  @override
  Color? get iconColor => MaterialStateColor.resolveWith((Set<MaterialState> states) {
    if (states.contains(MaterialState.disabled) && !states.contains(MaterialState.focused)) {
      return Theme.of(context).disabledColor;
    }
    if (states.contains(MaterialState.focused)) {
      return Theme.of(context).colorScheme.primary;
    }
    switch (Theme.of(context).brightness) {
      case Brightness.dark:
        return Colors.white70;
      case Brightness.light:
        return Colors.black45;
    }
  });

  @override
  Color? get prefixIconColor => MaterialStateColor.resolveWith((Set<MaterialState> states) {
    if (states.contains(MaterialState.disabled) && !states.contains(MaterialState.focused)) {
      return Theme.of(context).disabledColor;
    }
    if (states.contains(MaterialState.focused)) {
      return Theme.of(context).colorScheme.primary;
    }
    switch (Theme.of(context).brightness) {
      case Brightness.dark:
        return Colors.white70;
      case Brightness.light:
        return Colors.black45;
    }
  });

  @override
  Color? get suffixIconColor => MaterialStateColor.resolveWith((Set<MaterialState> states) {
    if (states.contains(MaterialState.disabled) && !states.contains(MaterialState.focused)) {
      return Theme.of(context).disabledColor;
    }
    if (states.contains(MaterialState.focused)) {
      return Theme.of(context).colorScheme.primary;
    }
    switch (Theme.of(context).brightness) {
      case Brightness.dark:
        return Colors.white70;
      case Brightness.light:
        return Colors.black45;
    }
  });
}

// BEGIN GENERATED TOKEN PROPERTIES - InputDecorator

// Do not edit by hand. The code between the "BEGIN GENERATED" and
// "END GENERATED" comments are generated from data in the Material
// Design token database by the script:
//   dev/tools/gen_defaults/bin/gen_defaults.dart.

// Token database version: v0_101

// Generated version v0_101
class _InputDecoratorDefaultsM3 extends InputDecorationTheme {
   _InputDecoratorDefaultsM3(this.context)
    : super();

  final BuildContext context;

  late final ColorScheme _colors = Theme.of(context).colorScheme;
  late final TextTheme _textTheme = Theme.of(context).textTheme;

  @override
  TextStyle? get hintStyle => MaterialStateTextStyle.resolveWith((Set<MaterialState> states) {
    if (states.contains(MaterialState.disabled)) {
      return TextStyle(color: Theme.of(context).disabledColor);
    }
    return TextStyle(color: Theme.of(context).hintColor);
  });

  @override
  Color? get fillColor => MaterialStateColor.resolveWith((Set<MaterialState> states) {
    if (states.contains(MaterialState.disabled)) {
      return _colors.onSurface.withOpacity(0.04);
    }
    return _colors.surfaceVariant;
  });

  @override
  BorderSide? get activeIndicatorBorder => MaterialStateBorderSide.resolveWith((Set<MaterialState> states) {
      if (states.contains(MaterialState.error)) {
        if (states.contains(MaterialState.hovered)) {
          return BorderSide(color: _colors.onErrorContainer);
        }
        return BorderSide(color: _colors.error);
      }
      if (states.contains(MaterialState.hovered)) {
        return BorderSide(color: _colors.onSurface);
      }
      if (states.contains(MaterialState.focused)) {
        return BorderSide(color: _colors.primary);
      }
      if (states.contains(MaterialState.disabled)) {
        return BorderSide(color: _colors.onSurface.withOpacity(0.38));
      }
      return BorderSide(color: _colors.onSurfaceVariant);
    });

  @override
  BorderSide? get outlineBorder => MaterialStateBorderSide.resolveWith((Set<MaterialState> states) {
      if (states.contains(MaterialState.error)) {
        if (states.contains(MaterialState.hovered)) {
          return BorderSide(color: _colors.onErrorContainer);
        }
        return BorderSide(color: _colors.error);
      }
      if (states.contains(MaterialState.hovered)) {
        return BorderSide(color: _colors.onSurface);
      }
      if (states.contains(MaterialState.focused)) {
        return BorderSide(color: _colors.primary, width: 2.0);
      }
      if (states.contains(MaterialState.disabled)) {
        return BorderSide(color: _colors.onSurface.withOpacity(0.12));
      }
      return BorderSide(color: _colors.outline);
    });

  @override
  Color? get iconColor => _colors.onSurfaceVariant;

  @override
  Color? get prefixIconColor => MaterialStateColor.resolveWith((Set<MaterialState> states) {
    if (states.contains(MaterialState.disabled)) {
      return _colors.onSurface.withOpacity(0.38);
    }
    return _colors.onSurfaceVariant;
  });

  @override
  Color? get suffixIconColor => MaterialStateColor.resolveWith((Set<MaterialState> states) {
    if(states.contains(MaterialState.error)) {
      if (states.contains(MaterialState.hovered)) {
        return _colors.onErrorContainer;
      }
      return _colors.error;
    }
    if (states.contains(MaterialState.disabled)) {
      return _colors.onSurface.withOpacity(0.38);
    }
    return _colors.onSurfaceVariant;
  });

  @override
  TextStyle? get labelStyle => MaterialStateTextStyle.resolveWith((Set<MaterialState> states) {
    final TextStyle textStyle= _textTheme.bodyLarge ?? const TextStyle();
    if(states.contains(MaterialState.error)) {
      if (states.contains(MaterialState.hovered)) {
        return textStyle.copyWith(color:_colors.onErrorContainer);
      }
      if (states.contains(MaterialState.focused)) {
        return textStyle.copyWith(color:_colors.error);
      }
      return textStyle.copyWith(color:_colors.error);
    }
    if (states.contains(MaterialState.hovered)) {
      return textStyle.copyWith(color:_colors.onSurfaceVariant);
    }
    if (states.contains(MaterialState.focused)) {
      return textStyle.copyWith(color:_colors.primary);
    }
    if (states.contains(MaterialState.disabled)) {
      return textStyle.copyWith(color:_colors.onSurface.withOpacity(0.38));
    }
    return textStyle.copyWith(color:_colors.onSurfaceVariant);
  });

  @override
  TextStyle? get floatingLabelStyle => MaterialStateTextStyle.resolveWith((Set<MaterialState> states) {
    final TextStyle textStyle= _textTheme.bodyLarge ?? const TextStyle();
    if(states.contains(MaterialState.error)) {
      if (states.contains(MaterialState.hovered)) {
        return textStyle.copyWith(color:_colors.onErrorContainer);
      }
      if (states.contains(MaterialState.focused)) {
        return textStyle.copyWith(color:_colors.error);
      }
      return textStyle.copyWith(color:_colors.error);
    }
    if (states.contains(MaterialState.hovered)) {
      return textStyle.copyWith(color:_colors.onSurfaceVariant);
    }
    if (states.contains(MaterialState.focused)) {
      return textStyle.copyWith(color:_colors.primary);
    }
    if (states.contains(MaterialState.disabled)) {
      return textStyle.copyWith(color:_colors.onSurface.withOpacity(0.38));
    }
    return textStyle.copyWith(color:_colors.onSurfaceVariant);
  });

  @override
  TextStyle? get helperStyle => MaterialStateTextStyle.resolveWith((Set<MaterialState> states) {
    final TextStyle textStyle= _textTheme.bodySmall ?? const TextStyle();
    if (states.contains(MaterialState.disabled)) {
      return textStyle.copyWith(color:_colors.onSurface.withOpacity(0.38));
    }
    return textStyle.copyWith(color:_colors.onSurfaceVariant);
  });

  @override
  TextStyle? get errorStyle => MaterialStateTextStyle.resolveWith((Set<MaterialState> states) {
    final TextStyle textStyle= _textTheme.bodySmall ?? const TextStyle();
    return textStyle.copyWith(color:_colors.error);
  });
}

// END GENERATED TOKEN PROPERTIES - InputDecorator<|MERGE_RESOLUTION|>--- conflicted
+++ resolved
@@ -1957,7 +1957,7 @@
           : themeData.disabledColor;
     }
     if (decoration.errorText != null) {
-      return  themeData.errorColor;
+      return themeData.colorScheme.error;
     }
     if (isFocused) {
       return themeData.colorScheme.primary;
@@ -2050,21 +2050,10 @@
       .merge(style);
   }
 
-<<<<<<< HEAD
-  TextStyle _getFloatingLabelStyle(ThemeData themeData) {
-    TextStyle getFallbackTextStyle() {
-      final Color color = decoration!.errorText != null
-        ? decoration!.errorStyle?.color ?? themeData.colorScheme.error
-        : _getActiveColor(themeData);
-
-      return TextStyle(color: decoration!.enabled ? color : themeData.disabledColor)
-        .merge(decoration!.floatingLabelStyle ?? decoration!.labelStyle);
-=======
   TextStyle _getFloatingLabelStyle(ThemeData themeData, InputDecorationTheme defaults) {
     TextStyle defaultTextStyle = MaterialStateProperty.resolveAs(defaults.floatingLabelStyle!, materialState);
     if (decoration.errorText != null && decoration.errorStyle?.color != null) {
       defaultTextStyle = defaultTextStyle.copyWith(color: decoration.errorStyle?.color);
->>>>>>> c8569b6e
     }
     defaultTextStyle = defaultTextStyle.merge(decoration.floatingLabelStyle ?? decoration.labelStyle);
 
@@ -2083,15 +2072,9 @@
       .merge(MaterialStateProperty.resolveAs(decoration.helperStyle, materialState));
   }
 
-<<<<<<< HEAD
-  TextStyle _getErrorStyle(ThemeData themeData) {
-    final Color color = decoration!.enabled ? themeData.colorScheme.error : Colors.transparent;
-    return themeData.textTheme.caption!.copyWith(color: color).merge(decoration!.errorStyle);
-=======
   TextStyle _getErrorStyle(ThemeData themeData, InputDecorationTheme defaults) {
     return MaterialStateProperty.resolveAs(defaults.errorStyle!, materialState)
       .merge(decoration.errorStyle);
->>>>>>> c8569b6e
   }
 
   Set<MaterialState> get materialState {
@@ -2116,17 +2099,6 @@
       return border;
     }
 
-<<<<<<< HEAD
-    final Color borderColor;
-    if (decoration!.enabled || isFocused) {
-      borderColor = decoration!.errorText == null
-        ? _getDefaultBorderColor(themeData)
-        : themeData.colorScheme.error;
-    } else {
-      borderColor = (decoration!.filled == true && decoration!.border?.isOutline != true)
-        ? Colors.transparent
-        : themeData.disabledColor;
-=======
     if (themeData.useMaterial3) {
       if (decoration.filled!) {
         return border.copyWith(
@@ -2147,7 +2119,6 @@
             : isFocused ? 2.0 : 1.0,
         ),
       );
->>>>>>> c8569b6e
     }
   }
 
@@ -4374,7 +4345,7 @@
       return TextStyle(color: Theme.of(context).disabledColor);
     }
     if (states.contains(MaterialState.error)) {
-      return TextStyle(color: Theme.of(context).errorColor);
+      return TextStyle(color: Theme.of(context).colorScheme.error);
     }
     if (states.contains(MaterialState.focused)) {
       return TextStyle(color: Theme.of(context).colorScheme.primary);
@@ -4398,7 +4369,7 @@
     if (states.contains(MaterialState.disabled)) {
       return themeData.textTheme.bodySmall!.copyWith(color: Colors.transparent);
     }
-    return themeData.textTheme.bodySmall!.copyWith(color: themeData.errorColor);
+    return themeData.textTheme.bodySmall!.copyWith(color: themeData.colorScheme.error);
   });
 
   @override
