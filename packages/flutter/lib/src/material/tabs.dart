--- conflicted
+++ resolved
@@ -643,11 +643,8 @@
     this.enableFeedback,
     this.onTap,
     this.physics,
-<<<<<<< HEAD
+    this.splashFactory,
     this.splashBorderRadius,
-=======
-    this.splashFactory,
->>>>>>> a3fd36a1
   }) : assert(tabs != null),
        assert(isScrollable != null),
        assert(dragStartBehavior != null),
@@ -839,15 +836,6 @@
   /// Defaults to matching platform conventions.
   final ScrollPhysics? physics;
 
-<<<<<<< HEAD
-  /// Defines the clipping radius of splashes that extend outside the bounds of the tab.
-  ///
-  /// For example, to match the `borderRadius` of [BoxDecoration] provided as
-  /// `indicator` to [TabBar].
-  ///
-  /// If this property is null, it is interpreted as [BorderRadius.zero].
-  final BorderRadius? splashBorderRadius;
-=======
   /// Creates the tab bar's [InkWell] splash factory, which defines
   /// the appearance of "ink" splashes that occur in response to taps.
   ///
@@ -866,7 +854,14 @@
   /// )
   /// ```
   final InteractiveInkFeatureFactory? splashFactory;
->>>>>>> a3fd36a1
+
+  /// Defines the clipping radius of splashes that extend outside the bounds of the tab.
+  ///
+  /// For example, to match the `borderRadius` of [BoxDecoration] provided as
+  /// `indicator` to [TabBar].
+  ///
+  /// If this property is null, it is interpreted as [BorderRadius.zero].
+  final BorderRadius? splashBorderRadius;
 
   /// A size whose height depends on if the tabs have both icons and text.
   ///
@@ -1223,13 +1218,9 @@
         mouseCursor: widget.mouseCursor ?? SystemMouseCursors.click,
         onTap: () { _handleTap(index); },
         enableFeedback: widget.enableFeedback ?? true,
-<<<<<<< HEAD
-        overlayColor: widget.overlayColor,
-        borderRadius: widget.splashBorderRadius,
-=======
         overlayColor: widget.overlayColor ?? tabBarTheme.overlayColor,
         splashFactory: widget.splashFactory ?? tabBarTheme.splashFactory,
->>>>>>> a3fd36a1
+        borderRadius: widget.splashBorderRadius,
         child: Padding(
           padding: EdgeInsets.only(bottom: widget.indicatorWeight),
           child: Stack(
