--- conflicted
+++ resolved
@@ -211,12 +211,9 @@
     this.controlsBuilder,
     this.elevation,
     this.margin,
-<<<<<<< HEAD
     this.connectorColor,
     this.connectorThickness,
-=======
     this.stepIconBuilder,
->>>>>>> 0c365bd9
   }) : assert(0 <= currentStep && currentStep < steps.length);
 
   /// The steps of the stepper whose titles, subtitles, icons always get shown.
@@ -316,8 +313,6 @@
   /// Custom margin on vertical stepper.
   final EdgeInsetsGeometry? margin;
 
-<<<<<<< HEAD
-
   /// Customize connected lines colors.
   ///
   /// Resolves in the following states:
@@ -330,7 +325,7 @@
 
   /// The thickness of the connecting lines.
   final double? connectorThickness;
-=======
+
   /// Callback for creating custom icons for the [steps].
   ///
   /// When overriding icon for [StepState.error], please return
@@ -338,7 +333,6 @@
   ///
   /// If null, the default icons will be used for respective [StepState].
   final StepIconBuilder? stepIconBuilder;
->>>>>>> 0c365bd9
 
   @override
   State<Stepper> createState() => _StepperState();
