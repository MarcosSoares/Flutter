--- conflicted
+++ resolved
@@ -179,12 +179,8 @@
     this.overlayColor,              // ignored for CupertinoSwitch
     this.splashRadius,              // ignored for CupertinoSwitch
     this.focusNode,
-<<<<<<< HEAD
+    this.onFocusChange,             // ignored for CupertinoSwitch
     this.autofocus = false,         // ignored for CupertinoSwitch
-=======
-    this.onFocusChange,
-    this.autofocus = false,
->>>>>>> 9497dd8f
   })  : assert(autofocus != null),
         assert(activeThumbImage != null || onActiveThumbImageError == null),
         assert(inactiveThumbImage != null || onInactiveThumbImageError == null),
