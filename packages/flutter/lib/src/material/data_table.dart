// Copyright 2014 The Flutter Authors. All rights reserved.
// Use of this source code is governed by a BSD-style license that can be
// found in the LICENSE file.

import 'dart:math' as math;

import 'package:flutter/foundation.dart';
import 'package:flutter/rendering.dart';
import 'package:flutter/widgets.dart';

import 'checkbox.dart';
import 'constants.dart';
import 'data_table_theme.dart';
import 'debug.dart';
import 'divider.dart';
import 'dropdown.dart';
import 'icons.dart';
import 'ink_well.dart';
import 'material.dart';
import 'material_state.dart';
import 'theme.dart';
import 'tooltip.dart';

/// Signature for [DataColumn.onSort] callback.
typedef DataColumnSortCallback = void Function(int columnIndex, bool ascending);

/// Column configuration for a [DataTable].
///
/// One column configuration must be provided for each column to
/// display in the table. The list of [DataColumn] objects is passed
/// as the `columns` argument to the [new DataTable] constructor.
@immutable
class DataColumn {
  /// Creates the configuration for a column of a [DataTable].
  ///
  /// The [label] argument must not be null.
  const DataColumn({
    required this.label,
    this.tooltip,
    this.numeric = false,
    this.onSort,
  }) : assert(label != null);

  /// The column heading.
  ///
  /// Typically, this will be a [Text] widget. It could also be an
  /// [Icon] (typically using size 18), or a [Row] with an icon and
  /// some text.
  ///
  /// By default, this widget will only occupy the minimal space. If you want
  /// it to take the entire remaining space, e.g. when you want to use [Center],
  /// you can wrap it with an [Expanded].
  ///
  /// The label should not include the sort indicator.
  final Widget label;

  /// The column heading's tooltip.
  ///
  /// This is a longer description of the column heading, for cases
  /// where the heading might have been abbreviated to keep the column
  /// width to a reasonable size.
  final String? tooltip;

  /// Whether this column represents numeric data or not.
  ///
  /// The contents of cells of columns containing numeric data are
  /// right-aligned.
  final bool numeric;

  /// Called when the user asks to sort the table using this column.
  ///
  /// If null, the column will not be considered sortable.
  ///
  /// See [DataTable.sortColumnIndex] and [DataTable.sortAscending].
  final DataColumnSortCallback? onSort;

  bool get _debugInteractive => onSort != null;
}

/// Row configuration and cell data for a [DataTable].
///
/// One row configuration must be provided for each row to
/// display in the table. The list of [DataRow] objects is passed
/// as the `rows` argument to the [new DataTable] constructor.
///
/// The data for this row of the table is provided in the [cells]
/// property of the [DataRow] object.
@immutable
class DataRow {
  /// Creates the configuration for a row of a [DataTable].
  ///
  /// The [cells] argument must not be null.
  const DataRow({
    this.key,
    this.selected = false,
    this.onSelectChanged,
    this.color,
    required this.cells,
  }) : assert(cells != null);

  /// Creates the configuration for a row of a [DataTable], deriving
  /// the key from a row index.
  ///
  /// The [cells] argument must not be null.
  DataRow.byIndex({
    int? index,
    this.selected = false,
    this.onSelectChanged,
    this.color,
    required this.cells,
  }) : assert(cells != null),
       key = ValueKey<int?>(index);

  /// A [Key] that uniquely identifies this row. This is used to
  /// ensure that if a row is added or removed, any stateful widgets
  /// related to this row (e.g. an in-progress checkbox animation)
  /// remain on the right row visually.
  ///
  /// If the table never changes once created, no key is necessary.
  final LocalKey? key;

  /// Called when the user selects or unselects a selectable row.
  ///
  /// If this is not null, then the row is selectable. The current
  /// selection state of the row is given by [selected].
  ///
  /// If any row is selectable, then the table's heading row will have
  /// a checkbox that can be checked to select all selectable rows
  /// (and which is checked if all the rows are selected), and each
  /// subsequent row will have a checkbox to toggle just that row.
  ///
  /// A row whose [onSelectChanged] callback is null is ignored for
  /// the purposes of determining the state of the "all" checkbox,
  /// and its checkbox is disabled.
  ///
  /// If a [DataCell] in the row has its [DataCell.onTap] callback defined,
  /// that callback behavior overrides the gesture behavior of the row for
  /// that particular cell.
  final ValueChanged<bool?>? onSelectChanged;

  /// Whether the row is selected.
  ///
  /// If [onSelectChanged] is non-null for any row in the table, then
  /// a checkbox is shown at the start of each row. If the row is
  /// selected (true), the checkbox will be checked and the row will
  /// be highlighted.
  ///
  /// Otherwise, the checkbox, if present, will not be checked.
  final bool selected;

  /// The data for this row.
  ///
  /// There must be exactly as many cells as there are columns in the
  /// table.
  final List<DataCell> cells;

  /// The color for the row.
  ///
  /// By default, the color is transparent unless selected. Selected rows has
  /// a grey translucent color.
  ///
  /// The effective color can depend on the [MaterialState] state, if the
  /// row is selected, pressed, hovered, focused, disabled or enabled. The
  /// color is painted as an overlay to the row. To make sure that the row's
  /// [InkWell] is visible (when pressed, hovered and focused), it is
  /// recommended to use a translucent color.
  ///
  /// ```dart
  /// DataRow(
  ///   color: MaterialStateProperty.resolveWith<Color>((Set<MaterialState> states) {
  ///     if (states.contains(MaterialState.selected))
  ///       return Theme.of(context).colorScheme.primary.withOpacity(0.08);
  ///     return null;  // Use the default value.
  ///   }),
  /// )
  /// ```
  ///
  /// See also:
  ///
  ///  * The Material Design specification for overlay colors and how they
  ///    match a component's state:
  ///    <https://material.io/design/interaction/states.html#anatomy>.
  final MaterialStateProperty<Color?>? color;

  bool get _debugInteractive => onSelectChanged != null || cells.any((DataCell cell) => cell._debugInteractive);
}

/// The data for a cell of a [DataTable].
///
/// One list of [DataCell] objects must be provided for each [DataRow]
/// in the [DataTable], in the new [DataRow] constructor's `cells`
/// argument.
@immutable
class DataCell {
  /// Creates an object to hold the data for a cell in a [DataTable].
  ///
  /// The first argument is the widget to show for the cell, typically
  /// a [Text] or [DropdownButton] widget; this becomes the [child]
  /// property and must not be null.
  ///
  /// If the cell has no data, then a [Text] widget with placeholder
  /// text should be provided instead, and then the [placeholder]
  /// argument should be set to true.
  const DataCell(
    this.child, {
    this.placeholder = false,
    this.showEditIcon = false,
    this.onTap,
    this.onLongPress,
    this.onTapDown,
    this.onDoubleTap,
    this.onTapCancel,
  }) : assert(child != null);

  /// A cell that has no content and has zero width and height.
  static const DataCell empty = DataCell(SizedBox(width: 0.0, height: 0.0));

  /// The data for the row.
  ///
  /// Typically a [Text] widget or a [DropdownButton] widget.
  ///
  /// If the cell has no data, then a [Text] widget with placeholder
  /// text should be provided instead, and [placeholder] should be set
  /// to true.
  ///
  /// {@macro flutter.widgets.ProxyWidget.child}
  final Widget child;

  /// Whether the [child] is actually a placeholder.
  ///
  /// If this is true, the default text style for the cell is changed
  /// to be appropriate for placeholder text.
  final bool placeholder;

  /// Whether to show an edit icon at the end of the cell.
  ///
  /// This does not make the cell actually editable; the caller must
  /// implement editing behavior if desired (initiated from the
  /// [onTap] callback).
  ///
  /// If this is set, [onTap] should also be set, otherwise tapping
  /// the icon will have no effect.
  final bool showEditIcon;

  /// Called if the cell is tapped.
  ///
  /// If non-null, tapping the cell will call this callback. If
  /// null (including [onDoubleTap], [onLongPress], [onTapCancel] and [onTapDown]),
  /// tapping the cell will attempt to select the row (if
  /// [DataRow.onSelectChanged] is provided).
  final GestureTapCallback? onTap;

  /// Called when the cell is double tapped.
  ///
  /// If non-null, tapping the cell will call this callback. If
  /// null (including [onTap], [onLongPress], [onTapCancel] and [onTapDown]),
  /// tapping the cell will attempt to select the row (if
  /// [DataRow.onSelectChanged] is provided).
  final GestureTapCallback? onDoubleTap;

  /// Called if the cell is long-pressed.
  ///
  /// If non-null, tapping the cell will invoke this callback. If
  /// null (including [onDoubleTap], [onTap], [onTapCancel] and [onTapDown]),
  /// tapping the cell will attempt to select the row (if
  /// [DataRow.onSelectChanged] is provided).
  final GestureLongPressCallback? onLongPress;

  /// Called if the cell is tapped down.
  ///
  /// If non-null, tapping the cell will call this callback. If
  /// null (including [onTap] [onDoubleTap], [onLongPress] and [onTapCancel]),
  /// tapping the cell will attempt to select the row (if
  /// [DataRow.onSelectChanged] is provided).
  final GestureTapDownCallback? onTapDown;

  /// Called if the user cancels a tap was started on cell.
  ///
  /// If non-null, cancelling the tap gesture will invoke this callback.
  /// If null (including [onTap], [onDoubleTap] and [onLongPress]),
  /// tapping the cell will attempt to select the
  /// row (if [DataRow.onSelectChanged] is provided).
  final GestureTapCancelCallback? onTapCancel;

  bool get _debugInteractive => onTap != null ||
      onDoubleTap != null ||
      onLongPress != null ||
      onTapDown != null ||
      onTapCancel != null;
}

/// A material design data table.
///
/// {@youtube 560 315 https://www.youtube.com/watch?v=ktTajqbhIcY}
///
/// Displaying data in a table is expensive, because to lay out the
/// table all the data must be measured twice, once to negotiate the
/// dimensions to use for each column, and once to actually lay out
/// the table given the results of the negotiation.
///
/// For this reason, if you have a lot of data (say, more than a dozen
/// rows with a dozen columns, though the precise limits depend on the
/// target device), it is suggested that you use a
/// [PaginatedDataTable] which automatically splits the data into
/// multiple pages.
///
/// {@tool dartpad --template=stateless_widget_scaffold}
///
/// This sample shows how to display a [DataTable] with three columns: name, age, and
/// role. The columns are defined by three [DataColumn] objects. The table
/// contains three rows of data for three example users, the data for which
/// is defined by three [DataRow] objects.
///
/// ![](https://flutter.github.io/assets-for-api-docs/assets/material/data_table.png)
///
/// ```dart
/// Widget build(BuildContext context) {
///   return DataTable(
///     columns: const <DataColumn>[
///       DataColumn(
///         label: Text(
///           'Name',
///           style: TextStyle(fontStyle: FontStyle.italic),
///         ),
///       ),
///       DataColumn(
///         label: Text(
///           'Age',
///           style: TextStyle(fontStyle: FontStyle.italic),
///         ),
///       ),
///       DataColumn(
///         label: Text(
///           'Role',
///           style: TextStyle(fontStyle: FontStyle.italic),
///         ),
///       ),
///     ],
///     rows: const <DataRow>[
///       DataRow(
///         cells: <DataCell>[
///           DataCell(Text('Sarah')),
///           DataCell(Text('19')),
///           DataCell(Text('Student')),
///         ],
///       ),
///       DataRow(
///         cells: <DataCell>[
///           DataCell(Text('Janine')),
///           DataCell(Text('43')),
///           DataCell(Text('Professor')),
///         ],
///       ),
///       DataRow(
///         cells: <DataCell>[
///           DataCell(Text('William')),
///           DataCell(Text('27')),
///           DataCell(Text('Associate Professor')),
///         ],
///       ),
///     ],
///   );
/// }
/// ```
///
/// {@end-tool}
///
///
/// {@tool dartpad --template=stateful_widget_scaffold}
///
/// This sample shows how to display a [DataTable] with alternate colors per
/// row, and a custom color for when the row is selected.
///
/// ```dart
/// static const int numItems = 10;
/// List<bool> selected = List<bool>.generate(numItems, (index) => false);
///
/// @override
/// Widget build(BuildContext context) {
///   return SizedBox(
///     width: double.infinity,
///     child: DataTable(
///       columns: const <DataColumn>[
///         DataColumn(
///           label: const Text('Number'),
///         ),
///       ],
///       rows: List<DataRow>.generate(
///         numItems,
///         (index) => DataRow(
///           color: MaterialStateProperty.resolveWith<Color?>((Set<MaterialState> states) {
///             // All rows will have the same selected color.
///             if (states.contains(MaterialState.selected))
///               return Theme.of(context).colorScheme.primary.withOpacity(0.08);
///             // Even rows will have a grey color.
///             if (index % 2 == 0)
///               return Colors.grey.withOpacity(0.3);
///             return null;  // Use default value for other states and odd rows.
///           }),
///           cells: [DataCell(Text('Row $index'))],
///           selected: selected[index],
///           onSelectChanged: (bool? value) {
///             setState(() {
///               selected[index] = value!;
///             });
///           },
///         ),
///       ),
///     ),
///   );
/// }
/// ```
/// {@end-tool}
///
/// [DataTable] can be sorted on the basis of any column in [columns] in
/// ascending or descending order. If [sortColumnIndex] is non-null, then the
/// table will be sorted by the values in the specified column. The boolean
/// [sortAscending] flag controls the sort order.
///
/// See also:
///
///  * [DataColumn], which describes a column in the data table.
///  * [DataRow], which contains the data for a row in the data table.
///  * [DataCell], which contains the data for a single cell in the data table.
///  * [PaginatedDataTable], which shows part of the data in a data table and
///    provides controls for paging through the remainder of the data.
///  * <https://material.io/design/components/data-tables.html>
class DataTable extends StatelessWidget {
  /// Creates a widget describing a data table.
  ///
  /// The [columns] argument must be a list of as many [DataColumn]
  /// objects as the table is to have columns, ignoring the leading
  /// checkbox column if any. The [columns] argument must have a
  /// length greater than zero and must not be null.
  ///
  /// The [rows] argument must be a list of as many [DataRow] objects
  /// as the table is to have rows, ignoring the leading heading row
  /// that contains the column headings (derived from the [columns]
  /// argument). There may be zero rows, but the rows argument must
  /// not be null.
  ///
  /// Each [DataRow] object in [rows] must have as many [DataCell]
  /// objects in the [DataRow.cells] list as the table has columns.
  ///
  /// If the table is sorted, the column that provides the current
  /// primary key should be specified by index in [sortColumnIndex], 0
  /// meaning the first column in [columns], 1 being the next one, and
  /// so forth.
  ///
  /// The actual sort order can be specified using [sortAscending]; if
  /// the sort order is ascending, this should be true (the default),
  /// otherwise it should be false.
  DataTable({
    Key? key,
    required this.columns,
    this.sortColumnIndex,
    this.sortAscending = true,
    this.onSelectAll,
    this.decoration,
    this.dataRowColor,
    this.dataRowHeight,
    this.dataTextStyle,
    this.headingRowColor,
    this.headingRowHeight,
    this.headingTextStyle,
    this.horizontalMargin,
    this.columnSpacing,
    this.showCheckboxColumn = true,
    this.showBottomBorder = false,
    this.dividerThickness,
    this.border,
    required this.rows,
    this.checkboxHorizontalMargin,
  }) : assert(columns != null),
       assert(columns.isNotEmpty),
       assert(sortColumnIndex == null || (sortColumnIndex >= 0 && sortColumnIndex < columns.length)),
       assert(sortAscending != null),
       assert(showCheckboxColumn != null),
       assert(rows != null),
       assert(!rows.any((DataRow row) => row.cells.length != columns.length)),
       assert(dividerThickness == null || dividerThickness >= 0),
       _onlyTextColumn = _initOnlyTextColumn(columns),
       super(key: key);

  /// The configuration and labels for the columns in the table.
  final List<DataColumn> columns;

  /// The current primary sort key's column.
  ///
  /// If non-null, indicates that the indicated column is the column
  /// by which the data is sorted. The number must correspond to the
  /// index of the relevant column in [columns].
  ///
  /// Setting this will cause the relevant column to have a sort
  /// indicator displayed.
  ///
  /// When this is null, it implies that the table's sort order does
  /// not correspond to any of the columns.
  final int? sortColumnIndex;

  /// Whether the column mentioned in [sortColumnIndex], if any, is sorted
  /// in ascending order.
  ///
  /// If true, the order is ascending (meaning the rows with the
  /// smallest values for the current sort column are first in the
  /// table).
  ///
  /// If false, the order is descending (meaning the rows with the
  /// smallest values for the current sort column are last in the
  /// table).
  final bool sortAscending;

  /// Invoked when the user selects or unselects every row, using the
  /// checkbox in the heading row.
  ///
  /// If this is null, then the [DataRow.onSelectChanged] callback of
  /// every row in the table is invoked appropriately instead.
  ///
  /// To control whether a particular row is selectable or not, see
  /// [DataRow.onSelectChanged]. This callback is only relevant if any
  /// row is selectable.
  final ValueSetter<bool?>? onSelectAll;

  /// {@template flutter.material.dataTable.decoration}
  /// The background and border decoration for the table.
  /// {@endtemplate}
  ///
  /// If null, [DataTableThemeData.decoration] is used. By default there is no
  /// decoration.
  final Decoration? decoration;

  /// {@template flutter.material.dataTable.dataRowColor}
  /// The background color for the data rows.
  ///
  /// The effective background color can be made to depend on the
  /// [MaterialState] state, i.e. if the row is selected, pressed, hovered,
  /// focused, disabled or enabled. The color is painted as an overlay to the
  /// row. To make sure that the row's [InkWell] is visible (when pressed,
  /// hovered and focused), it is recommended to use a translucent background
  /// color.
  /// {@endtemplate}
  ///
  /// If null, [DataTableThemeData.dataRowColor] is used. By default, the
  /// background color is transparent unless selected. Selected rows have a grey
  /// translucent color. To set a different color for individual rows, see
  /// [DataRow.color].
  ///
  /// {@template flutter.material.DataTable.dataRowColor}
  /// ```dart
  /// DataTable(
  ///   dataRowColor: MaterialStateProperty.resolveWith<Color>((Set<MaterialState> states) {
  ///     if (states.contains(MaterialState.selected))
  ///       return Theme.of(context).colorScheme.primary.withOpacity(0.08);
  ///     return null;  // Use the default value.
  ///   }),
  /// )
  /// ```
  ///
  /// See also:
  ///
  ///  * The Material Design specification for overlay colors and how they
  ///    match a component's state:
  ///    <https://material.io/design/interaction/states.html#anatomy>.
  /// {@endtemplate}
  final MaterialStateProperty<Color?>? dataRowColor;

  /// {@template flutter.material.dataTable.dataRowHeight}
  /// The height of each row (excluding the row that contains column headings).
  /// {@endtemplate}
  ///
  /// If null, [DataTableThemeData.dataRowHeight] is used. This value defaults
  /// to [kMinInteractiveDimension] to adhere to the Material Design
  /// specifications.
  final double? dataRowHeight;

  /// {@template flutter.material.dataTable.dataTextStyle}
  /// The text style for data rows.
  /// {@endtemplate}
  ///
  /// If null, [DataTableThemeData.dataTextStyle] is used. By default, the text
  /// style is [TextTheme.bodyText2].
  final TextStyle? dataTextStyle;

  /// {@template flutter.material.dataTable.headingRowColor}
  /// The background color for the heading row.
  ///
  /// The effective background color can be made to depend on the
  /// [MaterialState] state, i.e. if the row is pressed, hovered, focused when
  /// sorted. The color is painted as an overlay to the row. To make sure that
  /// the row's [InkWell] is visible (when pressed, hovered and focused), it is
  /// recommended to use a translucent color.
  /// {@endtemplate}
  ///
  /// If null, [DataTableThemeData.headingRowColor] is used.
  ///
  /// {@template flutter.material.DataTable.headingRowColor}
  /// ```dart
  /// DataTable(
  ///   headingRowColor: MaterialStateProperty.resolveWith<Color>((Set<MaterialState> states) {
  ///     if (states.contains(MaterialState.hovered))
  ///       return Theme.of(context).colorScheme.primary.withOpacity(0.08);
  ///     return null;  // Use the default value.
  ///   }),
  /// )
  /// ```
  ///
  /// See also:
  ///
  ///  * The Material Design specification for overlay colors and how they
  ///    match a component's state:
  ///    <https://material.io/design/interaction/states.html#anatomy>.
  /// {@endtemplate}
  final MaterialStateProperty<Color?>? headingRowColor;

  /// {@template flutter.material.dataTable.headingRowHeight}
  /// The height of the heading row.
  /// {@endtemplate}
  ///
  /// If null, [DataTableThemeData.headingRowHeight] is used. This value
  /// defaults to 56.0 to adhere to the Material Design specifications.
  final double? headingRowHeight;

  /// {@template flutter.material.dataTable.headingTextStyle}
  /// The text style for the heading row.
  /// {@endtemplate}
  ///
  /// If null, [DataTableThemeData.headingTextStyle] is used. By default, the
  /// text style is [TextTheme.subtitle2].
  final TextStyle? headingTextStyle;

  /// {@template flutter.material.dataTable.horizontalMargin}
  /// The horizontal margin between the edges of the table and the content
  /// in the first and last cells of each row.
  ///
  /// When a checkbox is displayed, it is also the margin between the checkbox
  /// the content in the first data column.
  /// {@endtemplate}
  ///
  /// If null, [DataTableThemeData.horizontalMargin] is used. This value
  /// defaults to 24.0 to adhere to the Material Design specifications.
  ///
  /// If [checkboxHorizontalMargin] is null, then [horizontalMargin] is also the
  /// margin between the edge of the table and the checkbox, as well as the
  /// margin between the checkbox and the content in the first data column.
  final double? horizontalMargin;

  /// {@template flutter.material.dataTable.columnSpacing}
  /// The horizontal margin between the contents of each data column.
  /// {@endtemplate}
  ///
  /// If null, [DataTableThemeData.columnSpacing] is used. This value defaults
  /// to 56.0 to adhere to the Material Design specifications.
  final double? columnSpacing;

  /// {@template flutter.material.dataTable.showCheckboxColumn}
  /// Whether the widget should display checkboxes for selectable rows.
  ///
  /// If true, a [Checkbox] will be placed at the beginning of each row that is
  /// selectable. However, if [DataRow.onSelectChanged] is not set for any row,
  /// checkboxes will not be placed, even if this value is true.
  ///
  /// If false, all rows will not display a [Checkbox].
  /// {@endtemplate}
  final bool showCheckboxColumn;

  /// The data to show in each row (excluding the row that contains
  /// the column headings).
  ///
  /// Must be non-null, but may be empty.
  final List<DataRow> rows;

  /// {@template flutter.material.dataTable.dividerThickness}
  /// The width of the divider that appears between [TableRow]s.
  ///
  /// Must be greater than or equal to zero.
  /// {@endtemplate}
  ///
  /// If null, [DataTableThemeData.dividerThickness] is used. This value
  /// defaults to 1.0.
  final double? dividerThickness;

  /// Whether a border at the bottom of the table is displayed.
  ///
  /// By default, a border is not shown at the bottom to allow for a border
  /// around the table defined by [decoration].
  final bool showBottomBorder;

<<<<<<< HEAD
  /// The style to use when painting the boundary and interior divisions of the table.
  final TableBorder? border;
=======
  /// {@template flutter.material.dataTable.checkboxHorizontalMargin}
  /// Horizontal margin around the checkbox, if it is displayed.
  /// {@endtemplate}
  ///
  /// If null, [DataTableThemeData.checkboxHorizontalMargin] is used. If that is
  /// also null, then [horizontalMargin] is used as the margin between the edge
  /// of the table and the checkbox, as well as the margin between the checkbox
  /// and the content in the first data column. This value defaults to 24.0.
  final double? checkboxHorizontalMargin;
>>>>>>> a0ba6464

  // Set by the constructor to the index of the only Column that is
  // non-numeric, if there is exactly one, otherwise null.
  final int? _onlyTextColumn;
  static int? _initOnlyTextColumn(List<DataColumn> columns) {
    int? result;
    for (int index = 0; index < columns.length; index += 1) {
      final DataColumn column = columns[index];
      if (!column.numeric) {
        if (result != null)
          return null;
        result = index;
      }
    }
    return result;
  }

  bool get _debugInteractive {
    return columns.any((DataColumn column) => column._debugInteractive)
        || rows.any((DataRow row) => row._debugInteractive);
  }

  static final LocalKey _headingRowKey = UniqueKey();

  void _handleSelectAll(bool? checked, bool someChecked) {
    // If some checkboxes are checked, all checkboxes are selected. Otherwise,
    // use the new checked value but default to false if it's null.
    final bool effectiveChecked = someChecked || (checked ?? false);
    if (onSelectAll != null) {
      onSelectAll!(effectiveChecked);
    } else {
      for (final DataRow row in rows) {
        if (row.onSelectChanged != null && row.selected != effectiveChecked)
          row.onSelectChanged!(effectiveChecked);
      }
    }
  }

  /// The default height of the heading row.
  static const double _headingRowHeight = 56.0;

  /// The default horizontal margin between the edges of the table and the content
  /// in the first and last cells of each row.
  static const double _horizontalMargin = 24.0;

  /// The default horizontal margin between the contents of each data column.
  static const double _columnSpacing = 56.0;

  /// The default padding between the heading content and sort arrow.
  static const double _sortArrowPadding = 2.0;

  /// The default divider thickness.
  static const double _dividerThickness = 1.0;

  static const Duration _sortArrowAnimationDuration = Duration(milliseconds: 150);

  Widget _buildCheckbox({
    required BuildContext context,
    required bool? checked,
    required VoidCallback? onRowTap,
    required ValueChanged<bool?>? onCheckboxChanged,
    required MaterialStateProperty<Color?>? overlayColor,
    required bool tristate,
  }) {
    final ThemeData themeData = Theme.of(context);
    final double effectiveHorizontalMargin = horizontalMargin
      ?? themeData.dataTableTheme.horizontalMargin
      ?? _horizontalMargin;
    final double effectiveCheckboxHorizontalMarginStart = checkboxHorizontalMargin
      ?? themeData.dataTableTheme.checkboxHorizontalMargin
      ?? effectiveHorizontalMargin;
    final double effectiveCheckboxHorizontalMarginEnd = checkboxHorizontalMargin
      ?? themeData.dataTableTheme.checkboxHorizontalMargin
      ?? effectiveHorizontalMargin / 2.0;
    Widget contents = Semantics(
      container: true,
      child: Padding(
        padding: EdgeInsetsDirectional.only(
          start: effectiveCheckboxHorizontalMarginStart,
          end: effectiveCheckboxHorizontalMarginEnd,
        ),
        child: Center(
          child: Checkbox(
            // TODO(per): Remove when Checkbox has theme, https://github.com/flutter/flutter/issues/53420.
            activeColor: themeData.colorScheme.primary,
            checkColor: themeData.colorScheme.onPrimary,
            value: checked,
            onChanged: onCheckboxChanged,
            tristate: tristate,
          ),
        ),
      ),
    );
    if (onRowTap != null) {
      contents = TableRowInkWell(
        onTap: onRowTap,
        child: contents,
        overlayColor: overlayColor,
      );
    }
    return TableCell(
      verticalAlignment: TableCellVerticalAlignment.fill,
      child: contents,
    );
  }

  Widget _buildHeadingCell({
    required BuildContext context,
    required EdgeInsetsGeometry padding,
    required Widget label,
    required String? tooltip,
    required bool numeric,
    required VoidCallback? onSort,
    required bool sorted,
    required bool ascending,
    required MaterialStateProperty<Color?>? overlayColor,
  }) {
    final ThemeData themeData = Theme.of(context);
    label = Row(
      textDirection: numeric ? TextDirection.rtl : null,
      children: <Widget>[
        label,
        if (onSort != null)
          ...<Widget>[
            _SortArrow(
              visible: sorted,
              up: sorted ? ascending : null,
              duration: _sortArrowAnimationDuration,
            ),
            const SizedBox(width: _sortArrowPadding),
          ],
      ],
    );

    final TextStyle effectiveHeadingTextStyle = headingTextStyle
      ?? themeData.dataTableTheme.headingTextStyle
      ?? themeData.textTheme.subtitle2!;
    final double effectiveHeadingRowHeight = headingRowHeight
      ?? themeData.dataTableTheme.headingRowHeight
      ?? _headingRowHeight;
    label = Container(
      padding: padding,
      height: effectiveHeadingRowHeight,
      alignment: numeric ? Alignment.centerRight : AlignmentDirectional.centerStart,
      child: AnimatedDefaultTextStyle(
        style: effectiveHeadingTextStyle,
        softWrap: false,
        duration: _sortArrowAnimationDuration,
        child: label,
      ),
    );
    if (tooltip != null) {
      label = Tooltip(
        message: tooltip,
        child: label,
      );
    }

    // TODO(dkwingsmt): Only wrap Inkwell if onSort != null. Blocked by
    // https://github.com/flutter/flutter/issues/51152
    label = InkWell(
      onTap: onSort,
      overlayColor: overlayColor,
      child: label,
    );
    return label;
  }

  Widget _buildDataCell({
    required BuildContext context,
    required EdgeInsetsGeometry padding,
    required Widget label,
    required bool numeric,
    required bool placeholder,
    required bool showEditIcon,
    required GestureTapCallback? onTap,
    required VoidCallback? onSelectChanged,
    required GestureTapCallback? onDoubleTap,
    required GestureLongPressCallback? onLongPress,
    required GestureTapDownCallback? onTapDown,
    required GestureTapCancelCallback? onTapCancel,
    required MaterialStateProperty<Color?>? overlayColor,
  }) {
    final ThemeData themeData = Theme.of(context);
    if (showEditIcon) {
      const Widget icon = Icon(Icons.edit, size: 18.0);
      label = Expanded(child: label);
      label = Row(
        textDirection: numeric ? TextDirection.rtl : null,
        children: <Widget>[ label, icon ],
      );
    }

    final TextStyle effectiveDataTextStyle = dataTextStyle
      ?? themeData.dataTableTheme.dataTextStyle
      ?? themeData.textTheme.bodyText2!;
    final double effectiveDataRowHeight = dataRowHeight
      ?? themeData.dataTableTheme.dataRowHeight
      ?? kMinInteractiveDimension;
    label = Container(
      padding: padding,
      height: effectiveDataRowHeight,
      alignment: numeric ? Alignment.centerRight : AlignmentDirectional.centerStart,
      child: DefaultTextStyle(
        style: effectiveDataTextStyle.copyWith(
          color: placeholder ? effectiveDataTextStyle.color!.withOpacity(0.6) : null,
        ),
        child: DropdownButtonHideUnderline(child: label),
      ),
    );
    if (onTap != null ||
        onDoubleTap != null ||
        onLongPress != null ||
        onTapDown != null ||
        onTapCancel != null) {
      label = InkWell(
        onTap: onTap,
        onDoubleTap: onDoubleTap,
        onLongPress: onLongPress,
        onTapCancel: onTapCancel,
        onTapDown: onTapDown,
        child: label,
        overlayColor: overlayColor,
      );
    } else if (onSelectChanged != null) {
      label = TableRowInkWell(
        onTap: onSelectChanged,
        child: label,
        overlayColor: overlayColor,
      );
    }
    return label;
  }

  @override
  Widget build(BuildContext context) {
    assert(!_debugInteractive || debugCheckHasMaterial(context));

    final ThemeData theme = Theme.of(context);
    final MaterialStateProperty<Color?>? effectiveHeadingRowColor = headingRowColor
      ?? theme.dataTableTheme.headingRowColor;
    final MaterialStateProperty<Color?>? effectiveDataRowColor = dataRowColor
      ?? theme.dataTableTheme.dataRowColor;
    final MaterialStateProperty<Color?> defaultRowColor = MaterialStateProperty.resolveWith(
      (Set<MaterialState> states) {
        if (states.contains(MaterialState.selected))
          return theme.colorScheme.primary.withOpacity(0.08);
        return null;
      },
    );
    final bool anyRowSelectable = rows.any((DataRow row) => row.onSelectChanged != null);
    final bool displayCheckboxColumn = showCheckboxColumn && anyRowSelectable;
    final Iterable<DataRow> rowsWithCheckbox = displayCheckboxColumn ?
      rows.where((DataRow row) => row.onSelectChanged != null) : <DataRow>[];
    final Iterable<DataRow> rowsChecked = rowsWithCheckbox.where((DataRow row) => row.selected);
    final bool allChecked = displayCheckboxColumn && rowsChecked.length == rowsWithCheckbox.length;
    final bool anyChecked = displayCheckboxColumn && rowsChecked.isNotEmpty;
    final bool someChecked = anyChecked && !allChecked;
    final double effectiveHorizontalMargin = horizontalMargin
      ?? theme.dataTableTheme.horizontalMargin
      ?? _horizontalMargin;
    final double effectiveCheckboxHorizontalMarginStart = checkboxHorizontalMargin
      ?? theme.dataTableTheme.checkboxHorizontalMargin
      ?? effectiveHorizontalMargin;
    final double effectiveCheckboxHorizontalMarginEnd = checkboxHorizontalMargin
      ?? theme.dataTableTheme.checkboxHorizontalMargin
      ?? effectiveHorizontalMargin / 2.0;
    final double effectiveColumnSpacing = columnSpacing
      ?? theme.dataTableTheme.columnSpacing
      ?? _columnSpacing;

    final List<TableColumnWidth> tableColumns = List<TableColumnWidth>.filled(columns.length + (displayCheckboxColumn ? 1 : 0), const _NullTableColumnWidth());
    final List<TableRow> tableRows = List<TableRow>.generate(
      rows.length + 1, // the +1 is for the header row
      (int index) {
        final bool isSelected = index > 0 && rows[index - 1].selected;
        final bool isDisabled = index > 0 && anyRowSelectable && rows[index - 1].onSelectChanged == null;
        final Set<MaterialState> states = <MaterialState>{
          if (isSelected)
            MaterialState.selected,
          if (isDisabled)
            MaterialState.disabled,
        };
        final Color? resolvedDataRowColor = index > 0 ? (rows[index - 1].color ?? effectiveDataRowColor)?.resolve(states) : null;
        final Color? resolvedHeadingRowColor = effectiveHeadingRowColor?.resolve(<MaterialState>{});
        final Color? rowColor = index > 0 ? resolvedDataRowColor : resolvedHeadingRowColor;
        final BorderSide borderSide = Divider.createBorderSide(
          context,
          width: dividerThickness
            ?? theme.dataTableTheme.dividerThickness
            ?? _dividerThickness,
        );
        final Border? border = showBottomBorder
          ? Border(bottom: borderSide)
          : index == 0 ? null : Border(top: borderSide);
        return TableRow(
          key: index == 0 ? _headingRowKey : rows[index - 1].key,
          decoration: BoxDecoration(
            border: border,
            color: rowColor ?? defaultRowColor.resolve(states),
          ),
          children: List<Widget>.filled(tableColumns.length, const _NullWidget()),
        );
      },
    );

    int rowIndex;

    int displayColumnIndex = 0;
    if (displayCheckboxColumn) {
      tableColumns[0] = FixedColumnWidth(effectiveCheckboxHorizontalMarginStart + Checkbox.width + effectiveCheckboxHorizontalMarginEnd);
      tableRows[0].children![0] = _buildCheckbox(
        context: context,
        checked: someChecked ? null : allChecked,
        onRowTap: null,
        onCheckboxChanged: (bool? checked) => _handleSelectAll(checked, someChecked),
        overlayColor: null,
        tristate: true,
      );
      rowIndex = 1;
      for (final DataRow row in rows) {
        tableRows[rowIndex].children![0] = _buildCheckbox(
          context: context,
          checked: row.selected,
          onRowTap: () => row.onSelectChanged != null ? row.onSelectChanged!(!row.selected) : null ,
          onCheckboxChanged: row.onSelectChanged,
          overlayColor: row.color ?? effectiveDataRowColor,
          tristate: false,
        );
        rowIndex += 1;
      }
      displayColumnIndex += 1;
    }

    for (int dataColumnIndex = 0; dataColumnIndex < columns.length; dataColumnIndex += 1) {
      final DataColumn column = columns[dataColumnIndex];

      final double paddingStart;
      if (dataColumnIndex == 0 && displayCheckboxColumn && checkboxHorizontalMargin != null) {
        paddingStart = effectiveHorizontalMargin;
      } else if (dataColumnIndex == 0 && displayCheckboxColumn) {
        paddingStart = effectiveHorizontalMargin / 2.0;
      } else if (dataColumnIndex == 0 && !displayCheckboxColumn) {
        paddingStart = effectiveHorizontalMargin;
      } else {
        paddingStart = effectiveColumnSpacing / 2.0;
      }

      final double paddingEnd;
      if (dataColumnIndex == columns.length - 1) {
        paddingEnd = effectiveHorizontalMargin;
      } else {
        paddingEnd = effectiveColumnSpacing / 2.0;
      }

      final EdgeInsetsDirectional padding = EdgeInsetsDirectional.only(
        start: paddingStart,
        end: paddingEnd,
      );
      if (dataColumnIndex == _onlyTextColumn) {
        tableColumns[displayColumnIndex] = const IntrinsicColumnWidth(flex: 1.0);
      } else {
        tableColumns[displayColumnIndex] = const IntrinsicColumnWidth();
      }
      tableRows[0].children![displayColumnIndex] = _buildHeadingCell(
        context: context,
        padding: padding,
        label: column.label,
        tooltip: column.tooltip,
        numeric: column.numeric,
        onSort: column.onSort != null ? () => column.onSort!(dataColumnIndex, sortColumnIndex != dataColumnIndex || !sortAscending) : null,
        sorted: dataColumnIndex == sortColumnIndex,
        ascending: sortAscending,
        overlayColor: effectiveHeadingRowColor,
      );
      rowIndex = 1;
      for (final DataRow row in rows) {
        final DataCell cell = row.cells[dataColumnIndex];
        tableRows[rowIndex].children![displayColumnIndex] = _buildDataCell(
          context: context,
          padding: padding,
          label: cell.child,
          numeric: column.numeric,
          placeholder: cell.placeholder,
          showEditIcon: cell.showEditIcon,
          onTap: cell.onTap,
          onDoubleTap: cell.onDoubleTap,
          onLongPress: cell.onLongPress,
          onTapCancel: cell.onTapCancel,
          onTapDown: cell.onTapDown,
          onSelectChanged: () => row.onSelectChanged != null ? row.onSelectChanged!(!row.selected) : null,
          overlayColor: row.color ?? effectiveDataRowColor,
        );
        rowIndex += 1;
      }
      displayColumnIndex += 1;
    }

    return Container(
      decoration: decoration ?? theme.dataTableTheme.decoration,
      child: Material(
        type: MaterialType.transparency,
        child: Table(
          columnWidths: tableColumns.asMap(),
          children: tableRows,
          border: border,
        ),
      ),
    );
  }
}

/// A rectangular area of a Material that responds to touch but clips
/// its ink splashes to the current table row of the nearest table.
///
/// Must have an ancestor [Material] widget in which to cause ink
/// reactions and an ancestor [Table] widget to establish a row.
///
/// The [TableRowInkWell] must be in the same coordinate space (modulo
/// translations) as the [Table]. If it's rotated or scaled or
/// otherwise transformed, it will not be able to describe the
/// rectangle of the row in its own coordinate system as a [Rect], and
/// thus the splash will not occur. (In general, this is easy to
/// achieve: just put the [TableRowInkWell] as the direct child of the
/// [Table], and put the other contents of the cell inside it.)
///
/// See also:
///
///  * [DataTable], which makes use of [TableRowInkWell] when
///    [DataRow.onSelectChanged] is defined and [DataCell.onTap]
///    is not.
class TableRowInkWell extends InkResponse {
  /// Creates an ink well for a table row.
  const TableRowInkWell({
    Key? key,
    Widget? child,
    GestureTapCallback? onTap,
    GestureTapCallback? onDoubleTap,
    GestureLongPressCallback? onLongPress,
    ValueChanged<bool>? onHighlightChanged,
    MaterialStateProperty<Color?>? overlayColor,
  }) : super(
    key: key,
    child: child,
    onTap: onTap,
    onDoubleTap: onDoubleTap,
    onLongPress: onLongPress,
    onHighlightChanged: onHighlightChanged,
    containedInkWell: true,
    highlightShape: BoxShape.rectangle,
    overlayColor: overlayColor,
  );

  @override
  RectCallback getRectCallback(RenderBox referenceBox) {
    return () {
      RenderObject cell = referenceBox;
      AbstractNode? table = cell.parent;
      final Matrix4 transform = Matrix4.identity();
      while (table is RenderObject && table is! RenderTable) {
        table.applyPaintTransform(cell, transform);
        assert(table == cell.parent);
        cell = table;
        table = table.parent;
      }
      if (table is RenderTable) {
        final TableCellParentData cellParentData = cell.parentData! as TableCellParentData;
        assert(cellParentData.y != null);
        final Rect rect = table.getRowBox(cellParentData.y!);
        // The rect is in the table's coordinate space. We need to change it to the
        // TableRowInkWell's coordinate space.
        table.applyPaintTransform(cell, transform);
        final Offset? offset = MatrixUtils.getAsTranslation(transform);
        if (offset != null)
          return rect.shift(-offset);
      }
      return Rect.zero;
    };
  }

  @override
  bool debugCheckContext(BuildContext context) {
    assert(debugCheckHasTable(context));
    return super.debugCheckContext(context);
  }
}

class _SortArrow extends StatefulWidget {
  const _SortArrow({
    Key? key,
    required this.visible,
    required this.up,
    required this.duration,
  }) : super(key: key);

  final bool visible;

  final bool? up;

  final Duration duration;

  @override
  _SortArrowState createState() => _SortArrowState();
}

class _SortArrowState extends State<_SortArrow> with TickerProviderStateMixin {
  late AnimationController _opacityController;
  late Animation<double> _opacityAnimation;

  late AnimationController _orientationController;
  late Animation<double> _orientationAnimation;
  double _orientationOffset = 0.0;

  bool? _up;

  static final Animatable<double> _turnTween = Tween<double>(begin: 0.0, end: math.pi)
    .chain(CurveTween(curve: Curves.easeIn));

  @override
  void initState() {
    super.initState();
    _opacityAnimation = CurvedAnimation(
      parent: _opacityController = AnimationController(
        duration: widget.duration,
        vsync: this,
      ),
      curve: Curves.fastOutSlowIn,
    )
    ..addListener(_rebuild);
    _opacityController.value = widget.visible ? 1.0 : 0.0;
    _orientationController = AnimationController(
      duration: widget.duration,
      vsync: this,
    );
    _orientationAnimation = _orientationController.drive(_turnTween)
      ..addListener(_rebuild)
      ..addStatusListener(_resetOrientationAnimation);
    if (widget.visible)
      _orientationOffset = widget.up! ? 0.0 : math.pi;
  }

  void _rebuild() {
    setState(() {
      // The animations changed, so we need to rebuild.
    });
  }

  void _resetOrientationAnimation(AnimationStatus status) {
    if (status == AnimationStatus.completed) {
      assert(_orientationAnimation.value == math.pi);
      _orientationOffset += math.pi;
      _orientationController.value = 0.0; // TODO(ianh): This triggers a pointless rebuild.
    }
  }

  @override
  void didUpdateWidget(_SortArrow oldWidget) {
    super.didUpdateWidget(oldWidget);
    bool skipArrow = false;
    final bool? newUp = widget.up ?? _up;
    if (oldWidget.visible != widget.visible) {
      if (widget.visible && (_opacityController.status == AnimationStatus.dismissed)) {
        _orientationController.stop();
        _orientationController.value = 0.0;
        _orientationOffset = newUp! ? 0.0 : math.pi;
        skipArrow = true;
      }
      if (widget.visible) {
        _opacityController.forward();
      } else {
        _opacityController.reverse();
      }
    }
    if ((_up != newUp) && !skipArrow) {
      if (_orientationController.status == AnimationStatus.dismissed) {
        _orientationController.forward();
      } else {
        _orientationController.reverse();
      }
    }
    _up = newUp;
  }

  @override
  void dispose() {
    _opacityController.dispose();
    _orientationController.dispose();
    super.dispose();
  }

  static const double _arrowIconBaselineOffset = -1.5;
  static const double _arrowIconSize = 16.0;

  @override
  Widget build(BuildContext context) {
    return Opacity(
      opacity: _opacityAnimation.value,
      child: Transform(
        transform: Matrix4.rotationZ(_orientationOffset + _orientationAnimation.value)
                             ..setTranslationRaw(0.0, _arrowIconBaselineOffset, 0.0),
        alignment: Alignment.center,
        child: const Icon(
          Icons.arrow_upward,
          size: _arrowIconSize,
        ),
      ),
    );
  }
}

class _NullTableColumnWidth extends TableColumnWidth {
  const _NullTableColumnWidth();

  @override
  double maxIntrinsicWidth(Iterable<RenderBox> cells, double containerWidth) => throw UnimplementedError();

  @override
  double minIntrinsicWidth(Iterable<RenderBox> cells, double containerWidth) => throw UnimplementedError();
}

class _NullWidget extends Widget {
  const _NullWidget();

  @override
  Element createElement() => throw UnimplementedError();
}<|MERGE_RESOLUTION|>--- conflicted
+++ resolved
@@ -685,10 +685,9 @@
   /// around the table defined by [decoration].
   final bool showBottomBorder;
 
-<<<<<<< HEAD
   /// The style to use when painting the boundary and interior divisions of the table.
   final TableBorder? border;
-=======
+
   /// {@template flutter.material.dataTable.checkboxHorizontalMargin}
   /// Horizontal margin around the checkbox, if it is displayed.
   /// {@endtemplate}
@@ -698,7 +697,6 @@
   /// of the table and the checkbox, as well as the margin between the checkbox
   /// and the content in the first data column. This value defaults to 24.0.
   final double? checkboxHorizontalMargin;
->>>>>>> a0ba6464
 
   // Set by the constructor to the index of the only Column that is
   // non-numeric, if there is exactly one, otherwise null.
