--- conflicted
+++ resolved
@@ -416,15 +416,11 @@
        assert(sortColumnIndex == null || (sortColumnIndex >= 0 && sortColumnIndex < columns.length)),
        assert(!rows.any((DataRow row) => row.cells.length != columns.length)),
        assert(dividerThickness == null || dividerThickness >= 0),
-<<<<<<< HEAD
-       assert(clipBehavior != null),
        assert(dataRowMinHeight == null || dataRowMaxHeight == null || dataRowMaxHeight >= dataRowMinHeight),
        assert(dataRowHeight == null || (dataRowMinHeight == null && dataRowMaxHeight == null),
          'dataRowHeight ($dataRowHeight) must not be set if dataRowMinHeight ($dataRowMinHeight) or dataRowMaxHeight ($dataRowMaxHeight) are set.'),
        dataRowMinHeight = dataRowHeight ?? dataRowMinHeight,
        dataRowMaxHeight = dataRowHeight ?? dataRowMaxHeight,
-=======
->>>>>>> 1168c2c8
        _onlyTextColumn = _initOnlyTextColumn(columns);
 
   /// The configuration and labels for the columns in the table.
