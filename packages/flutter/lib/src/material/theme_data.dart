// Copyright 2014 The Flutter Authors. All rights reserved.
// Use of this source code is governed by a BSD-style license that can be
// found in the LICENSE file.

import 'dart:ui' show Color, lerpDouble;

import 'package:flutter/cupertino.dart';
import 'package:flutter/foundation.dart';

import 'app_bar_theme.dart';
import 'badge_theme.dart';
import 'banner_theme.dart';
import 'bottom_app_bar_theme.dart';
import 'bottom_navigation_bar_theme.dart';
import 'bottom_sheet_theme.dart';
import 'button_bar_theme.dart';
import 'button_theme.dart';
import 'card_theme.dart';
import 'checkbox_theme.dart';
import 'chip_theme.dart';
import 'color_scheme.dart';
import 'colors.dart';
import 'constants.dart';
import 'data_table_theme.dart';
import 'dialog_theme.dart';
import 'divider_theme.dart';
import 'drawer_theme.dart';
import 'dropdown_menu_theme.dart';
import 'elevated_button_theme.dart';
import 'expansion_tile_theme.dart';
import 'filled_button_theme.dart';
import 'floating_action_button_theme.dart';
import 'icon_button_theme.dart';
import 'ink_ripple.dart';
import 'ink_sparkle.dart';
import 'ink_splash.dart';
import 'ink_well.dart' show InteractiveInkFeatureFactory;
import 'input_decorator.dart';
import 'list_tile.dart';
import 'list_tile_theme.dart';
import 'menu_bar_theme.dart';
import 'menu_button_theme.dart';
import 'menu_theme.dart';
import 'navigation_bar_theme.dart';
import 'navigation_drawer_theme.dart';
import 'navigation_rail_theme.dart';
import 'outlined_button_theme.dart';
import 'page_transitions_theme.dart';
import 'popup_menu_theme.dart';
import 'progress_indicator_theme.dart';
import 'radio_theme.dart';
import 'scrollbar_theme.dart';
import 'segmented_button_theme.dart';
import 'slider_theme.dart';
import 'snack_bar_theme.dart';
import 'switch_theme.dart';
import 'tab_bar_theme.dart';
import 'text_button_theme.dart';
import 'text_selection_theme.dart';
import 'text_theme.dart';
import 'time_picker_theme.dart';
import 'toggle_buttons_theme.dart';
import 'tooltip_theme.dart';
import 'typography.dart';

export 'package:flutter/services.dart' show Brightness;

// Examples can assume:
// late BuildContext context;

/// An interface that defines custom additions to a [ThemeData] object.
///
/// Typically used for custom colors. To use, subclass [ThemeExtension],
/// define a number of fields (e.g. [Color]s), and implement the [copyWith] and
/// [lerp] methods. The latter will ensure smooth transitions of properties when
/// switching themes.
///
/// {@tool dartpad}
/// This sample shows how to create and use a subclass of [ThemeExtension] that
/// defines two colors.
///
/// ** See code in examples/api/lib/material/theme/theme_extension.1.dart **
/// {@end-tool}
abstract class ThemeExtension<T extends ThemeExtension<T>> {
  /// Enable const constructor for subclasses.
  const ThemeExtension();

  /// The extension's type.
  Object get type => T;

  /// Creates a copy of this theme extension with the given fields
  /// replaced by the non-null parameter values.
  ThemeExtension<T> copyWith();

  /// Linearly interpolate with another [ThemeExtension] object.
  ///
  /// {@macro dart.ui.shadow.lerp}
  ThemeExtension<T> lerp(covariant ThemeExtension<T>? other, double t);
}

// Deriving these values is black magic. The spec claims that pressed buttons
// have a highlight of 0x66999999, but that's clearly wrong. The videos in the
// spec show that buttons have a composited highlight of #E1E1E1 on a background
// of #FAFAFA. Assuming that the highlight really has an opacity of 0x66, we can
// solve for the actual color of the highlight:
const Color _kLightThemeHighlightColor = Color(0x66BCBCBC);

// The same video shows the splash compositing to #D7D7D7 on a background of
// #E1E1E1. Again, assuming the splash has an opacity of 0x66, we can solve for
// the actual color of the splash:
const Color _kLightThemeSplashColor = Color(0x66C8C8C8);

// Unfortunately, a similar video isn't available for the dark theme, which
// means we assume the values in the spec are actually correct.
const Color _kDarkThemeHighlightColor = Color(0x40CCCCCC);
const Color _kDarkThemeSplashColor = Color(0x40CCCCCC);

/// Configures the tap target and layout size of certain Material widgets.
///
/// Changing the value in [ThemeData.materialTapTargetSize] will affect the
/// accessibility experience.
///
/// Some of the impacted widgets include:
///
///   * [FloatingActionButton], only the mini tap target size is increased.
///   * [MaterialButton]
///   * [OutlinedButton]
///   * [TextButton]
///   * [ElevatedButton]
///   * [IconButton]
///   * The time picker widget ([showTimePicker])
///   * [SnackBar]
///   * [Chip]
///   * [RawChip]
///   * [InputChip]
///   * [ChoiceChip]
///   * [FilterChip]
///   * [ActionChip]
///   * [Radio]
///   * [Switch]
///   * [Checkbox]
enum MaterialTapTargetSize {
  /// Expands the minimum tap target size to 48px by 48px.
  ///
  /// This is the default value of [ThemeData.materialTapTargetSize] and the
  /// recommended size to conform to Android accessibility scanner
  /// recommendations.
  padded,

  /// Shrinks the tap target size to the minimum provided by the Material
  /// specification.
  shrinkWrap,
}

/// Defines the configuration of the overall visual [Theme] for a [MaterialApp]
/// or a widget subtree within the app.
///
/// The [MaterialApp] theme property can be used to configure the appearance
/// of the entire app. Widget subtree's within an app can override the app's
/// theme by including a [Theme] widget at the top of the subtree.
///
/// Widgets whose appearance should align with the overall theme can obtain the
/// current theme's configuration with [Theme.of]. Material components typically
/// depend exclusively on the [colorScheme] and [textTheme]. These properties
/// are guaranteed to have non-null values.
///
/// The static [Theme.of] method finds the [ThemeData] value specified for the
/// nearest [BuildContext] ancestor. This lookup is inexpensive, essentially
/// just a single HashMap access. It can sometimes be a little confusing
/// because [Theme.of] can not see a [Theme] widget that is defined in the
/// current build method's context. To overcome that, create a new custom widget
/// for the subtree that appears below the new [Theme], or insert a widget
/// that creates a new BuildContext, like [Builder].
///
/// {@tool snippet}
/// In this example, the [Container] widget uses [Theme.of] to retrieve the
/// primary color from the theme's [colorScheme] to draw an amber square.
/// The [Builder] widget separates the parent theme's [BuildContext] from the
/// child's [BuildContext].
///
/// ![](https://flutter.github.io/assets-for-api-docs/assets/material/theme_data.png)
///
/// ```dart
/// Theme(
///   data: ThemeData.from(
///     colorScheme: ColorScheme.fromSwatch(primarySwatch: Colors.amber),
///   ),
///   child: Builder(
///     builder: (BuildContext context) {
///       return Container(
///         width: 100,
///         height: 100,
///         color: Theme.of(context).colorScheme.primary,
///       );
///     },
///   ),
/// )
/// ```
/// {@end-tool}
///
/// {@tool snippet}
///
/// This sample creates a [MaterialApp] with a [Theme] whose
/// [ColorScheme] is based on [Colors.blue], but with the color
/// scheme's [ColorScheme.secondary] color overridden to be green. The
/// [AppBar] widget uses the color scheme's [ColorScheme.primary] as
/// its default background color and the [FloatingActionButton] widget
/// uses the color scheme's [ColorScheme.secondary] for its default
/// background. By default, the [Text] widget uses
/// [TextTheme.bodyMedium], and the color of that [TextStyle] has been
/// changed to purple.
///
/// ![](https://flutter.github.io/assets-for-api-docs/assets/material/material_app_theme_data.png)
///
/// ```dart
/// MaterialApp(
///   theme: ThemeData(
///     colorScheme: ColorScheme.fromSwatch().copyWith(
///       secondary: Colors.green,
///     ),
///     textTheme: const TextTheme(bodyMedium: TextStyle(color: Colors.purple)),
///   ),
///   home: Scaffold(
///     appBar: AppBar(
///       title: const Text('ThemeData Demo'),
///     ),
///     floatingActionButton: FloatingActionButton(
///       child: const Icon(Icons.add),
///       onPressed: () {},
///     ),
///     body: const Center(
///       child: Text('Button pressed 0 times'),
///     ),
///   ),
/// )
/// ```
/// {@end-tool}
///
/// See <https://material.io/design/color/> for
/// more discussion on how to pick the right colors.

@immutable
class ThemeData with Diagnosticable {
  /// Create a [ThemeData] that's used to configure a [Theme].
  ///
  /// The [colorScheme] and [textTheme] are used by the Material components to
  /// compute default values for visual properties. The API documentation for
  /// each component widget explains exactly how the defaults are computed.
  ///
  /// When providing a [ColorScheme], apps can either provide one directly
  /// with the [colorScheme] parameter, or have one generated for them by
  /// using the [colorSchemeSeed] and [brightness] parameters. A generated
  /// color scheme will be based on the tones of [colorSchemeSeed] and all of
  /// its contrasting color will meet accessibility guidelines for readability.
  /// (See [ColorScheme.fromSeed] for more details.)
  ///
  /// If the app wants to customize a generated color scheme, it can use
  /// [ColorScheme.fromSeed] directly and then [ColorScheme.copyWith] on the
  /// result to override any colors that need to be replaced. The result of
  /// this can be used as the [colorScheme] directly.
  ///
  /// For historical reasons, instead of using a [colorSchemeSeed] or
  /// [colorScheme], you can provide either a [primaryColor] or [primarySwatch]
  /// to construct the [colorScheme], but the results will not be as complete
  /// as when using generation from a seed color.
  ///
  /// If [colorSchemeSeed] is non-null then [colorScheme], [primaryColor] and
  /// [primarySwatch] must all be null.
  ///
  /// The [textTheme] [TextStyle] colors are black if the color scheme's
  /// brightness is [Brightness.light], and white for [Brightness.dark].
  ///
  /// To override the appearance of specific components, provide
  /// a component theme parameter like [sliderTheme], [toggleButtonsTheme],
  /// or [bottomNavigationBarTheme].
  ///
  /// See also:
  ///
  ///  * [ThemeData.from], which creates a ThemeData from a [ColorScheme].
  ///  * [ThemeData.light], which creates a light blue theme.
  ///  * [ThemeData.dark], which creates dark theme with a teal secondary [ColorScheme] color.
  ///  * [ColorScheme.fromSeed], which is used to create a [ColorScheme] from a seed color.
  factory ThemeData({
    // For the sanity of the reader, make sure these properties are in the same
    // order in every place that they are separated by section comments (e.g.
    // GENERAL CONFIGURATION). Each section except for deprecations should be
    // alphabetical by symbol name.

    // GENERAL CONFIGURATION
    bool? applyElevationOverlayColor,
    NoDefaultCupertinoThemeData? cupertinoOverrideTheme,
    Iterable<ThemeExtension<dynamic>>? extensions,
    InputDecorationTheme? inputDecorationTheme,
    MaterialTapTargetSize? materialTapTargetSize,
    PageTransitionsTheme? pageTransitionsTheme,
    TargetPlatform? platform,
    ScrollbarThemeData? scrollbarTheme,
    InteractiveInkFeatureFactory? splashFactory,
    bool? useMaterial3,
    VisualDensity? visualDensity,
    // COLOR
    // [colorScheme] is the preferred way to configure colors. The other color
    // properties (as well as primaryColorBrightness, and primarySwatch)
    // will gradually be phased out, see https://github.com/flutter/flutter/issues/91772.
    Brightness? brightness,
    Color? canvasColor,
    Color? cardColor,
    ColorScheme? colorScheme,
    Color? colorSchemeSeed,
    Color? dialogBackgroundColor,
    Color? disabledColor,
    Color? dividerColor,
    Color? focusColor,
    Color? highlightColor,
    Color? hintColor,
    Color? hoverColor,
    Color? indicatorColor,
    Color? primaryColor,
    Color? primaryColorDark,
    Color? primaryColorLight,
    MaterialColor? primarySwatch,
    Color? scaffoldBackgroundColor,
    Color? secondaryHeaderColor,
    Color? shadowColor,
    Color? splashColor,
    Color? unselectedWidgetColor,
    // TYPOGRAPHY & ICONOGRAPHY
    String? fontFamily,
    List<String>? fontFamilyFallback,
    String? package,
    IconThemeData? iconTheme,
    IconThemeData? primaryIconTheme,
    TextTheme? primaryTextTheme,
    TextTheme? textTheme,
    Typography? typography,
    // COMPONENT THEMES
    AppBarTheme? appBarTheme,
    BadgeThemeData? badgeTheme,
    MaterialBannerThemeData? bannerTheme,
    BottomAppBarTheme? bottomAppBarTheme,
    BottomNavigationBarThemeData? bottomNavigationBarTheme,
    BottomSheetThemeData? bottomSheetTheme,
    ButtonBarThemeData? buttonBarTheme,
    ButtonThemeData? buttonTheme,
    CardTheme? cardTheme,
    CheckboxThemeData? checkboxTheme,
    ChipThemeData? chipTheme,
    DataTableThemeData? dataTableTheme,
    DialogTheme? dialogTheme,
    DividerThemeData? dividerTheme,
    DrawerThemeData? drawerTheme,
    DropdownMenuThemeData? dropdownMenuTheme,
    ElevatedButtonThemeData? elevatedButtonTheme,
    ExpansionTileThemeData? expansionTileTheme,
    FilledButtonThemeData? filledButtonTheme,
    FloatingActionButtonThemeData? floatingActionButtonTheme,
    IconButtonThemeData? iconButtonTheme,
    ListTileThemeData? listTileTheme,
    MenuBarThemeData? menuBarTheme,
    MenuButtonThemeData? menuButtonTheme,
    MenuThemeData? menuTheme,
    NavigationBarThemeData? navigationBarTheme,
    NavigationDrawerThemeData? navigationDrawerTheme,
    NavigationRailThemeData? navigationRailTheme,
    OutlinedButtonThemeData? outlinedButtonTheme,
    PopupMenuThemeData? popupMenuTheme,
    ProgressIndicatorThemeData? progressIndicatorTheme,
    RadioThemeData? radioTheme,
    SegmentedButtonThemeData? segmentedButtonTheme,
    SliderThemeData? sliderTheme,
    SnackBarThemeData? snackBarTheme,
    SwitchThemeData? switchTheme,
    TabBarTheme? tabBarTheme,
    TextButtonThemeData? textButtonTheme,
    TextSelectionThemeData? textSelectionTheme,
    TimePickerThemeData? timePickerTheme,
    ToggleButtonsThemeData? toggleButtonsTheme,
    TooltipThemeData? tooltipTheme,
    // DEPRECATED (newest deprecations at the bottom)
    @Deprecated(
      'Use colorScheme.secondary instead. '
      'For more information, consult the migration guide at '
      'https://flutter.dev/docs/release/breaking-changes/theme-data-accent-properties#migration-guide. '
      'This feature was deprecated after v2.3.0-0.1.pre.',
    )
    Color? accentColor,
    @Deprecated(
      'No longer used by the framework, please remove any reference to it. '
      'For more information, consult the migration guide at '
      'https://flutter.dev/docs/release/breaking-changes/theme-data-accent-properties#migration-guide. '
      'This feature was deprecated after v2.3.0-0.1.pre.',
    )
    Brightness? accentColorBrightness,
    @Deprecated(
      'No longer used by the framework, please remove any reference to it. '
      'For more information, consult the migration guide at '
      'https://flutter.dev/docs/release/breaking-changes/theme-data-accent-properties#migration-guide. '
      'This feature was deprecated after v2.3.0-0.1.pre.',
    )
    TextTheme? accentTextTheme,
    @Deprecated(
      'No longer used by the framework, please remove any reference to it. '
      'For more information, consult the migration guide at '
      'https://flutter.dev/docs/release/breaking-changes/theme-data-accent-properties#migration-guide. '
      'This feature was deprecated after v2.3.0-0.1.pre.',
    )
    IconThemeData? accentIconTheme,
    @Deprecated(
      'No longer used by the framework, please remove any reference to it. '
      'This feature was deprecated after v2.3.0-0.2.pre.',
    )
    Color? buttonColor,
    @Deprecated(
      'This "fix" is now enabled by default. '
      'This feature was deprecated after v2.5.0-1.0.pre.',
    )
    bool? fixTextFieldOutlineLabel,
    @Deprecated(
      'No longer used by the framework, please remove any reference to it. '
      'This feature was deprecated after v2.6.0-11.0.pre.',
    )
    Brightness? primaryColorBrightness,
    @Deprecated(
      'Use ThemeData.useMaterial3 or override ScrollBehavior.buildOverscrollIndicator. '
      'This feature was deprecated after v2.13.0-0.0.pre.'
    )
    AndroidOverscrollIndicator? androidOverscrollIndicator,
    @Deprecated(
      'No longer used by the framework, please remove any reference to it. '
      'For more information, consult the migration guide at '
      'https://flutter.dev/docs/release/breaking-changes/toggleable-active-color#migration-guide. '
      'This feature was deprecated after v3.4.0-19.0.pre.',
    )
    Color? toggleableActiveColor,
    @Deprecated(
      'No longer used by the framework, please remove any reference to it. '
      'This feature was deprecated after v3.1.0-0.0.pre.',
    )
    Color? selectedRowColor,
    @Deprecated(
      'Use colorScheme.error instead. '
      'This feature was deprecated after v3.3.0-0.5.pre.',
    )
    Color? errorColor,
    @Deprecated(
      'Use colorScheme.background instead. '
      'This feature was deprecated after v3.3.0-0.5.pre.',
    )
    Color? backgroundColor,
    @Deprecated(
      'Use BottomAppBarTheme.color instead. '
      'This feature was deprecated after v3.3.0-0.6.pre.',
    )
    Color? bottomAppBarColor,
  }) {
    // GENERAL CONFIGURATION
    cupertinoOverrideTheme = cupertinoOverrideTheme?.noDefault();
    extensions ??= <ThemeExtension<dynamic>>[];
    inputDecorationTheme ??= const InputDecorationTheme();
    platform ??= defaultTargetPlatform;
    switch (platform) {
      case TargetPlatform.android:
      case TargetPlatform.fuchsia:
      case TargetPlatform.iOS:
        materialTapTargetSize ??= MaterialTapTargetSize.padded;
        break;
      case TargetPlatform.linux:
      case TargetPlatform.macOS:
      case TargetPlatform.windows:
         materialTapTargetSize ??= MaterialTapTargetSize.shrinkWrap;
        break;
    }
    pageTransitionsTheme ??= const PageTransitionsTheme();
    scrollbarTheme ??= const ScrollbarThemeData();
    visualDensity ??= VisualDensity.adaptivePlatformDensity;
    useMaterial3 ??= false;
    final bool useInkSparkle = platform == TargetPlatform.android && !kIsWeb;
    splashFactory ??= useMaterial3
      ? useInkSparkle ? InkSparkle.splashFactory : InkRipple.splashFactory
      : InkSplash.splashFactory;

    // COLOR
    assert(colorScheme?.brightness == null || brightness == null || colorScheme!.brightness == brightness);
    assert(colorSchemeSeed == null || colorScheme == null);
    assert(colorSchemeSeed == null || primarySwatch == null);
    assert(colorSchemeSeed == null || primaryColor == null);
    final Brightness effectiveBrightness = brightness ?? colorScheme?.brightness ?? Brightness.light;
    final bool isDark = effectiveBrightness == Brightness.dark;
    if (colorSchemeSeed != null || useMaterial3) {
      if (colorSchemeSeed != null) {
        colorScheme = ColorScheme.fromSeed(seedColor: colorSchemeSeed, brightness: effectiveBrightness);
      }
      colorScheme ??= isDark ? _colorSchemeDarkM3 : _colorSchemeLightM3;

      // For surfaces that use primary color in light themes and surface color in dark
      final Color primarySurfaceColor = isDark ? colorScheme.surface : colorScheme.primary;
      final Color onPrimarySurfaceColor = isDark ? colorScheme.onSurface : colorScheme.onPrimary;

      // Default some of the color settings to values from the color scheme
      primaryColor ??= primarySurfaceColor;
      primaryColorBrightness = ThemeData.estimateBrightnessForColor(primarySurfaceColor);
      canvasColor ??= colorScheme.background;
      accentColor ??= colorScheme.secondary;
      accentColorBrightness ??= ThemeData.estimateBrightnessForColor(colorScheme.secondary);
      scaffoldBackgroundColor ??= colorScheme.background;
      bottomAppBarColor ??= colorScheme.surface;
      cardColor ??= colorScheme.surface;
      dividerColor ??= colorScheme.outline;
      backgroundColor ??= colorScheme.background;
      dialogBackgroundColor ??= colorScheme.background;
      indicatorColor ??= onPrimarySurfaceColor;
      errorColor ??= colorScheme.error;
      applyElevationOverlayColor ??= brightness == Brightness.dark;
    }
    applyElevationOverlayColor ??= false;
    primarySwatch ??= Colors.blue;
    primaryColor ??= isDark ? Colors.grey[900]! : primarySwatch;
    final Brightness estimatedPrimaryColorBrightness = estimateBrightnessForColor(primaryColor);
    primaryColorLight ??= isDark ? Colors.grey[500]! : primarySwatch[100]!;
    primaryColorDark ??= isDark ? Colors.black : primarySwatch[700]!;
    final bool primaryIsDark = estimatedPrimaryColorBrightness == Brightness.dark;
    toggleableActiveColor ??= isDark ? Colors.tealAccent[200]! : (accentColor ?? primarySwatch[600]!);
    accentColor ??= isDark ? Colors.tealAccent[200]! : primarySwatch[500]!;
    accentColorBrightness ??= estimateBrightnessForColor(accentColor);
    final bool accentIsDark = accentColorBrightness == Brightness.dark;
    focusColor ??= isDark ? Colors.white.withOpacity(0.12) : Colors.black.withOpacity(0.12);
    hoverColor ??= isDark ? Colors.white.withOpacity(0.04) : Colors.black.withOpacity(0.04);
    shadowColor ??= Colors.black;
    canvasColor ??= isDark ? Colors.grey[850]! : Colors.grey[50]!;
    scaffoldBackgroundColor ??= canvasColor;
    cardColor ??= isDark ? Colors.grey[800]! : Colors.white;
    dividerColor ??= isDark ? const Color(0x1FFFFFFF) : const Color(0x1F000000);
    // Create a ColorScheme that is backwards compatible as possible
    // with the existing default ThemeData color values.
    colorScheme ??= ColorScheme.fromSwatch(
      primarySwatch: primarySwatch,
      primaryColorDark: primaryColorDark,
      accentColor: accentColor,
      cardColor: cardColor,
      backgroundColor: isDark ? Colors.grey[700]! : primarySwatch[200]!,
      errorColor: Colors.red[700],
      brightness: effectiveBrightness,
    );
    selectedRowColor ??= Colors.grey[100]!;
    unselectedWidgetColor ??= isDark ? Colors.white70 : Colors.black54;
    // Spec doesn't specify a dark theme secondaryHeaderColor, this is a guess.
    secondaryHeaderColor ??= isDark ? Colors.grey[700]! : primarySwatch[50]!;
    dialogBackgroundColor ??= isDark ? Colors.grey[800]! : Colors.white;
    indicatorColor ??= accentColor == primaryColor ? Colors.white : accentColor;
    hintColor ??= isDark ? Colors.white60 : Colors.black.withOpacity(0.6);
    // The default [buttonTheme] is here because it doesn't use the defaults for
    // [disabledColor], [highlightColor], and [splashColor].
    buttonTheme ??= ButtonThemeData(
      colorScheme: colorScheme,
      buttonColor: buttonColor ?? (isDark ? primarySwatch[600]! : Colors.grey[300]!),
      disabledColor: disabledColor,
      focusColor: focusColor,
      hoverColor: hoverColor,
      highlightColor: highlightColor,
      splashColor: splashColor,
      materialTapTargetSize: materialTapTargetSize,
    );
    disabledColor ??= isDark ? Colors.white38 : Colors.black38;
    highlightColor ??= isDark ? _kDarkThemeHighlightColor : _kLightThemeHighlightColor;
    splashColor ??= isDark ? _kDarkThemeSplashColor : _kLightThemeSplashColor;

    // TYPOGRAPHY & ICONOGRAPHY
    typography ??= useMaterial3
      ? Typography.material2021(platform: platform, colorScheme: colorScheme)
      : Typography.material2014(platform: platform);
    TextTheme defaultTextTheme = isDark ? typography.white : typography.black;
    TextTheme defaultPrimaryTextTheme = primaryIsDark ? typography.white : typography.black;
    TextTheme defaultAccentTextTheme = accentIsDark ? typography.white : typography.black;
    if (fontFamily != null) {
      defaultTextTheme = defaultTextTheme.apply(fontFamily: fontFamily);
      defaultPrimaryTextTheme = defaultPrimaryTextTheme.apply(fontFamily: fontFamily);
      defaultAccentTextTheme = defaultAccentTextTheme.apply(fontFamily: fontFamily);
    }
    if (fontFamilyFallback != null) {
      defaultTextTheme = defaultTextTheme.apply(fontFamilyFallback: fontFamilyFallback);
      defaultPrimaryTextTheme = defaultPrimaryTextTheme.apply(fontFamilyFallback: fontFamilyFallback);
      defaultAccentTextTheme = defaultAccentTextTheme.apply(fontFamilyFallback: fontFamilyFallback);
    }
    if (package != null) {
      defaultTextTheme = defaultTextTheme.apply(package: package);
      defaultPrimaryTextTheme = defaultPrimaryTextTheme.apply(package: package);
      defaultAccentTextTheme = defaultAccentTextTheme.apply(package: package);
    }
    textTheme = defaultTextTheme.merge(textTheme);
    primaryTextTheme = defaultPrimaryTextTheme.merge(primaryTextTheme);
    iconTheme ??= isDark ? const IconThemeData(color: kDefaultIconLightColor) : const IconThemeData(color: kDefaultIconDarkColor);
    primaryIconTheme ??= primaryIsDark ? const IconThemeData(color: Colors.white) : const IconThemeData(color: Colors.black);

    // COMPONENT THEMES
    appBarTheme ??= const AppBarTheme();
    badgeTheme ??= const BadgeThemeData();
    bannerTheme ??= const MaterialBannerThemeData();
    bottomAppBarTheme ??= const BottomAppBarTheme();
    bottomNavigationBarTheme ??= const BottomNavigationBarThemeData();
    bottomSheetTheme ??= const BottomSheetThemeData();
    buttonBarTheme ??= const ButtonBarThemeData();
    cardTheme ??= const CardTheme();
    checkboxTheme ??= const CheckboxThemeData();
    chipTheme ??= const ChipThemeData();
    dataTableTheme ??= const DataTableThemeData();
    dialogTheme ??= const DialogTheme();
    dividerTheme ??= const DividerThemeData();
    drawerTheme ??= const DrawerThemeData();
    dropdownMenuTheme ??= const DropdownMenuThemeData();
    elevatedButtonTheme ??= const ElevatedButtonThemeData();
    expansionTileTheme ??= const ExpansionTileThemeData();
    filledButtonTheme ??= const FilledButtonThemeData();
    floatingActionButtonTheme ??= const FloatingActionButtonThemeData();
    iconButtonTheme ??= const IconButtonThemeData();
    listTileTheme ??= const ListTileThemeData();
    menuBarTheme ??= const MenuBarThemeData();
    menuButtonTheme ??= const MenuButtonThemeData();
    menuTheme ??= const MenuThemeData();
    navigationBarTheme ??= const NavigationBarThemeData();
    navigationDrawerTheme ??= const NavigationDrawerThemeData();
    navigationRailTheme ??= const NavigationRailThemeData();
    outlinedButtonTheme ??= const OutlinedButtonThemeData();
    popupMenuTheme ??= const PopupMenuThemeData();
    progressIndicatorTheme ??= const ProgressIndicatorThemeData();
    radioTheme ??= const RadioThemeData();
    segmentedButtonTheme ??= const SegmentedButtonThemeData();
    sliderTheme ??= const SliderThemeData();
    snackBarTheme ??= const SnackBarThemeData();
    switchTheme ??= const SwitchThemeData();
    tabBarTheme ??= const TabBarTheme();
    textButtonTheme ??= const TextButtonThemeData();
    textSelectionTheme ??= const TextSelectionThemeData();
    timePickerTheme ??= const TimePickerThemeData();
    toggleButtonsTheme ??= const ToggleButtonsThemeData();
    tooltipTheme ??= const TooltipThemeData();

    // DEPRECATED (newest deprecations at the bottom)
    accentTextTheme = defaultAccentTextTheme.merge(accentTextTheme);
    accentIconTheme ??= accentIsDark ? const IconThemeData(color: Colors.white) : const IconThemeData(color: Colors.black);
    buttonColor ??= isDark ? primarySwatch[600]! : Colors.grey[300]!;
    fixTextFieldOutlineLabel ??= true;
    primaryColorBrightness = estimatedPrimaryColorBrightness;
    errorColor ??= Colors.red[700]!;
    backgroundColor ??= isDark ? Colors.grey[700]! : primarySwatch[200]!;
    bottomAppBarColor ??= colorSchemeSeed != null ? colorScheme.surface : isDark ? Colors.grey[800]! : Colors.white;

    return ThemeData.raw(
      // For the sanity of the reader, make sure these properties are in the same
      // order in every place that they are separated by section comments (e.g.
      // GENERAL CONFIGURATION). Each section except for deprecations should be
      // alphabetical by symbol name.

      // GENERAL CONFIGURATION
      applyElevationOverlayColor: applyElevationOverlayColor,
      cupertinoOverrideTheme: cupertinoOverrideTheme,
      extensions: _themeExtensionIterableToMap(extensions),
      inputDecorationTheme: inputDecorationTheme,
      materialTapTargetSize: materialTapTargetSize,
      pageTransitionsTheme: pageTransitionsTheme,
      platform: platform,
      scrollbarTheme: scrollbarTheme,
      splashFactory: splashFactory,
      useMaterial3: useMaterial3,
      visualDensity: visualDensity,
      // COLOR
      canvasColor: canvasColor,
      cardColor: cardColor,
      colorScheme: colorScheme,
      dialogBackgroundColor: dialogBackgroundColor,
      disabledColor: disabledColor,
      dividerColor: dividerColor,
      focusColor: focusColor,
      highlightColor: highlightColor,
      hintColor: hintColor,
      hoverColor: hoverColor,
      indicatorColor: indicatorColor,
      primaryColor: primaryColor,
      primaryColorDark: primaryColorDark,
      primaryColorLight: primaryColorLight,
      scaffoldBackgroundColor: scaffoldBackgroundColor,
      secondaryHeaderColor: secondaryHeaderColor,
      shadowColor: shadowColor,
      splashColor: splashColor,
      unselectedWidgetColor: unselectedWidgetColor,
      // TYPOGRAPHY & ICONOGRAPHY
      iconTheme: iconTheme,
      primaryTextTheme: primaryTextTheme,
      textTheme: textTheme,
      typography: typography,
      primaryIconTheme: primaryIconTheme,
      // COMPONENT THEMES
      appBarTheme: appBarTheme,
      badgeTheme: badgeTheme,
      bannerTheme: bannerTheme,
      bottomAppBarTheme: bottomAppBarTheme,
      bottomNavigationBarTheme: bottomNavigationBarTheme,
      bottomSheetTheme: bottomSheetTheme,
      buttonBarTheme: buttonBarTheme,
      buttonTheme: buttonTheme,
      cardTheme: cardTheme,
      checkboxTheme: checkboxTheme,
      chipTheme: chipTheme,
      dataTableTheme: dataTableTheme,
      dialogTheme: dialogTheme,
      dividerTheme: dividerTheme,
      drawerTheme: drawerTheme,
      dropdownMenuTheme: dropdownMenuTheme,
      elevatedButtonTheme: elevatedButtonTheme,
      expansionTileTheme: expansionTileTheme,
      filledButtonTheme: filledButtonTheme,
      floatingActionButtonTheme: floatingActionButtonTheme,
      iconButtonTheme: iconButtonTheme,
      listTileTheme: listTileTheme,
      menuBarTheme: menuBarTheme,
      menuButtonTheme: menuButtonTheme,
      menuTheme: menuTheme,
      navigationBarTheme: navigationBarTheme,
      navigationDrawerTheme: navigationDrawerTheme,
      navigationRailTheme: navigationRailTheme,
      outlinedButtonTheme: outlinedButtonTheme,
      popupMenuTheme: popupMenuTheme,
      progressIndicatorTheme: progressIndicatorTheme,
      radioTheme: radioTheme,
      segmentedButtonTheme: segmentedButtonTheme,
      sliderTheme: sliderTheme,
      snackBarTheme: snackBarTheme,
      switchTheme: switchTheme,
      tabBarTheme: tabBarTheme,
      textButtonTheme: textButtonTheme,
      textSelectionTheme: textSelectionTheme,
      timePickerTheme: timePickerTheme,
      toggleButtonsTheme: toggleButtonsTheme,
      tooltipTheme: tooltipTheme,
      // DEPRECATED (newest deprecations at the bottom)
      accentColor: accentColor,
      accentColorBrightness: accentColorBrightness,
      accentTextTheme: accentTextTheme,
      accentIconTheme: accentIconTheme,
      buttonColor: buttonColor,
      fixTextFieldOutlineLabel: fixTextFieldOutlineLabel,
      primaryColorBrightness: primaryColorBrightness,
      androidOverscrollIndicator: androidOverscrollIndicator,
      toggleableActiveColor: toggleableActiveColor,
      selectedRowColor: selectedRowColor,
      errorColor: errorColor,
      backgroundColor: backgroundColor,
      bottomAppBarColor: bottomAppBarColor,
    );
  }

  /// Create a [ThemeData] given a set of exact values. Most values must be
  /// specified. They all must also be non-null except for
  /// [cupertinoOverrideTheme], and deprecated members.
  ///
  /// This will rarely be used directly. It is used by [lerp] to
  /// create intermediate themes based on two themes created with the
  /// [ThemeData] constructor.
  const ThemeData.raw({
    // For the sanity of the reader, make sure these properties are in the same
    // order in every place that they are separated by section comments (e.g.
    // GENERAL CONFIGURATION). Each section except for deprecations should be
    // alphabetical by symbol name.

    // GENERAL CONFIGURATION
    required this.applyElevationOverlayColor,
    required this.cupertinoOverrideTheme,
    required this.extensions,
    required this.inputDecorationTheme,
    required this.materialTapTargetSize,
    required this.pageTransitionsTheme,
    required this.platform,
    required this.scrollbarTheme,
    required this.splashFactory,
    required this.useMaterial3,
    required this.visualDensity,
    // COLOR
    // [colorScheme] is the preferred way to configure colors. The other color
    // properties will gradually be phased out, see
    // https://github.com/flutter/flutter/issues/91772.
    required this.canvasColor,
    required this.cardColor,
    required this.colorScheme,
    required this.dialogBackgroundColor,
    required this.disabledColor,
    required this.dividerColor,
    required this.focusColor,
    required this.highlightColor,
    required this.hintColor,
    required this.hoverColor,
    required this.indicatorColor,
    required this.primaryColor,
    required this.primaryColorDark,
    required this.primaryColorLight,
    required this.scaffoldBackgroundColor,
    required this.secondaryHeaderColor,
    required this.shadowColor,
    required this.splashColor,
    required this.unselectedWidgetColor,
    // TYPOGRAPHY & ICONOGRAPHY
    required this.iconTheme,
    required this.primaryIconTheme,
    required this.primaryTextTheme,
    required this.textTheme,
    required this.typography,
    // COMPONENT THEMES
    required this.appBarTheme,
    required this.badgeTheme,
    required this.bannerTheme,
    required this.bottomAppBarTheme,
    required this.bottomNavigationBarTheme,
    required this.bottomSheetTheme,
    required this.buttonBarTheme,
    required this.buttonTheme,
    required this.cardTheme,
    required this.checkboxTheme,
    required this.chipTheme,
    required this.dataTableTheme,
    required this.dialogTheme,
    required this.dividerTheme,
    required this.drawerTheme,
    required this.dropdownMenuTheme,
    required this.elevatedButtonTheme,
    required this.expansionTileTheme,
    required this.filledButtonTheme,
    required this.floatingActionButtonTheme,
    required this.iconButtonTheme,
    required this.listTileTheme,
    required this.menuBarTheme,
    required this.menuButtonTheme,
    required this.menuTheme,
    required this.navigationBarTheme,
    required this.navigationDrawerTheme,
    required this.navigationRailTheme,
    required this.outlinedButtonTheme,
    required this.popupMenuTheme,
    required this.progressIndicatorTheme,
    required this.radioTheme,
    required this.segmentedButtonTheme,
    required this.sliderTheme,
    required this.snackBarTheme,
    required this.switchTheme,
    required this.tabBarTheme,
    required this.textButtonTheme,
    required this.textSelectionTheme,
    required this.timePickerTheme,
    required this.toggleButtonsTheme,
    required this.tooltipTheme,
    // DEPRECATED (newest deprecations at the bottom)
    @Deprecated(
      'Use colorScheme.secondary instead. '
      'For more information, consult the migration guide at '
      'https://flutter.dev/docs/release/breaking-changes/theme-data-accent-properties#migration-guide. '
      'This feature was deprecated after v2.3.0-0.1.pre.',
    )
    Color? accentColor,
    @Deprecated(
      'No longer used by the framework, please remove any reference to it. '
      'For more information, consult the migration guide at '
      'https://flutter.dev/docs/release/breaking-changes/theme-data-accent-properties#migration-guide. '
      'This feature was deprecated after v2.3.0-0.1.pre.',
    )
    Brightness? accentColorBrightness,
    @Deprecated(
      'No longer used by the framework, please remove any reference to it. '
      'For more information, consult the migration guide at '
      'https://flutter.dev/docs/release/breaking-changes/theme-data-accent-properties#migration-guide. '
      'This feature was deprecated after v2.3.0-0.1.pre.',
    )
    TextTheme? accentTextTheme,
    @Deprecated(
      'No longer used by the framework, please remove any reference to it. '
      'For more information, consult the migration guide at '
      'https://flutter.dev/docs/release/breaking-changes/theme-data-accent-properties#migration-guide. '
      'This feature was deprecated after v2.3.0-0.1.pre.',
    )
    IconThemeData? accentIconTheme,
    @Deprecated(
      'No longer used by the framework, please remove any reference to it. '
      'This feature was deprecated after v2.3.0-0.2.pre.',
    )
    Color? buttonColor,
    @Deprecated(
      'This "fix" is now enabled by default. '
      'This feature was deprecated after v2.5.0-1.0.pre.',
    )
    bool? fixTextFieldOutlineLabel,
    @Deprecated(
      'No longer used by the framework, please remove any reference to it. '
      'This feature was deprecated after v2.6.0-11.0.pre.',
    )
    Brightness? primaryColorBrightness,
    @Deprecated(
      'Use ThemeData.useMaterial3 or override ScrollBehavior.buildOverscrollIndicator. '
      'This feature was deprecated after v2.13.0-0.0.pre.'
    )
    this.androidOverscrollIndicator,
    @Deprecated(
      'No longer used by the framework, please remove any reference to it. '
      'For more information, consult the migration guide at '
      'https://flutter.dev/docs/release/breaking-changes/toggleable-active-color#migration-guide. '
      'This feature was deprecated after v3.4.0-19.0.pre.',
    )
    Color? toggleableActiveColor,
    @Deprecated(
      'No longer used by the framework, please remove any reference to it. '
      'This feature was deprecated after v3.1.0-0.0.pre.',
    )
    Color? selectedRowColor,
    @Deprecated(
      'Use colorScheme.error instead. '
      'This feature was deprecated after v3.3.0-0.5.pre.',
    )
    Color? errorColor,
    @Deprecated(
      'Use colorScheme.background instead. '
      'This feature was deprecated after v3.3.0-0.5.pre.',
    )
    Color? backgroundColor,
    @Deprecated(
      'Use BottomAppBarTheme.color instead. '
      'This feature was deprecated after v3.3.0-0.6.pre.',
    )
    Color? bottomAppBarColor,

  }) : // DEPRECATED (newest deprecations at the bottom)
       // should not be `required`, use getter pattern to avoid breakages.
       _accentColor = accentColor,
       _accentColorBrightness = accentColorBrightness,
       _accentTextTheme = accentTextTheme,
       _accentIconTheme = accentIconTheme,
       _buttonColor = buttonColor,
       _fixTextFieldOutlineLabel = fixTextFieldOutlineLabel,
       _primaryColorBrightness = primaryColorBrightness,
       _toggleableActiveColor = toggleableActiveColor,
       _selectedRowColor = selectedRowColor,
       _errorColor = errorColor,
       _backgroundColor = backgroundColor,
       _bottomAppBarColor = bottomAppBarColor,
       // GENERAL CONFIGURATION
       assert(applyElevationOverlayColor != null),
       assert(extensions != null),
       assert(inputDecorationTheme != null),
       assert(materialTapTargetSize != null),
       assert(pageTransitionsTheme != null),
       assert(platform != null),
       assert(scrollbarTheme != null),
       assert(splashFactory != null),
       assert(useMaterial3 != null),
       assert(visualDensity != null),
        // COLOR
       assert(canvasColor != null),
       assert(cardColor != null),
       assert(colorScheme != null),
       assert(dialogBackgroundColor != null),
       assert(disabledColor != null),
       assert(dividerColor != null),
       assert(focusColor != null),
       assert(highlightColor != null),
       assert(hintColor != null),
       assert(hoverColor != null),
       assert(indicatorColor != null),
       assert(primaryColor != null),
       assert(primaryColorDark != null),
       assert(primaryColorLight != null),
       assert(scaffoldBackgroundColor != null),
       assert(secondaryHeaderColor != null),
       assert(shadowColor != null),
       assert(splashColor != null),
       assert(toggleableActiveColor != null),
       assert(unselectedWidgetColor != null),
        // TYPOGRAPHY & ICONOGRAPHY
       assert(iconTheme != null),
       assert(primaryIconTheme != null),
       assert(primaryTextTheme != null),
       assert(textTheme != null),
       assert(typography != null),
        // COMPONENT THEMES
       assert(appBarTheme != null),
       assert(badgeTheme != null),
       assert(bannerTheme != null),
       assert(bottomAppBarTheme != null),
       assert(bottomNavigationBarTheme != null),
       assert(bottomSheetTheme != null),
       assert(buttonBarTheme != null),
       assert(buttonTheme != null),
       assert(cardTheme != null),
       assert(checkboxTheme != null),
       assert(chipTheme != null),
       assert(dataTableTheme != null),
       assert(dialogTheme != null),
       assert(dividerTheme != null),
       assert(drawerTheme != null),
       assert(dropdownMenuTheme != null),
       assert(elevatedButtonTheme != null),
       assert(expansionTileTheme != null),
       assert(filledButtonTheme != null),
       assert(floatingActionButtonTheme != null),
       assert(iconButtonTheme != null),
       assert(listTileTheme != null),
       assert(menuBarTheme != null),
       assert(menuButtonTheme != null),
       assert(menuTheme != null),
       assert(navigationBarTheme != null),
       assert(navigationDrawerTheme != null),
       assert(navigationRailTheme != null),
       assert(outlinedButtonTheme != null),
       assert(popupMenuTheme != null),
       assert(progressIndicatorTheme != null),
       assert(radioTheme != null),
       assert(segmentedButtonTheme != null),
       assert(sliderTheme != null),
       assert(snackBarTheme != null),
       assert(switchTheme != null),
       assert(tabBarTheme != null),
       assert(textButtonTheme != null),
       assert(textSelectionTheme != null),
       assert(timePickerTheme != null),
       assert(toggleButtonsTheme != null),
       assert(tooltipTheme != null),
        // DEPRECATED (newest deprecations at the bottom)
       assert(accentColor != null),
       assert(accentColorBrightness != null),
       assert(accentTextTheme != null),
       assert(accentIconTheme != null),
       assert(buttonColor != null),
       assert(fixTextFieldOutlineLabel != null),
       assert(primaryColorBrightness != null),
       assert(errorColor != null),
       assert(backgroundColor != null);

  /// Create a [ThemeData] based on the colors in the given [colorScheme] and
  /// text styles of the optional [textTheme].
  ///
  /// The [colorScheme] can not be null.
  ///
  /// If [colorScheme].brightness is [Brightness.dark] then
  /// [ThemeData.applyElevationOverlayColor] will be set to true to support
  /// the Material dark theme method for indicating elevation by applying
  /// a semi-transparent onSurface color on top of the surface color.
  ///
  /// This is the recommended method to theme your application. As we move
  /// forward we will be converting all the widget implementations to only use
  /// colors or colors derived from those in [ColorScheme].
  ///
  /// {@tool snippet}
  /// This example will set up an application to use the baseline Material
  /// Design light and dark themes.
  ///
  /// ```dart
  /// MaterialApp(
  ///   theme: ThemeData.from(colorScheme: const ColorScheme.light()),
  ///   darkTheme: ThemeData.from(colorScheme: const ColorScheme.dark()),
  /// )
  /// ```
  /// {@end-tool}
  ///
  /// See <https://material.io/design/color/> for
  /// more discussion on how to pick the right colors.
  factory ThemeData.from({
    required ColorScheme colorScheme,
    TextTheme? textTheme,
    bool? useMaterial3,
  }) {
    final bool isDark = colorScheme.brightness == Brightness.dark;

    // For surfaces that use primary color in light themes and surface color in dark
    final Color primarySurfaceColor = isDark ? colorScheme.surface : colorScheme.primary;
    final Color onPrimarySurfaceColor = isDark ? colorScheme.onSurface : colorScheme.onPrimary;

    return ThemeData(
      colorScheme: colorScheme,
      brightness: colorScheme.brightness,
      primaryColor: primarySurfaceColor,
      primaryColorBrightness: ThemeData.estimateBrightnessForColor(primarySurfaceColor),
      canvasColor: colorScheme.background,
      accentColor: colorScheme.secondary,
      accentColorBrightness: ThemeData.estimateBrightnessForColor(colorScheme.secondary),
      scaffoldBackgroundColor: colorScheme.background,
      bottomAppBarColor: colorScheme.surface,
      cardColor: colorScheme.surface,
      dividerColor: colorScheme.onSurface.withOpacity(0.12),
      backgroundColor: colorScheme.background,
      dialogBackgroundColor: colorScheme.background,
      indicatorColor: onPrimarySurfaceColor,
      errorColor: colorScheme.error,
      textTheme: textTheme,
      applyElevationOverlayColor: isDark,
      useMaterial3: useMaterial3,
    );
  }

  /// A default light blue theme.
  ///
  /// This theme does not contain text geometry. Instead, it is expected that
  /// this theme is localized using text geometry using [ThemeData.localize].
  factory ThemeData.light({bool? useMaterial3}) => ThemeData(
    brightness: Brightness.light,
    useMaterial3: useMaterial3,
  );

  /// A default dark theme with a teal secondary [ColorScheme] color.
  ///
  /// This theme does not contain text geometry. Instead, it is expected that
  /// this theme is localized using text geometry using [ThemeData.localize].
  factory ThemeData.dark({bool? useMaterial3}) => ThemeData(
    brightness: Brightness.dark,
    useMaterial3: useMaterial3,
  );

  /// The default color theme. Same as [ThemeData.light].
  ///
  /// This is used by [Theme.of] when no theme has been specified.
  ///
  /// This theme does not contain text geometry. Instead, it is expected that
  /// this theme is localized using text geometry using [ThemeData.localize].
  ///
  /// Most applications would use [Theme.of], which provides correct localized
  /// text geometry.
  factory ThemeData.fallback({bool? useMaterial3}) => ThemeData.light(useMaterial3: useMaterial3);

  /// The overall theme brightness.
  ///
  /// The default [TextStyle] color for the [textTheme] is black if the
  /// theme is constructed with [Brightness.light] and white if the
  /// theme is constructed with [Brightness.dark].
  Brightness get brightness => colorScheme.brightness;

  // For the sanity of the reader, make sure these properties are in the same
  // order in every place that they are separated by section comments (e.g.
  // GENERAL CONFIGURATION). Each section except for deprecations should be
  // alphabetical by symbol name.

  // GENERAL CONFIGURATION

  /// Apply a semi-transparent overlay color on Material surfaces to indicate
  /// elevation for dark themes.
  ///
  /// If [useMaterial3] is true, then this flag is ignored as there is a new
  /// [Material.surfaceTintColor] used to create an overlay for Material 3.
  /// This flag is meant only for the Material 2 elevation overlay for dark
  /// themes.
  ///
  /// Material drop shadows can be difficult to see in a dark theme, so the
  /// elevation of a surface should be portrayed with an "overlay" in addition
  /// to the shadow. As the elevation of the component increases, the
  /// overlay increases in opacity. [applyElevationOverlayColor] turns the
  /// application of this overlay on or off for dark themes.
  ///
  /// If true and [brightness] is [Brightness.dark], a
  /// semi-transparent version of [ColorScheme.onSurface] will be
  /// applied on top of [Material] widgets that have a [ColorScheme.surface]
  /// color. The level of transparency is based on [Material.elevation] as
  /// per the Material Dark theme specification.
  ///
  /// If false the surface color will be used unmodified.
  ///
  /// Defaults to false in order to maintain backwards compatibility with
  /// apps that were built before the Material Dark theme specification
  /// was published. New apps should set this to true for any themes
  /// where [brightness] is [Brightness.dark].
  ///
  /// See also:
  ///
  ///  * [Material.elevation], which effects the level of transparency of the
  ///    overlay color.
  ///  * [ElevationOverlay.applyOverlay], which is used by [Material] to apply
  ///    the overlay color to its surface color.
  ///  * <https://material.io/design/color/dark-theme.html>, which specifies how
  ///    the overlay should be applied.
  final bool applyElevationOverlayColor;

  /// Components of the [CupertinoThemeData] to override from the Material
  /// [ThemeData] adaptation.
  ///
  /// By default, [cupertinoOverrideTheme] is null and Cupertino widgets
  /// descendant to the Material [Theme] will adhere to a [CupertinoTheme]
  /// derived from the Material [ThemeData]. e.g. [ThemeData]'s [ColorScheme]
  /// will also inform the [CupertinoThemeData]'s `primaryColor` etc.
  ///
  /// This cascading effect for individual attributes of the [CupertinoThemeData]
  /// can be overridden using attributes of this [cupertinoOverrideTheme].
  final NoDefaultCupertinoThemeData? cupertinoOverrideTheme;

  /// Arbitrary additions to this theme.
  ///
  /// To define extensions, pass an [Iterable] containing one or more [ThemeExtension]
  /// subclasses to [ThemeData.new] or [copyWith].
  ///
  /// To obtain an extension, use [extension].
  ///
  /// {@tool dartpad}
  /// This sample shows how to create and use a subclass of [ThemeExtension] that
  /// defines two colors.
  ///
  /// ** See code in examples/api/lib/material/theme/theme_extension.1.dart **
  /// {@end-tool}
  ///
  /// See also:
  ///
  /// * [extension], a convenience function for obtaining a specific extension.
  final Map<Object, ThemeExtension<dynamic>> extensions;

  /// Used to obtain a particular [ThemeExtension] from [extensions].
  ///
  /// Obtain with `Theme.of(context).extension<MyThemeExtension>()`.
  ///
  /// See [extensions] for an interactive example.
  T? extension<T>() => extensions[T] as T?;

  /// The default [InputDecoration] values for [InputDecorator], [TextField],
  /// and [TextFormField] are based on this theme.
  ///
  /// See [InputDecoration.applyDefaults].
  final InputDecorationTheme inputDecorationTheme;

  /// Configures the hit test size of certain Material widgets.
  ///
  /// Defaults to a [platform]-appropriate size: [MaterialTapTargetSize.padded]
  /// on mobile platforms, [MaterialTapTargetSize.shrinkWrap] on desktop
  /// platforms.
  final MaterialTapTargetSize materialTapTargetSize;

  /// Default [MaterialPageRoute] transitions per [TargetPlatform].
  ///
  /// [MaterialPageRoute.buildTransitions] delegates to a [platform] specific
  /// [PageTransitionsBuilder]. If a matching builder is not found, a builder
  /// whose platform is null is used.
  final PageTransitionsTheme pageTransitionsTheme;

  /// The platform the material widgets should adapt to target.
  ///
  /// Defaults to the current platform, as exposed by [defaultTargetPlatform].
  /// This should be used in order to style UI elements according to platform
  /// conventions.
  ///
  /// Widgets from the material library should use this getter (via [Theme.of])
  /// to determine the current platform for the purpose of emulating the
  /// platform behavior (e.g. scrolling or haptic effects). Widgets and render
  /// objects at lower layers that try to emulate the underlying platform
  /// platform can depend on [defaultTargetPlatform] directly, or may require
  /// that the target platform be provided as an argument. The
  /// [dart:io.Platform] object should only be used directly when it's critical
  /// to actually know the current platform, without any overrides possible (for
  /// example, when a system API is about to be called).
  ///
  /// In a test environment, the platform returned is [TargetPlatform.android]
  /// regardless of the host platform. (Android was chosen because the tests
  /// were originally written assuming Android-like behavior, and we added
  /// platform adaptations for other platforms later). Tests can check behavior
  /// for other platforms by setting the [platform] of the [Theme] explicitly to
  /// another [TargetPlatform] value, or by setting
  /// [debugDefaultTargetPlatformOverride].
  ///
  /// Determines the defaults for [typography] and [materialTapTargetSize].
  final TargetPlatform platform;

  /// A theme for customizing the colors, thickness, and shape of [Scrollbar]s.
  final ScrollbarThemeData scrollbarTheme;

  /// Defines the appearance of ink splashes produces by [InkWell]
  /// and [InkResponse].
  ///
  /// See also:
  ///
  ///  * [InkSplash.splashFactory], which defines the default splash.
  ///  * [InkRipple.splashFactory], which defines a splash that spreads out
  ///    more aggressively than the default.
  ///  * [InkSparkle.splashFactory], which defines a more aggressive and organic
  ///    splash with sparkle effects.
  final InteractiveInkFeatureFactory splashFactory;

  /// A temporary flag used to opt-in to Material 3 features.
  ///
  /// If true, then widgets that have been migrated to Material 3 will
  /// use new colors, typography and other features of Material 3. If false,
  /// they will use the Material 2 look and feel.
  ///
  /// During the migration to Material 3, turning this on may yield
  /// inconsistent look and feel in your app as some widgets are migrated
  /// while others have yet to be.
  ///
  /// Defaults to false. When the Material 3 specification is complete
  /// and all widgets are migrated on stable, we will change this flag to be
  /// true by default. After that change has landed on stable, we will deprecate
  /// this flag and remove all uses of it. At that point, the `material` library
  /// will aim to only support Material 3.
  ///
  /// ## Defaults
  /// If a [ThemeData] is constructed with [useMaterial3] set to true, then
  /// some properties will get updated defaults. Please note that
  /// [ThemeData.copyWith] with [useMaterial3] set to true will
  /// not change any of these properties in the resulting [ThemeData].
  ///
  /// <style>table,td,th { border-collapse: collapse; padding: 0.45em; } td { border: 1px solid }</style>
  ///
  /// | Property        | Material 3 default             | Material 2 default             |
  /// | :-------------- | :----------------------------- | :----------------------------- |
  /// | [colorScheme]   | M3 baseline light color scheme | M2 baseline light color scheme |
  /// | [typography]    | [Typography.material2021]      | [Typography.material2014]      |
  /// | [splashFactory] | [InkSparkle]* or [InkRipple]   | [InkSplash]                    |
  ///
  /// \* if the target platform is Android and the app is not
  /// running on the web, otherwise it will fallback to [InkRipple].
  ///
  /// If [brightness] is [Brightness.dark] then the default color scheme will
  /// be either the M3 baseline dark color scheme or the M2 baseline dark color
  /// scheme depending on [useMaterial3].
  ///
  /// ## Affected widgets
  ///
  /// This flag affects styles and components.
  ///
  /// ### Styles
  ///   * Color: [ColorScheme], [Material] (see table above)
  ///   * Shape: (see components below)
  ///   * Typography: [Typography] (see table above)
  ///
  /// ### Components
  ///   * Badges: [Badge]
  ///   * Bottom app bar: [BottomAppBar]
  ///   * Bottom sheets: [BottomSheet]
  ///   * Buttons
  ///     - Common buttons: [ElevatedButton], [FilledButton], [OutlinedButton], [TextButton]
  ///     - FAB: [FloatingActionButton], [FloatingActionButton.extended]
  ///     - Icon buttons: [IconButton]
  ///     - Segmented buttons: [SegmentedButton]
  ///   * Cards: [Card]
  ///   * Checkbox: [Checkbox]
  ///   * Chips:
  ///     - [ActionChip] (used for Assist and Suggestion chips),
  ///     - [FilterChip], [ChoiceChip] (used for single selection filter chips),
  ///     - [InputChip]
  ///   * Dialogs: [Dialog], [AlertDialog]
  ///   * Divider: [Divider]
  ///   * Lists: [ListTile]
  ///   * Menus: [MenuBar], [DropdownMenu]
  ///   * Navigation bar: [NavigationBar] (new, replacing [BottomNavigationBar])
  ///   * Navigation drawer: [NavigationDrawer]
  ///   * Navigation rail: [NavigationRail]
  ///   * Progress indicators: [CircularProgressIndicator], [LinearProgressIndicator]
  ///   * Radio button: [Radio]
<<<<<<< HEAD
  ///   * Snack bar: [SnackBar]
=======
  ///   * Slider: [Slider]
>>>>>>> 02de1294
  ///   * Switch: [Switch]
  ///   * Tabs: [TabBar]
  ///   * TextFields: [TextField] together with its [InputDecoration]
  ///   * Top app bar: [AppBar]
  ///
  /// In addition, this flag enables features introduced in Android 12.
  ///   * Stretch overscroll: [MaterialScrollBehavior]
  ///   * Ripple: `splashFactory` (see table above)
  ///
  /// See also:
  ///
  ///   * [Material 3 specification](https://m3.material.io/).
  final bool useMaterial3;

  /// The density value for specifying the compactness of various UI components.
  ///
  /// {@template flutter.material.themedata.visualDensity}
  /// Density, in the context of a UI, is the vertical and horizontal
  /// "compactness" of the elements in the UI. It is unitless, since it means
  /// different things to different UI elements. For buttons, it affects the
  /// spacing around the centered label of the button. For lists, it affects the
  /// distance between baselines of entries in the list.
  ///
  /// Typically, density values are integral, but any value in range may be
  /// used. The range includes values from [VisualDensity.minimumDensity] (which
  /// is -4), to [VisualDensity.maximumDensity] (which is 4), inclusive, where
  /// negative values indicate a denser, more compact, UI, and positive values
  /// indicate a less dense, more expanded, UI. If a component doesn't support
  /// the value given, it will clamp to the nearest supported value.
  ///
  /// The default for visual densities is zero for both vertical and horizontal
  /// densities, which corresponds to the default visual density of components
  /// in the Material Design specification.
  ///
  /// As a rule of thumb, a change of 1 or -1 in density corresponds to 4
  /// logical pixels. However, this is not a strict relationship since
  /// components interpret the density values appropriately for their needs.
  ///
  /// A larger value translates to a spacing increase (less dense), and a
  /// smaller value translates to a spacing decrease (more dense).
  ///
  /// In Material Design 3, the [visualDensity] does not override the value of
  /// [IconButton.visualDensity] which defaults to [VisualDensity.standard]
  /// for all platforms. To override the default value of [IconButton.visualDensity],
  /// use [ThemeData.iconButtonTheme] instead.
  /// {@endtemplate}
  final VisualDensity visualDensity;

  // COLOR

  /// The default color of the [BottomAppBar].
    @Deprecated(
      'Use BottomAppBarTheme.color instead. '
      'This feature was deprecated after v3.3.0-0.6.pre.',
    )
  Color get bottomAppBarColor => _bottomAppBarColor!;
  final Color? _bottomAppBarColor;

  /// The default color of [MaterialType.canvas] [Material].
  final Color canvasColor;

  /// The color of [Material] when it is used as a [Card].
  final Color cardColor;

  /// A set of twelve colors that can be used to configure the
  /// color properties of most components.
  ///
  /// This property was added much later than the theme's set of highly
  /// specific colors, like [cardColor], [buttonColor], [canvasColor] etc.
  /// New components can be defined exclusively in terms of [colorScheme].
  /// Existing components will gradually migrate to it, to the extent
  /// that is possible without significant backwards compatibility breaks.
  final ColorScheme colorScheme;

  /// The background color of [Dialog] elements.
  final Color dialogBackgroundColor;

  /// The color used for widgets that are inoperative, regardless of
  /// their state. For example, a disabled checkbox (which may be
  /// checked or unchecked).
  final Color disabledColor;

  /// The color of [Divider]s and [PopupMenuDivider]s, also used
  /// between [ListTile]s, between rows in [DataTable]s, and so forth.
  ///
  /// To create an appropriate [BorderSide] that uses this color, consider
  /// [Divider.createBorderSide].
  final Color dividerColor;

  /// The focus color used indicate that a component has the input focus.
  final Color focusColor;

  /// The highlight color used during ink splash animations or to
  /// indicate an item in a menu is selected.
  final Color highlightColor;

  /// The color to use for hint text or placeholder text, e.g. in
  /// [TextField] fields.
  final Color hintColor;

  /// The hover color used to indicate when a pointer is hovering over a
  /// component.
  final Color hoverColor;

  /// The color of the selected tab indicator in a tab bar.
  final Color indicatorColor;

  /// The background color for major parts of the app (toolbars, tab bars, etc)
  ///
  /// The theme's [colorScheme] property contains [ColorScheme.primary], as
  /// well as a color that contrasts well with the primary color called
  /// [ColorScheme.onPrimary]. It might be simpler to just configure an app's
  /// visuals in terms of the theme's [colorScheme].
  final Color primaryColor;

  /// A darker version of the [primaryColor].
  final Color primaryColorDark;

  /// A lighter version of the [primaryColor].
  final Color primaryColorLight;

  /// The default color of the [Material] that underlies the [Scaffold]. The
  /// background color for a typical material app or a page within the app.
  final Color scaffoldBackgroundColor;

  /// The color of the header of a [PaginatedDataTable] when there are selected rows.
  // According to the spec for data tables:
  // https://material.io/archive/guidelines/components/data-tables.html#data-tables-tables-within-cards
  // ...this should be the "50-value of secondary app color".
  final Color secondaryHeaderColor;

  /// The color used to highlight selected rows.
  @Deprecated(
    'No longer used by the framework, please remove any reference to it. '
    'This feature was deprecated after v3.1.0-0.0.pre.',
  )
  Color get selectedRowColor => _selectedRowColor!;
  final Color? _selectedRowColor;

  /// The color that the [Material] widget uses to draw elevation shadows.
  ///
  /// Defaults to fully opaque black.
  ///
  /// Shadows can be difficult to see in a dark theme, so the elevation of a
  /// surface should be rendered with an "overlay" in addition to the shadow.
  /// As the elevation of the component increases, the overlay increases in
  /// opacity. The [applyElevationOverlayColor] property turns the elevation
  /// overlay on or off for dark themes.
  final Color shadowColor;

  /// The color of ink splashes.
  ///
  /// See also:
  ///  * [splashFactory], which defines the appearance of the splash.
  final Color splashColor;

  /// The color used for widgets in their inactive (but enabled)
  /// state. For example, an unchecked checkbox. See also [disabledColor].
  final Color unselectedWidgetColor;

  // TYPOGRAPHY & ICONOGRAPHY

  /// An icon theme that contrasts with the card and canvas colors.
  final IconThemeData iconTheme;

  /// An icon theme that contrasts with the primary color.
  final IconThemeData primaryIconTheme;

  /// A text theme that contrasts with the primary color.
  final TextTheme primaryTextTheme;

  /// Text with a color that contrasts with the card and canvas colors.
  final TextTheme textTheme;

  /// The color and geometry [TextTheme] values used to configure [textTheme].
  ///
  /// Defaults to a [platform]-appropriate typography.
  final Typography typography;

  // COMPONENT THEMES

  /// A theme for customizing the color, elevation, brightness, iconTheme and
  /// textTheme of [AppBar]s.
  final AppBarTheme appBarTheme;

  /// A theme for customizing the color of [Badge]s.
  final BadgeThemeData badgeTheme;

  /// A theme for customizing the color and text style of a [MaterialBanner].
  final MaterialBannerThemeData bannerTheme;

  /// A theme for customizing the shape, elevation, and color of a [BottomAppBar].
  final BottomAppBarTheme bottomAppBarTheme;

  /// A theme for customizing the appearance and layout of [BottomNavigationBar]
  /// widgets.
  final BottomNavigationBarThemeData bottomNavigationBarTheme;

  /// A theme for customizing the color, elevation, and shape of a bottom sheet.
  final BottomSheetThemeData bottomSheetTheme;

  /// A theme for customizing the appearance and layout of [ButtonBar] widgets.
  final ButtonBarThemeData buttonBarTheme;

  /// Defines the default configuration of button widgets, like [DropdownButton]
  /// and [ButtonBar].
  final ButtonThemeData buttonTheme;

  /// The colors and styles used to render [Card].
  ///
  /// This is the value returned from [CardTheme.of].
  final CardTheme cardTheme;

  /// A theme for customizing the appearance and layout of [Checkbox] widgets.
  final CheckboxThemeData checkboxTheme;

  /// The colors and styles used to render [Chip]s.
  ///
  /// This is the value returned from [ChipTheme.of].
  final ChipThemeData chipTheme;

  /// A theme for customizing the appearance and layout of [DataTable]
  /// widgets.
  final DataTableThemeData dataTableTheme;

  /// A theme for customizing the shape of a dialog.
  final DialogTheme dialogTheme;

  /// A theme for customizing the color, thickness, and indents of [Divider]s,
  /// [VerticalDivider]s, etc.
  final DividerThemeData dividerTheme;

  /// A theme for customizing the appearance and layout of [Drawer] widgets.
  final DrawerThemeData drawerTheme;

  /// A theme for customizing the appearance and layout of [DropdownMenu] widgets.
  final DropdownMenuThemeData dropdownMenuTheme;

  /// A theme for customizing the appearance and internal layout of
  /// [ElevatedButton]s.
  final ElevatedButtonThemeData elevatedButtonTheme;

  /// A theme for customizing the visual properties of [ExpansionTile]s.
  final ExpansionTileThemeData expansionTileTheme;

  /// A theme for customizing the appearance and internal layout of
  /// [FilledButton]s.
  final FilledButtonThemeData filledButtonTheme;

  /// A theme for customizing the shape, elevation, and color of a
  /// [FloatingActionButton].
  final FloatingActionButtonThemeData floatingActionButtonTheme;

  /// A theme for customizing the appearance and internal layout of
  /// [IconButton]s.
  final IconButtonThemeData iconButtonTheme;

  /// A theme for customizing the appearance of [ListTile] widgets.
  final ListTileThemeData listTileTheme;

  /// A theme for customizing the color, shape, elevation, and other [MenuStyle]
  /// aspects of the menu bar created by the [MenuBar] widget.
  final MenuBarThemeData menuBarTheme;

  /// A theme for customizing the color, shape, elevation, and text style of
  /// cascading menu buttons created by [SubmenuButton] or [MenuItemButton].
  final MenuButtonThemeData menuButtonTheme;

  /// A theme for customizing the color, shape, elevation, and other [MenuStyle]
  /// attributes of menus created by the [SubmenuButton] widget.
  final MenuThemeData menuTheme;

  /// A theme for customizing the background color, text style, and icon themes
  /// of a [NavigationBar].
  final NavigationBarThemeData navigationBarTheme;

  /// A theme for customizing the background color, text style, and icon themes
  /// of a [NavigationDrawer].
  final NavigationDrawerThemeData navigationDrawerTheme;

  /// A theme for customizing the background color, elevation, text style, and
  /// icon themes of a [NavigationRail].
  final NavigationRailThemeData navigationRailTheme;

  /// A theme for customizing the appearance and internal layout of
  /// [OutlinedButton]s.
  final OutlinedButtonThemeData outlinedButtonTheme;

  /// A theme for customizing the color, shape, elevation, and text style of
  /// popup menus.
  final PopupMenuThemeData popupMenuTheme;

  /// A theme for customizing the appearance and layout of [ProgressIndicator] widgets.
  final ProgressIndicatorThemeData progressIndicatorTheme;

  /// A theme for customizing the appearance and layout of [Radio] widgets.
  final RadioThemeData radioTheme;

  /// A theme for customizing the appearance and layout of [SegmentedButton] widgets.
  final SegmentedButtonThemeData segmentedButtonTheme;

  /// The colors and shapes used to render [Slider].
  ///
  /// This is the value returned from [SliderTheme.of].
  final SliderThemeData sliderTheme;

  /// A theme for customizing colors, shape, elevation, and behavior of a [SnackBar].
  final SnackBarThemeData snackBarTheme;

  /// A theme for customizing the appearance and layout of [Switch] widgets.
  final SwitchThemeData switchTheme;

  /// A theme for customizing the size, shape, and color of the tab bar indicator.
  final TabBarTheme tabBarTheme;

  /// A theme for customizing the appearance and internal layout of
  /// [TextButton]s.
  final TextButtonThemeData textButtonTheme;

  /// A theme for customizing the appearance and layout of [TextField] widgets.
  final TextSelectionThemeData textSelectionTheme;

  /// A theme for customizing the appearance and layout of time picker widgets.
  final TimePickerThemeData timePickerTheme;

  /// Defines the default configuration of [ToggleButtons] widgets.
  final ToggleButtonsThemeData toggleButtonsTheme;

  /// A theme for customizing the visual properties of [Tooltip]s.
  ///
  /// This is the value returned from [TooltipTheme.of].
  final TooltipThemeData tooltipTheme;

  // DEPRECATED (newest deprecations at the bottom)

  /// Obsolete property that was originally used as the foreground
  /// color for widgets (knobs, text, overscroll edge effect, etc).
  ///
  /// The material library no longer uses this property. In most cases the
  /// [colorScheme]'s [ColorScheme.secondary] property is now used instead.
  ///
  /// Apps should migrate uses of this property to the theme's [colorScheme]
  /// [ColorScheme.secondary] color. In cases where a color is needed that
  /// that contrasts well with the secondary color [ColorScheme.onSecondary]
  /// can be used.
  @Deprecated(
    'Use colorScheme.secondary instead. '
    'For more information, consult the migration guide at '
    'https://flutter.dev/docs/release/breaking-changes/theme-data-accent-properties#migration-guide. '
    'This feature was deprecated after v2.3.0-0.1.pre.',
  )
  Color get accentColor => _accentColor!;
  final Color? _accentColor;

  /// Obsolete property that was originally used to determine the color
  /// of text and icons placed on top of the accent color (e.g. the
  /// icons on a floating action button).
  ///
  /// The material library no longer uses this property. The
  /// [floatingActionButtonTheme] can be used to configure
  /// the appearance of [FloatingActionButton]s. The brightness
  /// of any color can be found with [ThemeData.estimateBrightnessForColor].
  @Deprecated(
    'No longer used by the framework, please remove any reference to it. '
    'For more information, consult the migration guide at '
    'https://flutter.dev/docs/release/breaking-changes/theme-data-accent-properties#migration-guide. '
    'This feature was deprecated after v2.3.0-0.1.pre.',
  )
  Brightness get accentColorBrightness => _accentColorBrightness!;
  final Brightness? _accentColorBrightness;

  /// Obsolete property that was originally used when a [TextTheme]
  /// that contrasted well with the [accentColor] was needed.
  ///
  /// The material library no longer uses this property and most uses
  /// of [accentColor] have been replaced with
  /// the theme's [colorScheme] [ColorScheme.secondary].
  /// You can configure the color of a [textTheme] [TextStyle] so that it
  /// contrasts well with the [ColorScheme.secondary] like this:
  ///
  /// ```dart
  /// final ThemeData theme = Theme.of(context);
  /// final TextStyle style = theme.textTheme.displayLarge!.copyWith(
  ///   color: theme.colorScheme.onSecondary,
  /// );
  /// // ...use style...
  /// ```
  @Deprecated(
    'No longer used by the framework, please remove any reference to it. '
    'For more information, consult the migration guide at '
    'https://flutter.dev/docs/release/breaking-changes/theme-data-accent-properties#migration-guide. '
    'This feature was deprecated after v2.3.0-0.1.pre.',
  )
  TextTheme get accentTextTheme => _accentTextTheme!;
  final TextTheme? _accentTextTheme;

  /// Obsolete property that was originally used when an [IconTheme]
  /// that contrasted well with the [accentColor] was needed.
  ///
  /// The material library no longer uses this property and most uses
  /// of [accentColor] have been replaced with
  /// the theme's [colorScheme] [ColorScheme.secondary].
  @Deprecated(
    'No longer used by the framework, please remove any reference to it. '
    'For more information, consult the migration guide at '
    'https://flutter.dev/docs/release/breaking-changes/theme-data-accent-properties#migration-guide. '
    'This feature was deprecated after v2.3.0-0.1.pre.',
  )
  IconThemeData get accentIconTheme => _accentIconTheme!;
  final IconThemeData? _accentIconTheme;

  /// The default fill color of the [Material].
  @Deprecated(
    'No longer used by the framework, please remove any reference to it. '
    'This feature was deprecated after v2.3.0-0.2.pre.',
  )
  Color get buttonColor => _buttonColor!;
  final Color? _buttonColor;

  /// An obsolete flag to allow apps to opt-out of a
  /// [small fix](https://github.com/flutter/flutter/issues/54028) for the Y
  /// coordinate of the floating label in a [TextField] [OutlineInputBorder].
  ///
  /// Setting this flag to true causes the floating label to be more precisely
  /// vertically centered relative to the border's outline.
  ///
  /// The flag is true by default and its use is deprecated.
  @Deprecated(
    'This "fix" is now enabled by default. '
    'This feature was deprecated after v2.5.0-1.0.pre.',
  )
  bool get fixTextFieldOutlineLabel => _fixTextFieldOutlineLabel!;
  final bool? _fixTextFieldOutlineLabel;

  /// Obsolete property that was originally used to determine the color
  /// of text and icons placed on top of the primary color (e.g. toolbar text).
  ///
  /// The material library no longer uses this property. The [appBarTheme] can
  /// be used to configure the appearance of [AppBar]s. The appearance of
  /// Keyboards for [TextField]s now uses the overall theme's
  /// [ThemeData.brightness] and can also be customized with
  /// [TextField.keyboardAppearance]. The brightness of any color can be found
  /// with [ThemeData.estimateBrightnessForColor].
  @Deprecated(
    'No longer used by the framework, please remove any reference to it. '
    'This feature was deprecated after v2.6.0-11.0.pre.',
  )
  Brightness get primaryColorBrightness => _primaryColorBrightness!;
  final Brightness? _primaryColorBrightness;

  /// Specifies which overscroll indicator to use on [TargetPlatform.android].
  ///
  /// When null, the default value of
  /// [MaterialScrollBehavior.androidOverscrollIndicator] is
  /// [AndroidOverscrollIndicator.glow].
  ///
  /// This property is deprecated. Use the [useMaterial3] flag instead, or
  /// override [ScrollBehavior.buildOverscrollIndicator].
  ///
  /// See also:
  ///
  ///   * [StretchingOverscrollIndicator], a Material Design edge effect
  ///     that transforms the contents of a scrollable when overscrolled.
  ///   * [GlowingOverscrollIndicator], an edge effect that paints a glow
  ///     over the contents of a scrollable when overscrolled.
  @Deprecated(
    'Use ThemeData.useMaterial3 or override ScrollBehavior.buildOverscrollIndicator. '
    'This feature was deprecated after v2.13.0-0.0.pre.'
  )
  final AndroidOverscrollIndicator? androidOverscrollIndicator;

  /// Obsolete property that was used for input validation errors, e.g. in
  /// [TextField] fields. Use [ColorScheme.error] instead.
  @Deprecated(
    'Use colorScheme.error instead. '
    'This feature was deprecated after v3.3.0-0.5.pre.',
  )
  Color get errorColor => _errorColor!;
  final Color? _errorColor;

  /// Obsolete property that was unused by the framework.
  /// Use [ColorScheme.background] instead.
  @Deprecated(
    'Use colorScheme.background instead. '
    'This feature was deprecated after v3.3.0-0.5.pre.',
  )
  Color get backgroundColor => _backgroundColor!;
  final Color? _backgroundColor;

  /// The color used to highlight the active states of toggleable widgets like
  /// [Switch], [Radio], and [Checkbox].
  @Deprecated(
    'No longer used by the framework, please remove any reference to it. '
    'For more information, consult the migration guide at '
    'https://flutter.dev/docs/release/breaking-changes/toggleable-active-color#migration-guide. '
    'This feature was deprecated after v3.4.0-19.0.pre.',
  )
  Color get toggleableActiveColor => _toggleableActiveColor!;
  final Color? _toggleableActiveColor;

  // The number 5 was chosen without any real science or research behind it. It

  // copies of ThemeData in memory comfortably) and not too small (most apps
  // shouldn't have more than 5 theme/localization pairs).
  static const int _localizedThemeDataCacheSize = 5;
  /// Caches localized themes to speed up the [localize] method.

  /// Creates a copy of this theme but with the given fields replaced with the new values.
  ///
  /// The [brightness] value is applied to the [colorScheme].
  ThemeData copyWith({
    // For the sanity of the reader, make sure these properties are in the same
    // order in every place that they are separated by section comments (e.g.
    // GENERAL CONFIGURATION). Each section except for deprecations should be
    // alphabetical by symbol name.

    // GENERAL CONFIGURATION
    bool? applyElevationOverlayColor,
    NoDefaultCupertinoThemeData? cupertinoOverrideTheme,
    Iterable<ThemeExtension<dynamic>>? extensions,
    InputDecorationTheme? inputDecorationTheme,
    MaterialTapTargetSize? materialTapTargetSize,
    PageTransitionsTheme? pageTransitionsTheme,
    TargetPlatform? platform,
    ScrollbarThemeData? scrollbarTheme,
    InteractiveInkFeatureFactory? splashFactory,
    bool? useMaterial3,
    VisualDensity? visualDensity,
    // COLOR
    // [colorScheme] is the preferred way to configure colors. The other color
    // properties will gradually be phased out, see
    // https://github.com/flutter/flutter/issues/91772.
    Brightness? brightness,
    Color? canvasColor,
    Color? cardColor,
    ColorScheme? colorScheme,
    Color? dialogBackgroundColor,
    Color? disabledColor,
    Color? dividerColor,
    Color? focusColor,
    Color? highlightColor,
    Color? hintColor,
    Color? hoverColor,
    Color? indicatorColor,
    Color? primaryColor,
    Color? primaryColorDark,
    Color? primaryColorLight,
    Color? scaffoldBackgroundColor,
    Color? secondaryHeaderColor,
    Color? shadowColor,
    Color? splashColor,
    Color? unselectedWidgetColor,
    // TYPOGRAPHY & ICONOGRAPHY
    IconThemeData? iconTheme,
    IconThemeData? primaryIconTheme,
    TextTheme? primaryTextTheme,
    TextTheme? textTheme,
    Typography? typography,
    // COMPONENT THEMES
    AppBarTheme? appBarTheme,
    BadgeThemeData? badgeTheme,
    MaterialBannerThemeData? bannerTheme,
    BottomAppBarTheme? bottomAppBarTheme,
    BottomNavigationBarThemeData? bottomNavigationBarTheme,
    BottomSheetThemeData? bottomSheetTheme,
    ButtonBarThemeData? buttonBarTheme,
    ButtonThemeData? buttonTheme,
    CardTheme? cardTheme,
    CheckboxThemeData? checkboxTheme,
    ChipThemeData? chipTheme,
    DataTableThemeData? dataTableTheme,
    DialogTheme? dialogTheme,
    DividerThemeData? dividerTheme,
    DrawerThemeData? drawerTheme,
    DropdownMenuThemeData? dropdownMenuTheme,
    ElevatedButtonThemeData? elevatedButtonTheme,
    ExpansionTileThemeData? expansionTileTheme,
    FilledButtonThemeData? filledButtonTheme,
    FloatingActionButtonThemeData? floatingActionButtonTheme,
    IconButtonThemeData? iconButtonTheme,
    ListTileThemeData? listTileTheme,
    MenuBarThemeData? menuBarTheme,
    MenuButtonThemeData? menuButtonTheme,
    MenuThemeData? menuTheme,
    NavigationBarThemeData? navigationBarTheme,
    NavigationDrawerThemeData? navigationDrawerTheme,
    NavigationRailThemeData? navigationRailTheme,
    OutlinedButtonThemeData? outlinedButtonTheme,
    PopupMenuThemeData? popupMenuTheme,
    ProgressIndicatorThemeData? progressIndicatorTheme,
    RadioThemeData? radioTheme,
    SegmentedButtonThemeData? segmentedButtonTheme,
    SliderThemeData? sliderTheme,
    SnackBarThemeData? snackBarTheme,
    SwitchThemeData? switchTheme,
    TabBarTheme? tabBarTheme,
    TextButtonThemeData? textButtonTheme,
    TextSelectionThemeData? textSelectionTheme,
    TimePickerThemeData? timePickerTheme,
    ToggleButtonsThemeData? toggleButtonsTheme,
    TooltipThemeData? tooltipTheme,
    // DEPRECATED (newest deprecations at the bottom)
    @Deprecated(
      'No longer used by the framework, please remove any reference to it. '
      'For more information, consult the migration guide at '
      'https://flutter.dev/docs/release/breaking-changes/theme-data-accent-properties#migration-guide. '
      'This feature was deprecated after v2.3.0-0.1.pre.',
    )
    Color? accentColor,
    @Deprecated(
      'No longer used by the framework, please remove any reference to it. '
      'For more information, consult the migration guide at '
      'https://flutter.dev/docs/release/breaking-changes/theme-data-accent-properties#migration-guide. '
      'This feature was deprecated after v2.3.0-0.1.pre.',
    )
    Brightness? accentColorBrightness,
    @Deprecated(
      'No longer used by the framework, please remove any reference to it. '
      'For more information, consult the migration guide at '
      'https://flutter.dev/docs/release/breaking-changes/theme-data-accent-properties#migration-guide. '
      'This feature was deprecated after v2.3.0-0.1.pre.',
    )
    TextTheme? accentTextTheme,
    @Deprecated(
      'No longer used by the framework, please remove any reference to it. '
      'For more information, consult the migration guide at '
      'https://flutter.dev/docs/release/breaking-changes/theme-data-accent-properties#migration-guide. '
      'This feature was deprecated after v2.3.0-0.1.pre.',
    )
    IconThemeData? accentIconTheme,
    @Deprecated(
      'No longer used by the framework, please remove any reference to it. '
      'This feature was deprecated after v2.3.0-0.2.pre.',
    )
    Color? buttonColor,
    @Deprecated(
      'This "fix" is now enabled by default. '
      'This feature was deprecated after v2.5.0-1.0.pre.',
    )
    bool? fixTextFieldOutlineLabel,
    @Deprecated(
      'No longer used by the framework, please remove any reference to it. '
      'This feature was deprecated after v2.6.0-11.0.pre.',
    )
    Brightness? primaryColorBrightness,
    @Deprecated(
      'Use ThemeData.useMaterial3 or override ScrollBehavior.buildOverscrollIndicator. '
      'This feature was deprecated after v2.13.0-0.0.pre.'
    )
    AndroidOverscrollIndicator? androidOverscrollIndicator,
    @Deprecated(
      'No longer used by the framework, please remove any reference to it. '
      'For more information, consult the migration guide at '
      'https://flutter.dev/docs/release/breaking-changes/toggleable-active-color#migration-guide. '
      'This feature was deprecated after v3.4.0-19.0.pre.',
    )
    Color? toggleableActiveColor,
    @Deprecated(
      'No longer used by the framework, please remove any reference to it. '
      'This feature was deprecated after v3.1.0-0.0.pre.',
    )
    Color? selectedRowColor,
    @Deprecated(
      'Use colorScheme.error instead. '
      'This feature was deprecated after v2.6.0-11.0.pre.',
    )
    Color? errorColor,
    @Deprecated(
      'Use colorScheme.background instead. '
      'This feature was deprecated after v2.6.0-11.0.pre.',
    )
    Color? backgroundColor,
    @Deprecated(
      'Use BottomAppBarTheme.color instead. '
      'This feature was deprecated after v3.3.0-0.6.pre.',
    )
    Color? bottomAppBarColor,
  }) {
    cupertinoOverrideTheme = cupertinoOverrideTheme?.noDefault();
    return ThemeData.raw(
      // For the sanity of the reader, make sure these properties are in the same
      // order in every place that they are separated by section comments (e.g.
      // GENERAL CONFIGURATION). Each section except for deprecations should be
      // alphabetical by symbol name.

      // GENERAL CONFIGURATION
      applyElevationOverlayColor: applyElevationOverlayColor ?? this.applyElevationOverlayColor,
      cupertinoOverrideTheme: cupertinoOverrideTheme ?? this.cupertinoOverrideTheme,
      extensions: (extensions != null) ? _themeExtensionIterableToMap(extensions) : this.extensions,
      inputDecorationTheme: inputDecorationTheme ?? this.inputDecorationTheme,
      materialTapTargetSize: materialTapTargetSize ?? this.materialTapTargetSize,
      pageTransitionsTheme: pageTransitionsTheme ?? this.pageTransitionsTheme,
      platform: platform ?? this.platform,
      scrollbarTheme: scrollbarTheme ?? this.scrollbarTheme,
      splashFactory: splashFactory ?? this.splashFactory,
      useMaterial3: useMaterial3 ?? this.useMaterial3,
      visualDensity: visualDensity ?? this.visualDensity,
      // COLOR
      canvasColor: canvasColor ?? this.canvasColor,
      cardColor: cardColor ?? this.cardColor,
      colorScheme: (colorScheme ?? this.colorScheme).copyWith(brightness: brightness),
      dialogBackgroundColor: dialogBackgroundColor ?? this.dialogBackgroundColor,
      disabledColor: disabledColor ?? this.disabledColor,
      dividerColor: dividerColor ?? this.dividerColor,
      focusColor: focusColor ?? this.focusColor,
      highlightColor: highlightColor ?? this.highlightColor,
      hintColor: hintColor ?? this.hintColor,
      hoverColor: hoverColor ?? this.hoverColor,
      indicatorColor: indicatorColor ?? this.indicatorColor,
      primaryColor: primaryColor ?? this.primaryColor,
      primaryColorDark: primaryColorDark ?? this.primaryColorDark,
      primaryColorLight: primaryColorLight ?? this.primaryColorLight,
      scaffoldBackgroundColor: scaffoldBackgroundColor ?? this.scaffoldBackgroundColor,
      secondaryHeaderColor: secondaryHeaderColor ?? this.secondaryHeaderColor,
      shadowColor: shadowColor ?? this.shadowColor,
      splashColor: splashColor ?? this.splashColor,
      unselectedWidgetColor: unselectedWidgetColor ?? this.unselectedWidgetColor,
      // TYPOGRAPHY & ICONOGRAPHY
      iconTheme: iconTheme ?? this.iconTheme,
      primaryIconTheme: primaryIconTheme ?? this.primaryIconTheme,
      primaryTextTheme: primaryTextTheme ?? this.primaryTextTheme,
      textTheme: textTheme ?? this.textTheme,
      typography: typography ?? this.typography,
      // COMPONENT THEMES
      appBarTheme: appBarTheme ?? this.appBarTheme,
      badgeTheme: badgeTheme ?? this.badgeTheme,
      bannerTheme: bannerTheme ?? this.bannerTheme,
      bottomAppBarTheme: bottomAppBarTheme ?? this.bottomAppBarTheme,
      bottomNavigationBarTheme: bottomNavigationBarTheme ?? this.bottomNavigationBarTheme,
      bottomSheetTheme: bottomSheetTheme ?? this.bottomSheetTheme,
      buttonBarTheme: buttonBarTheme ?? this.buttonBarTheme,
      buttonTheme: buttonTheme ?? this.buttonTheme,
      cardTheme: cardTheme ?? this.cardTheme,
      checkboxTheme: checkboxTheme ?? this.checkboxTheme,
      chipTheme: chipTheme ?? this.chipTheme,
      dataTableTheme: dataTableTheme ?? this.dataTableTheme,
      dialogTheme: dialogTheme ?? this.dialogTheme,
      dividerTheme: dividerTheme ?? this.dividerTheme,
      drawerTheme: drawerTheme ?? this.drawerTheme,
      dropdownMenuTheme: dropdownMenuTheme ?? this.dropdownMenuTheme,
      elevatedButtonTheme: elevatedButtonTheme ?? this.elevatedButtonTheme,
      expansionTileTheme: expansionTileTheme ?? this.expansionTileTheme,
      filledButtonTheme: filledButtonTheme ?? this.filledButtonTheme,
      floatingActionButtonTheme: floatingActionButtonTheme ?? this.floatingActionButtonTheme,
      iconButtonTheme: iconButtonTheme ?? this.iconButtonTheme,
      listTileTheme: listTileTheme ?? this.listTileTheme,
      menuBarTheme: menuBarTheme ?? this.menuBarTheme,
      menuButtonTheme: menuButtonTheme ?? this.menuButtonTheme,
      menuTheme: menuTheme ?? this.menuTheme,
      navigationBarTheme: navigationBarTheme ?? this.navigationBarTheme,
      navigationDrawerTheme: navigationDrawerTheme ?? this.navigationDrawerTheme,
      navigationRailTheme: navigationRailTheme ?? this.navigationRailTheme,
      outlinedButtonTheme: outlinedButtonTheme ?? this.outlinedButtonTheme,
      popupMenuTheme: popupMenuTheme ?? this.popupMenuTheme,
      progressIndicatorTheme: progressIndicatorTheme ?? this.progressIndicatorTheme,
      radioTheme: radioTheme ?? this.radioTheme,
      segmentedButtonTheme: segmentedButtonTheme ?? this.segmentedButtonTheme,
      sliderTheme: sliderTheme ?? this.sliderTheme,
      snackBarTheme: snackBarTheme ?? this.snackBarTheme,
      switchTheme: switchTheme ?? this.switchTheme,
      tabBarTheme: tabBarTheme ?? this.tabBarTheme,
      textButtonTheme: textButtonTheme ?? this.textButtonTheme,
      textSelectionTheme: textSelectionTheme ?? this.textSelectionTheme,
      timePickerTheme: timePickerTheme ?? this.timePickerTheme,
      toggleButtonsTheme: toggleButtonsTheme ?? this.toggleButtonsTheme,
      tooltipTheme: tooltipTheme ?? this.tooltipTheme,
      // DEPRECATED (newest deprecations at the bottom)
      accentColor: accentColor ?? _accentColor,
      accentColorBrightness: accentColorBrightness ?? _accentColorBrightness,
      accentTextTheme: accentTextTheme ?? _accentTextTheme,
      accentIconTheme: accentIconTheme ?? _accentIconTheme,
      buttonColor: buttonColor ?? _buttonColor,
      fixTextFieldOutlineLabel: fixTextFieldOutlineLabel ?? _fixTextFieldOutlineLabel,
      primaryColorBrightness: primaryColorBrightness ?? _primaryColorBrightness,
      androidOverscrollIndicator: androidOverscrollIndicator ?? this.androidOverscrollIndicator,
      toggleableActiveColor: toggleableActiveColor ?? _toggleableActiveColor,
      selectedRowColor: selectedRowColor ?? _selectedRowColor,
      errorColor: errorColor ?? _errorColor,
      backgroundColor: backgroundColor ?? _backgroundColor,
      bottomAppBarColor: bottomAppBarColor ?? _bottomAppBarColor,
    );
  }
  // just seemed like a number that's not too big (we should be able to fit 5
  static final _FifoCache<_IdentityThemeDataCacheKey, ThemeData> _localizedThemeDataCache =
      _FifoCache<_IdentityThemeDataCacheKey, ThemeData>(_localizedThemeDataCacheSize);

  /// Returns a new theme built by merging the text geometry provided by the
  /// [localTextGeometry] theme with the [baseTheme].
  ///
  /// For those text styles in the [baseTheme] whose [TextStyle.inherit] is set
  /// to true, the returned theme's text styles inherit the geometric properties
  /// of [localTextGeometry]. The resulting text styles' [TextStyle.inherit] is
  /// set to those provided by [localTextGeometry].
  static ThemeData localize(ThemeData baseTheme, TextTheme localTextGeometry) {
    // WARNING: this method memoizes the result in a cache based on the
    // previously seen baseTheme and localTextGeometry. Memoization is safe
    // because all inputs and outputs of this function are deeply immutable, and
    // the computations are referentially transparent. It only short-circuits
    // the computation if the new inputs are identical() to the previous ones.
    // It does not use the == operator, which performs a costly deep comparison.
    //
    // When changing this method, make sure the memoization logic is correct.
    // Remember:
    //
    // There are only two hard things in Computer Science: cache invalidation
    // and naming things. -- Phil Karlton
    assert(baseTheme != null);
    assert(localTextGeometry != null);

    return _localizedThemeDataCache.putIfAbsent(
      _IdentityThemeDataCacheKey(baseTheme, localTextGeometry),
      () {
        return baseTheme.copyWith(
          primaryTextTheme: localTextGeometry.merge(baseTheme.primaryTextTheme),
          accentTextTheme: localTextGeometry.merge(baseTheme.accentTextTheme),
          textTheme: localTextGeometry.merge(baseTheme.textTheme),
        );
      },
    );
  }

  /// Determines whether the given [Color] is [Brightness.light] or
  /// [Brightness.dark].
  ///
  /// This compares the luminosity of the given color to a threshold value that
  /// matches the Material Design specification.
  static Brightness estimateBrightnessForColor(Color color) {
    final double relativeLuminance = color.computeLuminance();

    // See <https://www.w3.org/TR/WCAG20/#contrast-ratiodef>
    // The spec says to use kThreshold=0.0525, but Material Design appears to bias
    // more towards using light text than WCAG20 recommends. Material Design spec
    // doesn't say what value to use, but 0.15 seemed close to what the Material
    // Design spec shows for its color palette on
    // <https://material.io/go/design-theming#color-color-palette>.
    const double kThreshold = 0.15;
    if ((relativeLuminance + 0.05) * (relativeLuminance + 0.05) > kThreshold) {
      return Brightness.light;
    }
    return Brightness.dark;
  }

  /// Linearly interpolate between two [extensions].
  ///
  /// Includes all theme extensions in [a] and [b].
  ///
  /// {@macro dart.ui.shadow.lerp}
  static Map<Object, ThemeExtension<dynamic>> _lerpThemeExtensions(ThemeData a, ThemeData b, double t) {
    // Lerp [a].
    final Map<Object, ThemeExtension<dynamic>> newExtensions = a.extensions.map((Object id, ThemeExtension<dynamic> extensionA) {
        final ThemeExtension<dynamic>? extensionB = b.extensions[id];
        return MapEntry<Object, ThemeExtension<dynamic>>(id, extensionA.lerp(extensionB, t));
      });
    // Add [b]-only extensions.
    newExtensions.addEntries(b.extensions.entries.where(
      (MapEntry<Object, ThemeExtension<dynamic>> entry) =>
          !a.extensions.containsKey(entry.key)));

    return newExtensions;
  }

  /// Convert the [extensionsIterable] passed to [ThemeData.new] or [copyWith]
  /// to the stored [extensions] map, where each entry's key consists of the extension's type.
  static Map<Object, ThemeExtension<dynamic>> _themeExtensionIterableToMap(Iterable<ThemeExtension<dynamic>> extensionsIterable) {
    return Map<Object, ThemeExtension<dynamic>>.unmodifiable(<Object, ThemeExtension<dynamic>>{
      // Strangely, the cast is necessary for tests to run.
      for (final ThemeExtension<dynamic> extension in extensionsIterable) extension.type: extension as ThemeExtension<ThemeExtension<dynamic>>,
    });
  }

  /// Linearly interpolate between two themes.
  ///
  /// The arguments must not be null.
  ///
  /// {@macro dart.ui.shadow.lerp}
  static ThemeData lerp(ThemeData a, ThemeData b, double t) {
    assert(a != null);
    assert(b != null);
    assert(t != null);
    return ThemeData.raw(
      // For the sanity of the reader, make sure these properties are in the same
      // order in every place that they are separated by section comments (e.g.
      // GENERAL CONFIGURATION). Each section except for deprecations should be
      // alphabetical by symbol name.

      // GENERAL CONFIGURATION
      applyElevationOverlayColor:t < 0.5 ? a.applyElevationOverlayColor : b.applyElevationOverlayColor,
      cupertinoOverrideTheme:t < 0.5 ? a.cupertinoOverrideTheme : b.cupertinoOverrideTheme,
      extensions: _lerpThemeExtensions(a, b, t),
      inputDecorationTheme:t < 0.5 ? a.inputDecorationTheme : b.inputDecorationTheme,
      materialTapTargetSize:t < 0.5 ? a.materialTapTargetSize : b.materialTapTargetSize,
      pageTransitionsTheme:t < 0.5 ? a.pageTransitionsTheme : b.pageTransitionsTheme,
      platform: t < 0.5 ? a.platform : b.platform,
      scrollbarTheme: ScrollbarThemeData.lerp(a.scrollbarTheme, b.scrollbarTheme, t),
      splashFactory: t < 0.5 ? a.splashFactory : b.splashFactory,
      useMaterial3: t < 0.5 ? a.useMaterial3 : b.useMaterial3,
      visualDensity: VisualDensity.lerp(a.visualDensity, b.visualDensity, t),
      // COLOR
      canvasColor: Color.lerp(a.canvasColor, b.canvasColor, t)!,
      cardColor: Color.lerp(a.cardColor, b.cardColor, t)!,
      colorScheme: ColorScheme.lerp(a.colorScheme, b.colorScheme, t),
      dialogBackgroundColor: Color.lerp(a.dialogBackgroundColor, b.dialogBackgroundColor, t)!,
      disabledColor: Color.lerp(a.disabledColor, b.disabledColor, t)!,
      dividerColor: Color.lerp(a.dividerColor, b.dividerColor, t)!,
      focusColor: Color.lerp(a.focusColor, b.focusColor, t)!,
      highlightColor: Color.lerp(a.highlightColor, b.highlightColor, t)!,
      hintColor: Color.lerp(a.hintColor, b.hintColor, t)!,
      hoverColor: Color.lerp(a.hoverColor, b.hoverColor, t)!,
      indicatorColor: Color.lerp(a.indicatorColor, b.indicatorColor, t)!,
      primaryColor: Color.lerp(a.primaryColor, b.primaryColor, t)!,
      primaryColorDark: Color.lerp(a.primaryColorDark, b.primaryColorDark, t)!,
      primaryColorLight: Color.lerp(a.primaryColorLight, b.primaryColorLight, t)!,
      scaffoldBackgroundColor: Color.lerp(a.scaffoldBackgroundColor, b.scaffoldBackgroundColor, t)!,
      secondaryHeaderColor: Color.lerp(a.secondaryHeaderColor, b.secondaryHeaderColor, t)!,
      shadowColor: Color.lerp(a.shadowColor, b.shadowColor, t)!,
      splashColor: Color.lerp(a.splashColor, b.splashColor, t)!,
      unselectedWidgetColor: Color.lerp(a.unselectedWidgetColor, b.unselectedWidgetColor, t)!,
      // TYPOGRAPHY & ICONOGRAPHY
      iconTheme: IconThemeData.lerp(a.iconTheme, b.iconTheme, t),
      primaryIconTheme: IconThemeData.lerp(a.primaryIconTheme, b.primaryIconTheme, t),
      primaryTextTheme: TextTheme.lerp(a.primaryTextTheme, b.primaryTextTheme, t),
      textTheme: TextTheme.lerp(a.textTheme, b.textTheme, t),
      typography: Typography.lerp(a.typography, b.typography, t),
      // COMPONENT THEMES
      appBarTheme: AppBarTheme.lerp(a.appBarTheme, b.appBarTheme, t),
      badgeTheme: BadgeThemeData.lerp(a.badgeTheme, b.badgeTheme, t),
      bannerTheme: MaterialBannerThemeData.lerp(a.bannerTheme, b.bannerTheme, t),
      bottomAppBarTheme: BottomAppBarTheme.lerp(a.bottomAppBarTheme, b.bottomAppBarTheme, t),
      bottomNavigationBarTheme: BottomNavigationBarThemeData.lerp(a.bottomNavigationBarTheme, b.bottomNavigationBarTheme, t),
      bottomSheetTheme: BottomSheetThemeData.lerp(a.bottomSheetTheme, b.bottomSheetTheme, t)!,
      buttonBarTheme: ButtonBarThemeData.lerp(a.buttonBarTheme, b.buttonBarTheme, t)!,
      buttonTheme: t < 0.5 ? a.buttonTheme : b.buttonTheme,
      cardTheme: CardTheme.lerp(a.cardTheme, b.cardTheme, t),
      checkboxTheme: CheckboxThemeData.lerp(a.checkboxTheme, b.checkboxTheme, t),
      chipTheme: ChipThemeData.lerp(a.chipTheme, b.chipTheme, t)!,
      dataTableTheme: DataTableThemeData.lerp(a.dataTableTheme, b.dataTableTheme, t),
      dialogTheme: DialogTheme.lerp(a.dialogTheme, b.dialogTheme, t),
      dividerTheme: DividerThemeData.lerp(a.dividerTheme, b.dividerTheme, t),
      drawerTheme: DrawerThemeData.lerp(a.drawerTheme, b.drawerTheme, t)!,
      dropdownMenuTheme: DropdownMenuThemeData.lerp(a.dropdownMenuTheme, b.dropdownMenuTheme, t),
      elevatedButtonTheme: ElevatedButtonThemeData.lerp(a.elevatedButtonTheme, b.elevatedButtonTheme, t)!,
      expansionTileTheme: ExpansionTileThemeData.lerp(a.expansionTileTheme, b.expansionTileTheme, t)!,
      filledButtonTheme: FilledButtonThemeData.lerp(a.filledButtonTheme, b.filledButtonTheme, t)!,
      floatingActionButtonTheme: FloatingActionButtonThemeData.lerp(a.floatingActionButtonTheme, b.floatingActionButtonTheme, t)!,
      iconButtonTheme: IconButtonThemeData.lerp(a.iconButtonTheme, b.iconButtonTheme, t)!,
      listTileTheme: ListTileThemeData.lerp(a.listTileTheme, b.listTileTheme, t)!,
      menuBarTheme: MenuBarThemeData.lerp(a.menuBarTheme, b.menuBarTheme, t)!,
      menuButtonTheme: MenuButtonThemeData.lerp(a.menuButtonTheme, b.menuButtonTheme, t)!,
      menuTheme: MenuThemeData.lerp(a.menuTheme, b.menuTheme, t)!,
      navigationBarTheme: NavigationBarThemeData.lerp(a.navigationBarTheme, b.navigationBarTheme, t)!,
      navigationDrawerTheme: NavigationDrawerThemeData.lerp(a.navigationDrawerTheme, b.navigationDrawerTheme, t)!,
      navigationRailTheme: NavigationRailThemeData.lerp(a.navigationRailTheme, b.navigationRailTheme, t)!,
      outlinedButtonTheme: OutlinedButtonThemeData.lerp(a.outlinedButtonTheme, b.outlinedButtonTheme, t)!,
      popupMenuTheme: PopupMenuThemeData.lerp(a.popupMenuTheme, b.popupMenuTheme, t)!,
      progressIndicatorTheme: ProgressIndicatorThemeData.lerp(a.progressIndicatorTheme, b.progressIndicatorTheme, t)!,
      radioTheme: RadioThemeData.lerp(a.radioTheme, b.radioTheme, t),
      segmentedButtonTheme: SegmentedButtonThemeData.lerp(a.segmentedButtonTheme, b.segmentedButtonTheme, t),
      sliderTheme: SliderThemeData.lerp(a.sliderTheme, b.sliderTheme, t),
      snackBarTheme: SnackBarThemeData.lerp(a.snackBarTheme, b.snackBarTheme, t),
      switchTheme: SwitchThemeData.lerp(a.switchTheme, b.switchTheme, t),
      tabBarTheme: TabBarTheme.lerp(a.tabBarTheme, b.tabBarTheme, t),
      textButtonTheme: TextButtonThemeData.lerp(a.textButtonTheme, b.textButtonTheme, t)!,
      textSelectionTheme: TextSelectionThemeData.lerp(a.textSelectionTheme, b.textSelectionTheme, t)!,
      timePickerTheme: TimePickerThemeData.lerp(a.timePickerTheme, b.timePickerTheme, t),
      toggleButtonsTheme: ToggleButtonsThemeData.lerp(a.toggleButtonsTheme, b.toggleButtonsTheme, t)!,
      tooltipTheme: TooltipThemeData.lerp(a.tooltipTheme, b.tooltipTheme, t)!,
      // DEPRECATED (newest deprecations at the bottom)
      accentColor: Color.lerp(a.accentColor, b.accentColor, t),
      accentColorBrightness: t < 0.5 ? a.accentColorBrightness : b.accentColorBrightness,
      accentTextTheme: TextTheme.lerp(a.accentTextTheme, b.accentTextTheme, t),
      accentIconTheme: IconThemeData.lerp(a.accentIconTheme, b.accentIconTheme, t),
      buttonColor: Color.lerp(a.buttonColor, b.buttonColor, t),
      fixTextFieldOutlineLabel: t < 0.5 ? a.fixTextFieldOutlineLabel : b.fixTextFieldOutlineLabel,
      primaryColorBrightness: t < 0.5 ? a.primaryColorBrightness : b.primaryColorBrightness,
      androidOverscrollIndicator:t < 0.5 ? a.androidOverscrollIndicator : b.androidOverscrollIndicator,
      toggleableActiveColor: Color.lerp(a.toggleableActiveColor, b.toggleableActiveColor, t),
      selectedRowColor: Color.lerp(a.selectedRowColor, b.selectedRowColor, t),
      errorColor: Color.lerp(a.errorColor, b.errorColor, t),
      backgroundColor: Color.lerp(a.backgroundColor, b.backgroundColor, t),
      bottomAppBarColor: Color.lerp(a.bottomAppBarColor, b.bottomAppBarColor, t),
    );
  }

  @override
  bool operator ==(Object other) {
    if (other.runtimeType != runtimeType) {
      return false;
    }
    return other is ThemeData &&
        // For the sanity of the reader, make sure these properties are in the same
        // order in every place that they are separated by section comments (e.g.
        // GENERAL CONFIGURATION). Each section except for deprecations should be
        // alphabetical by symbol name.

        // GENERAL CONFIGURATION
        other.applyElevationOverlayColor == applyElevationOverlayColor &&
        other.cupertinoOverrideTheme == cupertinoOverrideTheme &&
        mapEquals(other.extensions, extensions) &&
        other.inputDecorationTheme == inputDecorationTheme &&
        other.materialTapTargetSize == materialTapTargetSize &&
        other.pageTransitionsTheme == pageTransitionsTheme &&
        other.platform == platform &&
        other.scrollbarTheme == scrollbarTheme &&
        other.splashFactory == splashFactory &&
        other.useMaterial3 == useMaterial3 &&
        other.visualDensity == visualDensity &&
        // COLOR
        other.canvasColor == canvasColor &&
        other.cardColor == cardColor &&
        other.colorScheme == colorScheme &&
        other.dialogBackgroundColor == dialogBackgroundColor &&
        other.disabledColor == disabledColor &&
        other.dividerColor == dividerColor &&
        other.focusColor == focusColor &&
        other.highlightColor == highlightColor &&
        other.hintColor == hintColor &&
        other.hoverColor == hoverColor &&
        other.indicatorColor == indicatorColor &&
        other.primaryColor == primaryColor &&
        other.primaryColorDark == primaryColorDark &&
        other.primaryColorLight == primaryColorLight &&
        other.scaffoldBackgroundColor == scaffoldBackgroundColor &&
        other.secondaryHeaderColor == secondaryHeaderColor &&
        other.shadowColor == shadowColor &&
        other.splashColor == splashColor &&
        other.unselectedWidgetColor == unselectedWidgetColor &&
        // TYPOGRAPHY & ICONOGRAPHY
        other.iconTheme == iconTheme &&
        other.primaryIconTheme == primaryIconTheme &&
        other.primaryTextTheme == primaryTextTheme &&
        other.textTheme == textTheme &&
        other.typography == typography &&
        // COMPONENT THEMES
        other.appBarTheme == appBarTheme &&
        other.badgeTheme == badgeTheme &&
        other.bannerTheme == bannerTheme &&
        other.bottomAppBarTheme == bottomAppBarTheme &&
        other.bottomNavigationBarTheme == bottomNavigationBarTheme &&
        other.bottomSheetTheme == bottomSheetTheme &&
        other.buttonBarTheme == buttonBarTheme &&
        other.buttonTheme == buttonTheme &&
        other.cardTheme == cardTheme &&
        other.checkboxTheme == checkboxTheme &&
        other.chipTheme == chipTheme &&
        other.dataTableTheme == dataTableTheme &&
        other.dialogTheme == dialogTheme &&
        other.dividerTheme == dividerTheme &&
        other.drawerTheme == drawerTheme &&
        other.dropdownMenuTheme == dropdownMenuTheme &&
        other.elevatedButtonTheme == elevatedButtonTheme &&
        other.expansionTileTheme == expansionTileTheme &&
        other.filledButtonTheme == filledButtonTheme &&
        other.floatingActionButtonTheme == floatingActionButtonTheme &&
        other.iconButtonTheme == iconButtonTheme &&
        other.listTileTheme == listTileTheme &&
        other.menuBarTheme == menuBarTheme &&
        other.menuButtonTheme == menuButtonTheme &&
        other.menuTheme == menuTheme &&
        other.navigationBarTheme == navigationBarTheme &&
        other.navigationDrawerTheme == navigationDrawerTheme &&
        other.navigationRailTheme == navigationRailTheme &&
        other.outlinedButtonTheme == outlinedButtonTheme &&
        other.popupMenuTheme == popupMenuTheme &&
        other.progressIndicatorTheme == progressIndicatorTheme &&
        other.radioTheme == radioTheme &&
        other.segmentedButtonTheme == segmentedButtonTheme &&
        other.sliderTheme == sliderTheme &&
        other.snackBarTheme == snackBarTheme &&
        other.switchTheme == switchTheme &&
        other.tabBarTheme == tabBarTheme &&
        other.textButtonTheme == textButtonTheme &&
        other.textSelectionTheme == textSelectionTheme &&
        other.timePickerTheme == timePickerTheme &&
        other.toggleButtonsTheme == toggleButtonsTheme &&
        other.tooltipTheme == tooltipTheme &&
        // DEPRECATED (newest deprecations at the bottom)
        other.accentColor == accentColor &&
        other.accentColorBrightness == accentColorBrightness &&
        other.accentTextTheme == accentTextTheme &&
        other.accentIconTheme == accentIconTheme &&
        other.buttonColor == buttonColor &&
        other.fixTextFieldOutlineLabel == fixTextFieldOutlineLabel &&
        other.primaryColorBrightness == primaryColorBrightness &&
        other.androidOverscrollIndicator == androidOverscrollIndicator &&
        other.toggleableActiveColor == toggleableActiveColor &&
        other.selectedRowColor == selectedRowColor &&
        other.errorColor == errorColor &&
        other.backgroundColor == backgroundColor &&
        other.bottomAppBarColor == bottomAppBarColor;
  }

  @override
  int get hashCode {
    final List<Object?> values = <Object?>[
      // For the sanity of the reader, make sure these properties are in the same
      // order in every place that they are separated by section comments (e.g.
      // GENERAL CONFIGURATION). Each section except for deprecations should be
      // alphabetical by symbol name.

      // GENERAL CONFIGURATION
      applyElevationOverlayColor,
      cupertinoOverrideTheme,
      ...extensions.keys,
      ...extensions.values,
      inputDecorationTheme,
      materialTapTargetSize,
      pageTransitionsTheme,
      platform,
      scrollbarTheme,
      splashFactory,
      useMaterial3,
      visualDensity,
      // COLOR
      canvasColor,
      cardColor,
      colorScheme,
      dialogBackgroundColor,
      disabledColor,
      dividerColor,
      focusColor,
      highlightColor,
      hintColor,
      hoverColor,
      indicatorColor,
      primaryColor,
      primaryColorDark,
      primaryColorLight,
      scaffoldBackgroundColor,
      secondaryHeaderColor,
      shadowColor,
      splashColor,
      unselectedWidgetColor,
      // TYPOGRAPHY & ICONOGRAPHY
      iconTheme,
      primaryIconTheme,
      primaryTextTheme,
      textTheme,
      typography,
      // COMPONENT THEMES
      appBarTheme,
      badgeTheme,
      bannerTheme,
      bottomAppBarTheme,
      bottomNavigationBarTheme,
      bottomSheetTheme,
      buttonBarTheme,
      buttonTheme,
      cardTheme,
      checkboxTheme,
      chipTheme,
      dataTableTheme,
      dialogTheme,
      dividerTheme,
      drawerTheme,
      dropdownMenuTheme,
      elevatedButtonTheme,
      expansionTileTheme,
      filledButtonTheme,
      floatingActionButtonTheme,
      iconButtonTheme,
      listTileTheme,
      menuBarTheme,
      menuButtonTheme,
      menuTheme,
      navigationBarTheme,
      navigationDrawerTheme,
      navigationRailTheme,
      outlinedButtonTheme,
      popupMenuTheme,
      progressIndicatorTheme,
      radioTheme,
      segmentedButtonTheme,
      sliderTheme,
      snackBarTheme,
      switchTheme,
      tabBarTheme,
      textButtonTheme,
      textSelectionTheme,
      timePickerTheme,
      toggleButtonsTheme,
      tooltipTheme,
      // DEPRECATED (newest deprecations at the bottom)
      accentColor,
      accentColorBrightness,
      accentTextTheme,
      accentIconTheme,
      buttonColor,
      fixTextFieldOutlineLabel,
      primaryColorBrightness,
      androidOverscrollIndicator,
      toggleableActiveColor,
      selectedRowColor,
      errorColor,
      backgroundColor,
      bottomAppBarColor,
    ];
    return Object.hashAll(values);
  }

  @override
  void debugFillProperties(DiagnosticPropertiesBuilder properties) {
    super.debugFillProperties(properties);
    final ThemeData defaultData = ThemeData.fallback();
    // For the sanity of the reader, make sure these properties are in the same
    // order in every place that they are separated by section comments (e.g.
    // GENERAL CONFIGURATION). Each section except for deprecations should be
    // alphabetical by symbol name.

    // GENERAL CONFIGURATION
    properties.add(DiagnosticsProperty<bool>('applyElevationOverlayColor', applyElevationOverlayColor, level: DiagnosticLevel.debug));
    properties.add(DiagnosticsProperty<NoDefaultCupertinoThemeData>('cupertinoOverrideTheme', cupertinoOverrideTheme, defaultValue: defaultData.cupertinoOverrideTheme, level: DiagnosticLevel.debug));
    properties.add(IterableProperty<ThemeExtension<dynamic>>('extensions', extensions.values, defaultValue: defaultData.extensions.values, level: DiagnosticLevel.debug));
    properties.add(DiagnosticsProperty<InputDecorationTheme>('inputDecorationTheme', inputDecorationTheme, level: DiagnosticLevel.debug));
    properties.add(DiagnosticsProperty<MaterialTapTargetSize>('materialTapTargetSize', materialTapTargetSize, level: DiagnosticLevel.debug));
    properties.add(DiagnosticsProperty<PageTransitionsTheme>('pageTransitionsTheme', pageTransitionsTheme, level: DiagnosticLevel.debug));
    properties.add(EnumProperty<TargetPlatform>('platform', platform, defaultValue: defaultTargetPlatform, level: DiagnosticLevel.debug));
    properties.add(DiagnosticsProperty<ScrollbarThemeData>('scrollbarTheme', scrollbarTheme, defaultValue: defaultData.scrollbarTheme, level: DiagnosticLevel.debug));
    properties.add(DiagnosticsProperty<InteractiveInkFeatureFactory>('splashFactory', splashFactory, defaultValue: defaultData.splashFactory, level: DiagnosticLevel.debug));
    properties.add(DiagnosticsProperty<bool>('useMaterial3', useMaterial3, defaultValue: defaultData.useMaterial3, level: DiagnosticLevel.debug));
    properties.add(DiagnosticsProperty<VisualDensity>('visualDensity', visualDensity, defaultValue: defaultData.visualDensity, level: DiagnosticLevel.debug));
    // COLORS
    properties.add(ColorProperty('canvasColor', canvasColor, defaultValue: defaultData.canvasColor, level: DiagnosticLevel.debug));
    properties.add(ColorProperty('cardColor', cardColor, defaultValue: defaultData.cardColor, level: DiagnosticLevel.debug));
    properties.add(DiagnosticsProperty<ColorScheme>('colorScheme', colorScheme, defaultValue: defaultData.colorScheme, level: DiagnosticLevel.debug));
    properties.add(ColorProperty('dialogBackgroundColor', dialogBackgroundColor, defaultValue: defaultData.dialogBackgroundColor, level: DiagnosticLevel.debug));
    properties.add(ColorProperty('disabledColor', disabledColor, defaultValue: defaultData.disabledColor, level: DiagnosticLevel.debug));
    properties.add(ColorProperty('dividerColor', dividerColor, defaultValue: defaultData.dividerColor, level: DiagnosticLevel.debug));
    properties.add(ColorProperty('focusColor', focusColor, defaultValue: defaultData.focusColor, level: DiagnosticLevel.debug));
    properties.add(ColorProperty('highlightColor', highlightColor, defaultValue: defaultData.highlightColor, level: DiagnosticLevel.debug));
    properties.add(ColorProperty('hintColor', hintColor, defaultValue: defaultData.hintColor, level: DiagnosticLevel.debug));
    properties.add(ColorProperty('hoverColor', hoverColor, defaultValue: defaultData.hoverColor, level: DiagnosticLevel.debug));
    properties.add(ColorProperty('indicatorColor', indicatorColor, defaultValue: defaultData.indicatorColor, level: DiagnosticLevel.debug));
    properties.add(ColorProperty('primaryColorDark', primaryColorDark, defaultValue: defaultData.primaryColorDark, level: DiagnosticLevel.debug));
    properties.add(ColorProperty('primaryColorLight', primaryColorLight, defaultValue: defaultData.primaryColorLight, level: DiagnosticLevel.debug));
    properties.add(ColorProperty('primaryColor', primaryColor, defaultValue: defaultData.primaryColor, level: DiagnosticLevel.debug));
    properties.add(ColorProperty('scaffoldBackgroundColor', scaffoldBackgroundColor, defaultValue: defaultData.scaffoldBackgroundColor, level: DiagnosticLevel.debug));
    properties.add(ColorProperty('secondaryHeaderColor', secondaryHeaderColor, defaultValue: defaultData.secondaryHeaderColor, level: DiagnosticLevel.debug));
    properties.add(ColorProperty('shadowColor', shadowColor, defaultValue: defaultData.shadowColor, level: DiagnosticLevel.debug));
    properties.add(ColorProperty('splashColor', splashColor, defaultValue: defaultData.splashColor, level: DiagnosticLevel.debug));
    properties.add(ColorProperty('unselectedWidgetColor', unselectedWidgetColor, defaultValue: defaultData.unselectedWidgetColor, level: DiagnosticLevel.debug));
    // TYPOGRAPHY & ICONOGRAPHY
    properties.add(DiagnosticsProperty<IconThemeData>('iconTheme', iconTheme, level: DiagnosticLevel.debug));
    properties.add(DiagnosticsProperty<IconThemeData>('primaryIconTheme', primaryIconTheme, level: DiagnosticLevel.debug));
    properties.add(DiagnosticsProperty<TextTheme>('primaryTextTheme', primaryTextTheme, level: DiagnosticLevel.debug));
    properties.add(DiagnosticsProperty<TextTheme>('textTheme', textTheme, level: DiagnosticLevel.debug));
    properties.add(DiagnosticsProperty<Typography>('typography', typography, defaultValue: defaultData.typography, level: DiagnosticLevel.debug));
    // COMPONENT THEMES
    properties.add(DiagnosticsProperty<AppBarTheme>('appBarTheme', appBarTheme, defaultValue: defaultData.appBarTheme, level: DiagnosticLevel.debug));
    properties.add(DiagnosticsProperty<BadgeThemeData>('badgeTheme', badgeTheme, defaultValue: defaultData.badgeTheme, level: DiagnosticLevel.debug));
    properties.add(DiagnosticsProperty<MaterialBannerThemeData>('bannerTheme', bannerTheme, defaultValue: defaultData.bannerTheme, level: DiagnosticLevel.debug));
    properties.add(DiagnosticsProperty<BottomAppBarTheme>('bottomAppBarTheme', bottomAppBarTheme, defaultValue: defaultData.bottomAppBarTheme, level: DiagnosticLevel.debug));
    properties.add(DiagnosticsProperty<BottomNavigationBarThemeData>('bottomNavigationBarTheme', bottomNavigationBarTheme, defaultValue: defaultData.bottomNavigationBarTheme, level: DiagnosticLevel.debug));
    properties.add(DiagnosticsProperty<BottomSheetThemeData>('bottomSheetTheme', bottomSheetTheme, defaultValue: defaultData.bottomSheetTheme, level: DiagnosticLevel.debug));
    properties.add(DiagnosticsProperty<ButtonBarThemeData>('buttonBarTheme', buttonBarTheme, defaultValue: defaultData.buttonBarTheme, level: DiagnosticLevel.debug));
    properties.add(DiagnosticsProperty<ButtonThemeData>('buttonTheme', buttonTheme, level: DiagnosticLevel.debug));
    properties.add(DiagnosticsProperty<CardTheme>('cardTheme', cardTheme, level: DiagnosticLevel.debug));
    properties.add(DiagnosticsProperty<CheckboxThemeData>('checkboxTheme', checkboxTheme, defaultValue: defaultData.checkboxTheme, level: DiagnosticLevel.debug));
    properties.add(DiagnosticsProperty<ChipThemeData>('chipTheme', chipTheme, level: DiagnosticLevel.debug));
    properties.add(DiagnosticsProperty<DataTableThemeData>('dataTableTheme', dataTableTheme, defaultValue: defaultData.dataTableTheme, level: DiagnosticLevel.debug));
    properties.add(DiagnosticsProperty<DialogTheme>('dialogTheme', dialogTheme, defaultValue: defaultData.dialogTheme, level: DiagnosticLevel.debug));
    properties.add(DiagnosticsProperty<DividerThemeData>('dividerTheme', dividerTheme, defaultValue: defaultData.dividerTheme, level: DiagnosticLevel.debug));
    properties.add(DiagnosticsProperty<DrawerThemeData>('drawerTheme', drawerTheme, defaultValue: defaultData.drawerTheme, level: DiagnosticLevel.debug));
    properties.add(DiagnosticsProperty<DropdownMenuThemeData>('dropdownMenuTheme', dropdownMenuTheme, defaultValue: defaultData.dropdownMenuTheme, level: DiagnosticLevel.debug));
    properties.add(DiagnosticsProperty<ElevatedButtonThemeData>('elevatedButtonTheme', elevatedButtonTheme, defaultValue: defaultData.elevatedButtonTheme, level: DiagnosticLevel.debug));
    properties.add(DiagnosticsProperty<ExpansionTileThemeData>('expansionTileTheme', expansionTileTheme, level: DiagnosticLevel.debug));
    properties.add(DiagnosticsProperty<FilledButtonThemeData>('filledButtonTheme', filledButtonTheme, defaultValue: defaultData.filledButtonTheme, level: DiagnosticLevel.debug));
    properties.add(DiagnosticsProperty<FloatingActionButtonThemeData>('floatingActionButtonTheme', floatingActionButtonTheme, defaultValue: defaultData.floatingActionButtonTheme, level: DiagnosticLevel.debug));
    properties.add(DiagnosticsProperty<IconButtonThemeData>('iconButtonTheme', iconButtonTheme, defaultValue: defaultData.iconButtonTheme, level: DiagnosticLevel.debug));
    properties.add(DiagnosticsProperty<ListTileThemeData>('listTileTheme', listTileTheme, defaultValue: defaultData.listTileTheme, level: DiagnosticLevel.debug));
    properties.add(DiagnosticsProperty<MenuBarThemeData>('menuBarTheme', menuBarTheme, defaultValue: defaultData.menuBarTheme, level: DiagnosticLevel.debug));
    properties.add(DiagnosticsProperty<MenuButtonThemeData>('menuButtonTheme', menuButtonTheme, defaultValue: defaultData.menuButtonTheme, level: DiagnosticLevel.debug));
    properties.add(DiagnosticsProperty<MenuThemeData>('menuTheme', menuTheme, defaultValue: defaultData.menuTheme, level: DiagnosticLevel.debug));
    properties.add(DiagnosticsProperty<NavigationBarThemeData>('navigationBarTheme', navigationBarTheme, defaultValue: defaultData.navigationBarTheme, level: DiagnosticLevel.debug));
    properties.add(DiagnosticsProperty<NavigationDrawerThemeData>('navigationDrawerTheme', navigationDrawerTheme, defaultValue: defaultData.navigationDrawerTheme, level: DiagnosticLevel.debug));
    properties.add(DiagnosticsProperty<NavigationRailThemeData>('navigationRailTheme', navigationRailTheme, defaultValue: defaultData.navigationRailTheme, level: DiagnosticLevel.debug));
    properties.add(DiagnosticsProperty<OutlinedButtonThemeData>('outlinedButtonTheme', outlinedButtonTheme, defaultValue: defaultData.outlinedButtonTheme, level: DiagnosticLevel.debug));
    properties.add(DiagnosticsProperty<PopupMenuThemeData>('popupMenuTheme', popupMenuTheme, defaultValue: defaultData.popupMenuTheme, level: DiagnosticLevel.debug));
    properties.add(DiagnosticsProperty<ProgressIndicatorThemeData>('progressIndicatorTheme', progressIndicatorTheme, defaultValue: defaultData.progressIndicatorTheme, level: DiagnosticLevel.debug));
    properties.add(DiagnosticsProperty<RadioThemeData>('radioTheme', radioTheme, defaultValue: defaultData.radioTheme, level: DiagnosticLevel.debug));
    properties.add(DiagnosticsProperty<SegmentedButtonThemeData>('segmentedButtonTheme', segmentedButtonTheme, defaultValue: defaultData.segmentedButtonTheme, level: DiagnosticLevel.debug));
    properties.add(DiagnosticsProperty<SliderThemeData>('sliderTheme', sliderTheme, level: DiagnosticLevel.debug));
    properties.add(DiagnosticsProperty<SnackBarThemeData>('snackBarTheme', snackBarTheme, defaultValue: defaultData.snackBarTheme, level: DiagnosticLevel.debug));
    properties.add(DiagnosticsProperty<SwitchThemeData>('switchTheme', switchTheme, defaultValue: defaultData.switchTheme, level: DiagnosticLevel.debug));
    properties.add(DiagnosticsProperty<TabBarTheme>('tabBarTheme', tabBarTheme, level: DiagnosticLevel.debug));
    properties.add(DiagnosticsProperty<TextButtonThemeData>('textButtonTheme', textButtonTheme, defaultValue: defaultData.textButtonTheme, level: DiagnosticLevel.debug));
    properties.add(DiagnosticsProperty<TextSelectionThemeData>('textSelectionTheme', textSelectionTheme, defaultValue: defaultData.textSelectionTheme, level: DiagnosticLevel.debug));
    properties.add(DiagnosticsProperty<TimePickerThemeData>('timePickerTheme', timePickerTheme, defaultValue: defaultData.timePickerTheme, level: DiagnosticLevel.debug));
    properties.add(DiagnosticsProperty<ToggleButtonsThemeData>('toggleButtonsTheme', toggleButtonsTheme, level: DiagnosticLevel.debug));
    properties.add(DiagnosticsProperty<TooltipThemeData>('tooltipTheme', tooltipTheme, level: DiagnosticLevel.debug));
    // DEPRECATED (newest deprecations at the bottom)
    properties.add(ColorProperty('accentColor', accentColor, defaultValue: defaultData.accentColor, level: DiagnosticLevel.debug));
    properties.add(EnumProperty<Brightness>('accentColorBrightness', accentColorBrightness, defaultValue: defaultData.accentColorBrightness, level: DiagnosticLevel.debug));
    properties.add(DiagnosticsProperty<TextTheme>('accentTextTheme', accentTextTheme, level: DiagnosticLevel.debug));
    properties.add(DiagnosticsProperty<IconThemeData>('accentIconTheme', accentIconTheme, level: DiagnosticLevel.debug));
    properties.add(ColorProperty('buttonColor', buttonColor, defaultValue: defaultData.buttonColor, level: DiagnosticLevel.debug));
    properties.add(DiagnosticsProperty<bool>('fixTextFieldOutlineLabel', fixTextFieldOutlineLabel, level: DiagnosticLevel.debug));
    properties.add(EnumProperty<Brightness>('primaryColorBrightness', primaryColorBrightness, defaultValue: defaultData.primaryColorBrightness, level: DiagnosticLevel.debug));
    properties.add(EnumProperty<AndroidOverscrollIndicator>('androidOverscrollIndicator', androidOverscrollIndicator, defaultValue: null, level: DiagnosticLevel.debug));
    properties.add(ColorProperty('toggleableActiveColor', toggleableActiveColor, defaultValue: defaultData.toggleableActiveColor, level: DiagnosticLevel.debug));
    properties.add(ColorProperty('selectedRowColor', selectedRowColor, defaultValue: defaultData.selectedRowColor, level: DiagnosticLevel.debug));
    properties.add(ColorProperty('errorColor', errorColor, defaultValue: defaultData.errorColor, level: DiagnosticLevel.debug));
    properties.add(ColorProperty('backgroundColor', backgroundColor, defaultValue: defaultData.backgroundColor, level: DiagnosticLevel.debug));
    properties.add(ColorProperty('bottomAppBarColor', bottomAppBarColor, defaultValue: defaultData.bottomAppBarColor, level: DiagnosticLevel.debug));
  }
}

/// A [CupertinoThemeData] that defers unspecified theme attributes to an
/// upstream Material [ThemeData].
///
/// This type of [CupertinoThemeData] is used by the Material [Theme] to
/// harmonize the [CupertinoTheme] with the material theme's colors and text
/// styles.
///
/// In the most basic case, [ThemeData]'s `cupertinoOverrideTheme` is null and
/// and descendant Cupertino widgets' styling is derived from the Material theme.
///
/// To override individual parts of the Material-derived Cupertino styling,
/// `cupertinoOverrideTheme`'s construction parameters can be used.
///
/// To completely decouple the Cupertino styling from Material theme derivation,
/// another [CupertinoTheme] widget can be inserted as a descendant of the
/// Material [Theme]. On a [MaterialApp], this can be done using the `builder`
/// parameter on the constructor.
///
/// See also:
///
///  * [CupertinoThemeData], whose null constructor parameters default to
///    reasonable iOS styling defaults rather than harmonizing with a Material
///    theme.
///  * [Theme], widget which inserts a [CupertinoTheme] with this
///    [MaterialBasedCupertinoThemeData].
// This class subclasses CupertinoThemeData rather than composes one because it
// _is_ a CupertinoThemeData with partially altered behavior. e.g. its textTheme
// is from the superclass and based on the primaryColor but the primaryColor
// comes from the Material theme unless overridden.
class MaterialBasedCupertinoThemeData extends CupertinoThemeData {
  /// Create a [MaterialBasedCupertinoThemeData] based on a Material [ThemeData]
  /// and its `cupertinoOverrideTheme`.
  ///
  /// The [materialTheme] parameter must not be null.
  MaterialBasedCupertinoThemeData({
    required ThemeData materialTheme,
  }) : this._(
    materialTheme,
    (materialTheme.cupertinoOverrideTheme ?? const CupertinoThemeData()).noDefault(),
  );

  MaterialBasedCupertinoThemeData._(
    this._materialTheme,
    this._cupertinoOverrideTheme,
  ) : assert(_materialTheme != null),
      assert(_cupertinoOverrideTheme != null),
      // Pass all values to the superclass so Material-agnostic properties
      // like barBackgroundColor can still behave like a normal
      // CupertinoThemeData.
      super.raw(
        _cupertinoOverrideTheme.brightness,
        _cupertinoOverrideTheme.primaryColor,
        _cupertinoOverrideTheme.primaryContrastingColor,
        _cupertinoOverrideTheme.textTheme,
        _cupertinoOverrideTheme.barBackgroundColor,
        _cupertinoOverrideTheme.scaffoldBackgroundColor,
      );

  final ThemeData _materialTheme;
  final NoDefaultCupertinoThemeData _cupertinoOverrideTheme;

  @override
  Brightness get brightness => _cupertinoOverrideTheme.brightness ?? _materialTheme.brightness;

  @override
  Color get primaryColor => _cupertinoOverrideTheme.primaryColor ?? _materialTheme.colorScheme.primary;

  @override
  Color get primaryContrastingColor => _cupertinoOverrideTheme.primaryContrastingColor ?? _materialTheme.colorScheme.onPrimary;

  @override
  Color get scaffoldBackgroundColor => _cupertinoOverrideTheme.scaffoldBackgroundColor ?? _materialTheme.scaffoldBackgroundColor;

  /// Copies the [ThemeData]'s `cupertinoOverrideTheme`.
  ///
  /// Only the specified override attributes of the [ThemeData]'s
  /// `cupertinoOverrideTheme` and the newly specified parameters are in the
  /// returned [CupertinoThemeData]. No derived attributes from iOS defaults or
  /// from cascaded Material theme attributes are copied.
  ///
  /// This [copyWith] cannot change the base Material [ThemeData]. To change the
  /// base Material [ThemeData], create a new Material [Theme] and use
  /// [ThemeData.copyWith] on the Material [ThemeData] instead.
  @override
  MaterialBasedCupertinoThemeData copyWith({
    Brightness? brightness,
    Color? primaryColor,
    Color? primaryContrastingColor,
    CupertinoTextThemeData? textTheme,
    Color? barBackgroundColor,
    Color? scaffoldBackgroundColor,
  }) {
    return MaterialBasedCupertinoThemeData._(
      _materialTheme,
      _cupertinoOverrideTheme.copyWith(
        brightness: brightness,
        primaryColor: primaryColor,
        primaryContrastingColor: primaryContrastingColor,
        textTheme: textTheme,
        barBackgroundColor: barBackgroundColor,
        scaffoldBackgroundColor: scaffoldBackgroundColor,
      ),
    );
  }

  @override
  CupertinoThemeData resolveFrom(BuildContext context) {
    // Only the cupertino override theme part will be resolved.
    // If the color comes from the material theme it's not resolved.
    return MaterialBasedCupertinoThemeData._(
      _materialTheme,
      _cupertinoOverrideTheme.resolveFrom(context),
    );
  }
}

@immutable
class _IdentityThemeDataCacheKey {
  const _IdentityThemeDataCacheKey(this.baseTheme, this.localTextGeometry);

  final ThemeData baseTheme;
  final TextTheme localTextGeometry;

  // Using XOR to make the hash function as fast as possible (e.g. Jenkins is
  // noticeably slower).
  @override
  int get hashCode => identityHashCode(baseTheme) ^ identityHashCode(localTextGeometry);

  @override
  bool operator ==(Object other) {
    // We are explicitly ignoring the possibility that the types might not
    // match in the interests of speed.
    return other is _IdentityThemeDataCacheKey
        && identical(other.baseTheme, baseTheme)
        && identical(other.localTextGeometry, localTextGeometry);
  }
}

/// Cache of objects of limited size that uses the first in first out eviction
/// strategy (a.k.a least recently inserted).
///
/// The key that was inserted before all other keys is evicted first, i.e. the
/// one inserted least recently.
class _FifoCache<K, V> {
  _FifoCache(this._maximumSize) : assert(_maximumSize != null && _maximumSize > 0);

  /// In Dart the map literal uses a linked hash-map implementation, whose keys
  /// are stored such that [Map.keys] returns them in the order they were
  /// inserted.
  final Map<K, V> _cache = <K, V>{};

  /// Maximum number of entries to store in the cache.
  ///
  /// Once this many entries have been cached, the entry inserted least recently
  /// is evicted when adding a new entry.
  final int _maximumSize;

  /// Returns the previously cached value for the given key, if available;
  /// if not, calls the given callback to obtain it first.
  ///
  /// The arguments must not be null.
  V putIfAbsent(K key, V Function() loader) {
    assert(key != null);
    assert(loader != null);
    final V? result = _cache[key];
    if (result != null) {
      return result;
    }
    if (_cache.length == _maximumSize) {
      _cache.remove(_cache.keys.first);
    }
    return _cache[key] = loader();
  }
}

/// Defines the visual density of user interface components.
///
/// Density, in the context of a UI, is the vertical and horizontal
/// "compactness" of the components in the UI. It is unitless, since it means
/// different things to different UI components.
///
/// The default for visual densities is zero for both vertical and horizontal
/// densities, which corresponds to the default visual density of components in
/// the Material Design specification. It does not affect text sizes, icon
/// sizes, or padding values.
///
/// For example, for buttons, it affects the spacing around the child of the
/// button. For lists, it affects the distance between baselines of entries in
/// the list. For chips, it only affects the vertical size, not the horizontal
/// size.
///
/// Here are some examples of widgets that respond to density changes:
///
///  * [Checkbox]
///  * [Chip]
///  * [ElevatedButton]
///  * [IconButton]
///  * [InputDecorator] (which gives density support to [TextField], etc.)
///  * [ListTile]
///  * [MaterialButton]
///  * [OutlinedButton]
///  * [Radio]
///  * [RawMaterialButton]
///  * [TextButton]
///
/// See also:
///
///  * [ThemeData.visualDensity], where this property is used to specify the base
///    horizontal density of Material components.
///  * [Material design guidance on density](https://material.io/design/layout/applying-density.html).
@immutable
class VisualDensity with Diagnosticable {
  /// A const constructor for [VisualDensity].
  ///
  /// All of the arguments must be non-null, and [horizontal] and [vertical]
  /// must be in the interval between [minimumDensity] and [maximumDensity],
  /// inclusive.
  const VisualDensity({
    this.horizontal = 0.0,
    this.vertical = 0.0,
  }) : assert(horizontal != null),
       assert(vertical != null),
       assert(vertical <= maximumDensity),
       assert(vertical <= maximumDensity),
       assert(vertical >= minimumDensity),
       assert(horizontal <= maximumDensity),
       assert(horizontal >= minimumDensity);

  /// The minimum allowed density.
  static const double minimumDensity = -4.0;

  /// The maximum allowed density.
  static const double maximumDensity = 4.0;

  /// The default profile for [VisualDensity] in [ThemeData].
  ///
  /// This default value represents a visual density that is less dense than
  /// either [comfortable] or [compact], and corresponds to density values of
  /// zero in both axes.
  static const VisualDensity standard = VisualDensity();

  /// The profile for a "comfortable" interpretation of [VisualDensity].
  ///
  /// Individual components will interpret the density value independently,
  /// making themselves more visually dense than [standard] and less dense than
  /// [compact] to different degrees based on the Material Design specification
  /// of the "comfortable" setting for their particular use case.
  ///
  /// It corresponds to a density value of -1 in both axes.
  static const VisualDensity comfortable = VisualDensity(horizontal: -1.0, vertical: -1.0);

  /// The profile for a "compact" interpretation of [VisualDensity].
  ///
  /// Individual components will interpret the density value independently,
  /// making themselves more visually dense than [standard] and [comfortable] to
  /// different degrees based on the Material Design specification of the
  /// "comfortable" setting for their particular use case.
  ///
  /// It corresponds to a density value of -2 in both axes.
  static const VisualDensity compact = VisualDensity(horizontal: -2.0, vertical: -2.0);

  /// Returns a visual density that is adaptive based on the [defaultTargetPlatform].
  ///
  /// For desktop platforms, this returns [compact], and for other platforms,
  /// it returns a default-constructed [VisualDensity].
  static VisualDensity get adaptivePlatformDensity {
    switch (defaultTargetPlatform) {
      case TargetPlatform.android:
      case TargetPlatform.iOS:
      case TargetPlatform.fuchsia:
        break;
      case TargetPlatform.linux:
      case TargetPlatform.macOS:
      case TargetPlatform.windows:
        return compact;
    }
    return VisualDensity.standard;
  }

  /// Copy the current [VisualDensity] with the given values replacing the
  /// current values.
  VisualDensity copyWith({
    double? horizontal,
    double? vertical,
  }) {
    return VisualDensity(
      horizontal: horizontal ?? this.horizontal,
      vertical: vertical ?? this.vertical,
    );
  }

  /// The horizontal visual density of UI components.
  ///
  /// This property affects only the horizontal spacing between and within
  /// components, to allow for different UI visual densities. It does not affect
  /// text sizes, icon sizes, or padding values. The default value is 0.0,
  /// corresponding to the metrics specified in the Material Design
  /// specification. The value can range from [minimumDensity] to
  /// [maximumDensity], inclusive.
  ///
  /// See also:
  ///
  ///  * [ThemeData.visualDensity], where this property is used to specify the base
  ///    horizontal density of Material components.
  ///  * [Material design guidance on density](https://material.io/design/layout/applying-density.html).
  final double horizontal;

  /// The vertical visual density of UI components.
  ///
  /// This property affects only the vertical spacing between and within
  /// components, to allow for different UI visual densities. It does not affect
  /// text sizes, icon sizes, or padding values. The default value is 0.0,
  /// corresponding to the metrics specified in the Material Design
  /// specification. The value can range from [minimumDensity] to
  /// [maximumDensity], inclusive.
  ///
  /// See also:
  ///
  ///  * [ThemeData.visualDensity], where this property is used to specify the base
  ///    vertical density of Material components.
  ///  * [Material design guidance on density](https://material.io/design/layout/applying-density.html).
  final double vertical;

  /// The base adjustment in logical pixels of the visual density of UI components.
  ///
  /// The input density values are multiplied by a constant to arrive at a base
  /// size adjustment that fits Material Design guidelines.
  ///
  /// Individual components may adjust this value based upon their own
  /// individual interpretation of density.
  Offset get baseSizeAdjustment {
    // The number of logical pixels represented by an increase or decrease in
    // density by one. The Material Design guidelines say to increment/decrement
    // sizes in terms of four pixel increments.
    const double interval = 4.0;

    return Offset(horizontal, vertical) * interval;
  }

  /// Linearly interpolate between two densities.
  static VisualDensity lerp(VisualDensity a, VisualDensity b, double t) {
    return VisualDensity(
      horizontal: lerpDouble(a.horizontal, b.horizontal, t)!,
      vertical: lerpDouble(a.vertical, b.vertical, t)!,
    );
  }

  /// Return a copy of [constraints] whose minimum width and height have been
  /// updated with the [baseSizeAdjustment].
  ///
  /// The resulting minWidth and minHeight values are clamped to not exceed the
  /// maxWidth and maxHeight values, respectively.
  BoxConstraints effectiveConstraints(BoxConstraints constraints) {
    assert(constraints != null && constraints.debugAssertIsValid());
    return constraints.copyWith(
      minWidth: clampDouble(constraints.minWidth + baseSizeAdjustment.dx, 0.0, constraints.maxWidth),
      minHeight: clampDouble(constraints.minHeight + baseSizeAdjustment.dy, 0.0, constraints.maxHeight),
    );
  }

  @override
  bool operator ==(Object other) {
    if (other.runtimeType != runtimeType) {
      return false;
    }
    return other is VisualDensity
        && other.horizontal == horizontal
        && other.vertical == vertical;
  }

  @override
  int get hashCode => Object.hash(horizontal, vertical);

  @override
  void debugFillProperties(DiagnosticPropertiesBuilder properties) {
    super.debugFillProperties(properties);
    properties.add(DoubleProperty('horizontal', horizontal, defaultValue: 0.0));
    properties.add(DoubleProperty('vertical', vertical, defaultValue: 0.0));
  }

  @override
  String toStringShort() {
    return '${super.toStringShort()}(h: ${debugFormatDouble(horizontal)}, v: ${debugFormatDouble(vertical)})';
  }
}

// BEGIN GENERATED TOKEN PROPERTIES - ColorScheme

// Do not edit by hand. The code between the "BEGIN GENERATED" and
// "END GENERATED" comments are generated from data in the Material
// Design token database by the script:
//   dev/tools/gen_defaults/bin/gen_defaults.dart.

// Token database version: v0_143

const ColorScheme _colorSchemeLightM3 = ColorScheme(
  brightness: Brightness.light,
  primary: Color(0xFF6750A4),
  onPrimary: Color(0xFFFFFFFF),
  primaryContainer: Color(0xFFEADDFF),
  onPrimaryContainer: Color(0xFF21005D),
  secondary: Color(0xFF625B71),
  onSecondary: Color(0xFFFFFFFF),
  secondaryContainer: Color(0xFFE8DEF8),
  onSecondaryContainer: Color(0xFF1D192B),
  tertiary: Color(0xFF7D5260),
  onTertiary: Color(0xFFFFFFFF),
  tertiaryContainer: Color(0xFFFFD8E4),
  onTertiaryContainer: Color(0xFF31111D),
  error: Color(0xFFB3261E),
  onError: Color(0xFFFFFFFF),
  errorContainer: Color(0xFFF9DEDC),
  onErrorContainer: Color(0xFF410E0B),
  background: Color(0xFFFFFBFE),
  onBackground: Color(0xFF1C1B1F),
  surface: Color(0xFFFFFBFE),
  onSurface: Color(0xFF1C1B1F),
  surfaceVariant: Color(0xFFE7E0EC),
  onSurfaceVariant: Color(0xFF49454F),
  outline: Color(0xFF79747E),
  outlineVariant: Color(0xFFCAC4D0),
  shadow: Color(0xFF000000),
  scrim: Color(0xFF000000),
  inverseSurface: Color(0xFF313033),
  onInverseSurface: Color(0xFFF4EFF4),
  inversePrimary: Color(0xFFD0BCFF),
  // The surfaceTint color is set to the same color as the primary.
  surfaceTint: Color(0xFF6750A4),
);

const ColorScheme _colorSchemeDarkM3 = ColorScheme(
  brightness: Brightness.dark,
  primary: Color(0xFFD0BCFF),
  onPrimary: Color(0xFF381E72),
  primaryContainer: Color(0xFF4F378B),
  onPrimaryContainer: Color(0xFFEADDFF),
  secondary: Color(0xFFCCC2DC),
  onSecondary: Color(0xFF332D41),
  secondaryContainer: Color(0xFF4A4458),
  onSecondaryContainer: Color(0xFFE8DEF8),
  tertiary: Color(0xFFEFB8C8),
  onTertiary: Color(0xFF492532),
  tertiaryContainer: Color(0xFF633B48),
  onTertiaryContainer: Color(0xFFFFD8E4),
  error: Color(0xFFF2B8B5),
  onError: Color(0xFF601410),
  errorContainer: Color(0xFF8C1D18),
  onErrorContainer: Color(0xFFF9DEDC),
  background: Color(0xFF1C1B1F),
  onBackground: Color(0xFFE6E1E5),
  surface: Color(0xFF1C1B1F),
  onSurface: Color(0xFFE6E1E5),
  surfaceVariant: Color(0xFF49454F),
  onSurfaceVariant: Color(0xFFCAC4D0),
  outline: Color(0xFF938F99),
  outlineVariant: Color(0xFF49454F),
  shadow: Color(0xFF000000),
  scrim: Color(0xFF000000),
  inverseSurface: Color(0xFFE6E1E5),
  onInverseSurface: Color(0xFF313033),
  inversePrimary: Color(0xFF6750A4),
  // The surfaceTint color is set to the same color as the primary.
  surfaceTint: Color(0xFFD0BCFF),
);

// END GENERATED TOKEN PROPERTIES - ColorScheme<|MERGE_RESOLUTION|>--- conflicted
+++ resolved
@@ -1339,11 +1339,8 @@
   ///   * Navigation rail: [NavigationRail]
   ///   * Progress indicators: [CircularProgressIndicator], [LinearProgressIndicator]
   ///   * Radio button: [Radio]
-<<<<<<< HEAD
   ///   * Snack bar: [SnackBar]
-=======
   ///   * Slider: [Slider]
->>>>>>> 02de1294
   ///   * Switch: [Switch]
   ///   * Tabs: [TabBar]
   ///   * TextFields: [TextField] together with its [InputDecoration]
