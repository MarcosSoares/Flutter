// Copyright 2015 The Chromium Authors. All rights reserved.
// Use of this source code is governed by a BSD-style license that can be
// found in the LICENSE file.

import 'package:flutter/foundation.dart';
import 'package:flutter/widgets.dart';

import 'colors.dart';
import 'constants.dart';
import 'debug.dart';
import 'ink_well.dart';
import 'theme.dart';

/// Defines the title font used for [ListTile] descendants of a [ListTileTheme].
///
/// List tiles that appear in a [Drawer] use the theme's [TextTheme.body2]
/// text style, which is a little smaller than the theme's [TextTheme.subhead]
/// text style, which is used by default.
enum ListTileStyle {
  /// Use a title font that's appropriate for a [ListTile] in a list.
  list,

  /// Use a title font that's appropriate for a [ListTile] that appears in a [Drawer].
  drawer,
}

/// An inherited widget that defines  color and style parameters for [ListTile]s
/// in this widget's subtree.
///
/// Values specified here are used for [ListTile] properties that are not given
/// an explicit non-null value.
///
/// The [Drawer] widget specifies a tile theme for its children which sets
/// [style] to [ListTileStyle.drawer].
class ListTileTheme extends InheritedWidget {
  /// Creates a list tile theme that controls the color and style parameters for
  /// [ListTile]s.
  const ListTileTheme({
    Key key,
    this.dense: false,
    this.style: ListTileStyle.list,
    this.selectedColor,
    this.iconColor,
    this.textColor,
    Widget child,
  }) : super(key: key, child: child);

  /// Creates a list tile theme that controls the color and style parameters for
  /// [ListTile]s, and merges in the current list tile theme, if any.
  ///
  /// The [child] argument must not be null.
  static Widget merge({
    Key key,
    bool dense,
    ListTileStyle style,
    Color selectedColor,
    Color iconColor,
    Color textColor,
    @required Widget child,
  }) {
    assert(child != null);
    return new Builder(
      builder: (BuildContext context) {
        final ListTileTheme parent = ListTileTheme.of(context);
        return new ListTileTheme(
          key: key,
          dense: dense ?? parent.dense,
          style: style ?? parent.style,
          selectedColor: selectedColor ?? parent.selectedColor,
          iconColor: iconColor ?? parent.iconColor,
          textColor: textColor ?? parent.textColor,
          child: child,
        );
      },
    );
  }

  /// If true then [ListTile]s will have the vertically dense layout.
  final bool dense;

  /// If specified, [style] defines the font used for [ListTile] titles.
  final ListTileStyle style;

  /// If specified, the color used for icons and text when a [ListTile] is selected.
  final Color selectedColor;

  /// If specified, the icon color used for enabled [ListTile]s that are not selected.
  final Color iconColor;

  /// If specified, the text color used for enabled [ListTile]s that are not selected.
  final Color textColor;

  /// The closest instance of this class that encloses the given context.
  ///
  /// Typical usage is as follows:
  ///
  /// ```dart
  /// ListTileTheme theme = ListTileTheme.of(context);
  /// ```
  static ListTileTheme of(BuildContext context) {
    final ListTileTheme result = context.inheritFromWidgetOfExactType(ListTileTheme);
    return result ?? const ListTileTheme();
  }

  @override
  bool updateShouldNotify(ListTileTheme oldTheme) {
    return dense != oldTheme.dense
        || style != oldTheme.style
        || selectedColor != oldTheme.selectedColor
        || iconColor != oldTheme.iconColor
        || textColor != oldTheme.textColor;
  }
}

/// Where to place the control in widgets that use [ListTile] to position a
/// control next to a label.
///
/// See also:
///
///  * [CheckboxListTile], which combines a [ListTile] with a [Checkbox].
///  * [RadioListTile], which combines a [ListTile] with a [Radio] button.
enum ListTileControlAffinity {
  /// Position the control on the leading edge, and the secondary widget, if
  /// any, on the trailing edge.
  leading,

  /// Position the control on the trailing edge, and the secondary widget, if
  /// any, on the leading edge.
  trailing,

  /// Position the control relative to the text in the fashion that is typical
  /// for the current platform, and place the secondary widget on the opposite
  /// side.
  platform,
}

/// A single fixed-height row that typically contains some text as well as
/// a leading or trailing icon.
///
/// A list tile contains one to three lines of text optionally flanked by icons or
/// other widgets, such as check boxes. The icons (or other widgets) for the
/// tile are defined with the [leading] and [trailing] parameters. The first
/// line of text is not optional and is specified with [title]. The value of
/// [subtitle], which _is_ optional, will occupy the space allocated for an
/// additional line of text, or two lines if [isThreeLine] is true. If [dense]
/// is true then the overall height of this tile and the size of the
/// [DefaultTextStyle]s that wrap the [title] and [subtitle] widget are reduced.
///
/// List tiles are always a fixed height (which height depends on how
/// [isThreeLine], [dense], and [subtitle] are configured); they do not grow in
/// height based on their contents. If you are looking for a widget that allows
/// for arbitrary layout in a row, consider [Row].
///
/// List tiles are typically used in [ListView]s, or arranged in [Column]s in
/// [Drawer]s and [Card]s.
///
/// Requires one of its ancestors to be a [Material] widget.
///
/// ## Sample code
///
/// Here is a simple tile with an icon and some text.
///
/// ```dart
/// new ListTile(
///   leading: const Icon(Icons.event_seat),
///   title: const Text('The seat for the narrator'),
/// )
/// ```
///
/// Tiles can be much more elaborate. Here is a tile which can be tapped, but
/// which is disabled when the `_act` variable is not 2. When the tile is
/// tapped, the whole row has an ink splash effect (see [InkWell]).
///
/// ```dart
/// int _act = 1;
/// // ...
/// new ListTile(
///   leading: const Icon(Icons.flight_land),
///   title: const Text('Trix\'s airplane'),
///   subtitle: _act != 2 ? const Text('The airplane is only in Act II.') : null,
///   enabled: _act == 2,
///   onTap: () { /* react to the tile being tapped */ }
/// )
/// ```
///
/// See also:
///
///  * [ListTileTheme], which defines visual properties for [ListTile]s.
///  * [ListView], which can display an arbitrary number of [ListTile]s
///    in a scrolling list.
///  * [CircleAvatar], which shows an icon representing a person and is often
///    used as the [leading] element of a ListTile.
///  * [Card], which can be used with [Column] to show a few [ListTile]s.
///  * [Divider], which can be used to separate [ListTile]s.
///  * [ListTile.divideTiles], a utility for inserting [Divider]s in between [ListTile]s.
///  * [CheckboxListTile], [RadioListTile], and [SwitchListTile], widgets
///    that combine [ListTile] with other controls.
///  * <https://material.google.com/components/lists.html>
class ListTile extends StatelessWidget {
  /// Creates a list tile.
  ///
  /// If [isThreeLine] is true, then [subtitle] must not be null.
  ///
  /// Requires one of its ancestors to be a [Material] widget.
  const ListTile({
    Key key,
    this.leading,
    this.title,
    this.subtitle,
    this.trailing,
    this.isThreeLine: false,
    this.dense,
    this.enabled: true,
    this.onTap,
    this.onLongPress,
    this.selected: false,
  }) : assert(isThreeLine != null),
       assert(enabled != null),
       assert(selected != null),
       assert(!isThreeLine || subtitle != null),
       super(key: key);

  /// A widget to display before the title.
  ///
  /// Typically an [Icon] or a [CircleAvatar] widget.
  final Widget leading;

  /// The primary content of the list tile.
  ///
  /// Typically a [Text] widget.
  final Widget title;

  /// Additional content displayed below the title.
  ///
  /// Typically a [Text] widget.
  final Widget subtitle;

  /// A widget to display after the title.
  ///
  /// Typically an [Icon] widget.
  final Widget trailing;

  /// Whether this list tile is intended to display three lines of text.
  ///
  /// If false, the list tile is treated as having one line if the subtitle is
  /// null and treated as having two lines if the subtitle is non-null.
  final bool isThreeLine;

  /// Whether this list tile is part of a vertically dense list.
  ///
  /// If this property is null then its value is based on [ListTileTheme.dense].
  final bool dense;

  /// Whether this list tile is interactive.
  ///
  /// If false, this list tile is styled with the disabled color from the
  /// current [Theme] and the [onTap] and [onLongPress] callbacks are
  /// inoperative.
  final bool enabled;

  /// Called when the user taps this list tile.
  ///
  /// Inoperative if [enabled] is false.
  final GestureTapCallback onTap;

  /// Called when the user long-presses on this list tile.
  ///
  /// Inoperative if [enabled] is false.
  final GestureLongPressCallback onLongPress;

  /// If this tile is also [enabled] then icons and text are rendered with the same color.
  ///
  /// By default the selected color is the theme's primary color. The selected color
  /// can be overridden with a [ListTileTheme].
  final bool selected;

  /// Add a one pixel border in between each tile. If color isn't specified the
  /// [ThemeData.dividerColor] of the context's [Theme] is used.
  ///
  /// See also:
  ///
  /// * [Divider], which you can use to obtain this effect manually.
  static Iterable<Widget> divideTiles({ BuildContext context, @required Iterable<Widget> tiles, Color color }) sync* {
    assert(tiles != null);
    assert(color != null || context != null);

    final Color dividerColor = color ?? Theme.of(context).dividerColor;
    final Iterator<Widget> iterator = tiles.iterator;
    final bool isNotEmpty = iterator.moveNext();

    Widget tile = iterator.current;
    while (iterator.moveNext()) {
      yield new DecoratedBox(
        position: DecorationPosition.foreground,
        decoration: new BoxDecoration(
          border: new Border(
            bottom: new BorderSide(color: dividerColor, width: 0.0),
          ),
        ),
        child: tile,
      );
      tile = iterator.current;
    }
    if (isNotEmpty)
      yield tile;
  }

  Color _iconColor(ThemeData theme, ListTileTheme tileTheme) {
    if (!enabled)
      return theme.disabledColor;

    if (selected && tileTheme?.selectedColor != null)
      return tileTheme.selectedColor;

    if (!selected && tileTheme?.iconColor != null)
      return tileTheme.iconColor;

    switch (theme.brightness) {
      case Brightness.light:
        return selected ? theme.primaryColor : Colors.black45;
      case Brightness.dark:
        return selected ? theme.accentColor : null; // null - use current icon theme color
    }
    assert(theme.brightness != null);
    return null;
  }

  Color _textColor(ThemeData theme, ListTileTheme tileTheme, Color defaultColor) {
    if (!enabled)
      return theme.disabledColor;

    if (selected && tileTheme?.selectedColor != null)
      return tileTheme.selectedColor;

    if (!selected && tileTheme?.textColor != null)
      return tileTheme.textColor;

    if (selected) {
      switch (theme.brightness) {
        case Brightness.light:
          return theme.primaryColor;
        case Brightness.dark:
          return theme.accentColor;
      }
    }
    return defaultColor;
  }

  bool _denseLayout(ListTileTheme tileTheme) {
    return dense != null ? dense : (tileTheme?.dense ?? false);
  }

  TextStyle _titleTextStyle(ThemeData theme, ListTileTheme tileTheme) {
    final TextStyle style = tileTheme?.style == ListTileStyle.drawer
      ? theme.textTheme.body2
      : theme.textTheme.subhead;
    final Color color = _textColor(theme, tileTheme, style.color);
    return _denseLayout(tileTheme)
      ? style.copyWith(fontSize: 13.0, color: color)
      : style.copyWith(color: color);
  }

  TextStyle _subtitleTextStyle(ThemeData theme, ListTileTheme tileTheme) {
    final TextStyle style = theme.textTheme.body1;
    final Color color = _textColor(theme, tileTheme, theme.textTheme.caption.color);
    return _denseLayout(tileTheme)
      ? style.copyWith(color: color, fontSize: 12.0)
      : style.copyWith(color: color);
  }

  @override
  Widget build(BuildContext context) {
    assert(debugCheckHasMaterial(context));
    final ThemeData theme = Theme.of(context);
    final ListTileTheme tileTheme = ListTileTheme.of(context);

    final bool isTwoLine = !isThreeLine && subtitle != null;
    final bool isOneLine = !isThreeLine && !isTwoLine;
    double tileHeight;
    if (isOneLine)
      tileHeight = _denseLayout(tileTheme) ? 48.0 : 56.0;
    else if (isTwoLine)
      tileHeight = _denseLayout(tileTheme) ? 60.0 : 72.0;
    else
      tileHeight = _denseLayout(tileTheme) ? 76.0 : 88.0;

    // Overall, the list tile is a Row() with these children.
    final List<Widget> children = <Widget>[];

    IconThemeData iconThemeData;
    if (leading != null || trailing != null)
      iconThemeData = new IconThemeData(color: _iconColor(theme, tileTheme));

    if (leading != null) {
      children.add(IconTheme.merge(
        data: iconThemeData,
        child: new Container(
          margin: const EdgeInsetsDirectional.only(end: 16.0),
          width: 40.0,
          alignment: FractionalOffsetDirectional.centerStart,
          child: leading,
        ),
      ));
    }

    final Widget primaryLine = new AnimatedDefaultTextStyle(
      style: _titleTextStyle(theme, tileTheme),
      duration: kThemeChangeDuration,
      child: title ?? new Container()
    );
    Widget center = primaryLine;
    if (subtitle != null && (isTwoLine || isThreeLine)) {
      center = new Column(
        mainAxisSize: MainAxisSize.min,
        crossAxisAlignment: CrossAxisAlignment.start,
        children: <Widget>[
          primaryLine,
          new AnimatedDefaultTextStyle(
            style: _subtitleTextStyle(theme, tileTheme),
            duration: kThemeChangeDuration,
            child: subtitle,
          ),
        ],
      );
    }
    children.add(new Expanded(
      child: center,
    ));

    if (trailing != null) {
      children.add(IconTheme.merge(
        data: iconThemeData,
        child: new Container(
          margin: const EdgeInsetsDirectional.only(start: 16.0),
<<<<<<< HEAD
          width: 40.0,
=======
>>>>>>> 6420c75f
          alignment: FractionalOffsetDirectional.centerEnd,
          child: trailing,
        ),
      ));
    }

    return new InkWell(
      onTap: enabled ? onTap : null,
      onLongPress: enabled ? onLongPress : null,
      child: new Container(
        height: tileHeight,
        padding: const EdgeInsets.symmetric(horizontal: 16.0),
        child: new Row(children: children),
      )
    );
  }
}<|MERGE_RESOLUTION|>--- conflicted
+++ resolved
@@ -432,10 +432,6 @@
         data: iconThemeData,
         child: new Container(
           margin: const EdgeInsetsDirectional.only(start: 16.0),
-<<<<<<< HEAD
-          width: 40.0,
-=======
->>>>>>> 6420c75f
           alignment: FractionalOffsetDirectional.centerEnd,
           child: trailing,
         ),
