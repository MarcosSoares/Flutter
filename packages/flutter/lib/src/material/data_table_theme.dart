--- conflicted
+++ resolved
@@ -48,7 +48,7 @@
   });
 
   /// {@macro flutter.material.dataTable.decoration}
-  final Decoration decoration;
+  final Decoration? decoration;
 
   /// {@macro flutter.material.dataTable.dataRowColor}
   /// {@macro flutter.material.dataTable.dataRowColorCode}
@@ -81,18 +81,7 @@
   /// Creates a copy of this object but with the given fields replaced with the
   /// new values.
   DataTableThemeData copyWith({
-<<<<<<< HEAD
-    Decoration decoration,
-    MaterialStateProperty<Color> dataRowColor,
-    double dataRowHeight,
-    TextStyle dataTextStyle,
-    MaterialStateProperty<Color> headingRowColor,
-    double headingRowHeight,
-    TextStyle headingTextStyle,
-    double horizontalMargin,
-    double columnSpacing,
-    double dividerThickness,
-=======
+    Decoration? decoration,
     MaterialStateProperty<Color?>? dataRowColor,
     double? dataRowHeight,
     TextStyle? dataTextStyle,
@@ -102,7 +91,6 @@
     double? horizontalMargin,
     double? columnSpacing,
     double? dividerThickness,
->>>>>>> 6620f831
   }) {
     return DataTableThemeData(
       decoration: decoration ?? this.decoration,
@@ -126,12 +114,8 @@
   static DataTableThemeData lerp(DataTableThemeData a, DataTableThemeData b, double t) {
     assert(t != null);
     return DataTableThemeData(
-<<<<<<< HEAD
       decoration: Decoration.lerp(a.decoration, b.decoration, t),
-      dataRowColor: _lerpProperties(a.dataRowColor, b.dataRowColor, t, Color.lerp),
-=======
       dataRowColor: _lerpProperties<Color?>(a.dataRowColor, b.dataRowColor, t, Color.lerp),
->>>>>>> 6620f831
       dataRowHeight: lerpDouble(a.dataRowHeight, b.dataRowHeight, t),
       dataTextStyle: TextStyle.lerp(a.dataTextStyle, b.dataTextStyle, t),
       headingRowColor: _lerpProperties<Color?>(a.headingRowColor, b.headingRowColor, t, Color.lerp),
@@ -181,12 +165,8 @@
   @override
   void debugFillProperties(DiagnosticPropertiesBuilder properties) {
     super.debugFillProperties(properties);
-<<<<<<< HEAD
     properties.add(DiagnosticsProperty<Decoration>('decoration', decoration, defaultValue: null));
-    properties.add(DiagnosticsProperty<MaterialStateProperty<Color>>('dataRowColor', dataRowColor, defaultValue: null));
-=======
     properties.add(DiagnosticsProperty<MaterialStateProperty<Color?>>('dataRowColor', dataRowColor, defaultValue: null));
->>>>>>> 6620f831
     properties.add(DoubleProperty('dataRowHeight', dataRowHeight, defaultValue: null));
     properties.add(DiagnosticsProperty<TextStyle>('dataTextStyle', dataTextStyle, defaultValue: null));
     properties.add(DiagnosticsProperty<MaterialStateProperty<Color?>>('headingRowColor', headingRowColor, defaultValue: null));
