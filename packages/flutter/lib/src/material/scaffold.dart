// Copyright 2015 The Chromium Authors. All rights reserved.
// Use of this source code is governed by a BSD-style license that can be
// found in the LICENSE file.

import 'dart:async';
import 'dart:collection';
import 'dart:math' as math;

import 'package:flutter/foundation.dart';
import 'package:flutter/rendering.dart';
import 'package:flutter/scheduler.dart';
import 'package:flutter/widgets.dart';

import 'app_bar.dart';
import 'bottom_sheet.dart';
import 'button_bar.dart';
import 'button_theme.dart';
import 'divider.dart';
import 'drawer.dart';
import 'flexible_space_bar.dart';
import 'floating_action_button_location.dart';
import 'material.dart';
import 'snack_bar.dart';
import 'theme.dart';

const FloatingActionButtonLocation _kDefaultFloatingActionButtonLocation = FloatingActionButtonLocation.endFloat;
const FloatingActionButtonAnimator _kDefaultFloatingActionButtonAnimator = FloatingActionButtonAnimator.scaling;

/// Returns a path for a notch in the outline of a shape.
///
/// The path makes a notch in the host shape that can contain the guest shape.
///
/// The `host` is the bounding rectangle for the shape into which the notch will
/// be applied. The `guest` is the bounding rectangle of the shape for which we
/// are creating a notch in the host.
///
/// The `start` and `end` arguments are points on the outline of the host shape
/// that will be connected by the returned path.
///
/// The returned path may pass anywhere, including inside the guest bounds area,
/// and may contain multiple subpaths. The returned path ends at `end` and does
/// not end with a [Path.close]. The returned [Path] is built under the
/// assumption it will be added to an existing path that is at the `start`
/// coordinates using [Path.addPath].
typedef Path ComputeNotch(Rect host, Rect guest, Offset start, Offset end);

enum _ScaffoldSlot {
  body,
  appBar,
  bottomSheet,
  snackBar,
  persistentFooter,
  bottomNavigationBar,
  floatingActionButton,
  drawer,
  endDrawer,
  statusBar,
}

/// The geometry of the [Scaffold] after all its contents have been laid out
/// except the [FloatingActionButton].
/// 
/// The [Scaffold] passes this prelayout geometry to its
/// [FloatingActionButtonLocation], which produces an [Offset] that the 
/// [Scaffold] uses to position the [FloatingActionButton].
/// 
/// For a description of the [Scaffold]'s geometry after it has
/// finished laying out, see the [ScaffoldGeometry].
@immutable
class ScaffoldPrelayoutGeometry {
  /// Abstract const constructor. This constructor enables subclasses to provide
  /// const constructors so that they can be used in const expressions.
  const ScaffoldPrelayoutGeometry({
    @required this.bottomSheetSize, 
    @required this.contentBottom, 
    @required this.contentTop, 
    @required this.floatingActionButtonSize, 
    @required this.minInsets, 
    @required this.scaffoldSize, 
    @required this.snackBarSize, 
    @required this.textDirection,
  });

  /// The [Size] of [Scaffold.floatingActionButton].
  /// 
  /// If [Scaffold.floatingActionButton] is null, this will be [Size.zero].
  final Size floatingActionButtonSize;

  /// The [Size] of the [Scaffold]'s [BottomSheet].
  /// 
  /// If the [Scaffold] is not currently showing a [BottomSheet],
  /// this will be [Size.zero].
  final Size bottomSheetSize;

  /// The vertical distance from the Scaffold's origin to the bottom of
  /// [Scaffold.body].
  /// 
  /// This is useful in a [FloatingActionButtonLocation] designed to
  /// place the [FloatingActionButton] at the bottom of the screen, while
  /// keeping it above the [BottomSheet], the [Scaffold.bottomNavigationBar],
  /// or the keyboard.
  /// 
  /// Note that [Scaffold.body] is laid out with respect to [minInsets] already.
  /// This means that a [FloatingActionButtonLocation] does not need to factor
  /// in [minInsets.bottom] when aligning a [FloatingActionButton] to [contentBottom].
  final double contentBottom;

  /// The vertical distance from the [Scaffold]'s origin to the top of
  /// [Scaffold.body].
  /// 
  /// This is useful in a [FloatingActionButtonLocation] designed to
  /// place the [FloatingActionButton] at the top of the screen, while
  /// keeping it below the [Scaffold.appBar].
  /// 
  /// Note that [Scaffold.body] is laid out with respect to [minInsets] already.
  /// This means that a [FloatingActionButtonLocation] does not need to factor
  /// in [minInsets.top] when aligning a [FloatingActionButton] to [contentTop].
  final double contentTop;

  /// The minimum padding to inset the [FloatingActionButton] by for it
  /// to remain visible.
  /// 
  /// This value is the result of calling [MediaQuery.padding] in the
  /// [Scaffold]'s [BuildContext],
  /// and is useful for insetting the [FloatingActionButton] to avoid features like
  /// the system status bar or the keyboard.
  /// 
  /// If [Scaffold.resizeToAvoidBottomPadding] is set to false, [minInsets.bottom]
  /// will be 0.0 instead of [MediaQuery.padding.bottom].
  final EdgeInsets minInsets;

  /// The [Size] of the whole [Scaffold].
  /// 
  /// If the [Size] of the [Scaffold]'s contents is modified by values such as 
  /// [Scaffold.resizeToAvoidBottomPadding] or the keyboard opening, then the
  /// [scaffoldSize] will not reflect those changes.
  /// 
  /// This means that [FloatingActionButtonLocation]s designed to reposition
  /// the [FloatingActionButton] based on events such as the keyboard popping
  /// up should use [minInsets] to make sure that the [FloatingActionButton] is
  /// inset by enough to remain visible.
  /// 
  /// See [minInsets] and [MediaQuery.padding] for more information on the appropriate
  /// insets to apply.
  final Size scaffoldSize;

  /// The [Size] of the [Scaffold]'s [SnackBar].
  /// 
  /// If the [Scaffold] is not showing a [SnackBar], this will be [Size.zero].
  final Size snackBarSize;

  /// The [TextDirection] of the [Scaffold]'s [BuildContext].
  final TextDirection textDirection;
}

/// A snapshot of a transition between two [FloatingActionButtonLocation]s.
///
/// [ScaffoldState] uses this to seamlessly change transition animations
/// when a running [FloatingActionButtonLocation] transition is interrupted by a new transition.
@immutable
class _TransitionSnapshotFabLocation extends FloatingActionButtonLocation {
  
  const _TransitionSnapshotFabLocation(this.begin, this.end, this.animator, this.progress);

  final FloatingActionButtonLocation begin;
  final FloatingActionButtonLocation end;
  final FloatingActionButtonAnimator animator;
  final double progress;

  @override
  Offset getOffset(ScaffoldPrelayoutGeometry scaffoldGeometry) {
    return animator.getOffset(
      begin: begin.getOffset(scaffoldGeometry), 
      end: end.getOffset(scaffoldGeometry), 
      progress: progress,
    );
  }

  @override
  String toString() {
    return '$runtimeType(begin: $begin, end: $end, progress: $progress)';
  }
}

/// Geometry information for [Scaffold] components after layout is finished.
///
/// To get a [ValueNotifier] for the scaffold geometry of a given
/// [BuildContext], use [Scaffold.geometryOf].
/// 
/// The ScaffoldGeometry is only available during the paint phase, because
/// its value is computed during the animation and layout phases prior to painting.
/// 
/// For an example of using the [ScaffoldGeometry], see the [BottomAppBar],
/// which uses the [ScaffoldGeometry] to paint a notch around the
/// [FloatingActionButton].
/// 
/// For information about the [Scaffold]'s geometry that is used while laying 
/// out the [FloatingActionButton], see [ScaffoldPrelayoutGeometry].
@immutable
class ScaffoldGeometry {
  /// Create an object that describes the geometry of a [Scaffold].
  const ScaffoldGeometry({
    this.bottomNavigationBarTop,
    this.floatingActionButtonArea,
    this.floatingActionButtonNotch,
  });

  /// The distance from the [Scaffold]'s top edge to the top edge of the
  /// rectangle in which the [Scaffold.bottomNavigationBar] bar is laid out.
  ///
  /// Null if [Scaffold.bottomNavigationBar] is null.
  final double bottomNavigationBarTop;

  /// The [Scaffold.floatingActionButton]'s bounding rectangle.
  ///
  /// This is null when there is no floating action button showing.
  final Rect floatingActionButtonArea;

  /// A [ComputeNotch] for the floating action button.
  /// 
  /// The contract for this [ComputeNotch] is described in [ComputeNotch] and
  /// [Scaffold.setFloatingActionButtonNotchFor].
  final ComputeNotch floatingActionButtonNotch;

  ScaffoldGeometry _scaleFloatingActionButton(double scaleFactor) {
    if (scaleFactor == 1.0)
      return this;

    if (scaleFactor == 0.0) {
      return new ScaffoldGeometry(
        bottomNavigationBarTop: bottomNavigationBarTop,
        floatingActionButtonNotch: floatingActionButtonNotch,
      );
    }

    final Rect scaledButton = Rect.lerp(
      floatingActionButtonArea.center & Size.zero,
      floatingActionButtonArea,
      scaleFactor
    );
    return copyWith(floatingActionButtonArea: scaledButton);
  }

  /// Creates a copy of this [ScaffoldGeometry] but with the given fields replaced with
  /// the new values.
  ScaffoldGeometry copyWith({
    double bottomNavigationBarTop,
    Rect floatingActionButtonArea,
    ComputeNotch floatingActionButtonNotch,
  }) {
    return new ScaffoldGeometry(
      bottomNavigationBarTop: bottomNavigationBarTop ?? this.bottomNavigationBarTop,
      floatingActionButtonArea: floatingActionButtonArea ?? this.floatingActionButtonArea,
      floatingActionButtonNotch: floatingActionButtonNotch ?? this.floatingActionButtonNotch,
    );
  }
}


class _Closeable {
  _Closeable(this.closeCallback) : assert(closeCallback != null);

  VoidCallback closeCallback;

  void close() {
    if (closeCallback == null)
      return;
    closeCallback();
    closeCallback = null;
  }
}

class _ScaffoldGeometryNotifier extends ChangeNotifier implements ValueListenable<ScaffoldGeometry> {
  _ScaffoldGeometryNotifier(this.geometry, this.context)
    : assert (context != null);

  final BuildContext context;
  double floatingActionButtonScale;
  ScaffoldGeometry geometry;
  _Closeable computeNotchCloseable;

  @override
  ScaffoldGeometry get value {
    assert(() {
      final RenderObject renderObject = context.findRenderObject();
      if (renderObject == null || !renderObject.owner.debugDoingPaint)
        throw new FlutterError(
            'Scaffold.geometryOf() must only be accessed during the paint phase.\n'
            'The ScaffoldGeometry is only available during the paint phase, because\n'
            'its value is computed during the animation and layout phases prior to painting.'
        );
      return true;
    }());
    return geometry._scaleFloatingActionButton(floatingActionButtonScale);
  }

  void _updateWith({
    double bottomNavigationBarTop,
    Rect floatingActionButtonArea,
    double floatingActionButtonScale,
    ComputeNotch floatingActionButtonNotch,
  }) {
    this.floatingActionButtonScale = floatingActionButtonScale ?? this.floatingActionButtonScale;
    geometry = geometry.copyWith(
      bottomNavigationBarTop: bottomNavigationBarTop,
      floatingActionButtonArea: floatingActionButtonArea,
      floatingActionButtonNotch: floatingActionButtonNotch,
    );
    notifyListeners();
  }

  VoidCallback _updateFloatingActionButtonNotch(ComputeNotch fabComputeNotch) {
    computeNotchCloseable?.close();
    _setFloatingActionButtonNotchAndNotify(fabComputeNotch);
    computeNotchCloseable = new _Closeable(() { _setFloatingActionButtonNotchAndNotify(null); });
    return computeNotchCloseable.close;
  }

  void _setFloatingActionButtonNotchAndNotify(ComputeNotch fabComputeNotch) {
    geometry = new ScaffoldGeometry(
      bottomNavigationBarTop: geometry.bottomNavigationBarTop,
      floatingActionButtonArea: geometry.floatingActionButtonArea,
      floatingActionButtonNotch: fabComputeNotch,
    );
    notifyListeners();
  }
}

class _ScaffoldLayout extends MultiChildLayoutDelegate {
  _ScaffoldLayout({
    @required this.minInsets, 
    @required this.textDirection,
    @required this.geometryNotifier,
    // for floating action button
    @required this.previousFloatingActionButtonLocation,
    @required this.currentFloatingActionButtonLocation,
    @required this.floatingActionButtonMoveAnimationProgress,
    @required this.floatingActionButtonMotionAnimator,
  }) : assert(previousFloatingActionButtonLocation != null), 
       assert(currentFloatingActionButtonLocation != null);

  final EdgeInsets minInsets;
  final TextDirection textDirection;
  final _ScaffoldGeometryNotifier geometryNotifier;

  final FloatingActionButtonLocation previousFloatingActionButtonLocation;
  final FloatingActionButtonLocation currentFloatingActionButtonLocation;
  final double floatingActionButtonMoveAnimationProgress;
  final FloatingActionButtonAnimator floatingActionButtonMotionAnimator;

  @override
  void performLayout(Size size) {
    final BoxConstraints looseConstraints = new BoxConstraints.loose(size);

    // This part of the layout has the same effect as putting the app bar and
    // body in a column and making the body flexible. What's different is that
    // in this case the app bar appears _after_ the body in the stacking order,
    // so the app bar's shadow is drawn on top of the body.

    final BoxConstraints fullWidthConstraints = looseConstraints.tighten(width: size.width);
    final double bottom = size.height;
    double contentTop = 0.0;
    double bottomWidgetsHeight = 0.0;

    if (hasChild(_ScaffoldSlot.appBar)) {
      contentTop = layoutChild(_ScaffoldSlot.appBar, fullWidthConstraints).height;
      positionChild(_ScaffoldSlot.appBar, Offset.zero);
    }

    double bottomNavigationBarTop;
    if (hasChild(_ScaffoldSlot.bottomNavigationBar)) {
      final double bottomNavigationBarHeight = layoutChild(_ScaffoldSlot.bottomNavigationBar, fullWidthConstraints).height;
      bottomWidgetsHeight += bottomNavigationBarHeight;
      bottomNavigationBarTop = math.max(0.0, bottom - bottomWidgetsHeight);
      positionChild(_ScaffoldSlot.bottomNavigationBar, new Offset(0.0, bottomNavigationBarTop));
    }

    if (hasChild(_ScaffoldSlot.persistentFooter)) {
      final BoxConstraints footerConstraints = new BoxConstraints(
        maxWidth: fullWidthConstraints.maxWidth,
        maxHeight: math.max(0.0, bottom - bottomWidgetsHeight - contentTop),
      );
      final double persistentFooterHeight = layoutChild(_ScaffoldSlot.persistentFooter, footerConstraints).height;
      bottomWidgetsHeight += persistentFooterHeight;
      positionChild(_ScaffoldSlot.persistentFooter, new Offset(0.0, math.max(0.0, bottom - bottomWidgetsHeight)));
    }

    // Set the content bottom to account for the greater of the height of any
    // bottom-anchored material widgets or of the keyboard or other
    // bottom-anchored system UI.
    final double contentBottom = math.max(0.0, bottom - math.max(minInsets.bottom, bottomWidgetsHeight));

    if (hasChild(_ScaffoldSlot.body)) {
      final BoxConstraints bodyConstraints = new BoxConstraints(
        maxWidth: fullWidthConstraints.maxWidth,
        maxHeight: math.max(0.0, contentBottom - contentTop),
      );
      layoutChild(_ScaffoldSlot.body, bodyConstraints);
      positionChild(_ScaffoldSlot.body, new Offset(0.0, contentTop));
    }

    // The BottomSheet and the SnackBar are anchored to the bottom of the parent,
    // they're as wide as the parent and are given their intrinsic height. The
    // only difference is that SnackBar appears on the top side of the
    // BottomNavigationBar while the BottomSheet is stacked on top of it.
    //
    // If all three elements are present then either the center of the FAB straddles
    // the top edge of the BottomSheet or the bottom of the FAB is
    // kFloatingActionButtonMargin above the SnackBar, whichever puts the FAB
    // the farthest above the bottom of the parent. If only the FAB is has a
    // non-zero height then it's inset from the parent's right and bottom edges
    // by kFloatingActionButtonMargin.

    Size bottomSheetSize = Size.zero;
    Size snackBarSize = Size.zero;

    if (hasChild(_ScaffoldSlot.bottomSheet)) {
      final BoxConstraints bottomSheetConstraints = new BoxConstraints(
        maxWidth: fullWidthConstraints.maxWidth,
        maxHeight: math.max(0.0, contentBottom - contentTop),
      );
      bottomSheetSize = layoutChild(_ScaffoldSlot.bottomSheet, bottomSheetConstraints);
      positionChild(_ScaffoldSlot.bottomSheet, new Offset((size.width - bottomSheetSize.width) / 2.0, contentBottom - bottomSheetSize.height));
    }

    if (hasChild(_ScaffoldSlot.snackBar)) {
      snackBarSize = layoutChild(_ScaffoldSlot.snackBar, fullWidthConstraints);
      positionChild(_ScaffoldSlot.snackBar, new Offset(0.0, contentBottom - snackBarSize.height));
    }

    Rect floatingActionButtonRect;
    if (hasChild(_ScaffoldSlot.floatingActionButton)) {
      final Size fabSize = layoutChild(_ScaffoldSlot.floatingActionButton, looseConstraints);
      
      // To account for the FAB position being changed, we'll animate between
      // the old and new positions.
      final ScaffoldPrelayoutGeometry currentGeometry = new ScaffoldPrelayoutGeometry(
        bottomSheetSize: bottomSheetSize,
        contentBottom: contentBottom,
        contentTop: contentTop,
        floatingActionButtonSize: fabSize,
        minInsets: minInsets,
        scaffoldSize: size,
        snackBarSize: snackBarSize,
        textDirection: textDirection,
      );
      final Offset currentFabOffset = currentFloatingActionButtonLocation.getOffset(currentGeometry);
      final Offset previousFabOffset = previousFloatingActionButtonLocation.getOffset(currentGeometry);
      final Offset fabOffset = floatingActionButtonMotionAnimator.getOffset(
        begin: previousFabOffset, 
        end: currentFabOffset, 
        progress: floatingActionButtonMoveAnimationProgress,
      );
      positionChild(_ScaffoldSlot.floatingActionButton, fabOffset);
      floatingActionButtonRect = fabOffset & fabSize;
    }

    if (hasChild(_ScaffoldSlot.statusBar)) {
      layoutChild(_ScaffoldSlot.statusBar, fullWidthConstraints.tighten(height: minInsets.top));
      positionChild(_ScaffoldSlot.statusBar, Offset.zero);
    }

    if (hasChild(_ScaffoldSlot.drawer)) {
      layoutChild(_ScaffoldSlot.drawer, new BoxConstraints.tight(size));
      positionChild(_ScaffoldSlot.drawer, Offset.zero);
    }

    if (hasChild(_ScaffoldSlot.endDrawer)) {
      layoutChild(_ScaffoldSlot.endDrawer, new BoxConstraints.tight(size));
      positionChild(_ScaffoldSlot.endDrawer, Offset.zero);
    }

    geometryNotifier._updateWith(
      bottomNavigationBarTop: bottomNavigationBarTop,
      floatingActionButtonArea: floatingActionButtonRect,
    );
  }

  @override
  bool shouldRelayout(_ScaffoldLayout oldDelegate) {
    return oldDelegate.minInsets != minInsets
        || oldDelegate.textDirection != textDirection
        || oldDelegate.floatingActionButtonMoveAnimationProgress != floatingActionButtonMoveAnimationProgress
        || oldDelegate.previousFloatingActionButtonLocation != previousFloatingActionButtonLocation
        || oldDelegate.currentFloatingActionButtonLocation != currentFloatingActionButtonLocation;
  }
}

/// Handler for scale and rotation animations in the [FloatingActionButton].
///
/// Currently, there are two types of [FloatingActionButton] animations:
/// 
/// * Entrance/Exit animations, which this widget triggers
///   when the [FloatingActionButton] is added, updated, or removed.
/// * Motion animations, which are triggered by the [Scaffold]
///   when its [FloatingActionButtonLocation] is updated.
class _FloatingActionButtonTransition extends StatefulWidget {
  const _FloatingActionButtonTransition({
    Key key,
    @required this.child,
    @required this.fabMoveAnimation,
    @required this.fabMotionAnimator,
    @required this.geometryNotifier,
  }) : assert(fabMoveAnimation != null), 
       assert(fabMotionAnimator != null),
       super(key: key);

  final Widget child;
  final Animation<double> fabMoveAnimation;
  final FloatingActionButtonAnimator fabMotionAnimator;
  final _ScaffoldGeometryNotifier geometryNotifier;

  @override
  _FloatingActionButtonTransitionState createState() => new _FloatingActionButtonTransitionState();
}

class _FloatingActionButtonTransitionState extends State<_FloatingActionButtonTransition> with TickerProviderStateMixin {
  // The animations applied to the Floating Action Button when it is entering or exiting.
  // Controls the previous widget.child as it exits
  AnimationController _previousController;
  Animation<double> _previousScaleAnimation;
  Animation<double> _previousRotationAnimation;
  // Controls the current child widget.child as it exits
  AnimationController _currentController;
  // The animations to run, considering the widget's fabMoveAnimation and the current/previous entrance/exit animations.
  Animation<double> _currentScaleAnimation;
  Animation<double> _currentRotationAnimation;
  Widget _previousChild;

  @override
  void initState() {
    super.initState();

    _previousController = new AnimationController(
      duration: kFloatingActionButtonSegue,
      vsync: this,
    )..addStatusListener(_handlePreviousAnimationStatusChanged);
    
    _currentController = new AnimationController(
      duration: kFloatingActionButtonSegue,
      vsync: this,
    );

    _updateAnimations();

    if (widget.child != null) {
      // If we start out with a child, have the child appear fully visible instead
      // of animating in.
      _currentController.value = 1.0;
    }
    else {
      // If we start without a child we update the geometry object with a
      // floating action button scale of 0, as it is not showing on the screen.
      _updateGeometryScale(0.0);
    }
  }

  @override
  void dispose() {
    _previousController.dispose();
    _currentController.dispose();
    super.dispose();
  }

  @override
  void didUpdateWidget(_FloatingActionButtonTransition oldWidget) {
    super.didUpdateWidget(oldWidget);
    final bool oldChildIsNull = oldWidget.child == null;
    final bool newChildIsNull = widget.child == null;
    if (oldChildIsNull == newChildIsNull && oldWidget.child?.key == widget.child?.key)
      return;
    if (oldWidget.fabMotionAnimator != widget.fabMotionAnimator || oldWidget.fabMoveAnimation != oldWidget.fabMoveAnimation) {
      // Get the right scale and rotation animations to use for this widget.
      _updateAnimations();
    }
    if (_previousController.status == AnimationStatus.dismissed) {
      final double currentValue = _currentController.value;
      if (currentValue == 0.0 || oldWidget.child == null) {
        // The current child hasn't started its entrance animation yet. We can
        // just skip directly to the new child's entrance.
        _previousChild = null;
        if (widget.child != null)
          _currentController.forward();
      } else {
        // Otherwise, we need to copy the state from the current controller to
        // the previous controller and run an exit animation for the previous
        // widget before running the entrance animation for the new child.
        _previousChild = oldWidget.child;
        _previousController
          ..value = currentValue
          ..reverse();
        _currentController.value = 0.0;
      }
    }
  }

  void _updateAnimations() {
    // Get the animations for exit and entrance.
    final CurvedAnimation previousExitScaleAnimation = new CurvedAnimation(
      parent: _previousController,
      curve: Curves.easeIn,
    );
    final Animation<double> previousExitRotationAnimation = new Tween<double>(begin: 1.0, end: 1.0).animate(
      new CurvedAnimation(parent: _previousController, curve: Curves.easeIn),
    );

    final CurvedAnimation currentEntranceScaleAnimation = new CurvedAnimation(
      parent: _currentController,
      curve: Curves.easeIn,
    );
    final Animation<double> currentEntranceRotationAnimation = new Tween<double>(
      begin: 1.0 - kFloatingActionButtonTurnInterval, 
      end: 1.0,
    ).animate(
      new CurvedAnimation(parent: _currentController, curve: Curves.easeIn),
    );

    // Get the animations for when the FAB is moving.
    final Animation<double> moveScaleAnimation = widget.fabMotionAnimator.getScaleAnimation(parent: widget.fabMoveAnimation);
    final Animation<double> moveRotationAnimation = widget.fabMotionAnimator.getRotationAnimation(parent: widget.fabMoveAnimation);
    
    // Aggregate the animations.
    _previousScaleAnimation = new AnimationMin<double>(moveScaleAnimation, previousExitScaleAnimation);
    _currentScaleAnimation = new AnimationMin<double>(moveScaleAnimation, currentEntranceScaleAnimation);

    _previousRotationAnimation = new TrainHoppingAnimation(previousExitRotationAnimation, moveRotationAnimation);
    _currentRotationAnimation = new TrainHoppingAnimation(currentEntranceRotationAnimation, moveRotationAnimation);

    _currentScaleAnimation.addListener(_onProgressChanged);
    _previousScaleAnimation.addListener(_onProgressChanged);
  }

  void _handlePreviousAnimationStatusChanged(AnimationStatus status) {
    setState(() {
      if (status == AnimationStatus.dismissed) {
        assert(_currentController.status == AnimationStatus.dismissed);
        if (widget.child != null)
          _currentController.forward();
      }
    });
  }

  @override
  Widget build(BuildContext context) {
    final List<Widget> children = <Widget>[];
    if (_previousController.status != AnimationStatus.dismissed) {
      children.add(new ScaleTransition(
        scale: _previousScaleAnimation,
        child: new RotationTransition(
          turns: _previousRotationAnimation,
          child: _previousChild,
        ),
      ));
    }
    children.add(new ScaleTransition(
      scale: _currentScaleAnimation,
      child: new RotationTransition(
        turns: _currentRotationAnimation,
        child: widget.child,
      ),
    ));
    return new Stack(children: children);
  }

  void _onProgressChanged() {
    _updateGeometryScale(math.max(_previousScaleAnimation.value, _currentScaleAnimation.value));
  }

  void _updateGeometryScale(double scale) {
    widget.geometryNotifier._updateWith(
      floatingActionButtonScale: scale,
    );
  }
}

/// Implements the basic material design visual layout structure.
///
/// This class provides APIs for showing drawers, snack bars, and bottom sheets.
///
/// To display a snackbar or a persistent bottom sheet, obtain the
/// [ScaffoldState] for the current [BuildContext] via [Scaffold.of] and use the
/// [ScaffoldState.showSnackBar] and [ScaffoldState.showBottomSheet] functions.
///
/// See also:
///
///  * [AppBar], which is a horizontal bar typically shown at the top of an app
///    using the [appBar] property.
///  * [BottomAppBar], which is a horizontal bar typically shown at the bottom
///    of an app using the [bottomNavigationBar] property.
///  * [FloatingActionButton], which is a circular button typically shown in the
///    bottom right corner of the app using the [floatingActionButton] property.
///  * [FloatingActionButtonLocation], which is used to place the 
///    [floatingActionButton] within the [Scaffold]'s layout.
///  * [FloatingActionButtonAnimator], which is used to animate the
///    [floatingActionButton] from one [floatingActionButtonLocation] to 
///    another.
///  * [Drawer], which is a vertical panel that is typically displayed to the
///    left of the body (and often hidden on phones) using the [drawer]
///    property.
///  * [BottomNavigationBar], which is a horizontal array of buttons typically
///    shown along the bottom of the app using the [bottomNavigationBar]
///    property.
///  * [SnackBar], which is a temporary notification typically shown near the
///    bottom of the app using the [ScaffoldState.showSnackBar] method.
///  * [BottomSheet], which is an overlay typically shown near the bottom of the
///    app. A bottom sheet can either be persistent, in which case it is shown
///    using the [ScaffoldState.showBottomSheet] method, or modal, in which case
///    it is shown using the [showModalBottomSheet] function.
///  * [ScaffoldState], which is the state associated with this widget.
///  * <https://material.google.com/layout/structure.html>
class Scaffold extends StatefulWidget {
  /// Creates a visual scaffold for material design widgets.
  const Scaffold({
    Key key,
    this.appBar,
    this.body,
    this.floatingActionButton,
    this.floatingActionButtonLocation,
    this.floatingActionButtonAnimator,
    this.persistentFooterButtons,
    this.drawer,
    this.endDrawer,
    this.bottomNavigationBar,
    this.backgroundColor,
    this.resizeToAvoidBottomPadding: true,
    this.primary: true,
  }) : assert(primary != null), super(key: key);

  /// An app bar to display at the top of the scaffold.
  final PreferredSizeWidget appBar;

  /// The primary content of the scaffold.
  ///
  /// Displayed below the app bar and behind the [floatingActionButton] and
  /// [drawer]. To avoid the body being resized to avoid the window padding
  /// (e.g., from the onscreen keyboard), see [resizeToAvoidBottomPadding].
  ///
  /// The widget in the body of the scaffold is positioned at the top-left of
  /// the available space between the app bar and the bottom of the scaffold. To
  /// center this widget instead, consider putting it in a [Center] widget and
  /// having that be the body. To expand this widget instead, consider
  /// putting it in a [SizedBox.expand].
  ///
  /// If you have a column of widgets that should normally fit on the screen,
  /// but may overflow and would in such cases need to scroll, consider using a
  /// [ListView] as the body of the scaffold. This is also a good choice for
  /// the case where your body is a scrollable list.
  final Widget body;

  /// A button displayed floating above [body], in the bottom right corner.
  ///
  /// Typically a [FloatingActionButton].
  final Widget floatingActionButton;

  /// Responsible for determining where the [floatingActionButton] should go.
  /// 
  /// If null, the [ScaffoldState] will use the default location, [FloatingActionButtonLocation.endFloat].
  final FloatingActionButtonLocation floatingActionButtonLocation;

  /// Animator to move the [floatingActionButton] to a new [floatingActionButtonLocation].
  /// 
  /// If null, the [ScaffoldState] will use the default animator, [FloatingActionButtonAnimator.scaling].
  final FloatingActionButtonAnimator floatingActionButtonAnimator;

  /// A set of buttons that are displayed at the bottom of the scaffold.
  ///
  /// Typically this is a list of [FlatButton] widgets. These buttons are
  /// persistently visible, even if the [body] of the scaffold scrolls.
  ///
  /// These widgets will be wrapped in a [ButtonBar].
  ///
  /// The [persistentFooterButtons] are rendered above the
  /// [bottomNavigationBar] but below the [body].
  ///
  /// See also:
  ///
  ///  * <https://material.google.com/components/buttons.html#buttons-persistent-footer-buttons>
  final List<Widget> persistentFooterButtons;

  /// A panel displayed to the side of the [body], often hidden on mobile
  /// devices. Swipes in from either left-to-right ([TextDirection.ltr]) or
  /// right-to-left ([TextDirection.rtl])
  ///
  /// In the uncommon case that you wish to open the drawer manually, use the
  /// [ScaffoldState.openDrawer] function.
  ///
  /// Typically a [Drawer].
  final Widget drawer;

  /// A panel displayed to the side of the [body], often hidden on mobile
  /// devices. Swipes in from right-to-left ([TextDirection.ltr]) or
  /// left-to-right ([TextDirection.rtl])
  ///
  /// In the uncommon case that you wish to open the drawer manually, use the
  /// [ScaffoldState.openDrawer] function.
  ///
  /// Typically a [Drawer].
  final Widget endDrawer;

  /// The color of the [Material] widget that underlies the entire Scaffold.
  ///
  /// The theme's [ThemeData.scaffoldBackgroundColor] by default.
  final Color backgroundColor;

  /// A bottom navigation bar to display at the bottom of the scaffold.
  ///
  /// Snack bars slide from underneath the bottom navigation bar while bottom
  /// sheets are stacked on top.
  ///
  /// The [bottomNavigationBar] is rendered below the [persistentFooterButtons]
  /// and the [body].
  final Widget bottomNavigationBar;

  /// Whether the [body] (and other floating widgets) should size themselves to
  /// avoid the window's bottom padding.
  ///
  /// For example, if there is an onscreen keyboard displayed above the
  /// scaffold, the body can be resized to avoid overlapping the keyboard, which
  /// prevents widgets inside the body from being obscured by the keyboard.
  ///
  /// Defaults to true.
  final bool resizeToAvoidBottomPadding;

  /// Whether this scaffold is being displayed at the top of the screen.
  ///
  /// If true then the height of the [appBar] will be extended by the height
  /// of the screen's status bar, i.e. the top padding for [MediaQuery].
  ///
  /// The default value of this property, like the default value of
  /// [AppBar.primary], is true.
  final bool primary;

  /// The state from the closest instance of this class that encloses the given context.
  ///
  /// Typical usage is as follows:
  ///
  /// ```dart
  /// @override
  /// Widget build(BuildContext context) {
  ///   return new RaisedButton(
  ///     child: new Text('SHOW A SNACKBAR'),
  ///     onPressed: () {
  ///       Scaffold.of(context).showSnackBar(new SnackBar(
  ///         content: new Text('Hello!'),
  ///       ));
  ///     },
  ///   );
  /// }
  /// ```
  ///
  /// When the [Scaffold] is actually created in the same `build` function, the
  /// `context` argument to the `build` function can't be used to find the
  /// [Scaffold] (since it's "above" the widget being returned). In such cases,
  /// the following technique with a [Builder] can be used to provide a new
  /// scope with a [BuildContext] that is "under" the [Scaffold]:
  ///
  /// ```dart
  /// @override
  /// Widget build(BuildContext context) {
  ///   return new Scaffold(
  ///     appBar: new AppBar(
  ///       title: new Text('Demo')
  ///     ),
  ///     body: new Builder(
  ///       // Create an inner BuildContext so that the onPressed methods
  ///       // can refer to the Scaffold with Scaffold.of().
  ///       builder: (BuildContext context) {
  ///         return new Center(
  ///           child: new RaisedButton(
  ///             child: new Text('SHOW A SNACKBAR'),
  ///             onPressed: () {
  ///               Scaffold.of(context).showSnackBar(new SnackBar(
  ///                 content: new Text('Hello!'),
  ///               ));
  ///             },
  ///           ),
  ///         );
  ///       },
  ///     ),
  ///   );
  /// }
  /// ```
  ///
  /// A more efficient solution is to split your build function into several
  /// widgets. This introduces a new context from which you can obtain the
  /// [Scaffold]. In this solution, you would have an outer widget that creates
  /// the [Scaffold] populated by instances of your new inner widgets, and then
  /// in these inner widgets you would use [Scaffold.of].
  ///
  /// A less elegant but more expedient solution is assign a [GlobalKey] to the
  /// [Scaffold], then use the `key.currentState` property to obtain the
  /// [ScaffoldState] rather than using the [Scaffold.of] function.
  ///
  /// If there is no [Scaffold] in scope, then this will throw an exception.
  /// To return null if there is no [Scaffold], then pass `nullOk: true`.
  static ScaffoldState of(BuildContext context, { bool nullOk: false }) {
    assert(nullOk != null);
    assert(context != null);
    final ScaffoldState result = context.ancestorStateOfType(const TypeMatcher<ScaffoldState>());
    if (nullOk || result != null)
      return result;
    throw new FlutterError(
      'Scaffold.of() called with a context that does not contain a Scaffold.\n'
      'No Scaffold ancestor could be found starting from the context that was passed to Scaffold.of(). '
      'This usually happens when the context provided is from the same StatefulWidget as that '
      'whose build function actually creates the Scaffold widget being sought.\n'
      'There are several ways to avoid this problem. The simplest is to use a Builder to get a '
      'context that is "under" the Scaffold. For an example of this, please see the '
      'documentation for Scaffold.of():\n'
      '  https://docs.flutter.io/flutter/material/Scaffold/of.html\n'
      'A more efficient solution is to split your build function into several widgets. This '
      'introduces a new context from which you can obtain the Scaffold. In this solution, '
      'you would have an outer widget that creates the Scaffold populated by instances of '
      'your new inner widgets, and then in these inner widgets you would use Scaffold.of().\n'
      'A less elegant but more expedient solution is assign a GlobalKey to the Scaffold, '
      'then use the key.currentState property to obtain the ScaffoldState rather than '
      'using the Scaffold.of() function.\n'
      'The context used was:\n'
      '  $context'
    );
  }

  /// Returns a [ValueListenable] for the [ScaffoldGeometry] for the closest
  /// [Scaffold] ancestor of the given context.
  ///
  /// The [ValueListenable.value] is only available at paint time.
  ///
  /// Notifications are guaranteed to be sent before the first paint pass
  /// with the new geometry, but there is no guarantee whether a build or
  /// layout passes are going to happen between the notification and the next
  /// paint pass.
  ///
  /// The closest [Scaffold] ancestor for the context might change, e.g when
  /// an element is moved from one scaffold to another. For [StatefulWidget]s
  /// using this listenable, a change of the [Scaffold] ancestor will
  /// trigger a [State.didChangeDependencies].
  ///
  /// A typical pattern for listening to the scaffold geometry would be to
  /// call [Scaffold.geometryOf] in [State.didChangeDependencies], compare the
  /// return value with the previous listenable, if it has changed, unregister
  /// the listener, and register a listener to the new [ScaffoldGeometry]
  /// listenable.
  static ValueListenable<ScaffoldGeometry> geometryOf(BuildContext context) {
    final _ScaffoldScope scaffoldScope = context.inheritFromWidgetOfExactType(_ScaffoldScope);
    if (scaffoldScope == null)
      throw new FlutterError(
        'Scaffold.geometryOf() called with a context that does not contain a Scaffold.\n'
        'This usually happens when the context provided is from the same StatefulWidget as that '
        'whose build function actually creates the Scaffold widget being sought.\n'
        'There are several ways to avoid this problem. The simplest is to use a Builder to get a '
        'context that is "under" the Scaffold. For an example of this, please see the '
        'documentation for Scaffold.of():\n'
        '  https://docs.flutter.io/flutter/material/Scaffold/of.html\n'
        'A more efficient solution is to split your build function into several widgets. This '
        'introduces a new context from which you can obtain the Scaffold. In this solution, '
        'you would have an outer widget that creates the Scaffold populated by instances of '
        'your new inner widgets, and then in these inner widgets you would use Scaffold.geometryOf().\n'
        'The context used was:\n'
        '  $context'
      );

    return scaffoldScope.geometryNotifier;
  }

  /// Sets the [ScaffoldGeometry.floatingActionButtonNotch] for the closest
  /// [Scaffold] ancestor of the given context, if one exists.
  ///
  /// It is guaranteed that `computeNotch` will only be used for making notches
  /// in the top edge of the [bottomNavigationBar], the start and end offsets given to
  /// it will always be on the top edge of the [bottomNavigationBar], the start offset
  /// will be to the left of the floating action button's bounds, and the end
  /// offset will be to the right of the floating action button's bounds.
  ///
  /// Returns null if there was no [Scaffold] ancestor.
  /// Otherwise, returns a [VoidCallback] that clears the notch maker that was
  /// set.
  ///
  /// Callers must invoke the callback when the notch is no longer required.
  /// This method is typically called from [State.didChangeDependencies] and the
  /// callback should then be invoked from [State.deactivate].
  ///
  /// If there was a previously set [ScaffoldGeometry.floatingActionButtonNotch]
  /// it will be overridden.
  static VoidCallback setFloatingActionButtonNotchFor(BuildContext context, ComputeNotch computeNotch) {
    final _ScaffoldScope scaffoldScope = context.inheritFromWidgetOfExactType(_ScaffoldScope);
    if (scaffoldScope == null)
      return null;
    return scaffoldScope.geometryNotifier._updateFloatingActionButtonNotch(computeNotch);
  }

  /// Whether the Scaffold that most tightly encloses the given context has a
  /// drawer.
  ///
  /// If this is being used during a build (for example to decide whether to
  /// show an "open drawer" button), set the `registerForUpdates` argument to
  /// true. This will then set up an [InheritedWidget] relationship with the
  /// [Scaffold] so that the client widget gets rebuilt whenever the [hasDrawer]
  /// value changes.
  ///
  /// See also:
  ///  * [Scaffold.of], which provides access to the [ScaffoldState] object as a
  ///    whole, from which you can show snackbars, bottom sheets, and so forth.
  static bool hasDrawer(BuildContext context, { bool registerForUpdates: true }) {
    assert(registerForUpdates != null);
    assert(context != null);
    if (registerForUpdates) {
      final _ScaffoldScope scaffold = context.inheritFromWidgetOfExactType(_ScaffoldScope);
      return scaffold?.hasDrawer ?? false;
    } else {
      final ScaffoldState scaffold = context.ancestorStateOfType(const TypeMatcher<ScaffoldState>());
      return scaffold?.hasDrawer ?? false;
    }
  }

  @override
  ScaffoldState createState() => new ScaffoldState();
}

/// State for a [Scaffold].
///
/// Can display [SnackBar]s and [BottomSheet]s. Retrieve a [ScaffoldState] from
/// the current [BuildContext] using [Scaffold.of].
class ScaffoldState extends State<Scaffold> with TickerProviderStateMixin {

  // DRAWER API

  final GlobalKey<DrawerControllerState> _drawerKey = new GlobalKey<DrawerControllerState>();
  final GlobalKey<DrawerControllerState> _endDrawerKey = new GlobalKey<DrawerControllerState>();

  /// Whether this scaffold has a non-null [Scaffold.drawer].
  bool get hasDrawer => widget.drawer != null;
  /// Whether this scaffold has a non-null [Scaffold.endDrawer].
  bool get hasEndDrawer => widget.endDrawer != null;

  /// Opens the [Drawer] (if any).
  ///
  /// If the scaffold has a non-null [Scaffold.drawer], this function will cause
  /// the drawer to begin its entrance animation.
  ///
  /// Normally this is not needed since the [Scaffold] automatically shows an
  /// appropriate [IconButton], and handles the edge-swipe gesture, to show the
  /// drawer.
  ///
  /// To close the drawer once it is open, use [Navigator.pop].
  ///
  /// See [Scaffold.of] for information about how to obtain the [ScaffoldState].
  void openDrawer() {
    _drawerKey.currentState?.open();
  }

  /// Opens the end side [Drawer] (if any).
  ///
  /// If the scaffold has a non-null [Scaffold.endDrawer], this function will cause
  /// the end side drawer to begin its entrance animation.
  ///
  /// Normally this is not needed since the [Scaffold] automatically shows an
  /// appropriate [IconButton], and handles the edge-swipe gesture, to show the
  /// drawer.
  ///
  /// To close the end side drawer once it is open, use [Navigator.pop].
  ///
  /// See [Scaffold.of] for information about how to obtain the [ScaffoldState].
  void openEndDrawer() {
    _endDrawerKey.currentState?.open();
  }

  // SNACKBAR API

  final Queue<ScaffoldFeatureController<SnackBar, SnackBarClosedReason>> _snackBars = new Queue<ScaffoldFeatureController<SnackBar, SnackBarClosedReason>>();
  AnimationController _snackBarController;
  Timer _snackBarTimer;

  /// Shows a [SnackBar] at the bottom of the scaffold.
  ///
  /// A scaffold can show at most one snack bar at a time. If this function is
  /// called while another snack bar is already visible, the given snack bar
  /// will be added to a queue and displayed after the earlier snack bars have
  /// closed.
  ///
  /// To control how long a [SnackBar] remains visible, use [SnackBar.duration].
  ///
  /// To remove the [SnackBar] with an exit animation, use [hideCurrentSnackBar]
  /// or call [ScaffoldFeatureController.close] on the returned
  /// [ScaffoldFeatureController]. To remove a [SnackBar] suddenly (without an
  /// animation), use [removeCurrentSnackBar].
  ///
  /// See [Scaffold.of] for information about how to obtain the [ScaffoldState].
  ScaffoldFeatureController<SnackBar, SnackBarClosedReason> showSnackBar(SnackBar snackbar) {
    _snackBarController ??= SnackBar.createAnimationController(vsync: this)
      ..addStatusListener(_handleSnackBarStatusChange);
    if (_snackBars.isEmpty) {
      assert(_snackBarController.isDismissed);
      _snackBarController.forward();
    }
    ScaffoldFeatureController<SnackBar, SnackBarClosedReason> controller;
    controller = new ScaffoldFeatureController<SnackBar, SnackBarClosedReason>._(
      // We provide a fallback key so that if back-to-back snackbars happen to
      // match in structure, material ink splashes and highlights don't survive
      // from one to the next.
      snackbar.withAnimation(_snackBarController, fallbackKey: new UniqueKey()),
      new Completer<SnackBarClosedReason>(),
      () {
        assert(_snackBars.first == controller);
        hideCurrentSnackBar(reason: SnackBarClosedReason.hide);
      },
      null // SnackBar doesn't use a builder function so setState() wouldn't rebuild it
    );
    setState(() {
      _snackBars.addLast(controller);
    });
    return controller;
  }

  void _handleSnackBarStatusChange(AnimationStatus status) {
    switch (status) {
      case AnimationStatus.dismissed:
        assert(_snackBars.isNotEmpty);
        setState(() {
          _snackBars.removeFirst();
        });
        if (_snackBars.isNotEmpty)
          _snackBarController.forward();
        break;
      case AnimationStatus.completed:
        setState(() {
          assert(_snackBarTimer == null);
          // build will create a new timer if necessary to dismiss the snack bar
        });
        break;
      case AnimationStatus.forward:
      case AnimationStatus.reverse:
        break;
    }
  }

  /// Removes the current [SnackBar] (if any) immediately.
  ///
  /// The removed snack bar does not run its normal exit animation. If there are
  /// any queued snack bars, they begin their entrance animation immediately.
  void removeCurrentSnackBar({ SnackBarClosedReason reason: SnackBarClosedReason.remove }) {
    assert(reason != null);
    if (_snackBars.isEmpty)
      return;
    final Completer<SnackBarClosedReason> completer = _snackBars.first._completer;
    if (!completer.isCompleted)
      completer.complete(reason);
    _snackBarTimer?.cancel();
    _snackBarTimer = null;
    _snackBarController.value = 0.0;
  }

  /// Removes the current [SnackBar] by running its normal exit animation.
  ///
  /// The closed completer is called after the animation is complete.
  void hideCurrentSnackBar({ SnackBarClosedReason reason: SnackBarClosedReason.hide }) {
    assert(reason != null);
    if (_snackBars.isEmpty || _snackBarController.status == AnimationStatus.dismissed)
      return;
    final Completer<SnackBarClosedReason> completer = _snackBars.first._completer;
    _snackBarController.reverse().then<void>((Null _) {
      assert(mounted);
      if (!completer.isCompleted)
        completer.complete(reason);
    });
    _snackBarTimer?.cancel();
    _snackBarTimer = null;
  }


  // PERSISTENT BOTTOM SHEET API

  final List<_PersistentBottomSheet> _dismissedBottomSheets = <_PersistentBottomSheet>[];
  PersistentBottomSheetController<dynamic> _currentBottomSheet;

  /// Shows a persistent material design bottom sheet.
  ///
  /// A persistent bottom sheet shows information that supplements the primary
  /// content of the app. A persistent bottom sheet remains visible even when
  /// the user interacts with other parts of the app.
  ///
  /// A closely related widget is a modal bottom sheet, which is an alternative
  /// to a menu or a dialog and prevents the user from interacting with the rest
  /// of the app. Modal bottom sheets can be created and displayed with the
  /// [showModalBottomSheet] function.
  ///
  /// Returns a controller that can be used to close and otherwise manipulate the
  /// bottom sheet.
  ///
  /// To rebuild the bottom sheet (e.g. if it is stateful), call
  /// [PersistentBottomSheetController.setState] on the value returned from this
  /// method.
  ///
  /// See also:
  ///
  ///  * [BottomSheet], which is the widget typically returned by the `builder`.
  ///  * [showBottomSheet], which calls this method given a [BuildContext].
  ///  * [showModalBottomSheet], which can be used to display a modal bottom
  ///    sheet.
  ///  * [Scaffold.of], for information about how to obtain the [ScaffoldState].
  ///  * <https://material.google.com/components/bottom-sheets.html#bottom-sheets-persistent-bottom-sheets>
  PersistentBottomSheetController<T> showBottomSheet<T>(WidgetBuilder builder) {
    if (_currentBottomSheet != null) {
      _currentBottomSheet.close();
      assert(_currentBottomSheet == null);
    }
    final Completer<T> completer = new Completer<T>();
    final GlobalKey<_PersistentBottomSheetState> bottomSheetKey = new GlobalKey<_PersistentBottomSheetState>();
    final AnimationController controller = BottomSheet.createAnimationController(this)
      ..forward();
    _PersistentBottomSheet bottomSheet;
    final LocalHistoryEntry entry = new LocalHistoryEntry(
      onRemove: () {
        assert(_currentBottomSheet._widget == bottomSheet);
        assert(bottomSheetKey.currentState != null);
        bottomSheetKey.currentState.close();
        if (controller.status != AnimationStatus.dismissed)
          _dismissedBottomSheets.add(bottomSheet);
        setState(() {
          _currentBottomSheet = null;
        });
        completer.complete();
      }
    );
    bottomSheet = new _PersistentBottomSheet(
      key: bottomSheetKey,
      animationController: controller,
      onClosing: () {
        assert(_currentBottomSheet._widget == bottomSheet);
        entry.remove();
      },
      onDismissed: () {
        if (_dismissedBottomSheets.contains(bottomSheet)) {
          bottomSheet.animationController.dispose();
          setState(() {
            _dismissedBottomSheets.remove(bottomSheet);
          });
        }
      },
      builder: builder
    );
    ModalRoute.of(context).addLocalHistoryEntry(entry);
    setState(() {
      _currentBottomSheet = new PersistentBottomSheetController<T>._(
        bottomSheet,
        completer,
        entry.remove,
        (VoidCallback fn) { bottomSheetKey.currentState?.setState(fn); }
      );
    });
    return _currentBottomSheet;
  }

  // Floating Action Button API
  AnimationController _floatingActionButtonMoveController;
  FloatingActionButtonAnimator _floatingActionButtonAnimator;
  FloatingActionButtonLocation _previousFloatingActionButtonLocation;
  FloatingActionButtonLocation _floatingActionButtonLocation;

  // Moves the Floating Action Button to the new Floating Action Button Location.
  void _moveFloatingActionButton(final FloatingActionButtonLocation newLocation) {
    FloatingActionButtonLocation previousLocation = _floatingActionButtonLocation;
    double restartAnimationFrom = 0.0;
    // If the Floating Action Button is moving right now, we need to start from a snapshot of the current transition.
    if (_floatingActionButtonMoveController.isAnimating) {
      previousLocation = new _TransitionSnapshotFabLocation(_previousFloatingActionButtonLocation, _floatingActionButtonLocation, _floatingActionButtonAnimator, _floatingActionButtonMoveController.value);
      restartAnimationFrom = _floatingActionButtonAnimator.getAnimationRestart(_floatingActionButtonMoveController.value);
    }

    setState(() {
      _previousFloatingActionButtonLocation = previousLocation;
      _floatingActionButtonLocation = newLocation;
    });

    // Animate the motion even when the fab is null so that if the exit animation is running,
    // the old fab will start the motion transition while it exits instead of jumping to the
    // new position.
    _floatingActionButtonMoveController.forward(from: restartAnimationFrom);
  }

  // iOS FEATURES - status bar tap, back gesture

  // On iOS, tapping the status bar scrolls the app's primary scrollable to the
  // top. We implement this by providing a primary scroll controller and
  // scrolling it to the top when tapped.

  final ScrollController _primaryScrollController = new ScrollController();

  void _handleStatusBarTap() {
    if (_primaryScrollController.hasClients) {
      _primaryScrollController.animateTo(
        0.0,
        duration: const Duration(milliseconds: 300),
        curve: Curves.linear, // TODO(ianh): Use a more appropriate curve.
      );
    }
  }

  // INTERNALS

  _ScaffoldGeometryNotifier _geometryNotifier;

  @override
  void initState() {
    super.initState();
    _geometryNotifier = new _ScaffoldGeometryNotifier(const ScaffoldGeometry(), context);
    _floatingActionButtonLocation = widget.floatingActionButtonLocation ?? _kDefaultFloatingActionButtonLocation;
    _floatingActionButtonAnimator = widget.floatingActionButtonAnimator ?? _kDefaultFloatingActionButtonAnimator;
    _previousFloatingActionButtonLocation = _floatingActionButtonLocation;
    _floatingActionButtonMoveController = new AnimationController(
      vsync: this, 
      lowerBound: 0.0, 
      upperBound: 1.0, 
      value: 1.0, 
      duration: kFloatingActionButtonSegue * 2,
    );
<<<<<<< HEAD
=======
  }

  @override
  void didUpdateWidget(Scaffold oldWidget) {
    // Update the Floating Action Button Animator, and then schedule the Floating Action Button for repositioning.
    if (widget.floatingActionButtonAnimator != oldWidget.floatingActionButtonAnimator) {
      _floatingActionButtonAnimator = widget.floatingActionButtonAnimator ?? _kDefaultFloatingActionButtonAnimator;
    }
    if (widget.floatingActionButtonLocation != oldWidget.floatingActionButtonLocation) {
      _moveFloatingActionButton(widget.floatingActionButtonLocation ?? _kDefaultFloatingActionButtonLocation);
    }
    super.didUpdateWidget(oldWidget);
>>>>>>> 21ad09fe
  }


  @override
  void didUpdateWidget(Scaffold oldWidget) {
    // Update the Floating Action Button Animator, and then schedule the Floating Action Button for repositioning.
    if (widget.floatingActionButtonAnimator != oldWidget.floatingActionButtonAnimator) {
      _floatingActionButtonAnimator = widget.floatingActionButtonAnimator ?? _kDefaultFloatingActionButtonAnimator;
    }
    if (widget.floatingActionButtonLocation != oldWidget.floatingActionButtonLocation) {
      _moveFloatingActionButton(widget.floatingActionButtonLocation ?? _kDefaultFloatingActionButtonLocation);
    }
    super.didUpdateWidget(oldWidget);
  }


  @override
  void dispose() {
    _snackBarController?.dispose();
    _snackBarTimer?.cancel();
    _snackBarTimer = null;
    _geometryNotifier.dispose();
    for (_PersistentBottomSheet bottomSheet in _dismissedBottomSheets)
      bottomSheet.animationController.dispose();
    if (_currentBottomSheet != null)
      _currentBottomSheet._widget.animationController.dispose();
    _floatingActionButtonMoveController.dispose();
    super.dispose();
  }

  void _addIfNonNull(List<LayoutId> children, Widget child, Object childId, {
    @required bool removeLeftPadding,
    @required bool removeTopPadding,
    @required bool removeRightPadding,
    @required bool removeBottomPadding,
  }) {
    if (child != null) {
      children.add(
        new LayoutId(
          id: childId,
          child: new MediaQuery.removePadding(
            context: context,
            removeLeft: removeLeftPadding,
            removeTop: removeTopPadding,
            removeRight: removeRightPadding,
            removeBottom: removeBottomPadding,
            child: child,
          ),
        ),
      );
    }
  }

  @override
  Widget build(BuildContext context) {
    assert(debugCheckHasMediaQuery(context));
    assert(debugCheckHasDirectionality(context));
    final MediaQueryData mediaQuery = MediaQuery.of(context);
    final ThemeData themeData = Theme.of(context);
    final TextDirection textDirection = Directionality.of(context);

    if (_snackBars.isNotEmpty) {
      final ModalRoute<dynamic> route = ModalRoute.of(context);
      if (route == null || route.isCurrent) {
        if (_snackBarController.isCompleted && _snackBarTimer == null)
          _snackBarTimer = new Timer(_snackBars.first._widget.duration, () {
            assert(_snackBarController.status == AnimationStatus.forward ||
                   _snackBarController.status == AnimationStatus.completed);
            hideCurrentSnackBar(reason: SnackBarClosedReason.timeout);
          });
      } else {
        _snackBarTimer?.cancel();
        _snackBarTimer = null;
      }
    }

    final List<LayoutId> children = <LayoutId>[];

    _addIfNonNull(
      children,
      widget.body,
      _ScaffoldSlot.body,
      removeLeftPadding: false,
      removeTopPadding: widget.appBar != null,
      removeRightPadding: false,
      removeBottomPadding: widget.bottomNavigationBar != null || widget.persistentFooterButtons != null,
    );

    if (widget.appBar != null) {
      final double topPadding = widget.primary ? mediaQuery.padding.top : 0.0;
      final double extent = widget.appBar.preferredSize.height + topPadding;
      assert(extent >= 0.0 && extent.isFinite);
      _addIfNonNull(
        children,
        new ConstrainedBox(
          constraints: new BoxConstraints(maxHeight: extent),
          child: FlexibleSpaceBar.createSettings(
            currentExtent: extent,
            child: widget.appBar,
          ),
        ),
        _ScaffoldSlot.appBar,
        removeLeftPadding: false,
        removeTopPadding: false,
        removeRightPadding: false,
        removeBottomPadding: true,
      );
    }

    if (_snackBars.isNotEmpty) {
      final bool removeBottomPadding = widget.persistentFooterButtons != null || widget.bottomNavigationBar != null;
      _addIfNonNull(
        children,
        _snackBars.first._widget,
        _ScaffoldSlot.snackBar,
        removeLeftPadding: false,
        removeTopPadding: true,
        removeRightPadding: false,
        removeBottomPadding: removeBottomPadding,
      );
    }

    if (widget.persistentFooterButtons != null) {
      _addIfNonNull(
        children,
        new Container(
          decoration: new BoxDecoration(
            border: new Border(
              top: Divider.createBorderSide(context, width: 1.0),
            ),
          ),
          child: new SafeArea(
            child: new ButtonTheme.bar(
              child: new SafeArea(
                top: false,
                child: new ButtonBar(
                  children: widget.persistentFooterButtons
                ),
              ),
            ),
          ),
        ),
        _ScaffoldSlot.persistentFooter,
        removeLeftPadding: false,
        removeTopPadding: true,
        removeRightPadding: false,
        removeBottomPadding: false,
      );
    }

    if (widget.bottomNavigationBar != null) {
      _addIfNonNull(
        children,
        widget.bottomNavigationBar,
        _ScaffoldSlot.bottomNavigationBar,
        removeLeftPadding: false,
        removeTopPadding: true,
        removeRightPadding: false,
        removeBottomPadding: false,
      );
    }

    if (_currentBottomSheet != null || _dismissedBottomSheets.isNotEmpty) {
      final List<Widget> bottomSheets = <Widget>[];
      if (_dismissedBottomSheets.isNotEmpty)
        bottomSheets.addAll(_dismissedBottomSheets);
      if (_currentBottomSheet != null)
        bottomSheets.add(_currentBottomSheet._widget);
      final Widget stack = new Stack(
        children: bottomSheets,
        alignment: Alignment.bottomCenter,
      );
      _addIfNonNull(
        children,
        stack,
        _ScaffoldSlot.bottomSheet,
        removeLeftPadding: false,
        removeTopPadding: true,
        removeRightPadding: false,
        removeBottomPadding: widget.resizeToAvoidBottomPadding,
      );
    }

    _addIfNonNull(
      children,
      new _FloatingActionButtonTransition(
        child: widget.floatingActionButton,
        fabMoveAnimation: _floatingActionButtonMoveController,
        fabMotionAnimator: _floatingActionButtonAnimator,
        geometryNotifier: _geometryNotifier,
      ),
      _ScaffoldSlot.floatingActionButton,
      removeLeftPadding: true,
      removeTopPadding: true,
      removeRightPadding: true,
      removeBottomPadding: true,
    );

    if (themeData.platform == TargetPlatform.iOS) {
      _addIfNonNull(
        children,
        new GestureDetector(
          behavior: HitTestBehavior.opaque,
          onTap: _handleStatusBarTap,
          // iOS accessibility automatically adds scroll-to-top to the clock in the status bar
          excludeFromSemantics: true,
        ),
        _ScaffoldSlot.statusBar,
        removeLeftPadding: false,
        removeTopPadding: true,
        removeRightPadding: false,
        removeBottomPadding: true,
      );
    }

    if (widget.drawer != null) {
      assert(hasDrawer);
      _addIfNonNull(
        children,
        new DrawerController(
          key: _drawerKey,
          alignment: DrawerAlignment.start,
          child: widget.drawer,
        ),
        _ScaffoldSlot.drawer,
        // remove the side padding from the side we're not touching
        removeLeftPadding: textDirection == TextDirection.rtl,
        removeTopPadding: false,
        removeRightPadding: textDirection == TextDirection.ltr,
        removeBottomPadding: false,
      );
    }

    if (widget.endDrawer != null) {
      assert(hasEndDrawer);
      _addIfNonNull(
        children,
        new DrawerController(
          key: _endDrawerKey,
          alignment: DrawerAlignment.end,
          child: widget.endDrawer,
        ),
        _ScaffoldSlot.endDrawer,
        // remove the side padding from the side we're not touching
        removeLeftPadding: textDirection == TextDirection.ltr,
        removeTopPadding: false,
        removeRightPadding: textDirection == TextDirection.rtl,
        removeBottomPadding: false,
      );
    }

    // The minimum insets for contents of the Scaffold to keep visible.
    final EdgeInsets minInsets = mediaQuery.padding.copyWith(
      bottom: widget.resizeToAvoidBottomPadding ? mediaQuery.viewInsets.bottom : 0.0,
    );
      
    return new _ScaffoldScope(
      hasDrawer: hasDrawer,
      geometryNotifier: _geometryNotifier,
      child: new PrimaryScrollController(
        controller: _primaryScrollController,
        child: new Material(
          color: widget.backgroundColor ?? themeData.scaffoldBackgroundColor,
          child: new AnimatedBuilder(animation: _floatingActionButtonMoveController, builder: (BuildContext context, Widget child) {
            return new CustomMultiChildLayout(
              children: children,
              delegate: new _ScaffoldLayout(
                minInsets: minInsets,
                currentFloatingActionButtonLocation: _floatingActionButtonLocation,
                floatingActionButtonMoveAnimationProgress: _floatingActionButtonMoveController.value,
                floatingActionButtonMotionAnimator: _floatingActionButtonAnimator,
                geometryNotifier: _geometryNotifier,
                previousFloatingActionButtonLocation: _previousFloatingActionButtonLocation,
                textDirection: textDirection,
              ),
            );
          }),
        ),
      ),
    );
  }
}

/// An interface for controlling a feature of a [Scaffold].
///
/// Commonly obtained from [ScaffoldState.showSnackBar] or [ScaffoldState.showBottomSheet].
class ScaffoldFeatureController<T extends Widget, U> {
  const ScaffoldFeatureController._(this._widget, this._completer, this.close, this.setState);
  final T _widget;
  final Completer<U> _completer;

  /// Completes when the feature controlled by this object is no longer visible.
  Future<U> get closed => _completer.future;

  /// Remove the feature (e.g., bottom sheet or snack bar) from the scaffold.
  final VoidCallback close;

  /// Mark the feature (e.g., bottom sheet or snack bar) as needing to rebuild.
  final StateSetter setState;
}

class _PersistentBottomSheet extends StatefulWidget {
  const _PersistentBottomSheet({
    Key key,
    this.animationController,
    this.onClosing,
    this.onDismissed,
    this.builder
  }) : super(key: key);

  final AnimationController animationController; // we control it, but it must be disposed by whoever created it
  final VoidCallback onClosing;
  final VoidCallback onDismissed;
  final WidgetBuilder builder;

  @override
  _PersistentBottomSheetState createState() => new _PersistentBottomSheetState();
}

class _PersistentBottomSheetState extends State<_PersistentBottomSheet> {
  @override
  void initState() {
    super.initState();
    assert(widget.animationController.status == AnimationStatus.forward);
    widget.animationController.addStatusListener(_handleStatusChange);
  }

  @override
  void didUpdateWidget(_PersistentBottomSheet oldWidget) {
    super.didUpdateWidget(oldWidget);
    assert(widget.animationController == oldWidget.animationController);
  }

  void close() {
    widget.animationController.reverse();
  }

  void _handleStatusChange(AnimationStatus status) {
    if (status == AnimationStatus.dismissed && widget.onDismissed != null)
      widget.onDismissed();
  }

  @override
  Widget build(BuildContext context) {
    return new AnimatedBuilder(
      animation: widget.animationController,
      builder: (BuildContext context, Widget child) {
        return new Align(
          alignment: AlignmentDirectional.topStart,
          heightFactor: widget.animationController.value,
          child: child
        );
      },
      child: new Semantics(
        container: true,
        child: new BottomSheet(
          animationController: widget.animationController,
          onClosing: widget.onClosing,
          builder: widget.builder
        )
      )
    );
  }

}

/// A [ScaffoldFeatureController] for persistent bottom sheets.
///
/// This is the type of objects returned by [ScaffoldState.showBottomSheet].
class PersistentBottomSheetController<T> extends ScaffoldFeatureController<_PersistentBottomSheet, T> {
  const PersistentBottomSheetController._(
    _PersistentBottomSheet widget,
    Completer<T> completer,
    VoidCallback close,
    StateSetter setState
  ) : super._(widget, completer, close, setState);
}

class _ScaffoldScope extends InheritedWidget {
  const _ScaffoldScope({
    @required this.hasDrawer,
    @required this.geometryNotifier,
    @required Widget child,
  }) : assert(hasDrawer != null),
       super(child: child);

  final bool hasDrawer;
  final _ScaffoldGeometryNotifier geometryNotifier;

  @override
  bool updateShouldNotify(_ScaffoldScope oldWidget) {
    return hasDrawer != oldWidget.hasDrawer;
  }
}<|MERGE_RESOLUTION|>--- conflicted
+++ resolved
@@ -1313,23 +1313,7 @@
       value: 1.0, 
       duration: kFloatingActionButtonSegue * 2,
     );
-<<<<<<< HEAD
-=======
-  }
-
-  @override
-  void didUpdateWidget(Scaffold oldWidget) {
-    // Update the Floating Action Button Animator, and then schedule the Floating Action Button for repositioning.
-    if (widget.floatingActionButtonAnimator != oldWidget.floatingActionButtonAnimator) {
-      _floatingActionButtonAnimator = widget.floatingActionButtonAnimator ?? _kDefaultFloatingActionButtonAnimator;
-    }
-    if (widget.floatingActionButtonLocation != oldWidget.floatingActionButtonLocation) {
-      _moveFloatingActionButton(widget.floatingActionButtonLocation ?? _kDefaultFloatingActionButtonLocation);
-    }
-    super.didUpdateWidget(oldWidget);
->>>>>>> 21ad09fe
-  }
-
+  }
 
   @override
   void didUpdateWidget(Scaffold oldWidget) {
