// Copyright 2014 The Flutter Authors. All rights reserved.
// Use of this source code is governed by a BSD-style license that can be
// found in the LICENSE file.

import 'dart:async';
import 'dart:collection';
import 'dart:math' as math;
import 'dart:ui' show lerpDouble;

import 'package:flutter/foundation.dart';
import 'package:flutter/gestures.dart' show DragStartBehavior;
import 'package:flutter/widgets.dart';

import 'app_bar.dart';
import 'banner.dart';
import 'banner_theme.dart';
import 'bottom_sheet.dart';
import 'colors.dart';
import 'curves.dart';
import 'debug.dart';
import 'divider.dart';
import 'drawer.dart';
import 'flexible_space_bar.dart';
import 'floating_action_button.dart';
import 'floating_action_button_location.dart';
import 'material.dart';
import 'snack_bar.dart';
import 'snack_bar_theme.dart';
import 'theme.dart';

// Examples can assume:
// late TabController tabController;
// void setState(VoidCallback fn) { }
// late String appBarTitle;
// late int tabCount;
// late TickerProvider tickerProvider;

const FloatingActionButtonLocation _kDefaultFloatingActionButtonLocation = FloatingActionButtonLocation.endFloat;
const FloatingActionButtonAnimator _kDefaultFloatingActionButtonAnimator = FloatingActionButtonAnimator.scaling;

const Curve _standardBottomSheetCurve = standardEasing;
// When the top of the BottomSheet crosses this threshold, it will start to
// shrink the FAB and show a scrim.
const double _kBottomSheetDominatesPercentage = 0.3;
const double _kMinBottomSheetScrimOpacity = 0.1;
const double _kMaxBottomSheetScrimOpacity = 0.6;

enum _ScaffoldSlot {
  body,
  appBar,
  bodyScrim,
  bottomSheet,
  snackBar,
  materialBanner,
  persistentFooter,
  bottomNavigationBar,
  floatingActionButton,
  drawer,
  endDrawer,
  statusBar,
}

/// Manages [SnackBar]s and [MaterialBanner]s for descendant [Scaffold]s.
///
/// {@youtube 560 315 https://www.youtube.com/watch?v=lytQi-slT5Y}
///
/// This class provides APIs for showing snack bars and material banners at the
/// bottom and top of the screen, respectively.
///
/// To display one of these notifications, obtain the [ScaffoldMessengerState]
/// for the current [BuildContext] via [ScaffoldMessenger.of] and use the
/// [ScaffoldMessengerState.showSnackBar] or the
/// [ScaffoldMessengerState.showMaterialBanner] functions.
///
/// When the [ScaffoldMessenger] has nested [Scaffold] descendants, the
/// ScaffoldMessenger will only present the notification to the root Scaffold of
/// the subtree of Scaffolds. In order to show notifications for the inner, nested
/// Scaffolds, set a new scope by instantiating a new ScaffoldMessenger in
/// between the levels of nesting.
///
/// {@tool dartpad}
/// Here is an example of showing a [SnackBar] when the user presses a button.
///
/// ** See code in examples/api/lib/material/scaffold/scaffold_messenger.0.dart **
/// {@end-tool}
///
/// {@youtube 560 315 https://www.youtube.com/watch?v=lytQi-slT5Y}
///
/// See also:
///
///  * [SnackBar], which is a temporary notification typically shown near the
///    bottom of the app using the [ScaffoldMessengerState.showSnackBar] method.
///  * [MaterialBanner], which is a temporary notification typically shown at the
///    top of the app using the [ScaffoldMessengerState.showMaterialBanner] method.
///  * [debugCheckHasScaffoldMessenger], which asserts that the given context
///    has a [ScaffoldMessenger] ancestor.
///  * Cookbook: [Display a SnackBar](https://flutter.dev/docs/cookbook/design/snackbars)
class ScaffoldMessenger extends StatefulWidget {
  /// Creates a widget that manages [SnackBar]s for [Scaffold] descendants.
  const ScaffoldMessenger({
    super.key,
    required this.child,
  }) : assert(child != null);

  /// The widget below this widget in the tree.
  ///
  /// {@macro flutter.widgets.ProxyWidget.child}
  final Widget child;

  /// The state from the closest instance of this class that encloses the given
  /// context.
  ///
  /// {@tool dartpad}
  /// Typical usage of the [ScaffoldMessenger.of] function is to call it in
  /// response to a user gesture or an application state change.
  ///
  /// ** See code in examples/api/lib/material/scaffold/scaffold_messenger.of.0.dart **
  /// {@end-tool}
  ///
  /// A less elegant but more expedient solution is to assign a [GlobalKey] to the
  /// [ScaffoldMessenger], then use the `key.currentState` property to obtain the
  /// [ScaffoldMessengerState] rather than using the [ScaffoldMessenger.of]
  /// function. The [MaterialApp.scaffoldMessengerKey] refers to the root
  /// ScaffoldMessenger that is provided by default.
  ///
  /// {@tool dartpad}
  /// Sometimes [SnackBar]s are produced by code that doesn't have ready access
  /// to a valid [BuildContext]. One such example of this is when you show a
  /// SnackBar from a method outside of the `build` function. In these
  /// cases, you can assign a [GlobalKey] to the [ScaffoldMessenger]. This
  /// example shows a key being used to obtain the [ScaffoldMessengerState]
  /// provided by the [MaterialApp].
  ///
  /// ** See code in examples/api/lib/material/scaffold/scaffold_messenger.of.1.dart **
  /// {@end-tool}
  ///
  /// If there is no [ScaffoldMessenger] in scope, then this will assert in
  /// debug mode, and throw an exception in release mode.
  ///
  /// See also:
  ///
  ///  * [maybeOf], which is a similar function but will return null instead of
  ///    throwing if there is no [ScaffoldMessenger] ancestor.
  ///  * [debugCheckHasScaffoldMessenger], which asserts that the given context
  ///    has a [ScaffoldMessenger] ancestor.
  static ScaffoldMessengerState of(BuildContext context) {
    assert(context != null);
    assert(debugCheckHasScaffoldMessenger(context));

    final _ScaffoldMessengerScope scope = context.dependOnInheritedWidgetOfExactType<_ScaffoldMessengerScope>()!;
    return scope._scaffoldMessengerState;
  }

  /// The state from the closest instance of this class that encloses the given
  /// context, if any.
  ///
  /// Will return null if a [ScaffoldMessenger] is not found in the given context.
  ///
  /// See also:
  ///
  ///  * [of], which is a similar function, except that it will throw an
  ///    exception if a [ScaffoldMessenger] is not found in the given context.
  static ScaffoldMessengerState? maybeOf(BuildContext context) {
    assert(context != null);

    final _ScaffoldMessengerScope? scope = context.dependOnInheritedWidgetOfExactType<_ScaffoldMessengerScope>();
    return scope?._scaffoldMessengerState;
  }

  @override
  ScaffoldMessengerState createState() => ScaffoldMessengerState();
}

/// State for a [ScaffoldMessenger].
///
/// A [ScaffoldMessengerState] object can be used to [showSnackBar] or
/// [showMaterialBanner] for every registered [Scaffold] that is a descendant of
/// the associated [ScaffoldMessenger]. Scaffolds will register to receive
/// [SnackBar]s and [MaterialBanner]s from their closest ScaffoldMessenger
/// ancestor.
///
/// Typically obtained via [ScaffoldMessenger.of].
class ScaffoldMessengerState extends State<ScaffoldMessenger> with TickerProviderStateMixin {
  final LinkedHashSet<ScaffoldState> _scaffolds = LinkedHashSet<ScaffoldState>();
  final Queue<ScaffoldFeatureController<MaterialBanner, MaterialBannerClosedReason>> _materialBanners = Queue<ScaffoldFeatureController<MaterialBanner, MaterialBannerClosedReason>>();
  AnimationController? _materialBannerController;
  final Queue<ScaffoldFeatureController<SnackBar, SnackBarClosedReason>> _snackBars = Queue<ScaffoldFeatureController<SnackBar, SnackBarClosedReason>>();
  AnimationController? _snackBarController;
  Timer? _snackBarTimer;
  bool? _accessibleNavigation;

  @override
  void didChangeDependencies() {
    final bool accessibleNavigation = MediaQuery.accessibleNavigationOf(context);
    // If we transition from accessible navigation to non-accessible navigation
    // and there is a SnackBar that would have timed out that has already
    // completed its timer, dismiss that SnackBar. If the timer hasn't finished
    // yet, let it timeout as normal.
    if ((_accessibleNavigation ?? false)
        && !accessibleNavigation
        && _snackBarTimer != null
        && !_snackBarTimer!.isActive) {
      hideCurrentSnackBar(reason: SnackBarClosedReason.timeout);
    }
    _accessibleNavigation = accessibleNavigation;
    super.didChangeDependencies();
  }

  void _register(ScaffoldState scaffold) {
    _scaffolds.add(scaffold);

    if (_isRoot(scaffold)) {
      if (_snackBars.isNotEmpty) {
        scaffold._updateSnackBar();
      }

      if (_materialBanners.isNotEmpty) {
        scaffold._updateMaterialBanner();
      }
    }
  }

  void _unregister(ScaffoldState scaffold) {
    final bool removed = _scaffolds.remove(scaffold);
    // ScaffoldStates should only be removed once.
    assert(removed);
  }

  void _updateScaffolds() {
    for (final ScaffoldState scaffold in _scaffolds) {
      if (_isRoot(scaffold)) {
        scaffold._updateSnackBar();
        scaffold._updateMaterialBanner();
      }
    }
  }

  // Nested Scaffolds are handled by the ScaffoldMessenger by only presenting a
  // MaterialBanner or SnackBar in the root Scaffold of the nested set.
  bool _isRoot(ScaffoldState scaffold) {
    final ScaffoldState? parent = scaffold.context.findAncestorStateOfType<ScaffoldState>();
    return parent == null || !_scaffolds.contains(parent);
  }

  // SNACKBAR API

  /// Shows a [SnackBar] across all registered [Scaffold]s. Scaffolds register
  /// to receive snack bars from their closest [ScaffoldMessenger] ancestor.
  /// If there are several registered scaffolds the snack bar is shown
  /// simultaneously on all of them.
  ///
  /// A scaffold can show at most one snack bar at a time. If this function is
  /// called while another snack bar is already visible, the given snack bar
  /// will be added to a queue and displayed after the earlier snack bars have
  /// closed.
  ///
  /// To control how long a [SnackBar] remains visible, use [SnackBar.duration].
  ///
  /// To remove the [SnackBar] with an exit animation, use [hideCurrentSnackBar]
  /// or call [ScaffoldFeatureController.close] on the returned
  /// [ScaffoldFeatureController]. To remove a [SnackBar] suddenly (without an
  /// animation), use [removeCurrentSnackBar].
  ///
  /// See [ScaffoldMessenger.of] for information about how to obtain the
  /// [ScaffoldMessengerState].
  ///
  /// {@tool dartpad}
  /// Here is an example of showing a [SnackBar] when the user presses a button.
  ///
  /// ** See code in examples/api/lib/material/scaffold/scaffold_messenger_state.show_snack_bar.0.dart **
  /// {@end-tool}
  ///
  /// ## Relative positioning of floating SnackBars
  ///
  /// A [SnackBar] with [SnackBar.behavior] set to [SnackBarBehavior.floating] is
  /// positioned above the widgets provided to [Scaffold.floatingActionButton],
  /// [Scaffold.persistentFooterButtons], and [Scaffold.bottomNavigationBar].
  /// If some or all of these widgets take up enough space such that the SnackBar
  /// would not be visible when positioned above them, an error will be thrown.
  /// In this case, consider constraining the size of these widgets to allow room for
  /// the SnackBar to be visible.
  ///
  /// {@tool dartpad}
  /// Here is an example showing that a floating [SnackBar] appears above [Scaffold.floatingActionButton].
  ///
  /// ** See code in examples/api/lib/material/scaffold/scaffold_messenger_state.show_snack_bar.1.dart **
  /// {@end-tool}
  ///
  ScaffoldFeatureController<SnackBar, SnackBarClosedReason> showSnackBar(SnackBar snackBar) {
    assert(
      _scaffolds.isNotEmpty,
      'ScaffoldMessenger.showSnackBar was called, but there are currently no '
      'descendant Scaffolds to present to.',
    );
    _snackBarController ??= SnackBar.createAnimationController(vsync: this)
      ..addStatusListener(_handleSnackBarStatusChanged);
    if (_snackBars.isEmpty) {
      assert(_snackBarController!.isDismissed);
      _snackBarController!.forward();
    }
    late ScaffoldFeatureController<SnackBar, SnackBarClosedReason> controller;
    controller = ScaffoldFeatureController<SnackBar, SnackBarClosedReason>._(
      // We provide a fallback key so that if back-to-back snackbars happen to
      // match in structure, material ink splashes and highlights don't survive
      // from one to the next.
      snackBar.withAnimation(_snackBarController!, fallbackKey: UniqueKey()),
      Completer<SnackBarClosedReason>(),
        () {
          assert(_snackBars.first == controller);
          hideCurrentSnackBar();
        },
      null, // SnackBar doesn't use a builder function so setState() wouldn't rebuild it
    );
    try {
      setState(() {
        _snackBars.addLast(controller);
      });
      _updateScaffolds();
    } catch (exception) {
      assert (() {
        if (exception is FlutterError) {
          final String summary = exception.diagnostics.first.toDescription();
          if (summary == 'setState() or markNeedsBuild() called during build.') {
            final List<DiagnosticsNode> information = <DiagnosticsNode>[
              ErrorSummary('The showSnackBar() method cannot be called during build.'),
              ErrorDescription(
                'The showSnackBar() method was called during build, which is '
                'prohibited as showing snack bars requires updating state. Updating '
                'state is not possible during build.',
              ),
              ErrorHint(
                'Instead of calling showSnackBar() during build, call it directly '
                'in your on tap (and related) callbacks. If you need to immediately '
                'show a snack bar, make the call in initState() or '
                'didChangeDependencies() instead. Otherwise, you can also schedule a '
                'post-frame callback using SchedulerBinding.addPostFrameCallback to '
                'show the snack bar after the current frame.',
              ),
              context.describeOwnershipChain(
                'The ownership chain for the particular ScaffoldMessenger is',
              ),
            ];
            throw FlutterError.fromParts(information);
          }
        }
        return true;
      }());
      rethrow;
    }

    return controller;
  }

  void _handleSnackBarStatusChanged(AnimationStatus status) {
    switch (status) {
      case AnimationStatus.dismissed:
        assert(_snackBars.isNotEmpty);
        setState(() {
          _snackBars.removeFirst();
        });
        _updateScaffolds();
        if (_snackBars.isNotEmpty) {
          _snackBarController!.forward();
        }
        break;
      case AnimationStatus.completed:
        setState(() {
          assert(_snackBarTimer == null);
          // build will create a new timer if necessary to dismiss the snackBar.
        });
        _updateScaffolds();
        break;
      case AnimationStatus.forward:
        break;
      case AnimationStatus.reverse:
        break;
    }
  }

  /// Removes the current [SnackBar] (if any) immediately from registered
  /// [Scaffold]s.
  ///
  /// The removed snack bar does not run its normal exit animation. If there are
  /// any queued snack bars, they begin their entrance animation immediately.
  void removeCurrentSnackBar({ SnackBarClosedReason reason = SnackBarClosedReason.remove }) {
    assert(reason != null);
    if (_snackBars.isEmpty) {
      return;
    }
    final Completer<SnackBarClosedReason> completer = _snackBars.first._completer;
    if (!completer.isCompleted) {
      completer.complete(reason);
    }
    _snackBarTimer?.cancel();
    _snackBarTimer = null;
    // This will trigger the animation's status callback.
    _snackBarController!.value = 0.0;
  }

  /// Removes the current [SnackBar] by running its normal exit animation.
  ///
  /// The closed completer is called after the animation is complete.
  void hideCurrentSnackBar({ SnackBarClosedReason reason = SnackBarClosedReason.hide }) {
    assert(reason != null);
    if (_snackBars.isEmpty || _snackBarController!.status == AnimationStatus.dismissed) {
      return;
    }
    final Completer<SnackBarClosedReason> completer = _snackBars.first._completer;
    if (_accessibleNavigation!) {
      _snackBarController!.value = 0.0;
      completer.complete(reason);
    } else {
      _snackBarController!.reverse().then<void>((void value) {
        assert(mounted);
        if (!completer.isCompleted) {
          completer.complete(reason);
        }
      });
    }
    _snackBarTimer?.cancel();
    _snackBarTimer = null;
  }

  /// Removes all the snackBars currently in queue by clearing the queue
  /// and running normal exit animation on the current snackBar.
  void clearSnackBars() {
    if (_snackBars.isEmpty || _snackBarController!.status == AnimationStatus.dismissed) {
      return;
    }
    final ScaffoldFeatureController<SnackBar, SnackBarClosedReason> currentSnackbar = _snackBars.first;
    _snackBars.clear();
    _snackBars.add(currentSnackbar);
    hideCurrentSnackBar();
  }

  // MATERIAL BANNER API

  /// Shows a [MaterialBanner] across all registered [Scaffold]s. Scaffolds register
  /// to receive material banners from their closest [ScaffoldMessenger] ancestor.
  /// If there are several registered scaffolds the material banner is shown
  /// simultaneously on all of them.
  ///
  /// A scaffold can show at most one material banner at a time. If this function is
  /// called while another material banner is already visible, the given material banner
  /// will be added to a queue and displayed after the earlier material banners have
  /// closed.
  ///
  /// To remove the [MaterialBanner] with an exit animation, use [hideCurrentMaterialBanner]
  /// or call [ScaffoldFeatureController.close] on the returned
  /// [ScaffoldFeatureController]. To remove a [MaterialBanner] suddenly (without an
  /// animation), use [removeCurrentMaterialBanner].
  ///
  /// See [ScaffoldMessenger.of] for information about how to obtain the
  /// [ScaffoldMessengerState].
  ///
  /// {@tool dartpad}
  /// Here is an example of showing a [MaterialBanner] when the user presses a button.
  ///
  /// ** See code in examples/api/lib/material/scaffold/scaffold_messenger_state.show_material_banner.0.dart **
  /// {@end-tool}
  ScaffoldFeatureController<MaterialBanner, MaterialBannerClosedReason> showMaterialBanner(MaterialBanner materialBanner) {
    assert(
      _scaffolds.isNotEmpty,
      'ScaffoldMessenger.showMaterialBanner was called, but there are currently no '
      'descendant Scaffolds to present to.',
    );
    _materialBannerController ??= MaterialBanner.createAnimationController(vsync: this)
      ..addStatusListener(_handleMaterialBannerStatusChanged);
    if (_materialBanners.isEmpty) {
      assert(_materialBannerController!.isDismissed);
      _materialBannerController!.forward();
    }
    late ScaffoldFeatureController<MaterialBanner, MaterialBannerClosedReason> controller;
    controller = ScaffoldFeatureController<MaterialBanner, MaterialBannerClosedReason>._(
      // We provide a fallback key so that if back-to-back material banners happen to
      // match in structure, material ink splashes and highlights don't survive
      // from one to the next.
      materialBanner.withAnimation(_materialBannerController!, fallbackKey: UniqueKey()),
      Completer<MaterialBannerClosedReason>(),
          () {
        assert(_materialBanners.first == controller);
        hideCurrentMaterialBanner();
      },
      null, // MaterialBanner doesn't use a builder function so setState() wouldn't rebuild it
    );
    setState(() {
      _materialBanners.addLast(controller);
    });
    _updateScaffolds();
    return controller;
  }

  void _handleMaterialBannerStatusChanged(AnimationStatus status) {
    switch (status) {
      case AnimationStatus.dismissed:
        assert(_materialBanners.isNotEmpty);
        setState(() {
          _materialBanners.removeFirst();
        });
        _updateScaffolds();
        if (_materialBanners.isNotEmpty) {
          _materialBannerController!.forward();
        }
        break;
      case AnimationStatus.completed:
        _updateScaffolds();
        break;
      case AnimationStatus.forward:
        break;
      case AnimationStatus.reverse:
        break;
    }
  }

  /// Removes the current [MaterialBanner] (if any) immediately from registered
  /// [Scaffold]s.
  ///
  /// The removed material banner does not run its normal exit animation. If there are
  /// any queued material banners, they begin their entrance animation immediately.
  void removeCurrentMaterialBanner({ MaterialBannerClosedReason reason = MaterialBannerClosedReason.remove }) {
    assert(reason != null);
    if (_materialBanners.isEmpty) {
      return;
    }
    final Completer<MaterialBannerClosedReason> completer = _materialBanners.first._completer;
    if (!completer.isCompleted) {
      completer.complete(reason);
    }

    // This will trigger the animation's status callback.
    _materialBannerController!.value = 0.0;
  }

  /// Removes the current [MaterialBanner] by running its normal exit animation.
  ///
  /// The closed completer is called after the animation is complete.
  void hideCurrentMaterialBanner({ MaterialBannerClosedReason reason = MaterialBannerClosedReason.hide }) {
    assert(reason != null);
    if (_materialBanners.isEmpty || _materialBannerController!.status == AnimationStatus.dismissed) {
      return;
    }
    final Completer<MaterialBannerClosedReason> completer = _materialBanners.first._completer;
    if (_accessibleNavigation!) {
      _materialBannerController!.value = 0.0;
      completer.complete(reason);
    } else {
      _materialBannerController!.reverse().then<void>((void value) {
        assert(mounted);
        if (!completer.isCompleted) {
          completer.complete(reason);
        }
      });
    }
  }

  /// Removes all the [MaterialBanner]s currently in queue by clearing the queue
  /// and running normal exit animation on the current [MaterialBanner].
  void clearMaterialBanners() {
    if (_materialBanners.isEmpty || _materialBannerController!.status == AnimationStatus.dismissed) {
      return;
    }
    final ScaffoldFeatureController<MaterialBanner, MaterialBannerClosedReason> currentMaterialBanner = _materialBanners.first;
    _materialBanners.clear();
    _materialBanners.add(currentMaterialBanner);
    hideCurrentMaterialBanner();
  }

  @override
  Widget build(BuildContext context) {
    assert(debugCheckHasMediaQuery(context));
    _accessibleNavigation = MediaQuery.accessibleNavigationOf(context);

    if (_snackBars.isNotEmpty) {
      final ModalRoute<dynamic>? route = ModalRoute.of(context);
      if (route == null || route.isCurrent) {
        if (_snackBarController!.isCompleted && _snackBarTimer == null) {
          final SnackBar snackBar = _snackBars.first._widget;
          _snackBarTimer = Timer(snackBar.duration, () {
            assert(
              _snackBarController!.status == AnimationStatus.forward ||
                _snackBarController!.status == AnimationStatus.completed,
            );
            // Look up MediaQuery again in case the setting changed.
            if (snackBar.action != null && MediaQuery.accessibleNavigationOf(context)) {
              return;
            }
            hideCurrentSnackBar(reason: SnackBarClosedReason.timeout);
          });
        }
      }
    }

    return _ScaffoldMessengerScope(
      scaffoldMessengerState: this,
      child: widget.child,
    );
  }

  @override
  void dispose() {
    _snackBarController?.dispose();
    _snackBarTimer?.cancel();
    _snackBarTimer = null;
    super.dispose();
  }
}

class _ScaffoldMessengerScope extends InheritedWidget {
  const _ScaffoldMessengerScope({
    required super.child,
    required ScaffoldMessengerState scaffoldMessengerState,
  }) : _scaffoldMessengerState = scaffoldMessengerState;

  final ScaffoldMessengerState _scaffoldMessengerState;

  @override
  bool updateShouldNotify(_ScaffoldMessengerScope old) => _scaffoldMessengerState != old._scaffoldMessengerState;
}

/// The geometry of the [Scaffold] after all its contents have been laid out
/// except the [FloatingActionButton].
///
/// The [Scaffold] passes this pre-layout geometry to its
/// [FloatingActionButtonLocation], which produces an [Offset] that the
/// [Scaffold] uses to position the [FloatingActionButton].
///
/// For a description of the [Scaffold]'s geometry after it has
/// finished laying out, see the [ScaffoldGeometry].
@immutable
class ScaffoldPrelayoutGeometry {
  /// Abstract const constructor. This constructor enables subclasses to provide
  /// const constructors so that they can be used in const expressions.
  const ScaffoldPrelayoutGeometry({
    required this.bottomSheetSize,
    required this.contentBottom,
    required this.contentTop,
    required this.floatingActionButtonSize,
    required this.minInsets,
    required this.minViewPadding,
    required this.scaffoldSize,
    required this.snackBarSize,
    required this.materialBannerSize,
    required this.textDirection,
  });

  /// The [Size] of [Scaffold.floatingActionButton].
  ///
  /// If [Scaffold.floatingActionButton] is null, this will be [Size.zero].
  final Size floatingActionButtonSize;

  /// The [Size] of the [Scaffold]'s [BottomSheet].
  ///
  /// If the [Scaffold] is not currently showing a [BottomSheet],
  /// this will be [Size.zero].
  final Size bottomSheetSize;

  /// The vertical distance from the Scaffold's origin to the bottom of
  /// [Scaffold.body].
  ///
  /// This is useful in a [FloatingActionButtonLocation] designed to
  /// place the [FloatingActionButton] at the bottom of the screen, while
  /// keeping it above the [BottomSheet], the [Scaffold.bottomNavigationBar],
  /// or the keyboard.
  ///
  /// The [Scaffold.body] is laid out with respect to [minInsets] already. This
  /// means that a [FloatingActionButtonLocation] does not need to factor in
  /// [EdgeInsets.bottom] of [minInsets] when aligning a [FloatingActionButton]
  /// to [contentBottom].
  final double contentBottom;

  /// The vertical distance from the [Scaffold]'s origin to the top of
  /// [Scaffold.body].
  ///
  /// This is useful in a [FloatingActionButtonLocation] designed to
  /// place the [FloatingActionButton] at the top of the screen, while
  /// keeping it below the [Scaffold.appBar].
  ///
  /// The [Scaffold.body] is laid out with respect to [minInsets] already. This
  /// means that a [FloatingActionButtonLocation] does not need to factor in
  /// [EdgeInsets.top] of [minInsets] when aligning a [FloatingActionButton] to
  /// [contentTop].
  final double contentTop;

  /// The minimum padding to inset the [FloatingActionButton] by for it
  /// to remain visible.
  ///
  /// This value is the result of calling [MediaQueryData.padding] in the
  /// [Scaffold]'s [BuildContext],
  /// and is useful for insetting the [FloatingActionButton] to avoid features like
  /// the system status bar or the keyboard.
  ///
  /// If [Scaffold.resizeToAvoidBottomInset] is set to false,
  /// [EdgeInsets.bottom] of [minInsets] will be 0.0.
  final EdgeInsets minInsets;

  /// The minimum padding to inset interactive elements to be within a safe,
  /// un-obscured space.
  ///
  /// This value reflects the [MediaQueryData.viewPadding] of the [Scaffold]'s
  /// [BuildContext] when [Scaffold.resizeToAvoidBottomInset] is false or and
  /// the [MediaQueryData.viewInsets] > 0.0. This helps distinguish between
  /// different types of obstructions on the screen, such as software keyboards
  /// and physical device notches.
  final EdgeInsets minViewPadding;

  /// The [Size] of the whole [Scaffold].
  ///
  /// If the [Size] of the [Scaffold]'s contents is modified by values such as
  /// [Scaffold.resizeToAvoidBottomInset] or the keyboard opening, then the
  /// [scaffoldSize] will not reflect those changes.
  ///
  /// This means that [FloatingActionButtonLocation]s designed to reposition
  /// the [FloatingActionButton] based on events such as the keyboard popping
  /// up should use [minInsets] to make sure that the [FloatingActionButton] is
  /// inset by enough to remain visible.
  ///
  /// See [minInsets] and [MediaQueryData.padding] for more information on the
  /// appropriate insets to apply.
  final Size scaffoldSize;

  /// The [Size] of the [Scaffold]'s [SnackBar].
  ///
  /// If the [Scaffold] is not showing a [SnackBar], this will be [Size.zero].
  final Size snackBarSize;

  /// The [Size] of the [Scaffold]'s [MaterialBanner].
  ///
  /// If the [Scaffold] is not showing a [MaterialBanner], this will be [Size.zero].
  final Size materialBannerSize;

  /// The [TextDirection] of the [Scaffold]'s [BuildContext].
  final TextDirection textDirection;
}

/// A snapshot of a transition between two [FloatingActionButtonLocation]s.
///
/// [ScaffoldState] uses this to seamlessly change transition animations
/// when a running [FloatingActionButtonLocation] transition is interrupted by a new transition.
@immutable
class _TransitionSnapshotFabLocation extends FloatingActionButtonLocation {

  const _TransitionSnapshotFabLocation(this.begin, this.end, this.animator, this.progress);

  final FloatingActionButtonLocation begin;
  final FloatingActionButtonLocation end;
  final FloatingActionButtonAnimator animator;
  final double progress;

  @override
  Offset getOffset(ScaffoldPrelayoutGeometry scaffoldGeometry) {
    return animator.getOffset(
      begin: begin.getOffset(scaffoldGeometry),
      end: end.getOffset(scaffoldGeometry),
      progress: progress,
    );
  }

  @override
  String toString() {
    return '${objectRuntimeType(this, '_TransitionSnapshotFabLocation')}(begin: $begin, end: $end, progress: $progress)';
  }
}

/// Geometry information for [Scaffold] components after layout is finished.
///
/// To get a [ValueNotifier] for the scaffold geometry of a given
/// [BuildContext], use [Scaffold.geometryOf].
///
/// The ScaffoldGeometry is only available during the paint phase, because
/// its value is computed during the animation and layout phases prior to painting.
///
/// For an example of using the [ScaffoldGeometry], see the [BottomAppBar],
/// which uses the [ScaffoldGeometry] to paint a notch around the
/// [FloatingActionButton].
///
/// For information about the [Scaffold]'s geometry that is used while laying
/// out the [FloatingActionButton], see [ScaffoldPrelayoutGeometry].
@immutable
class ScaffoldGeometry {
  /// Create an object that describes the geometry of a [Scaffold].
  const ScaffoldGeometry({
    this.bottomNavigationBarTop,
    this.floatingActionButtonArea,
  });

  /// The distance from the [Scaffold]'s top edge to the top edge of the
  /// rectangle in which the [Scaffold.bottomNavigationBar] bar is laid out.
  ///
  /// Null if [Scaffold.bottomNavigationBar] is null.
  final double? bottomNavigationBarTop;

  /// The [Scaffold.floatingActionButton]'s bounding rectangle.
  ///
  /// This is null when there is no floating action button showing.
  final Rect? floatingActionButtonArea;

  ScaffoldGeometry _scaleFloatingActionButton(double scaleFactor) {
    if (scaleFactor == 1.0) {
      return this;
    }

    if (scaleFactor == 0.0) {
      return ScaffoldGeometry(
        bottomNavigationBarTop: bottomNavigationBarTop,
      );
    }

    final Rect scaledButton = Rect.lerp(
      floatingActionButtonArea!.center & Size.zero,
      floatingActionButtonArea,
      scaleFactor,
    )!;
    return copyWith(floatingActionButtonArea: scaledButton);
  }

  /// Creates a copy of this [ScaffoldGeometry] but with the given fields replaced with
  /// the new values.
  ScaffoldGeometry copyWith({
    double? bottomNavigationBarTop,
    Rect? floatingActionButtonArea,
  }) {
    return ScaffoldGeometry(
      bottomNavigationBarTop: bottomNavigationBarTop ?? this.bottomNavigationBarTop,
      floatingActionButtonArea: floatingActionButtonArea ?? this.floatingActionButtonArea,
    );
  }
}

class _ScaffoldGeometryNotifier extends ChangeNotifier implements ValueListenable<ScaffoldGeometry> {
  _ScaffoldGeometryNotifier(this.geometry, this.context)
    : assert (context != null);

  final BuildContext context;
  double? floatingActionButtonScale;
  ScaffoldGeometry geometry;

  @override
  ScaffoldGeometry get value {
    assert(() {
      final RenderObject? renderObject = context.findRenderObject();
      if (renderObject == null || !renderObject.owner!.debugDoingPaint) {
        throw FlutterError(
            'Scaffold.geometryOf() must only be accessed during the paint phase.\n'
            'The ScaffoldGeometry is only available during the paint phase, because '
            'its value is computed during the animation and layout phases prior to painting.',
        );
      }
      return true;
    }());
    return geometry._scaleFloatingActionButton(floatingActionButtonScale!);
  }

  void _updateWith({
    double? bottomNavigationBarTop,
    Rect? floatingActionButtonArea,
    double? floatingActionButtonScale,
  }) {
    this.floatingActionButtonScale = floatingActionButtonScale ?? this.floatingActionButtonScale;
    geometry = geometry.copyWith(
      bottomNavigationBarTop: bottomNavigationBarTop,
      floatingActionButtonArea: floatingActionButtonArea,
    );
    notifyListeners();
  }
}

// Used to communicate the height of the Scaffold's bottomNavigationBar and
// persistentFooterButtons to the LayoutBuilder which builds the Scaffold's body.
//
// Scaffold expects a _BodyBoxConstraints to be passed to the _BodyBuilder
// widget's LayoutBuilder, see _ScaffoldLayout.performLayout(). The BoxConstraints
// methods that construct new BoxConstraints objects, like copyWith() have not
// been overridden here because we expect the _BodyBoxConstraintsObject to be
// passed along unmodified to the LayoutBuilder. If that changes in the future
// then _BodyBuilder will assert.
class _BodyBoxConstraints extends BoxConstraints {
  const _BodyBoxConstraints({
    super.maxWidth,
    super.maxHeight,
    required this.bottomWidgetsHeight,
    required this.appBarHeight,
    required this.materialBannerHeight,
  }) : assert(bottomWidgetsHeight != null),
       assert(bottomWidgetsHeight >= 0),
       assert(appBarHeight != null),
       assert(appBarHeight >= 0),
       assert(materialBannerHeight != null),
       assert(materialBannerHeight >= 0);

  final double bottomWidgetsHeight;
  final double appBarHeight;
  final double materialBannerHeight;

  // RenderObject.layout() will only short-circuit its call to its performLayout
  // method if the new layout constraints are not == to the current constraints.
  // If the height of the bottom widgets has changed, even though the constraints'
  // min and max values have not, we still want performLayout to happen.
  @override
  bool operator ==(Object other) {
    if (super != other) {
      return false;
    }
    return other is _BodyBoxConstraints
        && other.materialBannerHeight == materialBannerHeight
        && other.bottomWidgetsHeight == bottomWidgetsHeight
        && other.appBarHeight == appBarHeight;
  }

  @override
  int get hashCode => Object.hash(super.hashCode, materialBannerHeight, bottomWidgetsHeight, appBarHeight);
}

// Used when Scaffold.extendBody is true to wrap the scaffold's body in a MediaQuery
// whose padding accounts for the height of the bottomNavigationBar and/or the
// persistentFooterButtons.
//
// The bottom widgets' height is passed along via the _BodyBoxConstraints parameter.
// The constraints parameter is constructed in_ScaffoldLayout.performLayout().
class _BodyBuilder extends StatelessWidget {
  const _BodyBuilder({
    required this.extendBody,
    required this.extendBodyBehindAppBar,
    required this.body,
  }) : assert(extendBody != null),
       assert(extendBodyBehindAppBar != null),
       assert(body != null);

  final Widget body;
  final bool extendBody;
  final bool extendBodyBehindAppBar;

  @override
  Widget build(BuildContext context) {
    if (!extendBody && !extendBodyBehindAppBar) {
      return body;
    }

    return LayoutBuilder(
      builder: (BuildContext context, BoxConstraints constraints) {
        final _BodyBoxConstraints bodyConstraints = constraints as _BodyBoxConstraints;
        final MediaQueryData metrics = MediaQuery.of(context);

        final double bottom = extendBody
          ? math.max(metrics.padding.bottom, bodyConstraints.bottomWidgetsHeight)
          : metrics.padding.bottom;

        final double top = extendBodyBehindAppBar
          ? math.max(metrics.padding.top,
              bodyConstraints.appBarHeight + bodyConstraints.materialBannerHeight)
          : metrics.padding.top;

        return MediaQuery(
          data: metrics.copyWith(
            padding: metrics.padding.copyWith(
              top: top,
              bottom: bottom,
            ),
          ),
          child: body,
        );
      },
    );
  }
}

class _ScaffoldLayout extends MultiChildLayoutDelegate {
  _ScaffoldLayout({
    required this.minInsets,
    required this.minViewPadding,
    required this.textDirection,
    required this.geometryNotifier,
    // for floating action button
    required this.previousFloatingActionButtonLocation,
    required this.currentFloatingActionButtonLocation,
    required this.floatingActionButtonMoveAnimationProgress,
    required this.floatingActionButtonMotionAnimator,
    required this.isSnackBarFloating,
    required this.snackBarWidth,
    required this.extendBody,
    required this.extendBodyBehindAppBar,
    required this.extendBodyBehindMaterialBanner,
  }) : assert(minInsets != null),
       assert(textDirection != null),
       assert(geometryNotifier != null),
       assert(previousFloatingActionButtonLocation != null),
       assert(currentFloatingActionButtonLocation != null),
       assert(extendBody != null),
       assert(extendBodyBehindAppBar != null);

  final bool extendBody;
  final bool extendBodyBehindAppBar;
  final EdgeInsets minInsets;
  final EdgeInsets minViewPadding;
  final TextDirection textDirection;
  final _ScaffoldGeometryNotifier geometryNotifier;

  final FloatingActionButtonLocation previousFloatingActionButtonLocation;
  final FloatingActionButtonLocation currentFloatingActionButtonLocation;
  final double floatingActionButtonMoveAnimationProgress;
  final FloatingActionButtonAnimator floatingActionButtonMotionAnimator;

  final bool isSnackBarFloating;
  final double? snackBarWidth;

  final bool extendBodyBehindMaterialBanner;

  @override
  void performLayout(Size size) {
    final BoxConstraints looseConstraints = BoxConstraints.loose(size);

    // This part of the layout has the same effect as putting the app bar and
    // body in a column and making the body flexible. What's different is that
    // in this case the app bar appears _after_ the body in the stacking order,
    // so the app bar's shadow is drawn on top of the body.

    final BoxConstraints fullWidthConstraints = looseConstraints.tighten(width: size.width);
    final double bottom = size.height;
    double contentTop = 0.0;
    double bottomWidgetsHeight = 0.0;
    double appBarHeight = 0.0;

    if (hasChild(_ScaffoldSlot.appBar)) {
      appBarHeight = layoutChild(_ScaffoldSlot.appBar, fullWidthConstraints).height;
      contentTop = extendBodyBehindAppBar ? 0.0 : appBarHeight;
      positionChild(_ScaffoldSlot.appBar, Offset.zero);
    }

    double? bottomNavigationBarTop;
    if (hasChild(_ScaffoldSlot.bottomNavigationBar)) {
      final double bottomNavigationBarHeight = layoutChild(_ScaffoldSlot.bottomNavigationBar, fullWidthConstraints).height;
      bottomWidgetsHeight += bottomNavigationBarHeight;
      bottomNavigationBarTop = math.max(0.0, bottom - bottomWidgetsHeight);
      positionChild(_ScaffoldSlot.bottomNavigationBar, Offset(0.0, bottomNavigationBarTop));
    }

    if (hasChild(_ScaffoldSlot.persistentFooter)) {
      final BoxConstraints footerConstraints = BoxConstraints(
        maxWidth: fullWidthConstraints.maxWidth,
        maxHeight: math.max(0.0, bottom - bottomWidgetsHeight - contentTop),
      );
      final double persistentFooterHeight = layoutChild(_ScaffoldSlot.persistentFooter, footerConstraints).height;
      bottomWidgetsHeight += persistentFooterHeight;
      positionChild(_ScaffoldSlot.persistentFooter, Offset(0.0, math.max(0.0, bottom - bottomWidgetsHeight)));
    }

    Size materialBannerSize = Size.zero;
    if (hasChild(_ScaffoldSlot.materialBanner)) {
      materialBannerSize = layoutChild(_ScaffoldSlot.materialBanner, fullWidthConstraints);
      positionChild(_ScaffoldSlot.materialBanner, Offset(0.0, appBarHeight));

      // Push content down only if elevation is 0.
      if (!extendBodyBehindMaterialBanner) {
        contentTop += materialBannerSize.height;
      }
    }

    // Set the content bottom to account for the greater of the height of any
    // bottom-anchored material widgets or of the keyboard or other
    // bottom-anchored system UI.
    final double contentBottom = math.max(0.0, bottom - math.max(minInsets.bottom, bottomWidgetsHeight));

    if (hasChild(_ScaffoldSlot.body)) {
      double bodyMaxHeight = math.max(0.0, contentBottom - contentTop);

      if (extendBody) {
        bodyMaxHeight += bottomWidgetsHeight;
        bodyMaxHeight = clampDouble(bodyMaxHeight, 0.0, looseConstraints.maxHeight - contentTop);
        assert(bodyMaxHeight <= math.max(0.0, looseConstraints.maxHeight - contentTop));
      }

      final BoxConstraints bodyConstraints = _BodyBoxConstraints(
        maxWidth: fullWidthConstraints.maxWidth,
        maxHeight: bodyMaxHeight,
        materialBannerHeight: materialBannerSize.height,
        bottomWidgetsHeight: extendBody ? bottomWidgetsHeight : 0.0,
        appBarHeight: appBarHeight,
      );
      layoutChild(_ScaffoldSlot.body, bodyConstraints);
      positionChild(_ScaffoldSlot.body, Offset(0.0, contentTop));
    }

    // The BottomSheet and the SnackBar are anchored to the bottom of the parent,
    // they're as wide as the parent and are given their intrinsic height. The
    // only difference is that SnackBar appears on the top side of the
    // BottomNavigationBar while the BottomSheet is stacked on top of it.
    //
    // If all three elements are present then either the center of the FAB straddles
    // the top edge of the BottomSheet or the bottom of the FAB is
    // kFloatingActionButtonMargin above the SnackBar, whichever puts the FAB
    // the farthest above the bottom of the parent. If only the FAB is has a
    // non-zero height then it's inset from the parent's right and bottom edges
    // by kFloatingActionButtonMargin.

    Size bottomSheetSize = Size.zero;
    Size snackBarSize = Size.zero;
    if (hasChild(_ScaffoldSlot.bodyScrim)) {
      final BoxConstraints bottomSheetScrimConstraints = BoxConstraints(
        maxWidth: fullWidthConstraints.maxWidth,
        maxHeight: contentBottom,
      );
      layoutChild(_ScaffoldSlot.bodyScrim, bottomSheetScrimConstraints);
      positionChild(_ScaffoldSlot.bodyScrim, Offset.zero);
    }

    // Set the size of the SnackBar early if the behavior is fixed so
    // the FAB can be positioned correctly.
    if (hasChild(_ScaffoldSlot.snackBar) && !isSnackBarFloating) {
      snackBarSize = layoutChild(_ScaffoldSlot.snackBar, fullWidthConstraints);
    }

    if (hasChild(_ScaffoldSlot.bottomSheet)) {
      final BoxConstraints bottomSheetConstraints = BoxConstraints(
        maxWidth: fullWidthConstraints.maxWidth,
        maxHeight: math.max(0.0, contentBottom - contentTop),
      );
      bottomSheetSize = layoutChild(_ScaffoldSlot.bottomSheet, bottomSheetConstraints);
      positionChild(_ScaffoldSlot.bottomSheet, Offset((size.width - bottomSheetSize.width) / 2.0, contentBottom - bottomSheetSize.height));
    }

    late Rect floatingActionButtonRect;
    if (hasChild(_ScaffoldSlot.floatingActionButton)) {
      final Size fabSize = layoutChild(_ScaffoldSlot.floatingActionButton, looseConstraints);

      // To account for the FAB position being changed, we'll animate between
      // the old and new positions.
      final ScaffoldPrelayoutGeometry currentGeometry = ScaffoldPrelayoutGeometry(
        bottomSheetSize: bottomSheetSize,
        contentBottom: contentBottom,
        /// [appBarHeight] should be used instead of [contentTop] because
        /// ScaffoldPrelayoutGeometry.contentTop must not be affected by [extendBodyBehindAppBar].
        contentTop: appBarHeight,
        floatingActionButtonSize: fabSize,
        minInsets: minInsets,
        scaffoldSize: size,
        snackBarSize: snackBarSize,
        materialBannerSize: materialBannerSize,
        textDirection: textDirection,
        minViewPadding: minViewPadding,
      );
      final Offset currentFabOffset = currentFloatingActionButtonLocation.getOffset(currentGeometry);
      final Offset previousFabOffset = previousFloatingActionButtonLocation.getOffset(currentGeometry);
      final Offset fabOffset = floatingActionButtonMotionAnimator.getOffset(
        begin: previousFabOffset,
        end: currentFabOffset,
        progress: floatingActionButtonMoveAnimationProgress,
      );
      positionChild(_ScaffoldSlot.floatingActionButton, fabOffset);
      floatingActionButtonRect = fabOffset & fabSize;
    }

    if (hasChild(_ScaffoldSlot.snackBar)) {
      final bool hasCustomWidth = snackBarWidth != null && snackBarWidth! < size.width;
      if (snackBarSize == Size.zero) {
        snackBarSize = layoutChild(
          _ScaffoldSlot.snackBar,
          hasCustomWidth ? looseConstraints : fullWidthConstraints,
        );
      }

      final double snackBarYOffsetBase;
      if (floatingActionButtonRect.size != Size.zero && isSnackBarFloating) {
        snackBarYOffsetBase = floatingActionButtonRect.top;
      } else {
        // SnackBarBehavior.fixed applies a SafeArea automatically.
        // SnackBarBehavior.floating does not since the positioning is affected
        // if there is a FloatingActionButton (see condition above). If there is
        // no FAB, make sure we account for safe space when the SnackBar is
        // floating.
        final double safeYOffsetBase = size.height - minViewPadding.bottom;
        snackBarYOffsetBase = isSnackBarFloating
          ? math.min(contentBottom, safeYOffsetBase)
          : contentBottom;
      }

      final double xOffset = hasCustomWidth ? (size.width - snackBarWidth!) / 2 : 0.0;
      positionChild(_ScaffoldSlot.snackBar, Offset(xOffset, snackBarYOffsetBase - snackBarSize.height));

      assert((){
        // Whether a floating SnackBar has been offsetted too high.
        //
        // To improve the developper experience, this assert is done after the call to positionChild.
        // if we assert sooner the SnackBar is visible because its defaults position is (0,0) and
        // it can cause confusion to the user as the error message states that the SnackBar is off screen.
        if (isSnackBarFloating) {
          final bool snackBarVisible = (snackBarYOffsetBase - snackBarSize.height) >= 0;
          if (!snackBarVisible) {
            throw FlutterError.fromParts(<DiagnosticsNode>[
              ErrorSummary('Floating SnackBar presented off screen.'),
              ErrorDescription(
                'A SnackBar with behavior property set to SnackBarBehavior.floating is fully '
                'or partially off screen because some or all the widgets provided to '
                'Scaffold.floatingActionButton, Scaffold.persistentFooterButtons and '
                'Scaffold.bottomNavigationBar take up too much vertical space.\n'
              ),
              ErrorHint(
                'Consider constraining the size of these widgets to allow room for the SnackBar to be visible.',
              ),
            ]);
          }
        }
        return true;
      }());
    }

    if (hasChild(_ScaffoldSlot.statusBar)) {
      layoutChild(_ScaffoldSlot.statusBar, fullWidthConstraints.tighten(height: minInsets.top));
      positionChild(_ScaffoldSlot.statusBar, Offset.zero);
    }

    if (hasChild(_ScaffoldSlot.drawer)) {
      layoutChild(_ScaffoldSlot.drawer, BoxConstraints.tight(size));
      positionChild(_ScaffoldSlot.drawer, Offset.zero);
    }

    if (hasChild(_ScaffoldSlot.endDrawer)) {
      layoutChild(_ScaffoldSlot.endDrawer, BoxConstraints.tight(size));
      positionChild(_ScaffoldSlot.endDrawer, Offset.zero);
    }

    geometryNotifier._updateWith(
      bottomNavigationBarTop: bottomNavigationBarTop,
      floatingActionButtonArea: floatingActionButtonRect,
    );
  }

  @override
  bool shouldRelayout(_ScaffoldLayout oldDelegate) {
    return oldDelegate.minInsets != minInsets
      || oldDelegate.minViewPadding != minViewPadding
      || oldDelegate.textDirection != textDirection
      || oldDelegate.floatingActionButtonMoveAnimationProgress != floatingActionButtonMoveAnimationProgress
      || oldDelegate.previousFloatingActionButtonLocation != previousFloatingActionButtonLocation
      || oldDelegate.currentFloatingActionButtonLocation != currentFloatingActionButtonLocation
      || oldDelegate.extendBody != extendBody
      || oldDelegate.extendBodyBehindAppBar != extendBodyBehindAppBar;
  }
}

/// Handler for scale and rotation animations in the [FloatingActionButton].
///
/// Currently, there are two types of [FloatingActionButton] animations:
///
/// * Entrance/Exit animations, which this widget triggers
///   when the [FloatingActionButton] is added, updated, or removed.
/// * Motion animations, which are triggered by the [Scaffold]
///   when its [FloatingActionButtonLocation] is updated.
class _FloatingActionButtonTransition extends StatefulWidget {
  const _FloatingActionButtonTransition({
    required this.child,
    required this.fabMoveAnimation,
    required this.fabMotionAnimator,
    required this.geometryNotifier,
    required this.currentController,
  }) : assert(fabMoveAnimation != null),
       assert(fabMotionAnimator != null),
       assert(currentController != null);

  final Widget? child;
  final Animation<double> fabMoveAnimation;
  final FloatingActionButtonAnimator fabMotionAnimator;
  final _ScaffoldGeometryNotifier geometryNotifier;

  /// Controls the current child widget.child as it exits.
  final AnimationController currentController;

  @override
  _FloatingActionButtonTransitionState createState() => _FloatingActionButtonTransitionState();
}

class _FloatingActionButtonTransitionState extends State<_FloatingActionButtonTransition> with TickerProviderStateMixin {
  // The animations applied to the Floating Action Button when it is entering or exiting.
  // Controls the previous widget.child as it exits.
  late AnimationController _previousController;
  late Animation<double> _previousScaleAnimation;
  late Animation<double> _previousRotationAnimation;
  // The animations to run, considering the widget's fabMoveAnimation and the current/previous entrance/exit animations.
  late Animation<double> _currentScaleAnimation;
  late Animation<double> _extendedCurrentScaleAnimation;
  late Animation<double> _currentRotationAnimation;
  Widget? _previousChild;

  @override
  void initState() {
    super.initState();

    _previousController = AnimationController(
      duration: kFloatingActionButtonSegue,
      vsync: this,
    )..addStatusListener(_handlePreviousAnimationStatusChanged);
    _updateAnimations();

    if (widget.child != null) {
      // If we start out with a child, have the child appear fully visible instead
      // of animating in.
      widget.currentController.value = 1.0;
    } else {
      // If we start without a child we update the geometry object with a
      // floating action button scale of 0, as it is not showing on the screen.
      _updateGeometryScale(0.0);
    }
  }

  @override
  void dispose() {
    _previousController.dispose();
    super.dispose();
  }

  @override
  void didUpdateWidget(_FloatingActionButtonTransition oldWidget) {
    super.didUpdateWidget(oldWidget);
    if (oldWidget.fabMotionAnimator != widget.fabMotionAnimator || oldWidget.fabMoveAnimation != widget.fabMoveAnimation) {
      // Get the right scale and rotation animations to use for this widget.
      _updateAnimations();
    }
    final bool oldChildIsNull = oldWidget.child == null;
    final bool newChildIsNull = widget.child == null;
    if (oldChildIsNull == newChildIsNull && oldWidget.child?.key == widget.child?.key) {
      return;
    }
    if (_previousController.status == AnimationStatus.dismissed) {
      final double currentValue = widget.currentController.value;
      if (currentValue == 0.0 || oldWidget.child == null) {
        // The current child hasn't started its entrance animation yet. We can
        // just skip directly to the new child's entrance.
        _previousChild = null;
        if (widget.child != null) {
          widget.currentController.forward();
        }
      } else {
        // Otherwise, we need to copy the state from the current controller to
        // the previous controller and run an exit animation for the previous
        // widget before running the entrance animation for the new child.
        _previousChild = oldWidget.child;
        _previousController
          ..value = currentValue
          ..reverse();
        widget.currentController.value = 0.0;
      }
    }
  }

  static final Animatable<double> _entranceTurnTween = Tween<double>(
    begin: 1.0 - kFloatingActionButtonTurnInterval,
    end: 1.0,
  ).chain(CurveTween(curve: Curves.easeIn));

  void _updateAnimations() {
    // Get the animations for exit and entrance.
    final CurvedAnimation previousExitScaleAnimation = CurvedAnimation(
      parent: _previousController,
      curve: Curves.easeIn,
    );
    final Animation<double> previousExitRotationAnimation = Tween<double>(begin: 1.0, end: 1.0).animate(
      CurvedAnimation(
        parent: _previousController,
        curve: Curves.easeIn,
      ),
    );

    final CurvedAnimation currentEntranceScaleAnimation = CurvedAnimation(
      parent: widget.currentController,
      curve: Curves.easeIn,
    );
    final Animation<double> currentEntranceRotationAnimation = widget.currentController.drive(_entranceTurnTween);

    // Get the animations for when the FAB is moving.
    final Animation<double> moveScaleAnimation = widget.fabMotionAnimator.getScaleAnimation(parent: widget.fabMoveAnimation);
    final Animation<double> moveRotationAnimation = widget.fabMotionAnimator.getRotationAnimation(parent: widget.fabMoveAnimation);

    // Aggregate the animations.
    _previousScaleAnimation = AnimationMin<double>(moveScaleAnimation, previousExitScaleAnimation);
    _currentScaleAnimation = AnimationMin<double>(moveScaleAnimation, currentEntranceScaleAnimation);
    _extendedCurrentScaleAnimation = _currentScaleAnimation.drive(CurveTween(curve: const Interval(0.0, 0.1)));

    _previousRotationAnimation = TrainHoppingAnimation(previousExitRotationAnimation, moveRotationAnimation);
    _currentRotationAnimation = TrainHoppingAnimation(currentEntranceRotationAnimation, moveRotationAnimation);

    _currentScaleAnimation.addListener(_onProgressChanged);
    _previousScaleAnimation.addListener(_onProgressChanged);
  }

  void _handlePreviousAnimationStatusChanged(AnimationStatus status) {
    setState(() {
      if (status == AnimationStatus.dismissed) {
        assert(widget.currentController.status == AnimationStatus.dismissed);
        if (widget.child != null) {
          widget.currentController.forward();
        }
      }
    });
  }

  bool _isExtendedFloatingActionButton(Widget? widget) {
    return widget is FloatingActionButton
        && widget.isExtended;
  }

  @override
  Widget build(BuildContext context) {
    return Stack(
      alignment: Alignment.centerRight,
      children: <Widget>[
        if (_previousController.status != AnimationStatus.dismissed)
          if (_isExtendedFloatingActionButton(_previousChild))
            FadeTransition(
              opacity: _previousScaleAnimation,
              child: _previousChild,
            )
          else
            ScaleTransition(
              scale: _previousScaleAnimation,
              child: RotationTransition(
                turns: _previousRotationAnimation,
                child: _previousChild,
              ),
            ),
        if (_isExtendedFloatingActionButton(widget.child))
          ScaleTransition(
            scale: _extendedCurrentScaleAnimation,
            child: FadeTransition(
              opacity: _currentScaleAnimation,
              child: widget.child,
            ),
          )
        else
          ScaleTransition(
            scale: _currentScaleAnimation,
            child: RotationTransition(
              turns: _currentRotationAnimation,
              child: widget.child,
            ),
          ),
      ],
    );
  }

  void _onProgressChanged() {
    _updateGeometryScale(math.max(_previousScaleAnimation.value, _currentScaleAnimation.value));
  }

  void _updateGeometryScale(double scale) {
    widget.geometryNotifier._updateWith(
      floatingActionButtonScale: scale,
    );
  }
}

/// Implements the basic Material Design visual layout structure.
///
/// This class provides APIs for showing drawers and bottom sheets.
///
/// To display a persistent bottom sheet, obtain the
/// [ScaffoldState] for the current [BuildContext] via [Scaffold.of] and use the
/// [ScaffoldState.showBottomSheet] function.
///
/// {@tool dartpad}
/// This example shows a [Scaffold] with a [body] and [FloatingActionButton].
/// The [body] is a [Text] placed in a [Center] in order to center the text
/// within the [Scaffold]. The [FloatingActionButton] is connected to a
/// callback that increments a counter.
///
/// ![The Scaffold has a white background with a blue AppBar at the top. A blue FloatingActionButton is positioned at the bottom right corner of the Scaffold.](https://flutter.github.io/assets-for-api-docs/assets/material/scaffold.png)
///
/// ** See code in examples/api/lib/material/scaffold/scaffold.0.dart **
/// {@end-tool}
///
/// {@tool dartpad}
/// This example shows a [Scaffold] with a blueGrey [backgroundColor], [body]
/// and [FloatingActionButton]. The [body] is a [Text] placed in a [Center] in
/// order to center the text within the [Scaffold]. The [FloatingActionButton]
/// is connected to a callback that increments a counter.
///
/// ![](https://flutter.github.io/assets-for-api-docs/assets/material/scaffold_background_color.png)
///
/// ** See code in examples/api/lib/material/scaffold/scaffold.1.dart **
/// {@end-tool}
///
/// {@tool dartpad}
/// This example shows a [Scaffold] with an [AppBar], a [BottomAppBar] and a
/// [FloatingActionButton]. The [body] is a [Text] placed in a [Center] in order
/// to center the text within the [Scaffold]. The [FloatingActionButton] is
/// centered and docked within the [BottomAppBar] using
/// [FloatingActionButtonLocation.centerDocked]. The [FloatingActionButton] is
/// connected to a callback that increments a counter.
///
/// ![](https://flutter.github.io/assets-for-api-docs/assets/material/scaffold_bottom_app_bar.png)
///
/// ** See code in examples/api/lib/material/scaffold/scaffold.2.dart **
/// {@end-tool}
///
/// ## Scaffold layout, the keyboard, and display "notches"
///
/// The scaffold will expand to fill the available space. That usually
/// means that it will occupy its entire window or device screen. When
/// the device's keyboard appears the Scaffold's ancestor [MediaQuery]
/// widget's [MediaQueryData.viewInsets] changes and the Scaffold will
/// be rebuilt. By default the scaffold's [body] is resized to make
/// room for the keyboard. To prevent the resize set
/// [resizeToAvoidBottomInset] to false. In either case the focused
/// widget will be scrolled into view if it's within a scrollable
/// container.
///
/// The [MediaQueryData.padding] value defines areas that might
/// not be completely visible, like the display "notch" on the iPhone
/// X. The scaffold's [body] is not inset by this padding value
/// although an [appBar] or [bottomNavigationBar] will typically
/// cause the body to avoid the padding. The [SafeArea]
/// widget can be used within the scaffold's body to avoid areas
/// like display notches.
///
/// ## Troubleshooting
///
/// ### Nested Scaffolds
///
/// The Scaffold is designed to be a top level container for
/// a [MaterialApp]. This means that adding a Scaffold
/// to each route on a Material app will provide the app with
/// Material's basic visual layout structure.
///
/// It is typically not necessary to nest Scaffolds. For example, in a
/// tabbed UI, where the [bottomNavigationBar] is a [TabBar]
/// and the body is a [TabBarView], you might be tempted to make each tab bar
/// view a scaffold with a differently titled AppBar. Rather, it would be
/// better to add a listener to the [TabController] that updates the
/// AppBar
///
/// {@tool snippet}
/// Add a listener to the app's tab controller so that the [AppBar] title of the
/// app's one and only scaffold is reset each time a new tab is selected.
///
/// ```dart
/// TabController(vsync: tickerProvider, length: tabCount)..addListener(() {
///   if (!tabController.indexIsChanging) {
///     setState(() {
///       // Rebuild the enclosing scaffold with a new AppBar title
///       appBarTitle = 'Tab ${tabController.index}';
///     });
///   }
/// })
/// ```
/// {@end-tool}
///
/// Although there are some use cases, like a presentation app that
/// shows embedded flutter content, where nested scaffolds are
/// appropriate, it's best to avoid nesting scaffolds.
///
/// See also:
///
///  * [AppBar], which is a horizontal bar typically shown at the top of an app
///    using the [appBar] property.
///  * [BottomAppBar], which is a horizontal bar typically shown at the bottom
///    of an app using the [bottomNavigationBar] property.
///  * [FloatingActionButton], which is a circular button typically shown in the
///    bottom right corner of the app using the [floatingActionButton] property.
///  * [Drawer], which is a vertical panel that is typically displayed to the
///    left of the body (and often hidden on phones) using the [drawer]
///    property.
///  * [BottomNavigationBar], which is a horizontal array of buttons typically
///    shown along the bottom of the app using the [bottomNavigationBar]
///    property.
///  * [BottomSheet], which is an overlay typically shown near the bottom of the
///    app. A bottom sheet can either be persistent, in which case it is shown
///    using the [ScaffoldState.showBottomSheet] method, or modal, in which case
///    it is shown using the [showModalBottomSheet] function.
///  * [SnackBar], which is a lightweight message with an optional action which
///    briefly displays at the bottom of the screen. Use the
///    [ScaffoldMessengerState.showSnackBar] method to show snack bars.
///  * [MaterialBanner], which displays an important, succinct message, at the
///    top of the screen, below the app bar. Use the
///    [ScaffoldMessengerState.showMaterialBanner] method to show material banners.
///  * [ScaffoldState], which is the state associated with this widget.
///  * <https://material.io/design/layout/responsive-layout-grid.html>
///  * Cookbook: [Add a Drawer to a screen](https://flutter.dev/docs/cookbook/design/drawer)
class Scaffold extends StatefulWidget {
  /// Creates a visual scaffold for Material Design widgets.
  const Scaffold({
    super.key,
    this.appBar,
    this.body,
    this.floatingActionButton,
    this.floatingActionButtonLocation,
    this.floatingActionButtonAnimator,
    this.persistentFooterButtons,
    this.persistentFooterAlignment = AlignmentDirectional.centerEnd,
    this.drawer,
    this.onDrawerChanged,
    this.endDrawer,
    this.onEndDrawerChanged,
    this.bottomNavigationBar,
    this.bottomSheet,
    this.backgroundColor,
    this.resizeToAvoidBottomInset,
    this.primary = true,
    this.drawerDragStartBehavior = DragStartBehavior.start,
    this.extendBody = false,
    this.extendBodyBehindAppBar = false,
    this.drawerScrimColor,
    this.drawerEdgeDragWidth,
    this.drawerEnableOpenDragGesture = true,
    this.endDrawerEnableOpenDragGesture = true,
    this.restorationId,
  }) : assert(primary != null),
       assert(extendBody != null),
       assert(extendBodyBehindAppBar != null),
       assert(drawerDragStartBehavior != null);

  /// If true, and [bottomNavigationBar] or [persistentFooterButtons]
  /// is specified, then the [body] extends to the bottom of the Scaffold,
  /// instead of only extending to the top of the [bottomNavigationBar]
  /// or the [persistentFooterButtons].
  ///
  /// If true, a [MediaQuery] widget whose bottom padding matches the height
  /// of the [bottomNavigationBar] will be added above the scaffold's [body].
  ///
  /// This property is often useful when the [bottomNavigationBar] has
  /// a non-rectangular shape, like [CircularNotchedRectangle], which
  /// adds a [FloatingActionButton] sized notch to the top edge of the bar.
  /// In this case specifying `extendBody: true` ensures that scaffold's
  /// body will be visible through the bottom navigation bar's notch.
  ///
  /// See also:
  ///
  ///  * [extendBodyBehindAppBar], which extends the height of the body
  ///    to the top of the scaffold.
  final bool extendBody;

  /// If true, and an [appBar] is specified, then the height of the [body] is
  /// extended to include the height of the app bar and the top of the body
  /// is aligned with the top of the app bar.
  ///
  /// This is useful if the app bar's [AppBar.backgroundColor] is not
  /// completely opaque.
  ///
  /// This property is false by default. It must not be null.
  ///
  /// See also:
  ///
  ///  * [extendBody], which extends the height of the body to the bottom
  ///    of the scaffold.
  final bool extendBodyBehindAppBar;

  /// An app bar to display at the top of the scaffold.
  final PreferredSizeWidget? appBar;

  /// The primary content of the scaffold.
  ///
  /// Displayed below the [appBar], above the bottom of the ambient
  /// [MediaQuery]'s [MediaQueryData.viewInsets], and behind the
  /// [floatingActionButton] and [drawer]. If [resizeToAvoidBottomInset] is
  /// false then the body is not resized when the onscreen keyboard appears,
  /// i.e. it is not inset by `viewInsets.bottom`.
  ///
  /// The widget in the body of the scaffold is positioned at the top-left of
  /// the available space between the app bar and the bottom of the scaffold. To
  /// center this widget instead, consider putting it in a [Center] widget and
  /// having that be the body. To expand this widget instead, consider
  /// putting it in a [SizedBox.expand].
  ///
  /// If you have a column of widgets that should normally fit on the screen,
  /// but may overflow and would in such cases need to scroll, consider using a
  /// [ListView] as the body of the scaffold. This is also a good choice for
  /// the case where your body is a scrollable list.
  final Widget? body;

  /// A button displayed floating above [body], in the bottom right corner.
  ///
  /// Typically a [FloatingActionButton].
  final Widget? floatingActionButton;

  /// Responsible for determining where the [floatingActionButton] should go.
  ///
  /// If null, the [ScaffoldState] will use the default location, [FloatingActionButtonLocation.endFloat].
  final FloatingActionButtonLocation? floatingActionButtonLocation;

  /// Animator to move the [floatingActionButton] to a new [floatingActionButtonLocation].
  ///
  /// If null, the [ScaffoldState] will use the default animator, [FloatingActionButtonAnimator.scaling].
  final FloatingActionButtonAnimator? floatingActionButtonAnimator;

  /// A set of buttons that are displayed at the bottom of the scaffold.
  ///
  /// Typically this is a list of [TextButton] widgets. These buttons are
  /// persistently visible, even if the [body] of the scaffold scrolls.
  ///
  /// These widgets will be wrapped in an [OverflowBar].
  ///
  /// The [persistentFooterButtons] are rendered above the
  /// [bottomNavigationBar] but below the [body].
  final List<Widget>? persistentFooterButtons;

  /// The alignment of the [persistentFooterButtons] inside the [OverflowBar].
  ///
  /// Defaults to [AlignmentDirectional.centerEnd].
  final AlignmentDirectional persistentFooterAlignment;

  /// A panel displayed to the side of the [body], often hidden on mobile
  /// devices. Swipes in from either left-to-right ([TextDirection.ltr]) or
  /// right-to-left ([TextDirection.rtl])
  ///
  /// Typically a [Drawer].
  ///
  /// To open the drawer, use the [ScaffoldState.openDrawer] function.
  ///
  /// To close the drawer, use either [ScaffoldState.closeDrawer], [Navigator.pop]
  /// or press the escape key on the keyboard.
  ///
  /// {@tool dartpad}
  /// To disable the drawer edge swipe on mobile, set the
  /// [Scaffold.drawerEnableOpenDragGesture] to false. Then, use
  /// [ScaffoldState.openDrawer] to open the drawer and [Navigator.pop] to close
  /// it.
  ///
  /// ** See code in examples/api/lib/material/scaffold/scaffold.drawer.0.dart **
  /// {@end-tool}
  final Widget? drawer;

  /// Optional callback that is called when the [Scaffold.drawer] is opened or closed.
  final DrawerCallback? onDrawerChanged;

  /// A panel displayed to the side of the [body], often hidden on mobile
  /// devices. Swipes in from right-to-left ([TextDirection.ltr]) or
  /// left-to-right ([TextDirection.rtl])
  ///
  /// Typically a [Drawer].
  ///
  /// To open the drawer, use the [ScaffoldState.openEndDrawer] function.
  ///
  /// To close the drawer, use either [ScaffoldState.closeEndDrawer], [Navigator.pop]
  /// or press the escape key on the keyboard.
  ///
  /// {@tool dartpad}
  /// To disable the drawer edge swipe, set the
  /// [Scaffold.endDrawerEnableOpenDragGesture] to false. Then, use
  /// [ScaffoldState.openEndDrawer] to open the drawer and [Navigator.pop] to
  /// close it.
  ///
  /// ** See code in examples/api/lib/material/scaffold/scaffold.end_drawer.0.dart **
  /// {@end-tool}
  final Widget? endDrawer;

  /// Optional callback that is called when the [Scaffold.endDrawer] is opened or closed.
  final DrawerCallback? onEndDrawerChanged;

  /// The color to use for the scrim that obscures primary content while a drawer is open.
  ///
  /// If this is null, then [DrawerThemeData.scrimColor] is used. If that
  /// is also null, then it defaults to [Colors.black54].
  final Color? drawerScrimColor;

  /// The color of the [Material] widget that underlies the entire Scaffold.
  ///
  /// The theme's [ThemeData.scaffoldBackgroundColor] by default.
  final Color? backgroundColor;

  /// A bottom navigation bar to display at the bottom of the scaffold.
  ///
  /// Snack bars slide from underneath the bottom navigation bar while bottom
  /// sheets are stacked on top.
  ///
  /// The [bottomNavigationBar] is rendered below the [persistentFooterButtons]
  /// and the [body].
  final Widget? bottomNavigationBar;

  /// The persistent bottom sheet to display.
  ///
  /// A persistent bottom sheet shows information that supplements the primary
  /// content of the app. A persistent bottom sheet remains visible even when
  /// the user interacts with other parts of the app.
  ///
  /// A closely related widget is a modal bottom sheet, which is an alternative
  /// to a menu or a dialog and prevents the user from interacting with the rest
  /// of the app. Modal bottom sheets can be created and displayed with the
  /// [showModalBottomSheet] function.
  ///
  /// Unlike the persistent bottom sheet displayed by [showBottomSheet]
  /// this bottom sheet is not a [LocalHistoryEntry] and cannot be dismissed
  /// with the scaffold appbar's back button.
  ///
  /// If a persistent bottom sheet created with [showBottomSheet] is already
  /// visible, it must be closed before building the Scaffold with a new
  /// [bottomSheet].
  ///
  /// The value of [bottomSheet] can be any widget at all. It's unlikely to
  /// actually be a [BottomSheet], which is used by the implementations of
  /// [showBottomSheet] and [showModalBottomSheet]. Typically it's a widget
  /// that includes [Material].
  ///
  /// See also:
  ///
  ///  * [showBottomSheet], which displays a bottom sheet as a route that can
  ///    be dismissed with the scaffold's back button.
  ///  * [showModalBottomSheet], which displays a modal bottom sheet.
  ///  * [BottomSheetThemeData], which can be used to customize the default
  ///    bottom sheet property values when using a [BottomSheet].
  final Widget? bottomSheet;

  /// If true the [body] and the scaffold's floating widgets should size
  /// themselves to avoid the onscreen keyboard whose height is defined by the
  /// ambient [MediaQuery]'s [MediaQueryData.viewInsets] `bottom` property.
  ///
  /// For example, if there is an onscreen keyboard displayed above the
  /// scaffold, the body can be resized to avoid overlapping the keyboard, which
  /// prevents widgets inside the body from being obscured by the keyboard.
  ///
  /// Defaults to true.
  final bool? resizeToAvoidBottomInset;

  /// Whether this scaffold is being displayed at the top of the screen.
  ///
  /// If true then the height of the [appBar] will be extended by the height
  /// of the screen's status bar, i.e. the top padding for [MediaQuery].
  ///
  /// The default value of this property, like the default value of
  /// [AppBar.primary], is true.
  final bool primary;

  /// {@macro flutter.material.DrawerController.dragStartBehavior}
  final DragStartBehavior drawerDragStartBehavior;

  /// The width of the area within which a horizontal swipe will open the
  /// drawer.
  ///
  /// By default, the value used is 20.0 added to the padding edge of
  /// `MediaQuery.paddingOf(context)` that corresponds to the surrounding
  /// [TextDirection]. This ensures that the drag area for notched devices is
  /// not obscured. For example, if `TextDirection.of(context)` is set to
  /// [TextDirection.ltr], 20.0 will be added to
  /// `MediaQuery.paddingOf(context).left`.
  final double? drawerEdgeDragWidth;

  /// Determines if the [Scaffold.drawer] can be opened with a drag
  /// gesture on mobile.
  ///
  /// On desktop platforms, the drawer is not draggable.
  ///
  /// By default, the drag gesture is enabled on mobile.
  final bool drawerEnableOpenDragGesture;

  /// Determines if the [Scaffold.endDrawer] can be opened with a
  /// gesture on mobile.
  ///
  /// On desktop platforms, the drawer is not draggable.
  ///
  /// By default, the drag gesture is enabled on mobile.
  final bool endDrawerEnableOpenDragGesture;

  /// Restoration ID to save and restore the state of the [Scaffold].
  ///
  /// If it is non-null, the scaffold will persist and restore whether the
  /// [drawer] and [endDrawer] was open or closed.
  ///
  /// The state of this widget is persisted in a [RestorationBucket] claimed
  /// from the surrounding [RestorationScope] using the provided restoration ID.
  ///
  /// See also:
  ///
  ///  * [RestorationManager], which explains how state restoration works in
  ///    Flutter.
  final String? restorationId;

  /// Finds the [ScaffoldState] from the closest instance of this class that
  /// encloses the given context.
  ///
  /// If no instance of this class encloses the given context, will cause an
  /// assert in debug mode, and throw an exception in release mode.
  ///
  /// This method can be expensive (it walks the element tree).
  ///
  /// {@tool dartpad}
  /// Typical usage of the [Scaffold.of] function is to call it from within the
  /// `build` method of a child of a [Scaffold].
  ///
  /// ** See code in examples/api/lib/material/scaffold/scaffold.of.0.dart **
  /// {@end-tool}
  ///
  /// {@tool dartpad}
  /// When the [Scaffold] is actually created in the same `build` function, the
  /// `context` argument to the `build` function can't be used to find the
  /// [Scaffold] (since it's "above" the widget being returned in the widget
  /// tree). In such cases, the following technique with a [Builder] can be used
  /// to provide a new scope with a [BuildContext] that is "under" the
  /// [Scaffold]:
  ///
  /// ** See code in examples/api/lib/material/scaffold/scaffold.of.1.dart **
  /// {@end-tool}
  ///
  /// A more efficient solution is to split your build function into several
  /// widgets. This introduces a new context from which you can obtain the
  /// [Scaffold]. In this solution, you would have an outer widget that creates
  /// the [Scaffold] populated by instances of your new inner widgets, and then
  /// in these inner widgets you would use [Scaffold.of].
  ///
  /// A less elegant but more expedient solution is assign a [GlobalKey] to the
  /// [Scaffold], then use the `key.currentState` property to obtain the
  /// [ScaffoldState] rather than using the [Scaffold.of] function.
  ///
  /// If there is no [Scaffold] in scope, then this will throw an exception.
  /// To return null if there is no [Scaffold], use [maybeOf] instead.
  static ScaffoldState of(BuildContext context) {
    assert(context != null);
    final ScaffoldState? result = context.findAncestorStateOfType<ScaffoldState>();
    if (result != null) {
      return result;
    }
    throw FlutterError.fromParts(<DiagnosticsNode>[
      ErrorSummary(
        'Scaffold.of() called with a context that does not contain a Scaffold.',
      ),
      ErrorDescription(
        'No Scaffold ancestor could be found starting from the context that was passed to Scaffold.of(). '
        'This usually happens when the context provided is from the same StatefulWidget as that '
        'whose build function actually creates the Scaffold widget being sought.',
      ),
      ErrorHint(
        'There are several ways to avoid this problem. The simplest is to use a Builder to get a '
        'context that is "under" the Scaffold. For an example of this, please see the '
        'documentation for Scaffold.of():\n'
        '  https://api.flutter.dev/flutter/material/Scaffold/of.html',
      ),
      ErrorHint(
        'A more efficient solution is to split your build function into several widgets. This '
        'introduces a new context from which you can obtain the Scaffold. In this solution, '
        'you would have an outer widget that creates the Scaffold populated by instances of '
        'your new inner widgets, and then in these inner widgets you would use Scaffold.of().\n'
        'A less elegant but more expedient solution is assign a GlobalKey to the Scaffold, '
        'then use the key.currentState property to obtain the ScaffoldState rather than '
        'using the Scaffold.of() function.',
      ),
      context.describeElement('The context used was'),
    ]);
  }

  /// Finds the [ScaffoldState] from the closest instance of this class that
  /// encloses the given context.
  ///
  /// If no instance of this class encloses the given context, will return null.
  /// To throw an exception instead, use [of] instead of this function.
  ///
  /// This method can be expensive (it walks the element tree).
  ///
  /// See also:
  ///
  ///  * [of], a similar function to this one that throws if no instance
  ///    encloses the given context. Also includes some sample code in its
  ///    documentation.
  static ScaffoldState? maybeOf(BuildContext context) {
    assert(context != null);
    return context.findAncestorStateOfType<ScaffoldState>();
  }

  /// Returns a [ValueListenable] for the [ScaffoldGeometry] for the closest
  /// [Scaffold] ancestor of the given context.
  ///
  /// The [ValueListenable.value] is only available at paint time.
  ///
  /// Notifications are guaranteed to be sent before the first paint pass
  /// with the new geometry, but there is no guarantee whether a build or
  /// layout passes are going to happen between the notification and the next
  /// paint pass.
  ///
  /// The closest [Scaffold] ancestor for the context might change, e.g when
  /// an element is moved from one scaffold to another. For [StatefulWidget]s
  /// using this listenable, a change of the [Scaffold] ancestor will
  /// trigger a [State.didChangeDependencies].
  ///
  /// A typical pattern for listening to the scaffold geometry would be to
  /// call [Scaffold.geometryOf] in [State.didChangeDependencies], compare the
  /// return value with the previous listenable, if it has changed, unregister
  /// the listener, and register a listener to the new [ScaffoldGeometry]
  /// listenable.
  static ValueListenable<ScaffoldGeometry> geometryOf(BuildContext context) {
    final _ScaffoldScope? scaffoldScope = context.dependOnInheritedWidgetOfExactType<_ScaffoldScope>();
    if (scaffoldScope == null) {
      throw FlutterError.fromParts(<DiagnosticsNode>[
        ErrorSummary(
          'Scaffold.geometryOf() called with a context that does not contain a Scaffold.',
        ),
        ErrorDescription(
          'This usually happens when the context provided is from the same StatefulWidget as that '
          'whose build function actually creates the Scaffold widget being sought.',
        ),
        ErrorHint(
          'There are several ways to avoid this problem. The simplest is to use a Builder to get a '
          'context that is "under" the Scaffold. For an example of this, please see the '
          'documentation for Scaffold.of():\n'
          '  https://api.flutter.dev/flutter/material/Scaffold/of.html',
        ),
        ErrorHint(
          'A more efficient solution is to split your build function into several widgets. This '
          'introduces a new context from which you can obtain the Scaffold. In this solution, '
          'you would have an outer widget that creates the Scaffold populated by instances of '
          'your new inner widgets, and then in these inner widgets you would use Scaffold.geometryOf().',
        ),
        context.describeElement('The context used was'),
      ]);
    }
    return scaffoldScope.geometryNotifier;
  }

  /// Whether the Scaffold that most tightly encloses the given context has a
  /// drawer.
  ///
  /// If this is being used during a build (for example to decide whether to
  /// show an "open drawer" button), set the `registerForUpdates` argument to
  /// true. This will then set up an [InheritedWidget] relationship with the
  /// [Scaffold] so that the client widget gets rebuilt whenever the [hasDrawer]
  /// value changes.
  ///
  /// This method can be expensive (it walks the element tree).
  ///
  /// See also:
  ///
  ///  * [Scaffold.of], which provides access to the [ScaffoldState] object as a
  ///    whole, from which you can show bottom sheets, and so forth.
  static bool hasDrawer(BuildContext context, { bool registerForUpdates = true }) {
    assert(registerForUpdates != null);
    assert(context != null);
    if (registerForUpdates) {
      final _ScaffoldScope? scaffold = context.dependOnInheritedWidgetOfExactType<_ScaffoldScope>();
      return scaffold?.hasDrawer ?? false;
    } else {
      final ScaffoldState? scaffold = context.findAncestorStateOfType<ScaffoldState>();
      return scaffold?.hasDrawer ?? false;
    }
  }

  @override
  ScaffoldState createState() => ScaffoldState();
}

/// State for a [Scaffold].
///
/// Can display [BottomSheet]s. Retrieve a [ScaffoldState] from the current
/// [BuildContext] using [Scaffold.of].
class ScaffoldState extends State<Scaffold> with TickerProviderStateMixin, RestorationMixin {
  @override
  String? get restorationId => widget.restorationId;

  @override
  void restoreState(RestorationBucket? oldBucket, bool initialRestore) {
    registerForRestoration(_drawerOpened, 'drawer_open');
    registerForRestoration(_endDrawerOpened, 'end_drawer_open');
  }

  // DRAWER API

  final GlobalKey<DrawerControllerState> _drawerKey = GlobalKey<DrawerControllerState>();
  final GlobalKey<DrawerControllerState> _endDrawerKey = GlobalKey<DrawerControllerState>();

  final GlobalKey _bodyKey = GlobalKey();

  /// Whether this scaffold has a non-null [Scaffold.appBar].
  bool get hasAppBar => widget.appBar != null;
  /// Whether this scaffold has a non-null [Scaffold.drawer].
  bool get hasDrawer => widget.drawer != null;
  /// Whether this scaffold has a non-null [Scaffold.endDrawer].
  bool get hasEndDrawer => widget.endDrawer != null;
  /// Whether this scaffold has a non-null [Scaffold.floatingActionButton].
  bool get hasFloatingActionButton => widget.floatingActionButton != null;

  double? _appBarMaxHeight;
  /// The max height the [Scaffold.appBar] uses.
  ///
  /// This is based on the appBar preferred height plus the top padding.
  double? get appBarMaxHeight => _appBarMaxHeight;
  final RestorableBool _drawerOpened = RestorableBool(false);
  final RestorableBool _endDrawerOpened = RestorableBool(false);

  /// Whether the [Scaffold.drawer] is opened.
  ///
  /// See also:
  ///
  ///  * [ScaffoldState.openDrawer], which opens the [Scaffold.drawer] of a
  ///    [Scaffold].
  bool get isDrawerOpen => _drawerOpened.value;

  /// Whether the [Scaffold.endDrawer] is opened.
  ///
  /// See also:
  ///
  ///  * [ScaffoldState.openEndDrawer], which opens the [Scaffold.endDrawer] of
  ///    a [Scaffold].
  bool get isEndDrawerOpen => _endDrawerOpened.value;

  void _drawerOpenedCallback(bool isOpened) {
    if (_drawerOpened.value != isOpened && _drawerKey.currentState != null) {
      setState(() {
        _drawerOpened.value = isOpened;
      });
      widget.onDrawerChanged?.call(isOpened);
    }
  }

  void _endDrawerOpenedCallback(bool isOpened) {
    if (_endDrawerOpened.value != isOpened && _endDrawerKey.currentState != null) {
      setState(() {
        _endDrawerOpened.value = isOpened;
      });
      widget.onEndDrawerChanged?.call(isOpened);
    }
  }

  /// Opens the [Drawer] (if any).
  ///
  /// If the scaffold has a non-null [Scaffold.drawer], this function will cause
  /// the drawer to begin its entrance animation.
  ///
  /// Normally this is not needed since the [Scaffold] automatically shows an
  /// appropriate [IconButton], and handles the edge-swipe gesture, to show the
  /// drawer.
  ///
  /// To close the drawer, use either [ScaffoldState.closeEndDrawer] or
  /// [Navigator.pop].
  ///
  /// See [Scaffold.of] for information about how to obtain the [ScaffoldState].
  void openDrawer() {
    if (_endDrawerKey.currentState != null && _endDrawerOpened.value) {
      _endDrawerKey.currentState!.close();
    }
    _drawerKey.currentState?.open();
  }

  /// Opens the end side [Drawer] (if any).
  ///
  /// If the scaffold has a non-null [Scaffold.endDrawer], this function will cause
  /// the end side drawer to begin its entrance animation.
  ///
  /// Normally this is not needed since the [Scaffold] automatically shows an
  /// appropriate [IconButton], and handles the edge-swipe gesture, to show the
  /// drawer.
  ///
  /// To close the drawer, use either [ScaffoldState.closeEndDrawer] or
  /// [Navigator.pop].
  ///
  /// See [Scaffold.of] for information about how to obtain the [ScaffoldState].
  void openEndDrawer() {
    if (_drawerKey.currentState != null && _drawerOpened.value) {
      _drawerKey.currentState!.close();
    }
    _endDrawerKey.currentState?.open();
  }

  // Used for both the snackbar and material banner APIs
  ScaffoldMessengerState? _scaffoldMessenger;

  // SNACKBAR API
  ScaffoldFeatureController<SnackBar, SnackBarClosedReason>? _messengerSnackBar;

  // This is used to update the _messengerSnackBar by the ScaffoldMessenger.
  void _updateSnackBar() {
    final ScaffoldFeatureController<SnackBar, SnackBarClosedReason>? messengerSnackBar = _scaffoldMessenger!._snackBars.isNotEmpty
        ? _scaffoldMessenger!._snackBars.first
        : null;

    if (_messengerSnackBar != messengerSnackBar) {
      setState(() {
        _messengerSnackBar = messengerSnackBar;
      });
    }
  }

  // MATERIAL BANNER API

  // The _messengerMaterialBanner represents the current MaterialBanner being managed by
  // the ScaffoldMessenger, instead of the Scaffold.
  ScaffoldFeatureController<MaterialBanner, MaterialBannerClosedReason>? _messengerMaterialBanner;

  // This is used to update the _messengerMaterialBanner by the ScaffoldMessenger.
  void _updateMaterialBanner() {
    final ScaffoldFeatureController<MaterialBanner, MaterialBannerClosedReason>? messengerMaterialBanner = _scaffoldMessenger!._materialBanners.isNotEmpty
        ? _scaffoldMessenger!._materialBanners.first
        : null;

    if (_messengerMaterialBanner != messengerMaterialBanner) {
      setState(() {
        _messengerMaterialBanner = messengerMaterialBanner;
      });
    }
  }

  // PERSISTENT BOTTOM SHEET API

  // Contains bottom sheets that may still be animating out of view.
  // Important if the app/user takes an action that could repeatedly show a
  // bottom sheet.
  final List<_StandardBottomSheet> _dismissedBottomSheets = <_StandardBottomSheet>[];
  PersistentBottomSheetController<dynamic>? _currentBottomSheet;
  final GlobalKey _currentBottomSheetKey = GlobalKey();
  LocalHistoryEntry? _persistentSheetHistoryEntry;

  void _maybeBuildPersistentBottomSheet() {
    if (widget.bottomSheet != null && _currentBottomSheet == null) {
      // The new _currentBottomSheet is not a local history entry so a "back" button
      // will not be added to the Scaffold's appbar and the bottom sheet will not
      // support drag or swipe to dismiss.
      final AnimationController animationController = BottomSheet.createAnimationController(this)..value = 1.0;
      bool persistentBottomSheetExtentChanged(DraggableScrollableNotification notification) {
        if (notification.extent - notification.initialExtent > precisionErrorTolerance) {
          if (_persistentSheetHistoryEntry == null) {
            _persistentSheetHistoryEntry = LocalHistoryEntry(onRemove: () {
              DraggableScrollableActuator.reset(notification.context);
              showBodyScrim(false, 0.0);
              _floatingActionButtonVisibilityValue = 1.0;
              _persistentSheetHistoryEntry = null;
            });
            ModalRoute.of(context)!.addLocalHistoryEntry(_persistentSheetHistoryEntry!);
          }
        } else if (_persistentSheetHistoryEntry != null) {
          _persistentSheetHistoryEntry!.remove();
        }
        return false;
      }

      // Stop the animation and unmount the dismissed sheets from the tree immediately,
      // otherwise may cause duplicate GlobalKey assertion if the sheet sub-tree contains
      // GlobalKey widgets.
      if (_dismissedBottomSheets.isNotEmpty) {
        final List<_StandardBottomSheet> sheets = List<_StandardBottomSheet>.of(_dismissedBottomSheets, growable: false);
        for (final _StandardBottomSheet sheet in sheets) {
          sheet.animationController.reset();
        }
        assert(_dismissedBottomSheets.isEmpty);
      }

      _currentBottomSheet = _buildBottomSheet<void>(
        (BuildContext context) {
          return NotificationListener<DraggableScrollableNotification>(
            onNotification: persistentBottomSheetExtentChanged,
            child: DraggableScrollableActuator(
              child: StatefulBuilder(
                key: _currentBottomSheetKey,
                builder: (BuildContext context, StateSetter setState) => widget.bottomSheet!,
              ),
            ),
          );
        },
        isPersistent: true,
        animationController: animationController,
      );
    }
  }

  void _closeCurrentBottomSheet() {
    if (_currentBottomSheet != null) {
      if (!_currentBottomSheet!._isLocalHistoryEntry) {
        _currentBottomSheet!.close();
      }
      assert(() {
        _currentBottomSheet?._completer.future.whenComplete(() {
          assert(_currentBottomSheet == null);
        });
        return true;
      }());
    }
  }

  /// Closes [Scaffold.drawer] if it is currently opened.
  ///
  /// See [Scaffold.of] for information about how to obtain the [ScaffoldState].
  void closeDrawer() {
   if (hasDrawer && isDrawerOpen) {
     _drawerKey.currentState!.close();
   }
  }

  /// Closes [Scaffold.endDrawer] if it is currently opened.
  ///
  /// See [Scaffold.of] for information about how to obtain the [ScaffoldState].
  void closeEndDrawer() {
    if (hasEndDrawer && isEndDrawerOpen) {
      _endDrawerKey.currentState!.close();
    }
  }

  void _updatePersistentBottomSheet() {
    _currentBottomSheetKey.currentState!.setState(() {});
  }

  PersistentBottomSheetController<T> _buildBottomSheet<T>(
    WidgetBuilder builder, {
    required bool isPersistent,
    required AnimationController animationController,
    Color? backgroundColor,
    double? elevation,
    ShapeBorder? shape,
    Clip? clipBehavior,
    BoxConstraints? constraints,
    bool? enableDrag,
    bool shouldDisposeAnimationController = true,
  }) {
    assert(() {
      if (widget.bottomSheet != null && isPersistent && _currentBottomSheet != null) {
        throw FlutterError(
          'Scaffold.bottomSheet cannot be specified while a bottom sheet '
          'displayed with showBottomSheet() is still visible.\n'
          'Rebuild the Scaffold with a null bottomSheet before calling showBottomSheet().',
        );
      }
      return true;
    }());

    final Completer<T> completer = Completer<T>();
    final GlobalKey<_StandardBottomSheetState> bottomSheetKey = GlobalKey<_StandardBottomSheetState>();
    late _StandardBottomSheet bottomSheet;

    bool removedEntry = false;
    bool doingDispose = false;

    void removePersistentSheetHistoryEntryIfNeeded() {
      assert(isPersistent);
      if (_persistentSheetHistoryEntry != null) {
        _persistentSheetHistoryEntry!.remove();
        _persistentSheetHistoryEntry = null;
      }
    }

    void removeCurrentBottomSheet() {
      removedEntry = true;
      if (_currentBottomSheet == null) {
        return;
      }
      assert(_currentBottomSheet!._widget == bottomSheet);
      assert(bottomSheetKey.currentState != null);
      _showFloatingActionButton();

      if (isPersistent) {
        removePersistentSheetHistoryEntryIfNeeded();
      }

      bottomSheetKey.currentState!.close();
      setState(() {
        _currentBottomSheet = null;
      });

      if (animationController.status != AnimationStatus.dismissed) {
        _dismissedBottomSheets.add(bottomSheet);
      }
      completer.complete();
    }

    final LocalHistoryEntry? entry = isPersistent
      ? null
      : LocalHistoryEntry(onRemove: () {
          if (!removedEntry && _currentBottomSheet?._widget == bottomSheet && !doingDispose) {
            removeCurrentBottomSheet();
          }
        });

    void removeEntryIfNeeded() {
      if (!isPersistent && !removedEntry) {
        assert(entry != null);
        entry!.remove();
        removedEntry = true;
      }
    }

    bottomSheet = _StandardBottomSheet(
      key: bottomSheetKey,
      animationController: animationController,
      enableDrag: enableDrag ?? !isPersistent,
      onClosing: () {
        if (_currentBottomSheet == null) {
          return;
        }
        assert(_currentBottomSheet!._widget == bottomSheet);
        removeEntryIfNeeded();
      },
      onDismissed: () {
        if (_dismissedBottomSheets.contains(bottomSheet)) {
          setState(() {
            _dismissedBottomSheets.remove(bottomSheet);
          });
        }
      },
      onDispose: () {
        doingDispose = true;
        removeEntryIfNeeded();
        if (shouldDisposeAnimationController) {
          animationController.dispose();
        }
      },
      builder: builder,
      isPersistent: isPersistent,
      backgroundColor: backgroundColor,
      elevation: elevation,
      shape: shape,
      clipBehavior: clipBehavior,
      constraints: constraints,
    );

    if (!isPersistent) {
      ModalRoute.of(context)!.addLocalHistoryEntry(entry!);
    }

    return PersistentBottomSheetController<T>._(
      bottomSheet,
      completer,
      entry != null
        ? entry.remove
        : removeCurrentBottomSheet,
      (VoidCallback fn) { bottomSheetKey.currentState?.setState(fn); },
      !isPersistent,
    );
  }

  /// Shows a Material Design bottom sheet in the nearest [Scaffold]. To show
  /// a persistent bottom sheet, use the [Scaffold.bottomSheet].
  ///
  /// Returns a controller that can be used to close and otherwise manipulate the
  /// bottom sheet.
  ///
  /// To rebuild the bottom sheet (e.g. if it is stateful), call
  /// [PersistentBottomSheetController.setState] on the controller returned by
  /// this method.
  ///
  /// The new bottom sheet becomes a [LocalHistoryEntry] for the enclosing
  /// [ModalRoute] and a back button is added to the app bar of the [Scaffold]
  /// that closes the bottom sheet.
  ///
  /// The [transitionAnimationController] controls the bottom sheet's entrance and
  /// exit animations. It's up to the owner of the controller to call
  /// [AnimationController.dispose] when the controller is no longer needed.
  ///
  /// To create a persistent bottom sheet that is not a [LocalHistoryEntry] and
  /// does not add a back button to the enclosing Scaffold's app bar, use the
  /// [Scaffold.bottomSheet] constructor parameter.
  ///
  /// A persistent bottom sheet shows information that supplements the primary
  /// content of the app. A persistent bottom sheet remains visible even when
  /// the user interacts with other parts of the app.
  ///
  /// A closely related widget is a modal bottom sheet, which is an alternative
  /// to a menu or a dialog and prevents the user from interacting with the rest
  /// of the app. Modal bottom sheets can be created and displayed with the
  /// [showModalBottomSheet] function.
  ///
  /// {@tool dartpad}
  /// This example demonstrates how to use [showBottomSheet] to display a
  /// bottom sheet when a user taps a button. It also demonstrates how to
  /// close a bottom sheet using the Navigator.
  ///
  /// ** See code in examples/api/lib/material/scaffold/scaffold_state.show_bottom_sheet.0.dart **
  /// {@end-tool}
  /// See also:
  ///
  ///  * [BottomSheet], which becomes the parent of the widget returned by the
  ///    `builder`.
  ///  * [showBottomSheet], which calls this method given a [BuildContext].
  ///  * [showModalBottomSheet], which can be used to display a modal bottom
  ///    sheet.
  ///  * [Scaffold.of], for information about how to obtain the [ScaffoldState].
  ///  * <https://material.io/design/components/sheets-bottom.html#standard-bottom-sheet>
  PersistentBottomSheetController<T> showBottomSheet<T>(
    WidgetBuilder builder, {
    Color? backgroundColor,
    double? elevation,
    ShapeBorder? shape,
    Clip? clipBehavior,
    BoxConstraints? constraints,
    bool? enableDrag,
    AnimationController? transitionAnimationController,
  }) {
    assert(() {
      if (widget.bottomSheet != null) {
        throw FlutterError(
          'Scaffold.bottomSheet cannot be specified while a bottom sheet '
          'displayed with showBottomSheet() is still visible.\n'
          'Rebuild the Scaffold with a null bottomSheet before calling showBottomSheet().',
        );
      }
      return true;
    }());
    assert(debugCheckHasMediaQuery(context));

    _closeCurrentBottomSheet();
    final AnimationController controller = (transitionAnimationController ?? BottomSheet.createAnimationController(this))..forward();
    setState(() {
      _currentBottomSheet = _buildBottomSheet<T>(
        builder,
        isPersistent: false,
        animationController: controller,
        backgroundColor: backgroundColor,
        elevation: elevation,
        shape: shape,
        clipBehavior: clipBehavior,
        constraints: constraints,
        enableDrag: enableDrag,
        shouldDisposeAnimationController: transitionAnimationController == null,
      );
    });
    return _currentBottomSheet! as PersistentBottomSheetController<T>;
  }

  // Floating Action Button API
  late AnimationController _floatingActionButtonMoveController;
  late FloatingActionButtonAnimator _floatingActionButtonAnimator;
  FloatingActionButtonLocation? _previousFloatingActionButtonLocation;
  FloatingActionButtonLocation? _floatingActionButtonLocation;

  late AnimationController _floatingActionButtonVisibilityController;

  /// Gets the current value of the visibility animation for the
  /// [Scaffold.floatingActionButton].
  double get _floatingActionButtonVisibilityValue => _floatingActionButtonVisibilityController.value;

  /// Sets the current value of the visibility animation for the
  /// [Scaffold.floatingActionButton]. This value must not be null.
  set _floatingActionButtonVisibilityValue(double newValue) {
    assert(newValue != null);
    _floatingActionButtonVisibilityController.value = clampDouble(newValue,
      _floatingActionButtonVisibilityController.lowerBound,
      _floatingActionButtonVisibilityController.upperBound,
    );
  }

  /// Shows the [Scaffold.floatingActionButton].
  TickerFuture _showFloatingActionButton() {
    return _floatingActionButtonVisibilityController.forward();
  }

  // Moves the Floating Action Button to the new Floating Action Button Location.
  void _moveFloatingActionButton(final FloatingActionButtonLocation newLocation) {
    FloatingActionButtonLocation? previousLocation = _floatingActionButtonLocation;
    double restartAnimationFrom = 0.0;
    // If the Floating Action Button is moving right now, we need to start from a snapshot of the current transition.
    if (_floatingActionButtonMoveController.isAnimating) {
      previousLocation = _TransitionSnapshotFabLocation(_previousFloatingActionButtonLocation!, _floatingActionButtonLocation!, _floatingActionButtonAnimator, _floatingActionButtonMoveController.value);
      restartAnimationFrom = _floatingActionButtonAnimator.getAnimationRestart(_floatingActionButtonMoveController.value);
    }

    setState(() {
      _previousFloatingActionButtonLocation = previousLocation;
      _floatingActionButtonLocation = newLocation;
    });

    // Animate the motion even when the fab is null so that if the exit animation is running,
    // the old fab will start the motion transition while it exits instead of jumping to the
    // new position.
    _floatingActionButtonMoveController.forward(from: restartAnimationFrom);
  }

  // iOS FEATURES - status bar tap, back gesture

  // On iOS, tapping the status bar scrolls the app's primary scrollable to the
  // top. We implement this by looking up the primary scroll controller and
  // scrolling it to the top when tapped.
  void _handleStatusBarTap() {
    final ScrollController? primaryScrollController = PrimaryScrollController.maybeOf(context);
    if (primaryScrollController != null && primaryScrollController.hasClients) {
      primaryScrollController.animateTo(
        0.0,
        duration: const Duration(milliseconds: 1000),
        curve: Curves.easeOutCirc,
      );
    }
  }

  // INTERNALS

  late _ScaffoldGeometryNotifier _geometryNotifier;

  bool get _resizeToAvoidBottomInset {
    return widget.resizeToAvoidBottomInset ?? true;
  }

  @override
  void initState() {
    super.initState();
    _geometryNotifier = _ScaffoldGeometryNotifier(const ScaffoldGeometry(), context);
    _floatingActionButtonLocation = widget.floatingActionButtonLocation ?? _kDefaultFloatingActionButtonLocation;
    _floatingActionButtonAnimator = widget.floatingActionButtonAnimator ?? _kDefaultFloatingActionButtonAnimator;
    _previousFloatingActionButtonLocation = _floatingActionButtonLocation;
    _floatingActionButtonMoveController = AnimationController(
      vsync: this,
      value: 1.0,
      duration: kFloatingActionButtonSegue * 2,
    );

    _floatingActionButtonVisibilityController = AnimationController(
      duration: kFloatingActionButtonSegue,
      vsync: this,
    );
  }

  @override
  void didUpdateWidget(Scaffold oldWidget) {
    super.didUpdateWidget(oldWidget);
    // Update the Floating Action Button Animator, and then schedule the Floating Action Button for repositioning.
    if (widget.floatingActionButtonAnimator != oldWidget.floatingActionButtonAnimator) {
      _floatingActionButtonAnimator = widget.floatingActionButtonAnimator ?? _kDefaultFloatingActionButtonAnimator;
    }
    if (widget.floatingActionButtonLocation != oldWidget.floatingActionButtonLocation) {
      _moveFloatingActionButton(widget.floatingActionButtonLocation ?? _kDefaultFloatingActionButtonLocation);
    }
    if (widget.bottomSheet != oldWidget.bottomSheet) {
      assert(() {
        if (widget.bottomSheet != null && (_currentBottomSheet?._isLocalHistoryEntry ?? false)) {
          throw FlutterError.fromParts(<DiagnosticsNode>[
            ErrorSummary(
              'Scaffold.bottomSheet cannot be specified while a bottom sheet displayed '
              'with showBottomSheet() is still visible.',
            ),
            ErrorHint(
              'Use the PersistentBottomSheetController '
              'returned by showBottomSheet() to close the old bottom sheet before creating '
              'a Scaffold with a (non null) bottomSheet.',
            ),
          ]);
        }
        return true;
      }());
      if (widget.bottomSheet == null) {
        _closeCurrentBottomSheet();
      } else if (widget.bottomSheet != null && oldWidget.bottomSheet == null) {
        _maybeBuildPersistentBottomSheet();
      } else {
        _updatePersistentBottomSheet();
      }
    }
  }

  @override
  void didChangeDependencies() {
    // Using maybeOf is valid here since both the Scaffold and ScaffoldMessenger
    // are currently available for managing SnackBars.
    final ScaffoldMessengerState? currentScaffoldMessenger = ScaffoldMessenger.maybeOf(context);
    // If our ScaffoldMessenger has changed, unregister with the old one first.
    if (_scaffoldMessenger != null &&
      (currentScaffoldMessenger == null || _scaffoldMessenger != currentScaffoldMessenger)) {
      _scaffoldMessenger?._unregister(this);
    }
    // Register with the current ScaffoldMessenger, if there is one.
    _scaffoldMessenger = currentScaffoldMessenger;
    _scaffoldMessenger?._register(this);

    _maybeBuildPersistentBottomSheet();
    super.didChangeDependencies();
  }

  @override
  void dispose() {
    _geometryNotifier.dispose();
    _floatingActionButtonMoveController.dispose();
    _floatingActionButtonVisibilityController.dispose();
    _scaffoldMessenger?._unregister(this);
    _drawerOpened.dispose();
    _endDrawerOpened.dispose();
    super.dispose();
  }

  void _addIfNonNull(
    List<LayoutId> children,
    Widget? child,
    Object childId, {
    required bool removeLeftPadding,
    required bool removeTopPadding,
    required bool removeRightPadding,
    required bool removeBottomPadding,
    bool removeBottomInset = false,
    bool maintainBottomViewPadding = false,
  }) {
    MediaQueryData data = MediaQuery.of(context).removePadding(
      removeLeft: removeLeftPadding,
      removeTop: removeTopPadding,
      removeRight: removeRightPadding,
      removeBottom: removeBottomPadding,
    );
    if (removeBottomInset) {
      data = data.removeViewInsets(removeBottom: true);
    }

    if (maintainBottomViewPadding && data.viewInsets.bottom != 0.0) {
      data = data.copyWith(
        padding: data.padding.copyWith(bottom: data.viewPadding.bottom),
      );
    }

    if (child != null) {
      children.add(
        LayoutId(
          id: childId,
          child: MediaQuery(data: data, child: child),
        ),
      );
    }
  }

  void _buildEndDrawer(List<LayoutId> children, TextDirection textDirection) {
    if (widget.endDrawer != null) {
      assert(hasEndDrawer);
      _addIfNonNull(
        children,
        DrawerController(
          key: _endDrawerKey,
          alignment: DrawerAlignment.end,
          drawerCallback: _endDrawerOpenedCallback,
          dragStartBehavior: widget.drawerDragStartBehavior,
          scrimColor: widget.drawerScrimColor,
          edgeDragWidth: widget.drawerEdgeDragWidth,
          enableOpenDragGesture: widget.endDrawerEnableOpenDragGesture,
          isDrawerOpen: _endDrawerOpened.value,
          child: widget.endDrawer!,
        ),
        _ScaffoldSlot.endDrawer,
        // remove the side padding from the side we're not touching
        removeLeftPadding: textDirection == TextDirection.ltr,
        removeTopPadding: false,
        removeRightPadding: textDirection == TextDirection.rtl,
        removeBottomPadding: false,
      );
    }
  }

  void _buildDrawer(List<LayoutId> children, TextDirection textDirection) {
    if (widget.drawer != null) {
      assert(hasDrawer);
      _addIfNonNull(
        children,
        DrawerController(
          key: _drawerKey,
          alignment: DrawerAlignment.start,
          drawerCallback: _drawerOpenedCallback,
          dragStartBehavior: widget.drawerDragStartBehavior,
          scrimColor: widget.drawerScrimColor,
          edgeDragWidth: widget.drawerEdgeDragWidth,
          enableOpenDragGesture: widget.drawerEnableOpenDragGesture,
          isDrawerOpen: _drawerOpened.value,
          child: widget.drawer!,
        ),
        _ScaffoldSlot.drawer,
        // remove the side padding from the side we're not touching
        removeLeftPadding: textDirection == TextDirection.rtl,
        removeTopPadding: false,
        removeRightPadding: textDirection == TextDirection.ltr,
        removeBottomPadding: false,
      );
    }
  }

  bool _showBodyScrim = false;
  Color _bodyScrimColor = Colors.black;

  /// Whether to show a [ModalBarrier] over the body of the scaffold.
  ///
  /// The `value` parameter must not be null.
  void showBodyScrim(bool value, double opacity) {
    assert(value != null);
    if (_showBodyScrim == value && _bodyScrimColor.opacity == opacity) {
      return;
    }
    setState(() {
      _showBodyScrim = value;
      _bodyScrimColor = Colors.black.withOpacity(opacity);
    });
  }

  @override
  Widget build(BuildContext context) {
    assert(debugCheckHasMediaQuery(context));
    assert(debugCheckHasDirectionality(context));
    final ThemeData themeData = Theme.of(context);
    final TextDirection textDirection = Directionality.of(context);

    final List<LayoutId> children = <LayoutId>[];
    _addIfNonNull(
      children,
      widget.body == null ? null : _BodyBuilder(
        extendBody: widget.extendBody,
        extendBodyBehindAppBar: widget.extendBodyBehindAppBar,
        body: KeyedSubtree(key: _bodyKey, child: widget.body!),
      ),
      _ScaffoldSlot.body,
      removeLeftPadding: false,
      removeTopPadding: widget.appBar != null,
      removeRightPadding: false,
      removeBottomPadding: widget.bottomNavigationBar != null || widget.persistentFooterButtons != null,
      removeBottomInset: _resizeToAvoidBottomInset,
    );
    if (_showBodyScrim) {
      _addIfNonNull(
        children,
        ModalBarrier(
          dismissible: false,
          color: _bodyScrimColor,
        ),
        _ScaffoldSlot.bodyScrim,
        removeLeftPadding: true,
        removeTopPadding: true,
        removeRightPadding: true,
        removeBottomPadding: true,
      );
    }

    if (widget.appBar != null) {
<<<<<<< HEAD
      final double topPadding = widget.primary ? mediaQuery.padding.top : 0.0;
      _appBarMaxHeight = widget.appBar!.preferredSizeFor(context).height + topPadding;
=======
      final double topPadding = widget.primary ? MediaQuery.paddingOf(context).top : 0.0;
      _appBarMaxHeight = AppBar.preferredHeightFor(context, widget.appBar!.preferredSize) + topPadding;
>>>>>>> 1da8f4ed
      assert(_appBarMaxHeight! >= 0.0 && _appBarMaxHeight!.isFinite);
      _addIfNonNull(
        children,
        ConstrainedBox(
          constraints: BoxConstraints(maxHeight: _appBarMaxHeight!),
          child: FlexibleSpaceBar.createSettings(
            currentExtent: _appBarMaxHeight!,
            child: widget.appBar!,
          ),
        ),
        _ScaffoldSlot.appBar,
        removeLeftPadding: false,
        removeTopPadding: false,
        removeRightPadding: false,
        removeBottomPadding: true,
      );
    }

    bool isSnackBarFloating = false;
    double? snackBarWidth;

    if (_currentBottomSheet != null || _dismissedBottomSheets.isNotEmpty) {
      final Widget stack = Stack(
        alignment: Alignment.bottomCenter,
        children: <Widget>[
          ..._dismissedBottomSheets,
          if (_currentBottomSheet != null) _currentBottomSheet!._widget,
        ],
      );
      _addIfNonNull(
        children,
        stack,
        _ScaffoldSlot.bottomSheet,
        removeLeftPadding: false,
        removeTopPadding: true,
        removeRightPadding: false,
        removeBottomPadding: _resizeToAvoidBottomInset,
      );
    }

    // SnackBar set by ScaffoldMessenger
    if (_messengerSnackBar != null) {
      final SnackBarBehavior snackBarBehavior = _messengerSnackBar?._widget.behavior
        ?? themeData.snackBarTheme.behavior
        ?? SnackBarBehavior.fixed;
      isSnackBarFloating = snackBarBehavior == SnackBarBehavior.floating;
      snackBarWidth = _messengerSnackBar?._widget.width ?? themeData.snackBarTheme.width;

      _addIfNonNull(
        children,
        _messengerSnackBar?._widget,
        _ScaffoldSlot.snackBar,
        removeLeftPadding: false,
        removeTopPadding: true,
        removeRightPadding: false,
        removeBottomPadding: widget.bottomNavigationBar != null || widget.persistentFooterButtons != null,
        maintainBottomViewPadding: !_resizeToAvoidBottomInset,
      );
    }

    bool extendBodyBehindMaterialBanner = false;
    // MaterialBanner set by ScaffoldMessenger
    if (_messengerMaterialBanner != null) {
      final MaterialBannerThemeData bannerTheme = MaterialBannerTheme.of(context);
      final double elevation = _messengerMaterialBanner?._widget.elevation ?? bannerTheme.elevation ?? 0.0;
      extendBodyBehindMaterialBanner = elevation != 0.0;

      _addIfNonNull(
        children,
        _messengerMaterialBanner?._widget,
        _ScaffoldSlot.materialBanner,
        removeLeftPadding: false,
        removeTopPadding: widget.appBar != null,
        removeRightPadding: false,
        removeBottomPadding: true,
        maintainBottomViewPadding: !_resizeToAvoidBottomInset,
      );
    }

    if (widget.persistentFooterButtons != null) {
      _addIfNonNull(
        children,
        Container(
          decoration: BoxDecoration(
            border: Border(
              top: Divider.createBorderSide(context, width: 1.0),
            ),
          ),
          child: SafeArea(
            top: false,
            child: IntrinsicHeight(
              child: Container(
                alignment: widget.persistentFooterAlignment,
                padding: const EdgeInsets.all(8),
                child: OverflowBar(
                  spacing: 8,
                  overflowAlignment: OverflowBarAlignment.end,
                  children: widget.persistentFooterButtons!,
                ),
              ),
            ),
          ),
        ),
        _ScaffoldSlot.persistentFooter,
        removeLeftPadding: false,
        removeTopPadding: true,
        removeRightPadding: false,
        removeBottomPadding: widget.bottomNavigationBar != null,
        maintainBottomViewPadding: !_resizeToAvoidBottomInset,
      );
    }

    if (widget.bottomNavigationBar != null) {
      _addIfNonNull(
        children,
        widget.bottomNavigationBar,
        _ScaffoldSlot.bottomNavigationBar,
        removeLeftPadding: false,
        removeTopPadding: true,
        removeRightPadding: false,
        removeBottomPadding: false,
        maintainBottomViewPadding: !_resizeToAvoidBottomInset,
      );
    }

    _addIfNonNull(
      children,
      _FloatingActionButtonTransition(
        fabMoveAnimation: _floatingActionButtonMoveController,
        fabMotionAnimator: _floatingActionButtonAnimator,
        geometryNotifier: _geometryNotifier,
        currentController: _floatingActionButtonVisibilityController,
        child: widget.floatingActionButton,
      ),
      _ScaffoldSlot.floatingActionButton,
      removeLeftPadding: true,
      removeTopPadding: true,
      removeRightPadding: true,
      removeBottomPadding: true,
    );

    switch (themeData.platform) {
      case TargetPlatform.iOS:
      case TargetPlatform.macOS:
        _addIfNonNull(
          children,
          GestureDetector(
            behavior: HitTestBehavior.opaque,
            onTap: _handleStatusBarTap,
            // iOS accessibility automatically adds scroll-to-top to the clock in the status bar
            excludeFromSemantics: true,
          ),
          _ScaffoldSlot.statusBar,
          removeLeftPadding: false,
          removeTopPadding: true,
          removeRightPadding: false,
          removeBottomPadding: true,
        );
        break;
      case TargetPlatform.android:
      case TargetPlatform.fuchsia:
      case TargetPlatform.linux:
      case TargetPlatform.windows:
        break;
    }

    if (_endDrawerOpened.value) {
      _buildDrawer(children, textDirection);
      _buildEndDrawer(children, textDirection);
    } else {
      _buildEndDrawer(children, textDirection);
      _buildDrawer(children, textDirection);
    }

    // The minimum insets for contents of the Scaffold to keep visible.
    final EdgeInsets minInsets = MediaQuery.paddingOf(context).copyWith(
      bottom: _resizeToAvoidBottomInset ? MediaQuery.viewInsetsOf(context).bottom : 0.0,
    );

    // The minimum viewPadding for interactive elements positioned by the
    // Scaffold to keep within safe interactive areas.
    final EdgeInsets minViewPadding = MediaQuery.viewPaddingOf(context).copyWith(
      bottom: _resizeToAvoidBottomInset && MediaQuery.viewInsetsOf(context).bottom != 0.0 ? 0.0 : null,
    );

    // extendBody locked when keyboard is open
    final bool extendBody = minInsets.bottom <= 0 && widget.extendBody;

    return _ScaffoldScope(
      hasDrawer: hasDrawer,
      geometryNotifier: _geometryNotifier,
      child: ScrollNotificationObserver(
        child: Material(
          color: widget.backgroundColor ?? themeData.scaffoldBackgroundColor,
          child: AnimatedBuilder(animation: _floatingActionButtonMoveController, builder: (BuildContext context, Widget? child) {
            return Actions(
              actions: <Type, Action<Intent>>{
                DismissIntent: _DismissDrawerAction(context),
              },
              child: CustomMultiChildLayout(
                delegate: _ScaffoldLayout(
                  extendBody: extendBody,
                  extendBodyBehindAppBar: widget.extendBodyBehindAppBar,
                  minInsets: minInsets,
                  minViewPadding: minViewPadding,
                  currentFloatingActionButtonLocation: _floatingActionButtonLocation!,
                  floatingActionButtonMoveAnimationProgress: _floatingActionButtonMoveController.value,
                  floatingActionButtonMotionAnimator: _floatingActionButtonAnimator,
                  geometryNotifier: _geometryNotifier,
                  previousFloatingActionButtonLocation: _previousFloatingActionButtonLocation!,
                  textDirection: textDirection,
                  isSnackBarFloating: isSnackBarFloating,
                  extendBodyBehindMaterialBanner: extendBodyBehindMaterialBanner,
                  snackBarWidth: snackBarWidth,
                ),
                children: children,
              ),
            );
          }),
        ),
      ),
    );
  }
}

class _DismissDrawerAction extends DismissAction {
  _DismissDrawerAction(this.context);

  final BuildContext context;

  @override
  bool isEnabled(DismissIntent intent) {
    return Scaffold.of(context).isDrawerOpen || Scaffold.of(context).isEndDrawerOpen;
  }

  @override
  void invoke(DismissIntent intent) {
    Scaffold.of(context).closeDrawer();
    Scaffold.of(context).closeEndDrawer();
  }
}

/// An interface for controlling a feature of a [Scaffold].
///
/// Commonly obtained from [ScaffoldMessengerState.showSnackBar] or
/// [ScaffoldState.showBottomSheet].
class ScaffoldFeatureController<T extends Widget, U> {
  const ScaffoldFeatureController._(this._widget, this._completer, this.close, this.setState);
  final T _widget;
  final Completer<U> _completer;

  /// Completes when the feature controlled by this object is no longer visible.
  Future<U> get closed => _completer.future;

  /// Remove the feature (e.g., bottom sheet, snack bar, or material banner) from the scaffold.
  final VoidCallback close;

  /// Mark the feature (e.g., bottom sheet or snack bar) as needing to rebuild.
  final StateSetter? setState;
}

// TODO(guidezpl): Look into making this public. A copy of this class is in
//  bottom_sheet.dart, for now, https://github.com/flutter/flutter/issues/51627
/// A curve that progresses linearly until a specified [startingPoint], at which
/// point [curve] will begin. Unlike [Interval], [curve] will not start at zero,
/// but will use [startingPoint] as the Y position.
///
/// For example, if [startingPoint] is set to `0.5`, and [curve] is set to
/// [Curves.easeOut], then the bottom-left quarter of the curve will be a
/// straight line, and the top-right quarter will contain the entire contents of
/// [Curves.easeOut].
///
/// This is useful in situations where a widget must track the user's finger
/// (which requires a linear animation), and afterwards can be flung using a
/// curve specified with the [curve] argument, after the finger is released. In
/// such a case, the value of [startingPoint] would be the progress of the
/// animation at the time when the finger was released.
///
/// The [startingPoint] and [curve] arguments must not be null.
class _BottomSheetSuspendedCurve extends ParametricCurve<double> {
  /// Creates a suspended curve.
  const _BottomSheetSuspendedCurve(
      this.startingPoint, {
        this.curve = Curves.easeOutCubic,
      }) : assert(startingPoint != null),
        assert(curve != null);

  /// The progress value at which [curve] should begin.
  ///
  /// This defaults to [Curves.easeOutCubic].
  final double startingPoint;

  /// The curve to use when [startingPoint] is reached.
  final Curve curve;

  @override
  double transform(double t) {
    assert(t >= 0.0 && t <= 1.0);
    assert(startingPoint >= 0.0 && startingPoint <= 1.0);

    if (t < startingPoint) {
      return t;
    }

    if (t == 1.0) {
      return t;
    }

    final double curveProgress = (t - startingPoint) / (1 - startingPoint);
    final double transformed = curve.transform(curveProgress);
    return lerpDouble(startingPoint, 1, transformed)!;
  }

  @override
  String toString() {
    return '${describeIdentity(this)}($startingPoint, $curve)';
  }
}

class _StandardBottomSheet extends StatefulWidget {
  const _StandardBottomSheet({
    super.key,
    required this.animationController,
    this.enableDrag = true,
    required this.onClosing,
    required this.onDismissed,
    required this.builder,
    this.isPersistent = false,
    this.backgroundColor,
    this.elevation,
    this.shape,
    this.clipBehavior,
    this.constraints,
    this.onDispose,
  });

  final AnimationController animationController; // we control it, but it must be disposed by whoever created it.
  final bool enableDrag;
  final VoidCallback? onClosing;
  final VoidCallback? onDismissed;
  final VoidCallback? onDispose;
  final WidgetBuilder builder;
  final bool isPersistent;
  final Color? backgroundColor;
  final double? elevation;
  final ShapeBorder? shape;
  final Clip? clipBehavior;
  final BoxConstraints? constraints;

  @override
  _StandardBottomSheetState createState() => _StandardBottomSheetState();
}

class _StandardBottomSheetState extends State<_StandardBottomSheet> {
  ParametricCurve<double> animationCurve = _standardBottomSheetCurve;

  @override
  void initState() {
    super.initState();
    assert(widget.animationController != null);
    assert(
      widget.animationController.status == AnimationStatus.forward
        || widget.animationController.status == AnimationStatus.completed,
    );
    widget.animationController.addStatusListener(_handleStatusChange);
  }

  @override
  void dispose() {
    widget.onDispose?.call();
    super.dispose();
  }

  @override
  void didUpdateWidget(_StandardBottomSheet oldWidget) {
    super.didUpdateWidget(oldWidget);
    assert(widget.animationController == oldWidget.animationController);
  }

  void close() {
    assert(widget.animationController != null);
    widget.animationController.reverse();
    widget.onClosing?.call();
  }

  void _handleDragStart(DragStartDetails details) {
    // Allow the bottom sheet to track the user's finger accurately.
    animationCurve = Curves.linear;
  }

  void _handleDragEnd(DragEndDetails details, { bool? isClosing }) {
    // Allow the bottom sheet to animate smoothly from its current position.
    animationCurve = _BottomSheetSuspendedCurve(
      widget.animationController.value,
      curve: _standardBottomSheetCurve,
    );
  }

  void _handleStatusChange(AnimationStatus status) {
    if (status == AnimationStatus.dismissed) {
      widget.onDismissed?.call();
    }
  }

  bool extentChanged(DraggableScrollableNotification notification) {
    final double extentRemaining = 1.0 - notification.extent;
    final ScaffoldState scaffold = Scaffold.of(context);
    if (extentRemaining < _kBottomSheetDominatesPercentage) {
      scaffold._floatingActionButtonVisibilityValue = extentRemaining * _kBottomSheetDominatesPercentage * 10;
      scaffold.showBodyScrim(true,  math.max(
        _kMinBottomSheetScrimOpacity,
        _kMaxBottomSheetScrimOpacity - scaffold._floatingActionButtonVisibilityValue,
      ));
    } else {
      scaffold._floatingActionButtonVisibilityValue = 1.0;
      scaffold.showBodyScrim(false, 0.0);
    }
    // If the Scaffold.bottomSheet != null, we're a persistent bottom sheet.
    if (notification.extent == notification.minExtent && scaffold.widget.bottomSheet == null) {
      close();
    }
    return false;
  }

  @override
  Widget build(BuildContext context) {
    return AnimatedBuilder(
      animation: widget.animationController,
      builder: (BuildContext context, Widget? child) {
        return Align(
          alignment: AlignmentDirectional.topStart,
          heightFactor: animationCurve.transform(widget.animationController.value),
          child: child,
        );
      },
      child: Semantics(
        container: true,
        onDismiss: !widget.isPersistent ? close : null,
        child:  NotificationListener<DraggableScrollableNotification>(
          onNotification: extentChanged,
          child: BottomSheet(
            animationController: widget.animationController,
            enableDrag: widget.enableDrag,
            onDragStart: _handleDragStart,
            onDragEnd: _handleDragEnd,
            onClosing: widget.onClosing!,
            builder: widget.builder,
            backgroundColor: widget.backgroundColor,
            elevation: widget.elevation,
            shape: widget.shape,
            clipBehavior: widget.clipBehavior,
            constraints: widget.constraints,
          ),
        ),
      ),
    );
  }

}

/// A [ScaffoldFeatureController] for standard bottom sheets.
///
/// This is the type of objects returned by [ScaffoldState.showBottomSheet].
///
/// This controller is used to display both standard and persistent bottom
/// sheets. A bottom sheet is only persistent if it is set as the
/// [Scaffold.bottomSheet].
class PersistentBottomSheetController<T> extends ScaffoldFeatureController<_StandardBottomSheet, T> {
  const PersistentBottomSheetController._(
    super.widget,
    super.completer,
    super.close,
    StateSetter super.setState,
    this._isLocalHistoryEntry,
  ) : super._();

  final bool _isLocalHistoryEntry;
}

class _ScaffoldScope extends InheritedWidget {
  const _ScaffoldScope({
    required this.hasDrawer,
    required this.geometryNotifier,
    required super.child,
  }) : assert(hasDrawer != null);

  final bool hasDrawer;
  final _ScaffoldGeometryNotifier geometryNotifier;

  @override
  bool updateShouldNotify(_ScaffoldScope oldWidget) {
    return hasDrawer != oldWidget.hasDrawer;
  }
}<|MERGE_RESOLUTION|>--- conflicted
+++ resolved
@@ -2793,13 +2793,10 @@
     }
 
     if (widget.appBar != null) {
-<<<<<<< HEAD
-      final double topPadding = widget.primary ? mediaQuery.padding.top : 0.0;
+      final double topPadding = widget.primary ? MediaQuery.paddingOf(context).top : 0.0;
       _appBarMaxHeight = widget.appBar!.preferredSizeFor(context).height + topPadding;
-=======
       final double topPadding = widget.primary ? MediaQuery.paddingOf(context).top : 0.0;
       _appBarMaxHeight = AppBar.preferredHeightFor(context, widget.appBar!.preferredSize) + topPadding;
->>>>>>> 1da8f4ed
       assert(_appBarMaxHeight! >= 0.0 && _appBarMaxHeight!.isFinite);
       _addIfNonNull(
         children,
