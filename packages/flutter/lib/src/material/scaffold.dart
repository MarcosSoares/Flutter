--- conflicted
+++ resolved
@@ -1538,17 +1538,11 @@
 
   PersistentBottomSheetController<T> _buildBottomSheet<T>(
     WidgetBuilder builder,
-<<<<<<< HEAD
-    AnimationController controller,
-    bool isLocalHistoryEntry, {
-    Color color,
-    double elevation,
-    ShapeBorder shape,
-  }) {
-=======
     bool isPersistent, {
     AnimationController animationController,
     Color backgroundColor,
+    double elevation,
+    ShapeBorder shape,
   }) {
     assert(() {
       if (widget.bottomSheet != null && isPersistent && _currentBottomSheet != null) {
@@ -1561,7 +1555,6 @@
       return true;
     }());
 
->>>>>>> 8e66c53f
     final Completer<T> completer = Completer<T>();
     final GlobalKey<_StandardBottomSheetState> bottomSheetKey = GlobalKey<_StandardBottomSheetState>();
     _StandardBottomSheet bottomSheet;
@@ -1626,14 +1619,10 @@
         }
       },
       builder: builder,
-<<<<<<< HEAD
-      color: color,
+      isPersistent: isPersistent,
+      backgroundColor: backgroundColor,
       elevation: elevation,
       shape: shape,
-=======
-      isPersistent: isPersistent,
-      backgroundColor: backgroundColor,
->>>>>>> 8e66c53f
     );
 
     if (!isPersistent)
@@ -1687,13 +1676,9 @@
   ///  * <https://material.io/design/components/sheets-bottom.html#standard-bottom-sheet>
   PersistentBottomSheetController<T> showBottomSheet<T>(
     WidgetBuilder builder, {
-<<<<<<< HEAD
-    Color color,
+    Color backgroundColor,
     double elevation,
     ShapeBorder shape,
-  }) {
-=======
-    Color backgroundColor,
   }) {
     assert(() {
       if (widget.bottomSheet != null) {
@@ -1707,20 +1692,17 @@
     }());
     assert(debugCheckHasMediaQuery(context));
 
->>>>>>> 8e66c53f
     _closeCurrentBottomSheet();
     final AnimationController controller = BottomSheet.createAnimationController(this)..forward();
     setState(() {
-<<<<<<< HEAD
-      _currentBottomSheet = _buildBottomSheet<T>(builder, controller, true, color: color, elevation: elevation, shape: shape);
-=======
       _currentBottomSheet = _buildBottomSheet<T>(
         builder,
         false,
         animationController: controller,
         backgroundColor: backgroundColor,
+        elevation: elevation,
+        shape: shape,
       );
->>>>>>> 8e66c53f
     });
     return _currentBottomSheet;
   }
@@ -2240,14 +2222,10 @@
     this.onClosing,
     this.onDismissed,
     this.builder,
-<<<<<<< HEAD
-    this.color,
+    this.isPersistent = false,
+    this.backgroundColor,
     this.elevation,
     this.shape,
-=======
-    this.isPersistent = false,
-    this.backgroundColor,
->>>>>>> 8e66c53f
   }) : super(key: key);
 
   final AnimationController animationController; // we control it, but it must be disposed by whoever created it.
@@ -2255,14 +2233,10 @@
   final VoidCallback onClosing;
   final VoidCallback onDismissed;
   final WidgetBuilder builder;
-<<<<<<< HEAD
-  final Color color;
+  final bool isPersistent;
+  final Color backgroundColor;
   final double elevation;
   final ShapeBorder shape;
-=======
-  final bool isPersistent;
-  final Color backgroundColor;
->>>>>>> 8e66c53f
 
   @override
   _StandardBottomSheetState createState() => _StandardBottomSheetState();
@@ -2342,16 +2316,6 @@
             child: child
           );
         },
-<<<<<<< HEAD
-        child: BottomSheet(
-          animationController: widget.animationController,
-          enableDrag: widget.enableDrag,
-          onClosing: widget.onClosing,
-          builder: widget.builder,
-          color: widget.color,
-          elevation: widget.elevation,
-          shape: widget.shape,
-=======
         child: _wrapBottomSheet(
           BottomSheet(
             animationController: widget.animationController,
@@ -2359,8 +2323,9 @@
             onClosing: widget.onClosing,
             builder: widget.builder,
             backgroundColor: widget.backgroundColor,
+            elevation: widget.elevation,
+            shape: widget.shape,
           ),
->>>>>>> 8e66c53f
         ),
       );
     }
