// Copyright 2015 The Chromium Authors. All rights reserved.
// Use of this source code is governed by a BSD-style license that can be
// found in the LICENSE file.

import 'dart:async';
import 'dart:collection';
import 'dart:math' as math;

import 'package:flutter/foundation.dart';
import 'package:flutter/rendering.dart';
import 'package:flutter/widgets.dart';
import 'package:flutter/gestures.dart' show DragStartBehavior;

import 'app_bar.dart';
import 'bottom_sheet.dart';
import 'bottom_sheet_scroll_controller.dart';
import 'button_bar.dart';
import 'button_theme.dart';
import 'colors.dart';
import 'divider.dart';
import 'drawer.dart';
import 'flexible_space_bar.dart';
import 'floating_action_button.dart';
import 'floating_action_button_location.dart';
import 'material.dart';
import 'snack_bar.dart';
import 'theme.dart';

// Examples can assume:
// TabController tabController;
// void setState(VoidCallback fn) { }
// String appBarTitle;
// int tabCount;
// TickerProvider tickerProvider;

const FloatingActionButtonLocation _kDefaultFloatingActionButtonLocation = FloatingActionButtonLocation.endFloat;
const FloatingActionButtonAnimator _kDefaultFloatingActionButtonAnimator = FloatingActionButtonAnimator.scaling;

// When the top of the BottomSheet crosses this threshold, it will start to
// shrink the FAB and show a scrim.
const double _kBottomSheetDominatesPercentage = 0.3;
const double _kMinBottomSheetScrimOpacity = 0.1;
const double _kMaxBottomSheetScrimOpacity = 0.6;

enum _ScaffoldSlot {
  body,
  appBar,
  bodyScrim,
  bottomSheet,
  snackBar,
  persistentFooter,
  bottomNavigationBar,
  floatingActionButton,
  drawer,
  endDrawer,
  statusBar,
}

/// The geometry of the [Scaffold] after all its contents have been laid out
/// except the [FloatingActionButton].
///
/// The [Scaffold] passes this pre-layout geometry to its
/// [FloatingActionButtonLocation], which produces an [Offset] that the
/// [Scaffold] uses to position the [FloatingActionButton].
///
/// For a description of the [Scaffold]'s geometry after it has
/// finished laying out, see the [ScaffoldGeometry].
@immutable
class ScaffoldPrelayoutGeometry {
  /// Abstract const constructor. This constructor enables subclasses to provide
  /// const constructors so that they can be used in const expressions.
  const ScaffoldPrelayoutGeometry({
    @required this.bottomSheetSize,
    @required this.contentBottom,
    @required this.contentTop,
    @required this.floatingActionButtonSize,
    @required this.minInsets,
    @required this.scaffoldSize,
    @required this.snackBarSize,
    @required this.textDirection,
  });

  /// The [Size] of [Scaffold.floatingActionButton].
  ///
  /// If [Scaffold.floatingActionButton] is null, this will be [Size.zero].
  final Size floatingActionButtonSize;

  /// The [Size] of the [Scaffold]'s [BottomSheet].
  ///
  /// If the [Scaffold] is not currently showing a [BottomSheet],
  /// this will be [Size.zero].
  final Size bottomSheetSize;

  /// The vertical distance from the Scaffold's origin to the bottom of
  /// [Scaffold.body].
  ///
  /// This is useful in a [FloatingActionButtonLocation] designed to
  /// place the [FloatingActionButton] at the bottom of the screen, while
  /// keeping it above the [BottomSheet], the [Scaffold.bottomNavigationBar],
  /// or the keyboard.
  ///
  /// The [Scaffold.body] is laid out with respect to [minInsets] already. This
  /// means that a [FloatingActionButtonLocation] does not need to factor in
  /// [minInsets.bottom] when aligning a [FloatingActionButton] to
  /// [contentBottom].
  final double contentBottom;

  /// The vertical distance from the [Scaffold]'s origin to the top of
  /// [Scaffold.body].
  ///
  /// This is useful in a [FloatingActionButtonLocation] designed to
  /// place the [FloatingActionButton] at the top of the screen, while
  /// keeping it below the [Scaffold.appBar].
  ///
  /// The [Scaffold.body] is laid out with respect to [minInsets] already. This
  /// means that a [FloatingActionButtonLocation] does not need to factor in
  /// [minInsets.top] when aligning a [FloatingActionButton] to [contentTop].
  final double contentTop;

  /// The minimum padding to inset the [FloatingActionButton] by for it
  /// to remain visible.
  ///
  /// This value is the result of calling [MediaQuery.padding] in the
  /// [Scaffold]'s [BuildContext],
  /// and is useful for insetting the [FloatingActionButton] to avoid features like
  /// the system status bar or the keyboard.
  ///
  /// If [Scaffold.resizeToAvoidBottomInset] is set to false, [minInsets.bottom]
  /// will be 0.0.
  final EdgeInsets minInsets;

  /// The [Size] of the whole [Scaffold].
  ///
  /// If the [Size] of the [Scaffold]'s contents is modified by values such as
  /// [Scaffold.resizeToAvoidBottomInset] or the keyboard opening, then the
  /// [scaffoldSize] will not reflect those changes.
  ///
  /// This means that [FloatingActionButtonLocation]s designed to reposition
  /// the [FloatingActionButton] based on events such as the keyboard popping
  /// up should use [minInsets] to make sure that the [FloatingActionButton] is
  /// inset by enough to remain visible.
  ///
  /// See [minInsets] and [MediaQuery.padding] for more information on the appropriate
  /// insets to apply.
  final Size scaffoldSize;

  /// The [Size] of the [Scaffold]'s [SnackBar].
  ///
  /// If the [Scaffold] is not showing a [SnackBar], this will be [Size.zero].
  final Size snackBarSize;

  /// The [TextDirection] of the [Scaffold]'s [BuildContext].
  final TextDirection textDirection;
}

/// A snapshot of a transition between two [FloatingActionButtonLocation]s.
///
/// [ScaffoldState] uses this to seamlessly change transition animations
/// when a running [FloatingActionButtonLocation] transition is interrupted by a new transition.
@immutable
class _TransitionSnapshotFabLocation extends FloatingActionButtonLocation {

  const _TransitionSnapshotFabLocation(this.begin, this.end, this.animator, this.progress);

  final FloatingActionButtonLocation begin;
  final FloatingActionButtonLocation end;
  final FloatingActionButtonAnimator animator;
  final double progress;

  @override
  Offset getOffset(ScaffoldPrelayoutGeometry scaffoldGeometry) {
    return animator.getOffset(
      begin: begin.getOffset(scaffoldGeometry),
      end: end.getOffset(scaffoldGeometry),
      progress: progress,
    );
  }

  @override
  String toString() {
    return '$runtimeType(begin: $begin, end: $end, progress: $progress)';
  }
}

/// Geometry information for [Scaffold] components after layout is finished.
///
/// To get a [ValueNotifier] for the scaffold geometry of a given
/// [BuildContext], use [Scaffold.geometryOf].
///
/// The ScaffoldGeometry is only available during the paint phase, because
/// its value is computed during the animation and layout phases prior to painting.
///
/// For an example of using the [ScaffoldGeometry], see the [BottomAppBar],
/// which uses the [ScaffoldGeometry] to paint a notch around the
/// [FloatingActionButton].
///
/// For information about the [Scaffold]'s geometry that is used while laying
/// out the [FloatingActionButton], see [ScaffoldPrelayoutGeometry].
@immutable
class ScaffoldGeometry {
  /// Create an object that describes the geometry of a [Scaffold].
  const ScaffoldGeometry({
    this.bottomNavigationBarTop,
    this.floatingActionButtonArea,
  });

  /// The distance from the [Scaffold]'s top edge to the top edge of the
  /// rectangle in which the [Scaffold.bottomNavigationBar] bar is laid out.
  ///
  /// Null if [Scaffold.bottomNavigationBar] is null.
  final double bottomNavigationBarTop;

  /// The [Scaffold.floatingActionButton]'s bounding rectangle.
  ///
  /// This is null when there is no floating action button showing.
  final Rect floatingActionButtonArea;

  ScaffoldGeometry _scaleFloatingActionButton(double scaleFactor) {
    if (scaleFactor == 1.0)
      return this;

    if (scaleFactor == 0.0) {
      return ScaffoldGeometry(
        bottomNavigationBarTop: bottomNavigationBarTop,
      );
    }

    final Rect scaledButton = Rect.lerp(
      floatingActionButtonArea.center & Size.zero,
      floatingActionButtonArea,
      scaleFactor,
    );
    return copyWith(floatingActionButtonArea: scaledButton);
  }

  /// Creates a copy of this [ScaffoldGeometry] but with the given fields replaced with
  /// the new values.
  ScaffoldGeometry copyWith({
    double bottomNavigationBarTop,
    Rect floatingActionButtonArea,
  }) {
    return ScaffoldGeometry(
      bottomNavigationBarTop: bottomNavigationBarTop ?? this.bottomNavigationBarTop,
      floatingActionButtonArea: floatingActionButtonArea ?? this.floatingActionButtonArea,
    );
  }
}

class _ScaffoldGeometryNotifier extends ChangeNotifier implements ValueListenable<ScaffoldGeometry> {
  _ScaffoldGeometryNotifier(this.geometry, this.context)
    : assert (context != null);

  final BuildContext context;
  double floatingActionButtonScale;
  ScaffoldGeometry geometry;

  @override
  ScaffoldGeometry get value {
    assert(() {
      final RenderObject renderObject = context.findRenderObject();
      if (renderObject == null || !renderObject.owner.debugDoingPaint)
        throw FlutterError(
            'Scaffold.geometryOf() must only be accessed during the paint phase.\n'
            'The ScaffoldGeometry is only available during the paint phase, because\n'
            'its value is computed during the animation and layout phases prior to painting.'
        );
      return true;
    }());
    return geometry._scaleFloatingActionButton(floatingActionButtonScale);
  }

  void _updateWith({
    double bottomNavigationBarTop,
    Rect floatingActionButtonArea,
    double floatingActionButtonScale,
  }) {
    this.floatingActionButtonScale = floatingActionButtonScale ?? this.floatingActionButtonScale;
    geometry = geometry.copyWith(
      bottomNavigationBarTop: bottomNavigationBarTop,
      floatingActionButtonArea: floatingActionButtonArea,
    );
    notifyListeners();
  }
}

// Used to communicate the height of the Scaffold's bottomNavigationBar and
// persistentFooterButtons to the LayoutBuilder which builds the Scaffold's body.
//
// Scaffold expects a _BodyBoxConstraints to be passed to the _BodyBuilder
// widget's LayoutBuilder, see _ScaffoldLayout.performLayout(). The BoxConstraints
// methods that construct new BoxConstraints objects, like copyWith() have not
// been overridden here because we expect the _BodyBoxConstraintsObject to be
// passed along unmodified to the LayoutBuilder. If that changes in the future
// then _BodyBuilder will assert.
class _BodyBoxConstraints extends BoxConstraints {
  const _BodyBoxConstraints({
    double minWidth = 0.0,
    double maxWidth = double.infinity,
    double minHeight = 0.0,
    double maxHeight = double.infinity,
    @required this.bottomWidgetsHeight,
  }) : assert(bottomWidgetsHeight != null),
       assert(bottomWidgetsHeight >= 0),
       super(minWidth: minWidth, maxWidth: maxWidth, minHeight: minHeight, maxHeight: maxHeight);

  final double bottomWidgetsHeight;

  // RenderObject.layout() will only short-circuit its call to its performLayout
  // method if the new layout constraints are not == to the current constraints.
  // If the height of the bottom widgets has changed, even though the constraints'
  // min and max values have not, we still want performLayout to happen.
  @override
  bool operator ==(dynamic other) {
    if (super != other)
      return false;
    final _BodyBoxConstraints typedOther = other;
    return bottomWidgetsHeight == typedOther.bottomWidgetsHeight;
  }

  @override
  int get hashCode {
    return hashValues(super.hashCode, bottomWidgetsHeight);
  }
}

// Used when Scaffold.extendBody is true to wrap the scaffold's body in a MediaQuery
// whose padding accounts for the height of the bottomNavigationBar and/or the
// persistentFooterButtons.
//
// The bottom widgets' height is passed along via the _BodyBoxConstraints parameter.
// The constraints parameter is constructed in_ScaffoldLayout.performLayout().
class _BodyBuilder extends StatelessWidget {
  const _BodyBuilder({ Key key, this.body }) : super(key: key);

  final Widget body;

  @override
  Widget build(BuildContext context) {
    return LayoutBuilder(
      builder: (BuildContext context, BoxConstraints constraints) {
        final _BodyBoxConstraints bodyConstraints = constraints;
        final MediaQueryData metrics = MediaQuery.of(context);
        return MediaQuery(
          data: metrics.copyWith(
            padding: metrics.padding.copyWith(
              bottom: math.max(metrics.padding.bottom, bodyConstraints.bottomWidgetsHeight),
            ),
          ),
          child: body,
        );
      },
    );
  }
}

class _ScaffoldLayout extends MultiChildLayoutDelegate {
  _ScaffoldLayout({
    @required this.minInsets,
    @required this.textDirection,
    @required this.geometryNotifier,
    // for floating action button
    @required this.previousFloatingActionButtonLocation,
    @required this.currentFloatingActionButtonLocation,
    @required this.floatingActionButtonMoveAnimationProgress,
    @required this.floatingActionButtonMotionAnimator,
    this.bottomSheetTop = 0.0,
    @required this.extendBody,
  }) : assert(minInsets != null),
       assert(textDirection != null),
       assert(geometryNotifier != null),
       assert(previousFloatingActionButtonLocation != null),
       assert(currentFloatingActionButtonLocation != null),
       assert(extendBody != null),
       assert(bottomSheetTop != null);

  final bool extendBody;
  final EdgeInsets minInsets;
  final TextDirection textDirection;
  final _ScaffoldGeometryNotifier geometryNotifier;

  final FloatingActionButtonLocation previousFloatingActionButtonLocation;
  final FloatingActionButtonLocation currentFloatingActionButtonLocation;
  final double floatingActionButtonMoveAnimationProgress;
  final FloatingActionButtonAnimator floatingActionButtonMotionAnimator;

  /// For a scroll controlled bottom sheet, this is where the top of the bottom
  /// sheet should be laid out
  final double bottomSheetTop;

  @override
  void performLayout(Size size) {
    final BoxConstraints looseConstraints = BoxConstraints.loose(size);

    // This part of the layout has the same effect as putting the app bar and
    // body in a column and making the body flexible. What's different is that
    // in this case the app bar appears _after_ the body in the stacking order,
    // so the app bar's shadow is drawn on top of the body.

    final BoxConstraints fullWidthConstraints = looseConstraints.tighten(width: size.width);
    final double bottom = size.height;
    double contentTop = 0.0;
    double bottomWidgetsHeight = 0.0;

    if (hasChild(_ScaffoldSlot.appBar)) {
      contentTop = layoutChild(_ScaffoldSlot.appBar, fullWidthConstraints).height;
      positionChild(_ScaffoldSlot.appBar, Offset.zero);
    }

    double bottomNavigationBarTop;
    if (hasChild(_ScaffoldSlot.bottomNavigationBar)) {
      final double bottomNavigationBarHeight = layoutChild(_ScaffoldSlot.bottomNavigationBar, fullWidthConstraints).height;
      bottomWidgetsHeight += bottomNavigationBarHeight;
      bottomNavigationBarTop = math.max(0.0, bottom - bottomWidgetsHeight);
      positionChild(_ScaffoldSlot.bottomNavigationBar, Offset(0.0, bottomNavigationBarTop));
    }

    if (hasChild(_ScaffoldSlot.persistentFooter)) {
      final BoxConstraints footerConstraints = BoxConstraints(
        maxWidth: fullWidthConstraints.maxWidth,
        maxHeight: math.max(0.0, bottom - bottomWidgetsHeight - contentTop),
      );
      final double persistentFooterHeight = layoutChild(_ScaffoldSlot.persistentFooter, footerConstraints).height;
      bottomWidgetsHeight += persistentFooterHeight;
      positionChild(_ScaffoldSlot.persistentFooter, Offset(0.0, math.max(0.0, bottom - bottomWidgetsHeight)));
    }

    // Set the content bottom to account for the greater of the height of any
    // bottom-anchored material widgets or of the keyboard or other
    // bottom-anchored system UI.
    final double contentBottom = math.max(0.0, bottom - math.max(minInsets.bottom, bottomWidgetsHeight));

    if (hasChild(_ScaffoldSlot.body)) {
      double bodyMaxHeight = math.max(0.0, contentBottom - contentTop);

      if (extendBody) {
        bodyMaxHeight += bottomWidgetsHeight;
        assert(bodyMaxHeight <= math.max(0.0, looseConstraints.maxHeight - contentTop));
      }

      final BoxConstraints bodyConstraints = _BodyBoxConstraints(
        maxWidth: fullWidthConstraints.maxWidth,
        maxHeight: bodyMaxHeight,
        bottomWidgetsHeight: extendBody ? bottomWidgetsHeight : 0.0,
      );
      layoutChild(_ScaffoldSlot.body, bodyConstraints);
      positionChild(_ScaffoldSlot.body, Offset(0.0, contentTop));
    }

    // The BottomSheet and the SnackBar are anchored to the bottom of the parent,
    // they're as wide as the parent and are given their intrinsic height. The
    // only difference is that SnackBar appears on the top side of the
    // BottomNavigationBar while the BottomSheet is stacked on top of it.
    //
    // If all three elements are present then either the center of the FAB straddles
    // the top edge of the BottomSheet or the bottom of the FAB is
    // kFloatingActionButtonMargin above the SnackBar, whichever puts the FAB
    // the farthest above the bottom of the parent. If only the FAB is has a
    // non-zero height then it's inset from the parent's right and bottom edges
    // by kFloatingActionButtonMargin.

    Size bottomSheetSize = Size.zero;
    Size snackBarSize = Size.zero;

    if (hasChild(_ScaffoldSlot.bodyScrim)) {
      final BoxConstraints bottomSheetScrimConstraints = BoxConstraints(
        maxWidth: fullWidthConstraints.maxWidth,
        maxHeight: bottomSheetTop + contentTop,
      );
      layoutChild(_ScaffoldSlot.bodyScrim, bottomSheetScrimConstraints);
      positionChild(_ScaffoldSlot.bodyScrim, Offset.zero);
    }

    if (hasChild(_ScaffoldSlot.bottomSheet)) {
      final BoxConstraints bottomSheetConstraints = BoxConstraints(
        maxWidth: fullWidthConstraints.maxWidth,
        maxHeight: math.max(0.0, contentBottom - contentTop - bottomSheetTop),
      );
      bottomSheetSize = layoutChild(_ScaffoldSlot.bottomSheet, bottomSheetConstraints);
      positionChild(_ScaffoldSlot.bottomSheet, Offset((size.width - bottomSheetSize.width) / 2.0, contentBottom - bottomSheetSize.height));
    }

    if (hasChild(_ScaffoldSlot.snackBar)) {
      snackBarSize = layoutChild(_ScaffoldSlot.snackBar, fullWidthConstraints);
      positionChild(_ScaffoldSlot.snackBar, Offset(0.0, contentBottom - snackBarSize.height));
    }

    Rect floatingActionButtonRect;
    if (hasChild(_ScaffoldSlot.floatingActionButton)) {
      final Size fabSize = layoutChild(_ScaffoldSlot.floatingActionButton, looseConstraints);

      // To account for the FAB position being changed, we'll animate between
      // the old and new positions.
      final ScaffoldPrelayoutGeometry currentGeometry = ScaffoldPrelayoutGeometry(
        bottomSheetSize: bottomSheetSize,
        contentBottom: contentBottom,
        contentTop: contentTop,
        floatingActionButtonSize: fabSize,
        minInsets: minInsets,
        scaffoldSize: size,
        snackBarSize: snackBarSize,
        textDirection: textDirection,
      );
      final Offset currentFabOffset = currentFloatingActionButtonLocation.getOffset(currentGeometry);
      final Offset previousFabOffset = previousFloatingActionButtonLocation.getOffset(currentGeometry);
      final Offset fabOffset = floatingActionButtonMotionAnimator.getOffset(
        begin: previousFabOffset,
        end: currentFabOffset,
        progress: floatingActionButtonMoveAnimationProgress,
      );
      positionChild(_ScaffoldSlot.floatingActionButton, fabOffset);
      floatingActionButtonRect = fabOffset & fabSize;
    }

    if (hasChild(_ScaffoldSlot.statusBar)) {
      layoutChild(_ScaffoldSlot.statusBar, fullWidthConstraints.tighten(height: minInsets.top));
      positionChild(_ScaffoldSlot.statusBar, Offset.zero);
    }

    if (hasChild(_ScaffoldSlot.drawer)) {
      layoutChild(_ScaffoldSlot.drawer, BoxConstraints.tight(size));
      positionChild(_ScaffoldSlot.drawer, Offset.zero);
    }

    if (hasChild(_ScaffoldSlot.endDrawer)) {
      layoutChild(_ScaffoldSlot.endDrawer, BoxConstraints.tight(size));
      positionChild(_ScaffoldSlot.endDrawer, Offset.zero);
    }

    geometryNotifier._updateWith(
      bottomNavigationBarTop: bottomNavigationBarTop,
      floatingActionButtonArea: floatingActionButtonRect,
    );
  }

  @override
  bool shouldRelayout(_ScaffoldLayout oldDelegate) {
    return oldDelegate.minInsets != minInsets
        || oldDelegate.textDirection != textDirection
        || oldDelegate.floatingActionButtonMoveAnimationProgress != floatingActionButtonMoveAnimationProgress
        || oldDelegate.previousFloatingActionButtonLocation != previousFloatingActionButtonLocation
        || oldDelegate.currentFloatingActionButtonLocation != currentFloatingActionButtonLocation
        || oldDelegate.bottomSheetTop != bottomSheetTop;
  }
}

/// Handler for scale and rotation animations in the [FloatingActionButton].
///
/// Currently, there are two types of [FloatingActionButton] animations:
///
/// * Entrance/Exit animations, which this widget triggers
///   when the [FloatingActionButton] is added, updated, or removed.
/// * Motion animations, which are triggered by the [Scaffold]
///   when its [FloatingActionButtonLocation] is updated.
class _FloatingActionButtonTransition extends StatefulWidget {
  const _FloatingActionButtonTransition({
    Key key,
    @required this.child,
    @required this.fabMoveAnimation,
    @required this.fabMotionAnimator,
    @required this.geometryNotifier,
    @required this.currentController,
  }) : assert(fabMoveAnimation != null),
       assert(fabMotionAnimator != null),
       assert(currentController != null),
       super(key: key);

  final Widget child;
  final Animation<double> fabMoveAnimation;
  final FloatingActionButtonAnimator fabMotionAnimator;
  final _ScaffoldGeometryNotifier geometryNotifier;

  /// Controls the current child widget.child as it exits.
  final AnimationController currentController;

  @override
  _FloatingActionButtonTransitionState createState() => _FloatingActionButtonTransitionState();
}

class _FloatingActionButtonTransitionState extends State<_FloatingActionButtonTransition> with TickerProviderStateMixin {

  // The animations applied to the Floating Action Button when it is entering or exiting.
  // Controls the previous widget.child as it exits.
  AnimationController _previousController;
  Animation<double> _previousScaleAnimation;
  Animation<double> _previousRotationAnimation;
  // The animations to run, considering the widget's fabMoveAnimation and the current/previous entrance/exit animations.
  Animation<double> _currentScaleAnimation;
  Animation<double> _extendedCurrentScaleAnimation;
  Animation<double> _currentRotationAnimation;
  Widget _previousChild;

  @override
  void initState() {
    super.initState();

    _previousController = AnimationController(
      duration: kFloatingActionButtonSegue,
      vsync: this,
    )..addStatusListener(_handlePreviousAnimationStatusChanged);
    _updateAnimations();

    if (widget.child != null) {
      // If we start out with a child, have the child appear fully visible instead
      // of animating in.
<<<<<<< HEAD
      widget.currentController.value = 1.0;
    }
    else {
=======
      _currentController.value = 1.0;
    } else {
>>>>>>> 9e95df99
      // If we start without a child we update the geometry object with a
      // floating action button scale of 0, as it is not showing on the screen.
      _updateGeometryScale(0.0);
    }
  }

  @override
  void dispose() {
    _previousController.dispose();
    super.dispose();
  }

  @override
  void didUpdateWidget(_FloatingActionButtonTransition oldWidget) {
    super.didUpdateWidget(oldWidget);
    final bool oldChildIsNull = oldWidget.child == null;
    final bool newChildIsNull = widget.child == null;
    if (oldChildIsNull == newChildIsNull && oldWidget.child?.key == widget.child?.key)
      return;
    if (oldWidget.fabMotionAnimator != widget.fabMotionAnimator || oldWidget.fabMoveAnimation != widget.fabMoveAnimation) {
      // Get the right scale and rotation animations to use for this widget.
      _updateAnimations();
    }
    if (_previousController.status == AnimationStatus.dismissed) {
      final double currentValue = widget.currentController.value;
      if (currentValue == 0.0 || oldWidget.child == null) {
        // The current child hasn't started its entrance animation yet. We can
        // just skip directly to the new child's entrance.
        _previousChild = null;
        if (widget.child != null)
          widget.currentController.forward();
      } else {
        // Otherwise, we need to copy the state from the current controller to
        // the previous controller and run an exit animation for the previous
        // widget before running the entrance animation for the new child.
        _previousChild = oldWidget.child;
        _previousController
          ..value = currentValue
          ..reverse();
        widget.currentController.value = 0.0;
      }
    }
  }

  static final Animatable<double> _entranceTurnTween = Tween<double>(
    begin: 1.0 - kFloatingActionButtonTurnInterval,
    end: 1.0,
  ).chain(CurveTween(curve: Curves.easeIn));

  void _updateAnimations() {
    // Get the animations for exit and entrance.
    final CurvedAnimation previousExitScaleAnimation = CurvedAnimation(
      parent: _previousController,
      curve: Curves.easeIn,
    );
    final Animation<double> previousExitRotationAnimation = Tween<double>(begin: 1.0, end: 1.0).animate(
      CurvedAnimation(
        parent: _previousController,
        curve: Curves.easeIn,
      ),
    );

    final CurvedAnimation currentEntranceScaleAnimation = CurvedAnimation(
      parent: widget.currentController,
      curve: Curves.easeIn,
    );
    final Animation<double> currentEntranceRotationAnimation = widget.currentController.drive(_entranceTurnTween);

    // Get the animations for when the FAB is moving.
    final Animation<double> moveScaleAnimation = widget.fabMotionAnimator.getScaleAnimation(parent: widget.fabMoveAnimation);
    final Animation<double> moveRotationAnimation = widget.fabMotionAnimator.getRotationAnimation(parent: widget.fabMoveAnimation);

    // Aggregate the animations.
    _previousScaleAnimation = AnimationMin<double>(moveScaleAnimation, previousExitScaleAnimation);
    _currentScaleAnimation = AnimationMin<double>(moveScaleAnimation, currentEntranceScaleAnimation);
    _extendedCurrentScaleAnimation = _currentScaleAnimation.drive(CurveTween(curve: const Interval(0.0, 0.1)));

    _previousRotationAnimation = TrainHoppingAnimation(previousExitRotationAnimation, moveRotationAnimation);
    _currentRotationAnimation = TrainHoppingAnimation(currentEntranceRotationAnimation, moveRotationAnimation);

    _currentScaleAnimation.addListener(_onProgressChanged);
    _previousScaleAnimation.addListener(_onProgressChanged);
  }

  void _handlePreviousAnimationStatusChanged(AnimationStatus status) {
    setState(() {
      if (status == AnimationStatus.dismissed) {
        assert(widget.currentController.status == AnimationStatus.dismissed);
        if (widget.child != null)
          widget.currentController.forward();
      }
    });
  }

  bool _isExtendedFloatingActionButton(Widget widget) {
    if (widget is! FloatingActionButton)
      return false;
    final FloatingActionButton fab = widget;
    return fab.isExtended;
  }

  @override
  Widget build(BuildContext context) {
    final List<Widget> children = <Widget>[];

    if (_previousController.status != AnimationStatus.dismissed) {
      if (_isExtendedFloatingActionButton(_previousChild)) {
        children.add(FadeTransition(
          opacity: _previousScaleAnimation,
          child: _previousChild,
        ));
      } else {
        children.add(ScaleTransition(
          scale: _previousScaleAnimation,
          child: RotationTransition(
            turns: _previousRotationAnimation,
            child: _previousChild,
          ),
        ));
      }
    }

    if (_isExtendedFloatingActionButton(widget.child)) {
      children.add(ScaleTransition(
        scale: _extendedCurrentScaleAnimation,
        child: FadeTransition(
          opacity: _currentScaleAnimation,
          child: widget.child,
        ),
      ));
    } else {
      children.add(ScaleTransition(
        scale: _currentScaleAnimation,
        child: RotationTransition(
          turns: _currentRotationAnimation,
          child: widget.child,
        ),
      ));
    }

    return Stack(
      alignment: Alignment.centerRight,
      children: children,
    );
  }

  void _onProgressChanged() {
    _updateGeometryScale(math.max(_previousScaleAnimation.value, _currentScaleAnimation.value));
  }

  void _updateGeometryScale(double scale) {
    widget.geometryNotifier._updateWith(
      floatingActionButtonScale: scale,
    );
  }
}

/// Implements the basic material design visual layout structure.
///
/// This class provides APIs for showing drawers, snack bars, and bottom sheets.
///
/// To display a snackbar or a persistent bottom sheet, obtain the
/// [ScaffoldState] for the current [BuildContext] via [Scaffold.of] and use the
/// [ScaffoldState.showSnackBar] and [ScaffoldState.showBottomSheet] functions.
///
/// {@tool snippet --template=stateful_widget_material}
/// This example shows a [Scaffold] with an [AppBar], a [BottomAppBar] and a
/// [FloatingActionButton]. The [body] is a [Text] placed in a [Center] in order
/// to center the text within the [Scaffold] and the [FloatingActionButton] is
/// centered and docked within the [BottomAppBar] using
/// [FloatingActionButtonLocation.centerDocked]. The [FloatingActionButton] is
/// connected to a callback that increments a counter.
///
/// ```dart
/// int _count = 0;
///
/// Widget build(BuildContext context) {
///   return Scaffold(
///     appBar: AppBar(
///       title: Text('Sample Code'),
///     ),
///     body: Center(
///       child: Text('You have pressed the button $_count times.'),
///     ),
///     bottomNavigationBar: BottomAppBar(
///       child: Container(height: 50.0,),
///     ),
///     floatingActionButton: FloatingActionButton(
///       onPressed: () => setState(() {
///         _count++;
///       }),
///       tooltip: 'Increment Counter',
///       child: Icon(Icons.add),
///     ),
///     floatingActionButtonLocation: FloatingActionButtonLocation.centerDocked,
///   );
/// }
/// ```
/// {@end-tool}
///
/// ## Scaffold layout, the keyboard, and display "notches"
///
/// The scaffold will expand to fill the available space. That usually
/// means that it will occupy its entire window or device screen. When
/// the device's keyboard appears the Scaffold's ancestor [MediaQuery]
/// widget's [MediaQueryData.viewInsets] changes and the Scaffold will
/// be rebuilt. By default the scaffold's [body] is resized to make
/// room for the keyboard. To prevent the resize set
/// [resizeToAvoidBottomInset] to false. In either case the focused
/// widget will be scrolled into view if it's within a scrollable
/// container.
///
/// The [MediaQueryData.padding] value defines areas that might
/// not be completely visible, like the display "notch" on the iPhone
/// X. The scaffold's [body] is not inset by this padding value
/// although an [appBar] or [bottomNavigationBar] will typically
/// cause the body to avoid the padding. The [SafeArea]
/// widget can be used within the scaffold's body to avoid areas
/// like display notches.
///
/// ## Troubleshooting
///
/// ### Nested Scaffolds
///
/// The Scaffold was designed to be the single top level container for
/// a [MaterialApp] and it's typically not necessary to nest
/// scaffolds. For example in a tabbed UI, where the
/// [bottomNavigationBar] is a [TabBar] and the body is a
/// [TabBarView], you might be tempted to make each tab bar view a
/// scaffold with a differently titled AppBar. It would be better to add a
/// listener to the [TabController] that updates the AppBar.
///
/// {@tool sample}
/// Add a listener to the app's tab controller so that the [AppBar] title of the
/// app's one and only scaffold is reset each time a new tab is selected.
///
/// ```dart
/// TabController(vsync: tickerProvider, length: tabCount)..addListener(() {
///   if (!tabController.indexIsChanging) {
///     setState(() {
///       // Rebuild the enclosing scaffold with a new AppBar title
///       appBarTitle = 'Tab ${tabController.index}';
///     });
///   }
/// })
/// ```
/// {@end-tool}
///
/// Although there are some use cases, like a presentation app that
/// shows embedded flutter content, where nested scaffolds are
/// appropriate, it's best to avoid nesting scaffolds.
///
/// See also:
///
///  * [AppBar], which is a horizontal bar typically shown at the top of an app
///    using the [appBar] property.
///  * [BottomAppBar], which is a horizontal bar typically shown at the bottom
///    of an app using the [bottomNavigationBar] property.
///  * [FloatingActionButton], which is a circular button typically shown in the
///    bottom right corner of the app using the [floatingActionButton] property.
///  * [Drawer], which is a vertical panel that is typically displayed to the
///    left of the body (and often hidden on phones) using the [drawer]
///    property.
///  * [BottomNavigationBar], which is a horizontal array of buttons typically
///    shown along the bottom of the app using the [bottomNavigationBar]
///    property.
///  * [SnackBar], which is a temporary notification typically shown near the
///    bottom of the app using the [ScaffoldState.showSnackBar] method.
///  * [BottomSheet], which is an overlay typically shown near the bottom of the
///    app. A bottom sheet can either be persistent, in which case it is shown
///    using the [ScaffoldState.showBottomSheet] method, or modal, in which case
///    it is shown using the [showModalBottomSheet] function.
///  * [ScaffoldState], which is the state associated with this widget.
///  * <https://material.io/design/layout/responsive-layout-grid.html>
class Scaffold extends StatefulWidget {
  /// Creates a visual scaffold for material design widgets.
  const Scaffold({
    Key key,
    this.appBar,
    this.body,
    this.floatingActionButton,
    this.floatingActionButtonLocation,
    this.floatingActionButtonAnimator,
    this.persistentFooterButtons,
    this.drawer,
    this.endDrawer,
    this.bottomNavigationBar,
    this.bottomSheet,
    this.bottomSheetIsScrollControlled = false,
    this.backgroundColor,
    this.resizeToAvoidBottomPadding,
    this.resizeToAvoidBottomInset,
    this.primary = true,
    this.drawerDragStartBehavior = DragStartBehavior.start,
    this.extendBody = false,
  }) : assert(primary != null),
       assert(extendBody != null),
       assert(drawerDragStartBehavior != null),
       super(key: key);

  /// If true, and [bottomNavigationBar] or [persistentFooterButtons]
  /// is specified, then the [body] extends to the bottom of the Scaffold,
  /// instead of only extending to the top of the [bottomNavigationBar]
  /// or the [persistentFooterButtons].
  ///
  /// If true, a [MediaQuery] widget whose bottom padding matches the
  /// the height of the [bottomNavigationBar] will be added above the
  /// scaffold's [body].
  ///
  /// This property is often useful when the [bottomNavigationBar] has
  /// a non-rectangular shape, like [CircularNotchedRectangle], which
  /// adds a [FloatingActionButton] sized notch to the top edge of the bar.
  /// In this case specifying `extendBody: true` ensures that that scaffold's
  /// body will be visible through the bottom navigation bar's notch.
  final bool extendBody;

  /// An app bar to display at the top of the scaffold.
  final PreferredSizeWidget appBar;

  /// The primary content of the scaffold.
  ///
  /// Displayed below the [appBar], above the bottom of the ambient
  /// [MediaQuery]'s [MediaQueryData.viewInsets], and behind the
  /// [floatingActionButton] and [drawer]. If [resizeToAvoidBottomInset] is
  /// false then the body is not resized when the onscreen keyboard appears,
  /// i.e. it is not inset by `viewInsets.bottom`.
  ///
  /// The widget in the body of the scaffold is positioned at the top-left of
  /// the available space between the app bar and the bottom of the scaffold. To
  /// center this widget instead, consider putting it in a [Center] widget and
  /// having that be the body. To expand this widget instead, consider
  /// putting it in a [SizedBox.expand].
  ///
  /// If you have a column of widgets that should normally fit on the screen,
  /// but may overflow and would in such cases need to scroll, consider using a
  /// [ListView] as the body of the scaffold. This is also a good choice for
  /// the case where your body is a scrollable list.
  final Widget body;

  /// A button displayed floating above [body], in the bottom right corner.
  ///
  /// Typically a [FloatingActionButton].
  final Widget floatingActionButton;

  /// Responsible for determining where the [floatingActionButton] should go.
  ///
  /// If null, the [ScaffoldState] will use the default location, [FloatingActionButtonLocation.endFloat].
  final FloatingActionButtonLocation floatingActionButtonLocation;

  /// Animator to move the [floatingActionButton] to a new [floatingActionButtonLocation].
  ///
  /// If null, the [ScaffoldState] will use the default animator, [FloatingActionButtonAnimator.scaling].
  final FloatingActionButtonAnimator floatingActionButtonAnimator;

  /// A set of buttons that are displayed at the bottom of the scaffold.
  ///
  /// Typically this is a list of [FlatButton] widgets. These buttons are
  /// persistently visible, even if the [body] of the scaffold scrolls.
  ///
  /// These widgets will be wrapped in a [ButtonBar].
  ///
  /// The [persistentFooterButtons] are rendered above the
  /// [bottomNavigationBar] but below the [body].
  final List<Widget> persistentFooterButtons;

  /// A panel displayed to the side of the [body], often hidden on mobile
  /// devices. Swipes in from either left-to-right ([TextDirection.ltr]) or
  /// right-to-left ([TextDirection.rtl])
  ///
  /// In the uncommon case that you wish to open the drawer manually, use the
  /// [ScaffoldState.openDrawer] function.
  ///
  /// Typically a [Drawer].
  final Widget drawer;

  /// A panel displayed to the side of the [body], often hidden on mobile
  /// devices. Swipes in from right-to-left ([TextDirection.ltr]) or
  /// left-to-right ([TextDirection.rtl])
  ///
  /// In the uncommon case that you wish to open the drawer manually, use the
  /// [ScaffoldState.openEndDrawer] function.
  ///
  /// Typically a [Drawer].
  final Widget endDrawer;

  /// The color of the [Material] widget that underlies the entire Scaffold.
  ///
  /// The theme's [ThemeData.scaffoldBackgroundColor] by default.
  final Color backgroundColor;

  /// A bottom navigation bar to display at the bottom of the scaffold.
  ///
  /// Snack bars slide from underneath the bottom navigation bar while bottom
  /// sheets are stacked on top.
  ///
  /// The [bottomNavigationBar] is rendered below the [persistentFooterButtons]
  /// and the [body].
  final Widget bottomNavigationBar;

  /// The persistent bottom sheet to display.
  ///
  /// A persistent bottom sheet shows information that supplements the primary
  /// content of the app. A persistent bottom sheet remains visible even when
  /// the user interacts with other parts of the app.
  ///
  /// A closely related widget is a modal bottom sheet, which is an alternative
  /// to a menu or a dialog and prevents the user from interacting with the rest
  /// of the app. Modal bottom sheets can be created and displayed with the
  /// [showModalBottomSheet] function.
  ///
  /// Unlike the persistent bottom sheet displayed by [showBottomSheet]
  /// this bottom sheet is not a [LocalHistoryEntry] and cannot be dismissed
  /// with the scaffold appbar's back button.
  ///
  /// If a persistent bottom sheet created with [showBottomSheet] is already
  /// visible, it must be closed before building the Scaffold with a new
  /// [bottomSheet].
  ///
  /// The value of [bottomSheet] can be any widget at all. It's unlikely to
  /// actually be a [BottomSheet], which is used by the implementations of
  /// [showBottomSheet] and [showModalBottomSheet]. Typically it's a widget
  /// that includes [Material].
  ///
  /// See also:
  ///
  ///  * [showBottomSheet], which displays a bottom sheet as a route that can
  ///    be dismissed with the scaffold's back button.
  ///  * [showModalBottomSheet], which displays a modal bottom sheet.
  final Widget bottomSheet;

  /// Whether the [bottomSheet] is or has a scrollable widget with
  /// [ScrollView.primary] set to true, which enables the persistent bottom
  /// sheet to have a child such as a [ListView] or [GridView] that has
  /// scrollable content beyond the screen's height.
  ///
  /// Defaults to false.
  final bool bottomSheetIsScrollControlled;

  /// This flag is deprecated, please use [resizeToAvoidBottomInset]
  /// instead.
  ///
  /// Originally the name referred [MediaQueryData.padding]. Now it refers
  /// [MediaQueryData.viewInsets], so using [resizeToAvoidBottomInset]
  /// should be clearer to readers.
  @Deprecated('Use resizeToAvoidBottomInset to specify if the body should resize when the keyboard appears')
  final bool resizeToAvoidBottomPadding;

  /// If true the [body] and the scaffold's floating widgets should size
  /// themselves to avoid the onscreen keyboard whose height is defined by the
  /// ambient [MediaQuery]'s [MediaQueryData.viewInsets] `bottom` property.
  ///
  /// For example, if there is an onscreen keyboard displayed above the
  /// scaffold, the body can be resized to avoid overlapping the keyboard, which
  /// prevents widgets inside the body from being obscured by the keyboard.
  ///
  /// Defaults to true.
  final bool resizeToAvoidBottomInset;

  /// Whether this scaffold is being displayed at the top of the screen.
  ///
  /// If true then the height of the [appBar] will be extended by the height
  /// of the screen's status bar, i.e. the top padding for [MediaQuery].
  ///
  /// The default value of this property, like the default value of
  /// [AppBar.primary], is true.
  final bool primary;

  /// {@macro flutter.material.drawer.dragStartBehavior}
  final DragStartBehavior drawerDragStartBehavior;

  /// The state from the closest instance of this class that encloses the given context.
  ///
  /// {@tool snippet --template=freeform}
  /// Typical usage of the [Scaffold.of] function is to call it from within the
  /// `build` method of a child of a [Scaffold].
  ///
  /// ```dart imports
  /// import 'package:flutter/material.dart';
  /// ```
  ///
  /// ```dart main
  /// void main() => runApp(MyApp());
  /// ```
  ///
  /// ```dart preamble
  /// class MyApp extends StatelessWidget {
  ///   // This widget is the root of your application.
  ///   @override
  ///   Widget build(BuildContext context) {
  ///     return MaterialApp(
  ///       title: 'Flutter Code Sample for Scaffold.of.',
  ///       theme: ThemeData(
  ///         primarySwatch: Colors.blue,
  ///       ),
  ///       home: Scaffold(
  ///         body: MyScaffoldBody(),
  ///         appBar: AppBar(title: Text('Scaffold.of Example')),
  ///       ),
  ///       color: Colors.white,
  ///     );
  ///   }
  /// }
  /// ```
  ///
  /// ```dart
  /// class MyScaffoldBody extends StatelessWidget {
  ///   @override
  ///   Widget build(BuildContext context) {
  ///     return Center(
  ///       child: RaisedButton(
  ///         child: Text('SHOW A SNACKBAR'),
  ///         onPressed: () {
  ///           Scaffold.of(context).showSnackBar(
  ///             SnackBar(
  ///               content: Text('Have a snack!'),
  ///             ),
  ///           );
  ///         },
  ///       ),
  ///     );
  ///   }
  /// }
  /// ```
  /// {@end-tool}
  ///
  /// {@tool snippet --template=stateless_widget_material}
  /// When the [Scaffold] is actually created in the same `build` function, the
  /// `context` argument to the `build` function can't be used to find the
  /// [Scaffold] (since it's "above" the widget being returned in the widget
  /// tree). In such cases, the following technique with a [Builder] can be used
  /// to provide a new scope with a [BuildContext] that is "under" the
  /// [Scaffold]:
  ///
  /// ```dart
  /// Widget build(BuildContext context) {
  ///   return Scaffold(
  ///     appBar: AppBar(
  ///       title: Text('Demo')
  ///     ),
  ///     body: Builder(
  ///       // Create an inner BuildContext so that the onPressed methods
  ///       // can refer to the Scaffold with Scaffold.of().
  ///       builder: (BuildContext context) {
  ///         return Center(
  ///           child: RaisedButton(
  ///             child: Text('SHOW A SNACKBAR'),
  ///             onPressed: () {
  ///               Scaffold.of(context).showSnackBar(SnackBar(
  ///                 content: Text('Have a snack!'),
  ///               ));
  ///             },
  ///           ),
  ///         );
  ///       },
  ///     ),
  ///   );
  /// }
  /// ```
  /// {@end-tool}
  ///
  /// A more efficient solution is to split your build function into several
  /// widgets. This introduces a new context from which you can obtain the
  /// [Scaffold]. In this solution, you would have an outer widget that creates
  /// the [Scaffold] populated by instances of your new inner widgets, and then
  /// in these inner widgets you would use [Scaffold.of].
  ///
  /// A less elegant but more expedient solution is assign a [GlobalKey] to the
  /// [Scaffold], then use the `key.currentState` property to obtain the
  /// [ScaffoldState] rather than using the [Scaffold.of] function.
  ///
  /// If there is no [Scaffold] in scope, then this will throw an exception.
  /// To return null if there is no [Scaffold], then pass `nullOk: true`.
  static ScaffoldState of(BuildContext context, { bool nullOk = false }) {
    assert(nullOk != null);
    assert(context != null);
    final ScaffoldState result = context.ancestorStateOfType(const TypeMatcher<ScaffoldState>());
    if (nullOk || result != null)
      return result;
    throw FlutterError(
      'Scaffold.of() called with a context that does not contain a Scaffold.\n'
      'No Scaffold ancestor could be found starting from the context that was passed to Scaffold.of(). '
      'This usually happens when the context provided is from the same StatefulWidget as that '
      'whose build function actually creates the Scaffold widget being sought.\n'
      'There are several ways to avoid this problem. The simplest is to use a Builder to get a '
      'context that is "under" the Scaffold. For an example of this, please see the '
      'documentation for Scaffold.of():\n'
      '  https://docs.flutter.io/flutter/material/Scaffold/of.html\n'
      'A more efficient solution is to split your build function into several widgets. This '
      'introduces a new context from which you can obtain the Scaffold. In this solution, '
      'you would have an outer widget that creates the Scaffold populated by instances of '
      'your new inner widgets, and then in these inner widgets you would use Scaffold.of().\n'
      'A less elegant but more expedient solution is assign a GlobalKey to the Scaffold, '
      'then use the key.currentState property to obtain the ScaffoldState rather than '
      'using the Scaffold.of() function.\n'
      'The context used was:\n'
      '  $context'
    );
  }

  /// Returns a [ValueListenable] for the [ScaffoldGeometry] for the closest
  /// [Scaffold] ancestor of the given context.
  ///
  /// The [ValueListenable.value] is only available at paint time.
  ///
  /// Notifications are guaranteed to be sent before the first paint pass
  /// with the new geometry, but there is no guarantee whether a build or
  /// layout passes are going to happen between the notification and the next
  /// paint pass.
  ///
  /// The closest [Scaffold] ancestor for the context might change, e.g when
  /// an element is moved from one scaffold to another. For [StatefulWidget]s
  /// using this listenable, a change of the [Scaffold] ancestor will
  /// trigger a [State.didChangeDependencies].
  ///
  /// A typical pattern for listening to the scaffold geometry would be to
  /// call [Scaffold.geometryOf] in [State.didChangeDependencies], compare the
  /// return value with the previous listenable, if it has changed, unregister
  /// the listener, and register a listener to the new [ScaffoldGeometry]
  /// listenable.
  static ValueListenable<ScaffoldGeometry> geometryOf(BuildContext context) {
    final _ScaffoldScope scaffoldScope = context.inheritFromWidgetOfExactType(_ScaffoldScope);
    if (scaffoldScope == null)
      throw FlutterError(
        'Scaffold.geometryOf() called with a context that does not contain a Scaffold.\n'
        'This usually happens when the context provided is from the same StatefulWidget as that '
        'whose build function actually creates the Scaffold widget being sought.\n'
        'There are several ways to avoid this problem. The simplest is to use a Builder to get a '
        'context that is "under" the Scaffold. For an example of this, please see the '
        'documentation for Scaffold.of():\n'
        '  https://docs.flutter.io/flutter/material/Scaffold/of.html\n'
        'A more efficient solution is to split your build function into several widgets. This '
        'introduces a new context from which you can obtain the Scaffold. In this solution, '
        'you would have an outer widget that creates the Scaffold populated by instances of '
        'your new inner widgets, and then in these inner widgets you would use Scaffold.geometryOf().\n'
        'The context used was:\n'
        '  $context'
      );

    return scaffoldScope.geometryNotifier;
  }

  /// Whether the Scaffold that most tightly encloses the given context has a
  /// drawer.
  ///
  /// If this is being used during a build (for example to decide whether to
  /// show an "open drawer" button), set the `registerForUpdates` argument to
  /// true. This will then set up an [InheritedWidget] relationship with the
  /// [Scaffold] so that the client widget gets rebuilt whenever the [hasDrawer]
  /// value changes.
  ///
  /// See also:
  ///
  ///  * [Scaffold.of], which provides access to the [ScaffoldState] object as a
  ///    whole, from which you can show snackbars, bottom sheets, and so forth.
  static bool hasDrawer(BuildContext context, { bool registerForUpdates = true }) {
    assert(registerForUpdates != null);
    assert(context != null);
    if (registerForUpdates) {
      final _ScaffoldScope scaffold = context.inheritFromWidgetOfExactType(_ScaffoldScope);
      return scaffold?.hasDrawer ?? false;
    } else {
      final ScaffoldState scaffold = context.ancestorStateOfType(const TypeMatcher<ScaffoldState>());
      return scaffold?.hasDrawer ?? false;
    }
  }

  @override
  ScaffoldState createState() => ScaffoldState();
}

/// State for a [Scaffold].
///
/// Can display [SnackBar]s and [BottomSheet]s. Retrieve a [ScaffoldState] from
/// the current [BuildContext] using [Scaffold.of].
class ScaffoldState extends State<Scaffold> with TickerProviderStateMixin {

  // DRAWER API

  final GlobalKey<DrawerControllerState> _drawerKey = GlobalKey<DrawerControllerState>();
  final GlobalKey<DrawerControllerState> _endDrawerKey = GlobalKey<DrawerControllerState>();

  /// Whether this scaffold has a non-null [Scaffold.appBar].
  bool get hasAppBar => widget.appBar != null;
  /// Whether this scaffold has a non-null [Scaffold.drawer].
  bool get hasDrawer => widget.drawer != null;
  /// Whether this scaffold has a non-null [Scaffold.endDrawer].
  bool get hasEndDrawer => widget.endDrawer != null;
  /// Whether this scaffold has a non-null [Scaffold.floatingActionButton].
  bool get hasFloatingActionButton => widget.floatingActionButton != null;

  double _appBarMaxHeight;
  /// The max height the [Scaffold.appBar] uses.
  double get appBarMaxHeight => _appBarMaxHeight;
  bool _drawerOpened = false;
  bool _endDrawerOpened = false;

  /// Whether the [Scaffold.drawer] is opened.
  ///
  /// See also:
  ///
  ///  * [ScaffoldState.openDrawer], which opens the [Scaffold.drawer] of a
  ///    [Scaffold].
  bool get isDrawerOpen => _drawerOpened;

  /// Whether the [Scaffold.endDrawer] is opened.
  ///
  /// See also:
  ///
  ///  * [ScaffoldState.openEndDrawer], which opens the [Scaffold.endDrawer] of
  ///    a [Scaffold].
  bool get isEndDrawerOpen => _endDrawerOpened;

  void _drawerOpenedCallback(bool isOpened) {
    setState(() {
      _drawerOpened = isOpened;
    });
  }

  void _endDrawerOpenedCallback(bool isOpened) {
    setState(() {
      _endDrawerOpened = isOpened;
    });
  }

  /// Opens the [Drawer] (if any).
  ///
  /// If the scaffold has a non-null [Scaffold.drawer], this function will cause
  /// the drawer to begin its entrance animation.
  ///
  /// Normally this is not needed since the [Scaffold] automatically shows an
  /// appropriate [IconButton], and handles the edge-swipe gesture, to show the
  /// drawer.
  ///
  /// To close the drawer once it is open, use [Navigator.pop].
  ///
  /// See [Scaffold.of] for information about how to obtain the [ScaffoldState].
  void openDrawer() {
    if (_endDrawerKey.currentState != null && _endDrawerOpened)
      _endDrawerKey.currentState.close();
    _drawerKey.currentState?.open();
  }

  /// Opens the end side [Drawer] (if any).
  ///
  /// If the scaffold has a non-null [Scaffold.endDrawer], this function will cause
  /// the end side drawer to begin its entrance animation.
  ///
  /// Normally this is not needed since the [Scaffold] automatically shows an
  /// appropriate [IconButton], and handles the edge-swipe gesture, to show the
  /// drawer.
  ///
  /// To close the end side drawer once it is open, use [Navigator.pop].
  ///
  /// See [Scaffold.of] for information about how to obtain the [ScaffoldState].
  void openEndDrawer() {
    if (_drawerKey.currentState != null && _drawerOpened)
      _drawerKey.currentState.close();
    _endDrawerKey.currentState?.open();
  }

  // SNACKBAR API

  final Queue<ScaffoldFeatureController<SnackBar, SnackBarClosedReason>> _snackBars = Queue<ScaffoldFeatureController<SnackBar, SnackBarClosedReason>>();
  AnimationController _snackBarController;
  Timer _snackBarTimer;
  bool _accessibleNavigation;

  /// Shows a [SnackBar] at the bottom of the scaffold.
  ///
  /// A scaffold can show at most one snack bar at a time. If this function is
  /// called while another snack bar is already visible, the given snack bar
  /// will be added to a queue and displayed after the earlier snack bars have
  /// closed.
  ///
  /// To control how long a [SnackBar] remains visible, use [SnackBar.duration].
  ///
  /// To remove the [SnackBar] with an exit animation, use [hideCurrentSnackBar]
  /// or call [ScaffoldFeatureController.close] on the returned
  /// [ScaffoldFeatureController]. To remove a [SnackBar] suddenly (without an
  /// animation), use [removeCurrentSnackBar].
  ///
  /// See [Scaffold.of] for information about how to obtain the [ScaffoldState].
  ScaffoldFeatureController<SnackBar, SnackBarClosedReason> showSnackBar(SnackBar snackbar) {
    _snackBarController ??= SnackBar.createAnimationController(vsync: this)
      ..addStatusListener(_handleSnackBarStatusChange);
    if (_snackBars.isEmpty) {
      assert(_snackBarController.isDismissed);
      _snackBarController.forward();
    }
    ScaffoldFeatureController<SnackBar, SnackBarClosedReason> controller;
    controller = ScaffoldFeatureController<SnackBar, SnackBarClosedReason>._(
      // We provide a fallback key so that if back-to-back snackbars happen to
      // match in structure, material ink splashes and highlights don't survive
      // from one to the next.
      snackbar.withAnimation(_snackBarController, fallbackKey: UniqueKey()),
      Completer<SnackBarClosedReason>(),
      () {
        assert(_snackBars.first == controller);
        hideCurrentSnackBar(reason: SnackBarClosedReason.hide);
      },
      null, // SnackBar doesn't use a builder function so setState() wouldn't rebuild it
    );
    setState(() {
      _snackBars.addLast(controller);
    });
    return controller;
  }

  void _handleSnackBarStatusChange(AnimationStatus status) {
    switch (status) {
      case AnimationStatus.dismissed:
        assert(_snackBars.isNotEmpty);
        setState(() {
          _snackBars.removeFirst();
        });
        if (_snackBars.isNotEmpty)
          _snackBarController.forward();
        break;
      case AnimationStatus.completed:
        setState(() {
          assert(_snackBarTimer == null);
          // build will create a new timer if necessary to dismiss the snack bar
        });
        break;
      case AnimationStatus.forward:
      case AnimationStatus.reverse:
        break;
    }
  }

  /// Removes the current [SnackBar] (if any) immediately.
  ///
  /// The removed snack bar does not run its normal exit animation. If there are
  /// any queued snack bars, they begin their entrance animation immediately.
  void removeCurrentSnackBar({ SnackBarClosedReason reason = SnackBarClosedReason.remove }) {
    assert(reason != null);
    if (_snackBars.isEmpty)
      return;
    final Completer<SnackBarClosedReason> completer = _snackBars.first._completer;
    if (!completer.isCompleted)
      completer.complete(reason);
    _snackBarTimer?.cancel();
    _snackBarTimer = null;
    _snackBarController.value = 0.0;
  }

  /// Removes the current [SnackBar] by running its normal exit animation.
  ///
  /// The closed completer is called after the animation is complete.
  void hideCurrentSnackBar({ SnackBarClosedReason reason = SnackBarClosedReason.hide }) {
    assert(reason != null);
    if (_snackBars.isEmpty || _snackBarController.status == AnimationStatus.dismissed)
      return;
    final MediaQueryData mediaQuery = MediaQuery.of(context);
    final Completer<SnackBarClosedReason> completer = _snackBars.first._completer;
    if (mediaQuery.accessibleNavigation) {
      _snackBarController.value = 0.0;
      completer.complete(reason);
    } else {
      _snackBarController.reverse().then<void>((void value) {
        assert(mounted);
        if (!completer.isCompleted)
          completer.complete(reason);
      });
    }
    _snackBarTimer?.cancel();
    _snackBarTimer = null;
  }


  // PERSISTENT BOTTOM SHEET API

  // Contains bottom sheets that may still be animating out of view.
  // Important if the app/user takes an action that could repeatedly show a
  // bottom sheet.
  final List<_StandardBottomSheet> _dismissedBottomSheets = <_StandardBottomSheet>[];
  PersistentBottomSheetController<dynamic> _currentBottomSheet;
  BottomSheetScrollController _bottomSheetScrollController;
  bool _showBodyScrim = false;
  Color _bodyScrimColor;

  void _maybeBuildPersistentBottomSheet() {
    if (widget.bottomSheet != null && _currentBottomSheet == null) {
      // The new _currentBottomSheet is not a local history entry so a "back" button
      // will not be added to the Scaffold's appbar and the bottom sheet will not
      // support drag or swipe to dismiss.
      AnimationController animationController;
      if (!widget.bottomSheetIsScrollControlled) {
        animationController = BottomSheet.createAnimationController(this)..value = 1.0;
      }
      _currentBottomSheet = _buildBottomSheet<void>(
        (BuildContext context) => widget.bottomSheet,
        true,
        animationController: animationController,
        isScrollControlled: widget.bottomSheetIsScrollControlled,
      );
    }
  }

  void _closeCurrentBottomSheet() {
    if (_currentBottomSheet != null) {
      _currentBottomSheet.close();
      assert(() {
        _currentBottomSheet?._completer?.future?.whenComplete(() {
          assert(_currentBottomSheet == null);
        });
        return true;
      }());
    }
  }

  PersistentBottomSheetController<T> _buildBottomSheet<T>(
    WidgetBuilder builder,
    bool isPersistent, {
    double initialHeight = 0.5,
    AnimationController animationController,
    bool isScrollControlled = false,
  }) {
    assert(() {
      if (widget.bottomSheet != null && isPersistent && _currentBottomSheet != null) {
        throw FlutterError(
          'Scaffold.bottomSheet cannot be specified while a bottom sheet displayed '
          'with showBottomSheet() is still visible.\n Rebuild the Scaffold with a null '
          'bottomSheet before calling showBottomSheet().'
        );
      }
      return true;
    }());

    LocalHistoryEntry persistentSheetHistoryEntry;
    if (!isScrollControlled) {
      _bottomSheetScrollController = null;
    } else {
      _bottomSheetScrollController = BottomSheet.createScrollController(
        initialHeightPercentage: initialHeight,
        minTop: isPersistent ? initialHeight : 0.0,
        isPersistent: isPersistent,
        context: context,
      )..addTopListener(() {
        setState(() {
          // If we're very close to the top, just set the scale to 0.
          // This avoids issues where a fling can send us up so fast we don't acutally
          // fully dismiss the fab.
          if (_bottomSheetScrollController.top < 2) {
            floatingActionButtonVisibilityValue = 0.0;
          } else {
            final double screenHeight = MediaQuery.of(context).size.height;
            floatingActionButtonVisibilityValue = _bottomSheetScrollController.top / (screenHeight * _kBottomSheetDominatesPercentage);
          }
          _bodyScrimColor = Colors.black.withOpacity(
            math.max(
              _kMinBottomSheetScrimOpacity,
              _kMaxBottomSheetScrimOpacity - floatingActionButtonVisibilityValue,
            ),
          );
          _showBodyScrim = floatingActionButtonVisibilityValue < 1.0;

          // Check if we're a persistent bottom sheet.
          // We need to add an artificial route here for a11y purposes. If a blind user
          // were to scroll the bottom sheet up, there would be no clear way to get
          // back to the state where the rest of the screen is visible.
          if (isPersistent) {
            if (_bottomSheetScrollController.top < _bottomSheetScrollController.initialTop) {
              if (persistentSheetHistoryEntry == null) {
                persistentSheetHistoryEntry = LocalHistoryEntry(onRemove: () {
                  _bottomSheetScrollController.reset();
                  persistentSheetHistoryEntry = null;
                });
                ModalRoute.of(context).addLocalHistoryEntry(persistentSheetHistoryEntry);
              }
            } else if (persistentSheetHistoryEntry != null) {
              ModalRoute.of(context).removeLocalHistoryEntry(persistentSheetHistoryEntry);
              persistentSheetHistoryEntry = null;
            }
          }
        });
      });
    }

    final Completer<T> completer = Completer<T>();
    final GlobalKey<_StandardBottomSheetState> bottomSheetKey = GlobalKey<_StandardBottomSheetState>();
    _StandardBottomSheet bottomSheet;

    bool removedEntry = false;
    void _removeCurrentBottomSheet() {
      removedEntry = true;
      if (_currentBottomSheet == null) {
        return;
      }
      assert(_currentBottomSheet._widget == bottomSheet);
      assert(bottomSheetKey.currentState != null);
      showFloatingActionButton();

      final Future<void> closing = bottomSheetKey.currentState.close();

      void _closed(void value) {
        setState(() {
          _currentBottomSheet = null;
        });

        if (!isScrollControlled && animationController.status !=AnimationStatus.dismissed) {
          _dismissedBottomSheets.add(bottomSheet);
        } else if (isScrollControlled) {
          if (!bottomSheet.isPersistent && _bottomSheetScrollController.animationStatus != AnimationStatus.completed) {
            _dismissedBottomSheets.add(bottomSheet);
          }
          _bottomSheetScrollController.dispose();
        }
        completer.complete();
      }

      if (closing != null)
        closing.then(_closed);
      else
        _closed(null);
    }

    final LocalHistoryEntry entry = isPersistent
      ? null
      : LocalHistoryEntry(onRemove: _removeCurrentBottomSheet);

    bottomSheet = _StandardBottomSheet(
      key: bottomSheetKey,
      animationController: animationController,
      enableDrag: isScrollControlled == false && !isPersistent,
      onClosing: () {
        assert(_currentBottomSheet._widget == bottomSheet);
        if (isPersistent) {
          _removeCurrentBottomSheet();
        } else if (!removedEntry) {
          assert(entry != null);
          removedEntry = true;
          entry.remove();
        }
      },
      onDismissed: () {
        if (_dismissedBottomSheets.contains(bottomSheet)) {
          setState(() {
            _dismissedBottomSheets.remove(bottomSheet);
          });
        }
      },
      builder: builder,
      scrollController: _bottomSheetScrollController,
      isPersistent: isPersistent,
    );

    if (!isPersistent)
      ModalRoute.of(context).addLocalHistoryEntry(entry);

    return PersistentBottomSheetController<T>._(
      bottomSheet,
      completer,
      entry != null
        ? entry.remove
        : _removeCurrentBottomSheet,
      (VoidCallback fn) { bottomSheetKey.currentState?.setState(fn); },
      !isPersistent,
    );
  }

  /// Shows a material design bottom sheet in the nearest [Scaffold]. To show
  /// a persistent bottom sheet, use the [Scaffold.bottomSheet].
  ///
  /// Returns a controller that can be used to close and otherwise manipulate the
  /// bottom sheet.
  ///
  /// The `isScrollControlled` parameter specifies whether to create a bottom
  /// sheet that will utilize [BottomSheet.scrollController]. If you wish
  /// to have a bottom sheet that has a scrollable child such as a [ListView] or
  /// a [GridView], you should set this parameter to true. In such a case, the
  /// `initialHeightPercentage` specifies how much of the available screen space
  /// the sheet should take at the start.
  ///
  /// To rebuild the bottom sheet (e.g. if it is stateful), call
  /// [PersistentBottomSheetController.setState] on the controller returned by
  /// this method.
  ///
  /// The new bottom sheet becomes a [LocalHistoryEntry] for the enclosing
  /// [ModalRoute] and a back button is added to the appbar of the [Scaffold]
  /// that closes the bottom sheet.
  ///
  /// To create a persistent bottom sheet that is not a [LocalHistoryEntry] and
  /// does not add a back button to the enclosing Scaffold's appbar, use the
  /// [Scaffold.bottomSheet] constructor parameter.
  ///
  /// A persistent bottom sheet shows information that supplements the primary
  /// content of the app. A persistent bottom sheet remains visible even when
  /// the user interacts with other parts of the app.
  ///
  /// A closely related widget is a modal bottom sheet, which is an alternative
  /// to a menu or a dialog and prevents the user from interacting with the rest
  /// of the app. Modal bottom sheets can be created and displayed with the
  /// [showModalBottomSheet] function.
  ///
  /// See also:
  ///
  ///  * [BottomSheet], which is the widget typically returned by the `builder`.
  ///  * [showBottomSheet], which calls this method given a [BuildContext].
  ///  * [showModalBottomSheet], which can be used to display a modal bottom
  ///    sheet.
  ///  * [Scaffold.of], for information about how to obtain the [ScaffoldState].
  ///  * <https://material.io/design/components/sheets-bottom.html#standard-bottom-sheet>
  PersistentBottomSheetController<T> showBottomSheet<T>(
      WidgetBuilder builder, {
      bool isScrollControlled = false,
      double initialHeightPercentage = 0.5,
  }) {
    assert(() {
      if (widget.bottomSheet != null) {
        throw FlutterError(
          'Scaffold.bottomSheet cannot be specified while a bottom sheet displayed '
          'with showBottomSheet() is still visible.\n Rebuild the Scaffold with a null '
          'bottomSheet before calling showBottomSheet().'
        );
      }
      return true;
    }());
    assert(debugCheckHasMediaQuery(context));

    _closeCurrentBottomSheet();
    AnimationController controller;
    if (!isScrollControlled) {
      controller = BottomSheet.createAnimationController(this)..forward();
    }
    setState(() {
      _currentBottomSheet = _buildBottomSheet<T>(
        builder,
        false,
        initialHeight: initialHeightPercentage,
        animationController: controller,
        isScrollControlled: isScrollControlled,
      );
    });
    return _currentBottomSheet;
  }

  // Floating Action Button API
  AnimationController _floatingActionButtonMoveController;
  FloatingActionButtonAnimator _floatingActionButtonAnimator;
  FloatingActionButtonLocation _previousFloatingActionButtonLocation;
  FloatingActionButtonLocation _floatingActionButtonLocation;

  AnimationController _floatingActionButtonVisibilityController;

  /// Gets the current value of the visibility animation for the
  /// [Scaffold.floatingActionButton].
  double get floatingActionButtonVisibilityValue => _floatingActionButtonVisibilityController.value;

  /// Sets the current value of the visibility animation for the
  /// [Scaffold.floatingActionButton].  This value must not be null.
  set floatingActionButtonVisibilityValue(double newValue) {
    assert(newValue != null);
    _floatingActionButtonVisibilityController.value = newValue;
  }

  /// Hides the [Scaffold.floatingActionButton].
  TickerFuture hideFloatingActionButton() {
    return _floatingActionButtonVisibilityController.reverse();
  }

  /// Shows the [Scaffold.floatingActionButton].
  TickerFuture showFloatingActionButton() {
    return _floatingActionButtonVisibilityController.forward();
  }

  // Moves the Floating Action Button to the new Floating Action Button Location.
  void _moveFloatingActionButton(final FloatingActionButtonLocation newLocation) {
    FloatingActionButtonLocation previousLocation = _floatingActionButtonLocation;
    double restartAnimationFrom = 0.0;
    // If the Floating Action Button is moving right now, we need to start from a snapshot of the current transition.
    if (_floatingActionButtonMoveController.isAnimating) {
      previousLocation = _TransitionSnapshotFabLocation(_previousFloatingActionButtonLocation, _floatingActionButtonLocation, _floatingActionButtonAnimator, _floatingActionButtonMoveController.value);
      restartAnimationFrom = _floatingActionButtonAnimator.getAnimationRestart(_floatingActionButtonMoveController.value);
    }

    setState(() {
      _previousFloatingActionButtonLocation = previousLocation;
      _floatingActionButtonLocation = newLocation;
    });

    // Animate the motion even when the fab is null so that if the exit animation is running,
    // the old fab will start the motion transition while it exits instead of jumping to the
    // new position.
    _floatingActionButtonMoveController.forward(from: restartAnimationFrom);
  }

  // iOS FEATURES - status bar tap, back gesture

  // On iOS, tapping the status bar scrolls the app's primary scrollable to the
  // top. We implement this by providing a primary scroll controller and
  // scrolling it to the top when tapped.

  final ScrollController _primaryScrollController = ScrollController();

  void _handleStatusBarTap() {
    if (_primaryScrollController.hasClients) {
      _primaryScrollController.animateTo(
        0.0,
        duration: const Duration(milliseconds: 300),
        curve: Curves.linear, // TODO(ianh): Use a more appropriate curve.
      );
    }
  }

  // INTERNALS

  _ScaffoldGeometryNotifier _geometryNotifier;

  // Backwards compatibility for deprecated resizeToAvoidBottomPadding property
  bool get _resizeToAvoidBottomInset {
    // ignore: deprecated_member_use_from_same_package
    return widget.resizeToAvoidBottomInset ?? widget.resizeToAvoidBottomPadding ?? true;
  }

  @override
  void initState() {
    super.initState();
    _geometryNotifier = _ScaffoldGeometryNotifier(const ScaffoldGeometry(), context);
    _floatingActionButtonLocation = widget.floatingActionButtonLocation ?? _kDefaultFloatingActionButtonLocation;
    _floatingActionButtonAnimator = widget.floatingActionButtonAnimator ?? _kDefaultFloatingActionButtonAnimator;
    _previousFloatingActionButtonLocation = _floatingActionButtonLocation;
    _floatingActionButtonMoveController = AnimationController(
      vsync: this,
      lowerBound: 0.0,
      upperBound: 1.0,
      value: 1.0,
      duration: kFloatingActionButtonSegue * 2,
    );

    _floatingActionButtonVisibilityController = AnimationController(
      duration: kFloatingActionButtonSegue,
      vsync: this,
    );
  }

  @override
  void didUpdateWidget(Scaffold oldWidget) {
    // Update the Floating Action Button Animator, and then schedule the Floating Action Button for repositioning.
    if (widget.floatingActionButtonAnimator != oldWidget.floatingActionButtonAnimator) {
      _floatingActionButtonAnimator = widget.floatingActionButtonAnimator ?? _kDefaultFloatingActionButtonAnimator;
    }
    if (widget.floatingActionButtonLocation != oldWidget.floatingActionButtonLocation) {
      _moveFloatingActionButton(widget.floatingActionButtonLocation ?? _kDefaultFloatingActionButtonLocation);
    }
    if (widget.bottomSheet != oldWidget.bottomSheet) {
      assert(() {
        if (widget.bottomSheet != null && _currentBottomSheet?._isLocalHistoryEntry == true) {
          throw FlutterError(
            'Scaffold.bottomSheet cannot be specified while a bottom sheet displayed '
            'with showBottomSheet() is still visible.\n Use the PersistentBottomSheetController '
            'returned by showBottomSheet() to close the old bottom sheet before creating '
            'a Scaffold with a (non null) bottomSheet.'
          );
        }
        return true;
      }());
      _closeCurrentBottomSheet();
      _maybeBuildPersistentBottomSheet();
    }
    super.didUpdateWidget(oldWidget);
  }

  @override
  void didChangeDependencies() {
    final MediaQueryData mediaQuery = MediaQuery.of(context);
    // If we transition from accessible navigation to non-accessible navigation
    // and there is a SnackBar that would have timed out that has already
    // completed its timer, dismiss that SnackBar. If the timer hasn't finished
    // yet, let it timeout as normal.
    if (_accessibleNavigation == true
      && !mediaQuery.accessibleNavigation
      && _snackBarTimer != null
      && !_snackBarTimer.isActive) {
      hideCurrentSnackBar(reason: SnackBarClosedReason.timeout);
    }
    _accessibleNavigation = mediaQuery.accessibleNavigation;
    _maybeBuildPersistentBottomSheet();
    super.didChangeDependencies();
  }

  @override
  void dispose() {
    _snackBarController?.dispose();
    _snackBarTimer?.cancel();
    _snackBarTimer = null;
    _geometryNotifier.dispose();
    for (_StandardBottomSheet bottomSheet in _dismissedBottomSheets) {
      bottomSheet.animationController?.dispose();
      bottomSheet.scrollController?.dispose();
    }
    if (_currentBottomSheet != null) {
      _currentBottomSheet._widget.animationController?.dispose();
      _currentBottomSheet._widget.scrollController?.dispose();
    }
    _floatingActionButtonMoveController.dispose();
    _floatingActionButtonVisibilityController.dispose();
    super.dispose();
  }

  void _addIfNonNull(
    List<LayoutId> children,
    Widget child,
    Object childId, {
    @required bool removeLeftPadding,
    @required bool removeTopPadding,
    @required bool removeRightPadding,
    @required bool removeBottomPadding,
    bool removeBottomInset = false,
  }) {
    MediaQueryData data = MediaQuery.of(context).removePadding(
      removeLeft: removeLeftPadding,
      removeTop: removeTopPadding,
      removeRight: removeRightPadding,
      removeBottom: removeBottomPadding,
    );
    if (removeBottomInset)
      data = data.removeViewInsets(removeBottom: true);

    if (child != null) {
      children.add(
        LayoutId(
          id: childId,
          child: MediaQuery(data: data, child: child),
        ),
      );
    }
  }

  void _buildEndDrawer(List<LayoutId> children, TextDirection textDirection) {
    if (widget.endDrawer != null) {
      assert(hasEndDrawer);
      _addIfNonNull(
        children,
        DrawerController(
          key: _endDrawerKey,
          alignment: DrawerAlignment.end,
          child: widget.endDrawer,
          drawerCallback: _endDrawerOpenedCallback,
          dragStartBehavior: widget.drawerDragStartBehavior,
        ),
        _ScaffoldSlot.endDrawer,
        // remove the side padding from the side we're not touching
        removeLeftPadding: textDirection == TextDirection.ltr,
        removeTopPadding: false,
        removeRightPadding: textDirection == TextDirection.rtl,
        removeBottomPadding: false,
      );
    }
  }

  void _buildDrawer(List<LayoutId> children, TextDirection textDirection) {
    if (widget.drawer != null) {
      assert(hasDrawer);
      _addIfNonNull(
        children,
        DrawerController(
          key: _drawerKey,
          alignment: DrawerAlignment.start,
          child: widget.drawer,
          drawerCallback: _drawerOpenedCallback,
          dragStartBehavior: widget.drawerDragStartBehavior,
        ),
        _ScaffoldSlot.drawer,
        // remove the side padding from the side we're not touching
        removeLeftPadding: textDirection == TextDirection.rtl,
        removeTopPadding: false,
        removeRightPadding: textDirection == TextDirection.ltr,
        removeBottomPadding: false,
      );
    }
  }

  @override
  Widget build(BuildContext context) {
    assert(debugCheckHasMediaQuery(context));
    assert(debugCheckHasDirectionality(context));
    final MediaQueryData mediaQuery = MediaQuery.of(context);
    final ThemeData themeData = Theme.of(context);
    final TextDirection textDirection = Directionality.of(context);
    _accessibleNavigation = mediaQuery.accessibleNavigation;

    if (_snackBars.isNotEmpty) {
      final ModalRoute<dynamic> route = ModalRoute.of(context);
      if (route == null || route.isCurrent) {
        if (_snackBarController.isCompleted && _snackBarTimer == null) {
          final SnackBar snackBar = _snackBars.first._widget;
          _snackBarTimer = Timer(snackBar.duration, () {
            assert(_snackBarController.status == AnimationStatus.forward ||
                   _snackBarController.status == AnimationStatus.completed);
            // Look up MediaQuery again in case the setting changed.
            final MediaQueryData mediaQuery = MediaQuery.of(context);
            if (mediaQuery.accessibleNavigation && snackBar.action != null)
              return;
            hideCurrentSnackBar(reason: SnackBarClosedReason.timeout);
          });
        }
      } else {
        _snackBarTimer?.cancel();
        _snackBarTimer = null;
      }
    }

    final List<LayoutId> children = <LayoutId>[];

    _addIfNonNull(
      children,
      widget.body != null && widget.extendBody ? _BodyBuilder(body: widget.body) : widget.body,
      _ScaffoldSlot.body,
      removeLeftPadding: false,
      removeTopPadding: widget.appBar != null,
      removeRightPadding: false,
      removeBottomPadding: widget.bottomNavigationBar != null || widget.persistentFooterButtons != null,
      removeBottomInset: _resizeToAvoidBottomInset,
    );

    if (_showBodyScrim == true) {
      _addIfNonNull(
        children,
        ModalBarrier(
          dismissible: false,
          color: _bodyScrimColor,
        ),
        _ScaffoldSlot.bodyScrim,
        removeLeftPadding: true,
        removeTopPadding: true,
        removeRightPadding: true,
        removeBottomPadding: true,
      );
    }

    if (widget.appBar != null) {
      final double topPadding = widget.primary ? mediaQuery.padding.top : 0.0;
      _appBarMaxHeight = widget.appBar.preferredSize.height + topPadding;
      assert(_appBarMaxHeight >= 0.0 && _appBarMaxHeight.isFinite);
      _addIfNonNull(
        children,
        ConstrainedBox(
          constraints: BoxConstraints(maxHeight: _appBarMaxHeight),
          child: FlexibleSpaceBar.createSettings(
            currentExtent: _appBarMaxHeight,
            child: widget.appBar,
          ),
        ),
        _ScaffoldSlot.appBar,
        removeLeftPadding: false,
        removeTopPadding: false,
        removeRightPadding: false,
        removeBottomPadding: true,
      );
    }

    if (_snackBars.isNotEmpty) {
      _addIfNonNull(
        children,
        _snackBars.first._widget,
        _ScaffoldSlot.snackBar,
        removeLeftPadding: false,
        removeTopPadding: true,
        removeRightPadding: false,
        removeBottomPadding: widget.bottomNavigationBar != null || widget.persistentFooterButtons != null,
      );
    }

    if (widget.persistentFooterButtons != null) {
      _addIfNonNull(
        children,
        Container(
          decoration: BoxDecoration(
            border: Border(
              top: Divider.createBorderSide(context, width: 1.0),
            ),
          ),
          child: SafeArea(
            child: ButtonTheme.bar(
              child: SafeArea(
                top: false,
                child: ButtonBar(
                  children: widget.persistentFooterButtons,
                ),
              ),
            ),
          ),
        ),
        _ScaffoldSlot.persistentFooter,
        removeLeftPadding: false,
        removeTopPadding: true,
        removeRightPadding: false,
        removeBottomPadding: false,
      );
    }

    if (widget.bottomNavigationBar != null) {
      _addIfNonNull(
        children,
        widget.bottomNavigationBar,
        _ScaffoldSlot.bottomNavigationBar,
        removeLeftPadding: false,
        removeTopPadding: true,
        removeRightPadding: false,
        removeBottomPadding: false,
      );
    }

    if (_currentBottomSheet != null || _dismissedBottomSheets.isNotEmpty) {
      final List<Widget> bottomSheets = <Widget>[];
      if (_dismissedBottomSheets.isNotEmpty)
        bottomSheets.addAll(_dismissedBottomSheets);
      if (_currentBottomSheet != null)
        bottomSheets.add(_currentBottomSheet._widget);
      final Widget stack = Stack(
        children: bottomSheets,
        alignment: Alignment.bottomCenter,
      );
      _addIfNonNull(
        children,
        stack,
        _ScaffoldSlot.bottomSheet,
        removeLeftPadding: false,
        removeTopPadding: true,
        removeRightPadding: false,
        removeBottomPadding: _resizeToAvoidBottomInset,
      );
    }

    _addIfNonNull(
      children,
      _FloatingActionButtonTransition(
        child: widget.floatingActionButton,
        fabMoveAnimation: _floatingActionButtonMoveController,
        fabMotionAnimator: _floatingActionButtonAnimator,
        geometryNotifier: _geometryNotifier,
        currentController: _floatingActionButtonVisibilityController,
      ),
      _ScaffoldSlot.floatingActionButton,
      removeLeftPadding: true,
      removeTopPadding: true,
      removeRightPadding: true,
      removeBottomPadding: true,
    );

    switch (themeData.platform) {
      case TargetPlatform.iOS:
        _addIfNonNull(
          children,
          GestureDetector(
            behavior: HitTestBehavior.opaque,
            onTap: _handleStatusBarTap,
            // iOS accessibility automatically adds scroll-to-top to the clock in the status bar
            excludeFromSemantics: true,
          ),
          _ScaffoldSlot.statusBar,
          removeLeftPadding: false,
          removeTopPadding: true,
          removeRightPadding: false,
          removeBottomPadding: true,
        );
        break;
      case TargetPlatform.android:
      case TargetPlatform.fuchsia:
        break;
    }

    if (_endDrawerOpened) {
      _buildDrawer(children, textDirection);
      _buildEndDrawer(children, textDirection);
    } else {
      _buildEndDrawer(children, textDirection);
      _buildDrawer(children, textDirection);
    }

    // The minimum insets for contents of the Scaffold to keep visible.
    final EdgeInsets minInsets = mediaQuery.padding.copyWith(
      bottom: _resizeToAvoidBottomInset ? mediaQuery.viewInsets.bottom : 0.0,
    );

    // extendBody locked when keyboard is open
    final bool _extendBody = minInsets.bottom > 0 ? false : widget.extendBody;

    return _ScaffoldScope(
      hasDrawer: hasDrawer,
      geometryNotifier: _geometryNotifier,
      child: PrimaryScrollController(
        controller: _primaryScrollController,
        child: Material(
          color: widget.backgroundColor ?? themeData.scaffoldBackgroundColor,
          child: AnimatedBuilder(animation: _floatingActionButtonMoveController, builder: (BuildContext context, Widget child) {
            return CustomMultiChildLayout(
              children: children,
              delegate: _ScaffoldLayout(
                extendBody: _extendBody,
                minInsets: minInsets,
                currentFloatingActionButtonLocation: _floatingActionButtonLocation,
                floatingActionButtonMoveAnimationProgress: _floatingActionButtonMoveController.value,
                floatingActionButtonMotionAnimator: _floatingActionButtonAnimator,
                geometryNotifier: _geometryNotifier,
                previousFloatingActionButtonLocation: _previousFloatingActionButtonLocation,
                textDirection: textDirection,
                bottomSheetTop: _bottomSheetScrollController?.top ?? 0.0,
              ),
            );
          }),
        ),
      ),
    );
  }
}

/// An interface for controlling a feature of a [Scaffold].
///
/// Commonly obtained from [ScaffoldState.showSnackBar] or [ScaffoldState.showBottomSheet].
class ScaffoldFeatureController<T extends Widget, U> {
  const ScaffoldFeatureController._(this._widget, this._completer, this.close, this.setState);
  final T _widget;
  final Completer<U> _completer;

  /// Completes when the feature controlled by this object is no longer visible.
  Future<U> get closed => _completer.future;

  /// Remove the feature (e.g., bottom sheet or snack bar) from the scaffold.
  final VoidCallback close;

  /// Mark the feature (e.g., bottom sheet or snack bar) as needing to rebuild.
  final StateSetter setState;
}

class _StandardBottomSheet extends StatefulWidget {
  const _StandardBottomSheet({
    Key key,
    this.animationController,
    this.enableDrag = true,
    this.onClosing,
    this.onDismissed,
    this.builder,
    this.scrollController,
    this.isPersistent = false,
  }) : super(key: key);

  final AnimationController animationController; // we control it, but it must be disposed by whoever crated it.
  final bool enableDrag;
  final VoidCallback onClosing;
  final VoidCallback onDismissed;
  final WidgetBuilder builder;
  final BottomSheetScrollController scrollController;
  final bool isPersistent;

  @override
  _StandardBottomSheetState createState() => _StandardBottomSheetState();
}

class _StandardBottomSheetState extends State<_StandardBottomSheet> {
  @override
  void initState() {
    super.initState();
    if (widget.scrollController != null) {
      return;
    }
    assert(widget.animationController != null);
    assert(widget.animationController.status == AnimationStatus.forward
        || widget.animationController.status == AnimationStatus.completed);
    widget.animationController.addStatusListener(_handleStatusChange);
  }

  @override
  void didUpdateWidget(_StandardBottomSheet oldWidget) {
    super.didUpdateWidget(oldWidget);
    assert(widget.scrollController == oldWidget.scrollController
        || widget.animationController == oldWidget.animationController);
  }

  Future<void> close() {
    if (widget.scrollController != null) {
      assert(widget.animationController == null);
      return widget.scrollController.dismiss();
    }
    assert(widget.animationController != null);
    widget.animationController.reverse();
    return null;
  }

  void _handleStatusChange(AnimationStatus status) {
    if (status == AnimationStatus.dismissed && widget.onDismissed != null) {
      widget.onDismissed();
    }
  }

  @override
  Widget build(BuildContext context) {
    if (widget.animationController != null) {
      return AnimatedBuilder(
        animation: widget.animationController,
        builder: (BuildContext context, Widget child) {
          return Align(
            alignment: AlignmentDirectional.topStart,
            heightFactor: widget.animationController.value,
            child: child
          );
        },
        child: Semantics(
          container: true,
          onDismiss: () {
            close();
            widget.onClosing();
          },
          child: BottomSheet(
            animationController: widget.animationController,
            enableDrag: widget.enableDrag,
            onClosing: widget.onClosing,
            builder: widget.builder
          ),
        ),
      );
    }

    return Semantics(
      container: true,
      onDismiss: () {
        close();
        widget.onClosing?.call();
      },
      child: BottomSheet(
        scrollController: widget.scrollController,
        onClosing: widget.onClosing,
        builder: widget.builder
      ),
    );
  }

}

/// A [ScaffoldFeatureController] for standard bottom sheets.
///
/// This is the type of objects returned by [ScaffoldState.showBottomSheet].
///
/// This controller is used to display both standard and persistent bottom
/// sheets. A bottom sheet is only persistent if it is set as the
/// [Scaffold.bottomSheet].
class PersistentBottomSheetController<T> extends ScaffoldFeatureController<_StandardBottomSheet, T> {
  const PersistentBottomSheetController._(
    _StandardBottomSheet widget,
    Completer<T> completer,
    VoidCallback close,
    StateSetter setState,
    this._isLocalHistoryEntry,
  ) : super._(widget, completer, close, setState);

  final bool _isLocalHistoryEntry;
}

class _ScaffoldScope extends InheritedWidget {
  const _ScaffoldScope({
    @required this.hasDrawer,
    @required this.geometryNotifier,
    @required Widget child,
  }) : assert(hasDrawer != null),
       super(child: child);

  final bool hasDrawer;
  final _ScaffoldGeometryNotifier geometryNotifier;

  @override
  bool updateShouldNotify(_ScaffoldScope oldWidget) {
    return hasDrawer != oldWidget.hasDrawer;
  }
}<|MERGE_RESOLUTION|>--- conflicted
+++ resolved
@@ -602,14 +602,8 @@
     if (widget.child != null) {
       // If we start out with a child, have the child appear fully visible instead
       // of animating in.
-<<<<<<< HEAD
       widget.currentController.value = 1.0;
-    }
-    else {
-=======
-      _currentController.value = 1.0;
     } else {
->>>>>>> 9e95df99
       // If we start without a child we update the geometry object with a
       // floating action button scale of 0, as it is not showing on the screen.
       _updateGeometryScale(0.0);
