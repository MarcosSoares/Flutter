// Copyright 2014 The Flutter Authors. All rights reserved.
// Use of this source code is governed by a BSD-style license that can be
// found in the LICENSE file.

import 'dart:ui' show lerpDouble;

import 'package:flutter/rendering.dart';
import 'package:flutter/widgets.dart';

import 'divider.dart';
import 'material.dart';
import 'shadows.dart';
import 'theme.dart';

/// The base type for [MaterialSlice] and [MaterialGap].
///
/// All [MergeableMaterialItem] objects need a [LocalKey].
@immutable
abstract class MergeableMaterialItem {
  /// Abstract const constructor. This constructor enables subclasses to provide
  /// const constructors so that they can be used in const expressions.
  ///
  /// The argument is the [key], which must not be null.
  const MergeableMaterialItem(this.key) : assert(key != null);

  /// The key for this item of the list.
  ///
  /// The key is used to match parts of the mergeable material from frame to
  /// frame so that state is maintained appropriately even as slices are added
  /// or removed.
  final LocalKey key;
}

/// A class that can be used as a child to [MergeableMaterial]. It is a slice
/// of [Material] that animates merging with other slices.
///
/// All [MaterialSlice] objects need a [LocalKey].
class MaterialSlice extends MergeableMaterialItem {
  /// Creates a slice of [Material] that's mergeable within a
  /// [MergeableMaterial].
  const MaterialSlice({
<<<<<<< HEAD
    @required LocalKey key,
    @required this.child,
    this.color,
=======
    required LocalKey key,
    required this.child,
>>>>>>> 727cee6d
  }) : assert(key != null),
       super(key);

  /// The contents of this slice.
  ///
  /// {@macro flutter.widgets.child}
  final Widget child;

  /// Defines the color for the slice.
  ///
  /// By default, the value of `color` is [ThemeData.cardColor].
  final Color color;

  @override
  String toString() {
    return 'MergeableSlice(key: $key, child: $child, color: $color)';
  }
}

/// A class that represents a gap within [MergeableMaterial].
///
/// All [MaterialGap] objects need a [LocalKey].
class MaterialGap extends MergeableMaterialItem {
  /// Creates a Material gap with a given size.
  const MaterialGap({
    required LocalKey key,
    this.size = 16.0,
  }) : assert(key != null),
       super(key);

  /// The main axis extent of this gap. For example, if the [MergeableMaterial]
  /// is vertical, then this is the height of the gap.
  final double size;

  @override
  String toString() {
    return 'MaterialGap(key: $key, child: $size)';
  }
}

/// Displays a list of [MergeableMaterialItem] children. The list contains
/// [MaterialSlice] items whose boundaries are either "merged" with adjacent
/// items or separated by a [MaterialGap]. The [children] are distributed along
/// the given [mainAxis] in the same way as the children of a [ListBody]. When
/// the list of children changes, gaps are automatically animated open or closed
/// as needed.
///
/// To enable this widget to correlate its list of children with the previous
/// one, each child must specify a key.
///
/// When a new gap is added to the list of children the adjacent items are
/// animated apart. Similarly when a gap is removed the adjacent items are
/// brought back together.
///
/// When a new slice is added or removed, the app is responsible for animating
/// the transition of the slices, while the gaps will be animated automatically.
///
/// See also:
///
///  * [Card], a piece of material that does not support splitting and merging
///    but otherwise looks the same.
class MergeableMaterial extends StatefulWidget {
  /// Creates a mergeable Material list of items.
  const MergeableMaterial({
    Key? key,
    this.mainAxis = Axis.vertical,
    this.elevation = 2,
    this.hasDividers = false,
    this.children = const <MergeableMaterialItem>[],
    this.dividerColor,
  }) : super(key: key);

  /// The children of the [MergeableMaterial].
  final List<MergeableMaterialItem> children;

  /// The main layout axis.
  final Axis mainAxis;

  /// The z-coordinate at which to place all the [Material] slices.
  ///
  /// The following elevations have defined shadows: 1, 2, 3, 4, 6, 8, 9, 12, 16, 24.
  ///
  /// Defaults to 2, the appropriate elevation for cards.
  ///
  /// This uses [kElevationToShadow] to simulate shadows, it does not use
  /// [Material]'s arbitrary elevation feature.
  final int elevation;

  /// Whether connected pieces of [MaterialSlice] have dividers between them.
  final bool hasDividers;

  /// Defines color used for dividers if [hasDividers] is true.
  ///
  /// If `dividerColor` is null, then [DividerThemeData.color] is used. If that
  /// is null, then [ThemeData.dividerColor] is used.
  final Color? dividerColor;

  @override
  void debugFillProperties(DiagnosticPropertiesBuilder properties) {
    super.debugFillProperties(properties);
    properties.add(EnumProperty<Axis>('mainAxis', mainAxis));
    properties.add(DoubleProperty('elevation', elevation.toDouble()));
  }

  @override
  _MergeableMaterialState createState() => _MergeableMaterialState();
}

class _AnimationTuple {
  _AnimationTuple({
    required this.controller,
    required this.startAnimation,
    required this.endAnimation,
    required this.gapAnimation,
    this.gapStart = 0.0,
  });

  final AnimationController controller;
  final CurvedAnimation startAnimation;
  final CurvedAnimation endAnimation;
  final CurvedAnimation gapAnimation;
  double gapStart;
}

class _MergeableMaterialState extends State<MergeableMaterial> with TickerProviderStateMixin {
  late List<MergeableMaterialItem> _children;
  final Map<LocalKey, _AnimationTuple?> _animationTuples = <LocalKey, _AnimationTuple?>{};

  @override
  void initState() {
    super.initState();
    _children = List<MergeableMaterialItem>.from(widget.children);

    for (int i = 0; i < _children.length; i += 1) {
      final MergeableMaterialItem child = _children[i];
      if (child is MaterialGap) {
        _initGap(child);
        _animationTuples[child.key]!.controller.value = 1.0; // Gaps are initially full-sized.
      }
    }
    assert(_debugGapsAreValid(_children));
  }

  void _initGap(MaterialGap gap) {
    final AnimationController controller = AnimationController(
      duration: kThemeAnimationDuration,
      vsync: this,
    );

    final CurvedAnimation startAnimation = CurvedAnimation(
      parent: controller,
      curve: Curves.fastOutSlowIn,
    );
    final CurvedAnimation endAnimation = CurvedAnimation(
      parent: controller,
      curve: Curves.fastOutSlowIn,
    );
    final CurvedAnimation gapAnimation = CurvedAnimation(
      parent: controller,
      curve: Curves.fastOutSlowIn,
    );

    controller.addListener(_handleTick);

    _animationTuples[gap.key] = _AnimationTuple(
      controller: controller,
      startAnimation: startAnimation,
      endAnimation: endAnimation,
      gapAnimation: gapAnimation,
    );
  }

  @override
  void dispose() {
    for (final MergeableMaterialItem child in _children) {
      if (child is MaterialGap)
        _animationTuples[child.key]!.controller.dispose();
    }
    super.dispose();
  }

  void _handleTick() {
    setState(() {
      // The animation's state is our build state, and it changed already.
    });
  }

  bool _debugHasConsecutiveGaps(List<MergeableMaterialItem> children) {
    for (int i = 0; i < widget.children.length - 1; i += 1) {
      if (widget.children[i] is MaterialGap &&
          widget.children[i + 1] is MaterialGap)
        return true;
    }
    return false;
  }

  bool _debugGapsAreValid(List<MergeableMaterialItem> children) {
    // Check for consecutive gaps.
    if (_debugHasConsecutiveGaps(children))
      return false;

    // First and last children must not be gaps.
    if (children.isNotEmpty) {
      if (children.first is MaterialGap || children.last is MaterialGap)
        return false;
    }

    return true;
  }

  void _insertChild(int index, MergeableMaterialItem child) {
    _children.insert(index, child);

    if (child is MaterialGap)
      _initGap(child);
  }

  void _removeChild(int index) {
    final MergeableMaterialItem child = _children.removeAt(index);

    if (child is MaterialGap)
      _animationTuples[child.key] = null;
  }

  bool _isClosingGap(int index) {
    if (index < _children.length - 1 && _children[index] is MaterialGap) {
      return _animationTuples[_children[index].key]!.controller.status ==
          AnimationStatus.reverse;
    }

    return false;
  }

  void _removeEmptyGaps() {
    int j = 0;

    while (j < _children.length) {
      if (
        _children[j] is MaterialGap &&
        _animationTuples[_children[j].key]!.controller.status == AnimationStatus.dismissed
      ) {
        _removeChild(j);
      } else {
        j += 1;
      }
    }
  }

  @override
  void didUpdateWidget(MergeableMaterial oldWidget) {
    super.didUpdateWidget(oldWidget);

    final Set<LocalKey> oldKeys = oldWidget.children.map<LocalKey>(
      (MergeableMaterialItem child) => child.key
    ).toSet();
    final Set<LocalKey> newKeys = widget.children.map<LocalKey>(
      (MergeableMaterialItem child) => child.key
    ).toSet();
    final Set<LocalKey> newOnly = newKeys.difference(oldKeys);
    final Set<LocalKey> oldOnly = oldKeys.difference(newKeys);

    final List<MergeableMaterialItem> newChildren = widget.children;
    int i = 0;
    int j = 0;

    assert(_debugGapsAreValid(newChildren));

    _removeEmptyGaps();

    while (i < newChildren.length && j < _children.length) {
      if (newOnly.contains(newChildren[i].key) ||
          oldOnly.contains(_children[j].key)) {
        final int startNew = i;
        final int startOld = j;

        // Skip new keys.
        while (newOnly.contains(newChildren[i].key))
          i += 1;

        // Skip old keys.
        while (oldOnly.contains(_children[j].key) || _isClosingGap(j))
          j += 1;

        final int newLength = i - startNew;
        final int oldLength = j - startOld;

        if (newLength > 0) {
          if (oldLength > 1 ||
              oldLength == 1 && _children[startOld] is MaterialSlice) {
            if (newLength == 1 && newChildren[startNew] is MaterialGap) {
              // Shrink all gaps into the size of the new one.
              double gapSizeSum = 0.0;

              while (startOld < j) {
                final MergeableMaterialItem child = _children[startOld];
                if (child is MaterialGap) {
                  final MaterialGap gap = child;
                  gapSizeSum += gap.size;
                }

                _removeChild(startOld);
                j -= 1;
              }

              _insertChild(startOld, newChildren[startNew]);
              _animationTuples[newChildren[startNew].key]!
                ..gapStart = gapSizeSum
                ..controller.forward();

              j += 1;
            } else {
              // No animation if replaced items are more than one.
              for (int k = 0; k < oldLength; k += 1)
                _removeChild(startOld);
              for (int k = 0; k < newLength; k += 1)
                _insertChild(startOld + k, newChildren[startNew + k]);

              j += newLength - oldLength;
            }
          } else if (oldLength == 1) {
            if (newLength == 1 && newChildren[startNew] is MaterialGap &&
                _children[startOld].key == newChildren[startNew].key) {
              /// Special case: gap added back.
              _animationTuples[newChildren[startNew].key]!.controller.forward();
            } else {
              final double gapSize = _getGapSize(startOld);

              _removeChild(startOld);

              for (int k = 0; k < newLength; k += 1)
                _insertChild(startOld + k, newChildren[startNew + k]);

              j += newLength - 1;
              double gapSizeSum = 0.0;

              for (int k = startNew; k < i; k += 1) {
                final MergeableMaterialItem newChild = newChildren[k];
                if (newChild is MaterialGap) {
                  gapSizeSum += newChild.size;
                }
              }

              // All gaps get proportional sizes of the original gap and they will
              // animate to their actual size.
              for (int k = startNew; k < i; k += 1) {
                final MergeableMaterialItem newChild = newChildren[k];
                if (newChild is MaterialGap) {
                  _animationTuples[newChild.key]!.gapStart = gapSize * newChild.size / gapSizeSum;
                  _animationTuples[newChild.key]!.controller
                    ..value = 0.0
                    ..forward();
                }
              }
            }
          } else {
            // Grow gaps.
            for (int k = 0; k < newLength; k += 1) {
              final MergeableMaterialItem newChild = newChildren[startNew + k];

              _insertChild(startOld + k, newChild);

              if (newChild is MaterialGap) {
                _animationTuples[newChild.key]!.controller.forward();
              }
            }

            j += newLength;
          }
        } else {
          // If more than a gap disappeared, just remove slices and shrink gaps.
          if (oldLength > 1 ||
              oldLength == 1 && _children[startOld] is MaterialSlice) {
            double gapSizeSum = 0.0;

            while (startOld < j) {
              final MergeableMaterialItem child = _children[startOld];
              if (child is MaterialGap) {
                gapSizeSum += child.size;
              }

              _removeChild(startOld);
              j -= 1;
            }

            if (gapSizeSum != 0.0) {
              final MaterialGap gap = MaterialGap(
                key: UniqueKey(),
                size: gapSizeSum,
              );
              _insertChild(startOld, gap);
              _animationTuples[gap.key]!.gapStart = 0.0;
              _animationTuples[gap.key]!.controller
                ..value = 1.0
                ..reverse();

              j += 1;
            }
          } else if (oldLength == 1) {
            // Shrink gap.
            final MaterialGap gap = _children[startOld] as MaterialGap;
            _animationTuples[gap.key]!.gapStart = 0.0;
            _animationTuples[gap.key]!.controller.reverse();
          }
        }
      } else {
        // Check whether the items are the same type. If they are, it means that
        // their places have been swapped.
        if ((_children[j] is MaterialGap) == (newChildren[i] is MaterialGap)) {
          _children[j] = newChildren[i];

          i += 1;
          j += 1;
        } else {
          // This is a closing gap which we need to skip.
          assert(_children[j] is MaterialGap);
          j += 1;
        }
      }
    }

    // Handle remaining items.
    while (j < _children.length)
      _removeChild(j);
    while (i < newChildren.length) {
      _insertChild(j, newChildren[i]);

      i += 1;
      j += 1;
    }
  }

  BorderRadius _borderRadius(int index, bool start, bool end) {
    assert(kMaterialEdges[MaterialType.card]!.topLeft == kMaterialEdges[MaterialType.card]!.topRight);
    assert(kMaterialEdges[MaterialType.card]!.topLeft == kMaterialEdges[MaterialType.card]!.bottomLeft);
    assert(kMaterialEdges[MaterialType.card]!.topLeft == kMaterialEdges[MaterialType.card]!.bottomRight);
    final Radius cardRadius = kMaterialEdges[MaterialType.card]!.topLeft;

    Radius startRadius = Radius.zero;
    Radius endRadius = Radius.zero;

    if (index > 0 && _children[index - 1] is MaterialGap) {
      startRadius = Radius.lerp(
        Radius.zero,
        cardRadius,
        _animationTuples[_children[index - 1].key]!.startAnimation.value,
      )!;
    }
    if (index < _children.length - 2 && _children[index + 1] is MaterialGap) {
      endRadius = Radius.lerp(
        Radius.zero,
        cardRadius,
        _animationTuples[_children[index + 1].key]!.endAnimation.value,
      )!;
    }

    if (widget.mainAxis == Axis.vertical) {
      return BorderRadius.vertical(
        top: start ? cardRadius : startRadius,
        bottom: end ? cardRadius : endRadius,
      );
    } else {
      return BorderRadius.horizontal(
        left: start ? cardRadius : startRadius,
        right: end ? cardRadius : endRadius,
      );
    }
  }

  double _getGapSize(int index) {
    final MaterialGap gap = _children[index] as MaterialGap;

    return lerpDouble(
      _animationTuples[gap.key]!.gapStart,
      gap.size,
      _animationTuples[gap.key]!.gapAnimation.value,
    )!;
  }

  bool _willNeedDivider(int index) {
    if (index < 0)
      return false;
    if (index >= _children.length)
      return false;
    return _children[index] is MaterialSlice || _isClosingGap(index);
  }

  @override
  Widget build(BuildContext context) {
    _removeEmptyGaps();

    final List<Widget> widgets = <Widget>[];
    List<Widget> slices = <Widget>[];
    int i;

    for (i = 0; i < _children.length; i += 1) {
      if (_children[i] is MaterialGap) {
        assert(slices.isNotEmpty);
        widgets.add(
<<<<<<< HEAD
          ListBody(
            mainAxis: widget.mainAxis,
            children: slices,
=======
          Container(
            decoration: BoxDecoration(
              color: Theme.of(context)!.cardColor,
              borderRadius: _borderRadius(i - 1, widgets.isEmpty, false),
              shape: BoxShape.rectangle,
            ),
            child: ListBody(
              mainAxis: widget.mainAxis,
              children: slices,
            ),
>>>>>>> 727cee6d
          ),
        );
        slices = <Widget>[];

        widgets.add(
          SizedBox(
            width: widget.mainAxis == Axis.horizontal ? _getGapSize(i) : null,
            height: widget.mainAxis == Axis.vertical ? _getGapSize(i) : null,
          ),
        );
      } else {
        final MaterialSlice slice = _children[i] as MaterialSlice;
        Widget child = slice.child;

        if (widget.hasDividers) {
          final bool hasTopDivider = _willNeedDivider(i - 1);
          final bool hasBottomDivider = _willNeedDivider(i + 1);

          Border border;
          final BorderSide divider = Divider.createBorderSide(
            context,
            width: 0.5, // TODO(ianh): This probably looks terrible when the dpr isn't a power of two.
            color: widget.dividerColor,
          );

          if (i == 0) {
            border = Border(
              bottom: hasBottomDivider ? divider : BorderSide.none
            );
          } else if (i == _children.length - 1) {
            border = Border(
              top: hasTopDivider ? divider : BorderSide.none
            );
          } else {
            border = Border(
              top: hasTopDivider ? divider : BorderSide.none,
              bottom: hasBottomDivider ? divider : BorderSide.none,
            );
          }

          assert(border != null);

          child = AnimatedContainer(
            key: _MergeableMaterialSliceKey(_children[i].key),
            decoration: BoxDecoration(border: border),
            duration: kThemeAnimationDuration,
            curve: Curves.fastOutSlowIn,
            child: child,
          );
        }

        slices.add(
          Container(
            decoration: BoxDecoration(
              color: (_children[i] as MaterialSlice).color ?? Theme.of(context).cardColor,
              borderRadius: _borderRadius(i, i == 0, i == _children.length - 1),
              shape: BoxShape.rectangle
            ),
            child: Material(
              type: MaterialType.transparency,
              child: child,
            ),
          ),
        );
      }
    }

    if (slices.isNotEmpty) {
      widgets.add(
<<<<<<< HEAD
        ListBody(
          mainAxis: widget.mainAxis,
          children: slices,
=======
        Container(
          decoration: BoxDecoration(
            color: Theme.of(context)!.cardColor,
            borderRadius: _borderRadius(i - 1, widgets.isEmpty, true),
            shape: BoxShape.rectangle,
          ),
          child: ListBody(
            mainAxis: widget.mainAxis,
            children: slices,
          ),
>>>>>>> 727cee6d
        ),
      );
      slices = <Widget>[];
    }

    return _MergeableMaterialListBody(
      mainAxis: widget.mainAxis,
      boxShadows: kElevationToShadow[widget.elevation]!,
      items: _children,
      children: widgets,
    );
  }
}

// The parent hierarchy can change and lead to the slice being
// rebuilt. Using a global key solves the issue.
class _MergeableMaterialSliceKey extends GlobalKey {
  const _MergeableMaterialSliceKey(this.value) : super.constructor();

  final LocalKey value;

  @override
  bool operator ==(Object other) {
    return other is _MergeableMaterialSliceKey
        && other.value == value;
  }

  @override
  int get hashCode => value.hashCode;

  @override
  String toString() {
    return '_MergeableMaterialSliceKey($value)';
  }
}

class _MergeableMaterialListBody extends ListBody {
  _MergeableMaterialListBody({
    required List<Widget> children,
    Axis mainAxis = Axis.vertical,
    required this.items,
    required this.boxShadows,
  }) : super(children: children, mainAxis: mainAxis);

  final List<MergeableMaterialItem> items;
  final List<BoxShadow> boxShadows;

  AxisDirection _getDirection(BuildContext context) {
    return getAxisDirectionFromAxisReverseAndDirectionality(context, mainAxis, false);
  }

  @override
  RenderListBody createRenderObject(BuildContext context) {
    return _RenderMergeableMaterialListBody(
      axisDirection: _getDirection(context),
      boxShadows: boxShadows,
    );
  }

  @override
  void updateRenderObject(BuildContext context, RenderListBody renderObject) {
    final _RenderMergeableMaterialListBody materialRenderListBody = renderObject as _RenderMergeableMaterialListBody;
    materialRenderListBody
      ..axisDirection = _getDirection(context)
      ..boxShadows = boxShadows;
  }
}

class _RenderMergeableMaterialListBody extends RenderListBody {
  _RenderMergeableMaterialListBody({
    List<RenderBox>? children,
    AxisDirection axisDirection = AxisDirection.down,
    required this.boxShadows,
  }) : super(children: children, axisDirection: axisDirection);

  List<BoxShadow> boxShadows;

  void _paintShadows(Canvas canvas, Rect rect) {
    for (final BoxShadow boxShadow in boxShadows) {
      final Paint paint = boxShadow.toPaint();
      // TODO(dragostis): Right now, we are only interpolating the border radii
      // of the visible Material slices, not the shadows; they are not getting
      // interpolated and always have the same rounded radii. Once shadow
      // performance is better, shadows should be redrawn every single time the
      // slices' radii get interpolated and use those radii not the defaults.
      canvas.drawRRect(kMaterialEdges[MaterialType.card]!.toRRect(rect), paint);
    }
  }

  @override
  void paint(PaintingContext context, Offset offset) {
    RenderBox? child = firstChild;
    int i = 0;

    while (child != null) {
      final ListBodyParentData childParentData = child.parentData! as ListBodyParentData;
      final Rect rect = (childParentData.offset + offset) & child.size;
      if (i % 2 == 0)
        _paintShadows(context.canvas, rect);
      child = childParentData.nextSibling;

      i += 1;
    }

    defaultPaint(context, offset);
  }
}<|MERGE_RESOLUTION|>--- conflicted
+++ resolved
@@ -39,14 +39,8 @@
   /// Creates a slice of [Material] that's mergeable within a
   /// [MergeableMaterial].
   const MaterialSlice({
-<<<<<<< HEAD
-    @required LocalKey key,
-    @required this.child,
-    this.color,
-=======
     required LocalKey key,
     required this.child,
->>>>>>> 727cee6d
   }) : assert(key != null),
        super(key);
 
@@ -117,6 +111,7 @@
     this.hasDividers = false,
     this.children = const <MergeableMaterialItem>[],
     this.dividerColor,
+    this.color,
   }) : super(key: key);
 
   /// The children of the [MergeableMaterial].
@@ -143,6 +138,11 @@
   /// If `dividerColor` is null, then [DividerThemeData.color] is used. If that
   /// is null, then [ThemeData.dividerColor] is used.
   final Color? dividerColor;
+
+  /// Defines color for the slice.
+  /// 
+  /// By default, the value of `color` is [ThemeData.cardColor].
+  final Color? color;
 
   @override
   void debugFillProperties(DiagnosticPropertiesBuilder properties) {
@@ -545,22 +545,9 @@
       if (_children[i] is MaterialGap) {
         assert(slices.isNotEmpty);
         widgets.add(
-<<<<<<< HEAD
           ListBody(
             mainAxis: widget.mainAxis,
             children: slices,
-=======
-          Container(
-            decoration: BoxDecoration(
-              color: Theme.of(context)!.cardColor,
-              borderRadius: _borderRadius(i - 1, widgets.isEmpty, false),
-              shape: BoxShape.rectangle,
-            ),
-            child: ListBody(
-              mainAxis: widget.mainAxis,
-              children: slices,
-            ),
->>>>>>> 727cee6d
           ),
         );
         slices = <Widget>[];
@@ -630,22 +617,9 @@
 
     if (slices.isNotEmpty) {
       widgets.add(
-<<<<<<< HEAD
         ListBody(
           mainAxis: widget.mainAxis,
           children: slices,
-=======
-        Container(
-          decoration: BoxDecoration(
-            color: Theme.of(context)!.cardColor,
-            borderRadius: _borderRadius(i - 1, widgets.isEmpty, true),
-            shape: BoxShape.rectangle,
-          ),
-          child: ListBody(
-            mainAxis: widget.mainAxis,
-            children: slices,
-          ),
->>>>>>> 727cee6d
         ),
       );
       slices = <Widget>[];
