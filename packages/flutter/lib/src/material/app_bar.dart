--- conflicted
+++ resolved
@@ -149,12 +149,8 @@
     this.actions,
     this.flexibleSpace,
     this.bottom,
-<<<<<<< HEAD
-    this.elevation = 4.0,
+    this.elevation,
     this.shape,
-=======
-    this.elevation,
->>>>>>> c26a69e9
     this.backgroundColor,
     this.brightness,
     this.iconTheme,
@@ -564,23 +560,17 @@
       child: AnnotatedRegion<SystemUiOverlayStyle>(
         value: overlayStyle,
         child: Material(
-<<<<<<< HEAD
-          color: widget.backgroundColor ?? themeData.primaryColor,
-          elevation: widget.elevation,
-          shape: widget.shape,
-          child: appBar,
-=======
           color: widget.backgroundColor
             ?? appBarTheme.color
             ?? themeData.primaryColor,
           elevation: widget.elevation
             ?? appBarTheme.elevation
             ?? _defaultElevation,
+          shape: widget.shape,
           child: Semantics(
             explicitChildNodes: true,
             child: appBar,
           ),
->>>>>>> c26a69e9
         ),
       ),
     );
