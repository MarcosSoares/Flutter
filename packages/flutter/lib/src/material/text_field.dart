--- conflicted
+++ resolved
@@ -63,52 +63,8 @@
   }
 
   @override
-<<<<<<< HEAD
-  void onSingleLongTapMoveUpdate(LongPressMoveUpdateDetails details) {
-    if (delegate.selectionEnabled) {
-      final TargetPlatform targetPlatform = Theme.of(_state.context).platform;
-
-      switch (targetPlatform) {
-        case TargetPlatform.iOS:
-        case TargetPlatform.macOS:
-          renderEditable.selectPositionAt(
-            from: details.globalPosition,
-            cause: SelectionChangedCause.longPress,
-          );
-          break;
-        case TargetPlatform.android:
-        case TargetPlatform.fuchsia:
-        case TargetPlatform.linux:
-        case TargetPlatform.windows:
-          renderEditable.selectWordsInRange(
-            from: details.globalPosition - details.offsetFromOrigin,
-            to: details.globalPosition,
-            cause: SelectionChangedCause.longPress,
-          );
-          break;
-      }
-
-      switch (targetPlatform) {
-        case TargetPlatform.android:
-        case TargetPlatform.iOS:
-          editableText.showMagnifier(details.globalPosition);
-          break;
-        case TargetPlatform.fuchsia:
-        case TargetPlatform.linux:
-        case TargetPlatform.macOS:
-        case TargetPlatform.windows:
-          break;
-      }
-    }
-  }
-
-  @override
   void onSingleTapUp(TapUpDetails details, TapStatus status) {
     super.onSingleTapUp(details, status);
-=======
-  void onSingleTapUp(TapUpDetails details) {
-    super.onSingleTapUp(details);
->>>>>>> 7bca82c3
     _state._requestKeyboard();
     _state.widget.onTap?.call();
   }
