// Copyright 2015 The Chromium Authors. All rights reserved.
// Use of this source code is governed by a BSD-style license that can be
// found in the LICENSE file.

import 'dart:collection';

import 'package:flutter/cupertino.dart';
import 'package:flutter/rendering.dart';
import 'package:flutter/services.dart';
import 'package:flutter/widgets.dart';
import 'package:flutter/foundation.dart';
import 'package:flutter/gestures.dart';

import 'debug.dart';
import 'feedback.dart';
import 'ink_well.dart' show InteractiveInkFeature;
import 'input_decorator.dart';
import 'material.dart';
import 'material_localizations.dart';
import 'text_selection.dart';
import 'theme.dart';

export 'package:flutter/services.dart' show TextInputType, TextInputAction, TextCapitalization;

/// Signature for the [TextField.buildCounter] callback.
typedef InputCounterWidgetBuilder = Widget Function(
  /// The build context for the TextField
  BuildContext context,
  {
    /// The length of the string currently in the input.
    @required int currentLength,
    /// The maximum string length that can be entered into the TextField.
    @required int maxLength,
    /// Whether or not the TextField is currently focused.  Mainly provided for
    /// the [liveRegion] parameter in the [Semantics] widget for accessibility.
    @required bool isFocused,
  }
);

/// A material design text field.
///
/// A text field lets the user enter text, either with hardware keyboard or with
/// an onscreen keyboard.
///
/// The text field calls the [onChanged] callback whenever the user changes the
/// text in the field. If the user indicates that they are done typing in the
/// field (e.g., by pressing a button on the soft keyboard), the text field
/// calls the [onSubmitted] callback.
///
/// To control the text that is displayed in the text field, use the
/// [controller]. For example, to set the initial value of the text field, use
/// a [controller] that already contains some text. The [controller] can also
/// control the selection and composing region (and to observe changes to the
/// text, selection, and composing region).
///
/// By default, a text field has a [decoration] that draws a divider below the
/// text field. You can use the [decoration] property to control the decoration,
/// for example by adding a label or an icon. If you set the [decoration]
/// property to null, the decoration will be removed entirely, including the
/// extra padding introduced by the decoration to save space for the labels.
///
/// If [decoration] is non-null (which is the default), the text field requires
/// one of its ancestors to be a [Material] widget. When the [TextField] is
/// tapped an ink splash that paints on the material is triggered, see
/// [ThemeData.splashFactory].
///
/// To integrate the [TextField] into a [Form] with other [FormField] widgets,
/// consider using [TextFormField].
///
/// See also:
///
///  * <https://material.google.com/components/text-fields.html>
///  * [TextFormField], which integrates with the [Form] widget.
///  * [InputDecorator], which shows the labels and other visual elements that
///    surround the actual text editing widget.
///  * [EditableText], which is the raw text editing control at the heart of a
///    [TextField]. The [EditableText] widget is rarely used directly unless
///    you are implementing an entirely different design language, such as
///    Cupertino.
class TextField extends StatefulWidget {
  /// Creates a Material Design text field.
  ///
  /// If [decoration] is non-null (which is the default), the text field requires
  /// one of its ancestors to be a [Material] widget.
  ///
  /// To remove the decoration entirely (including the extra padding introduced
  /// by the decoration to save space for the labels), set the [decoration] to
  /// null.
  ///
  /// The [maxLines] property can be set to null to remove the restriction on
  /// the number of lines. By default, it is one, meaning this is a single-line
  /// text field. [maxLines] must not be zero.
  ///
  /// The [maxLength] property is set to null by default, which means the
  /// number of characters allowed in the text field is not restricted. If
  /// [maxLength] is set a character counter will be displayed below the
  /// field showing how many characters have been entered. If the value is
  /// set to a positive integer it will also display the maximum allowed
  /// number of characters to be entered.  If the value is set to
  /// [TextField.noMaxLength] then only the current length is displayed.
  ///
  /// After [maxLength] characters have been input, additional input
  /// is ignored, unless [maxLengthEnforced] is set to false. The text field
  /// enforces the length with a [LengthLimitingTextInputFormatter], which is
  /// evaluated after the supplied [inputFormatters], if any. The [maxLength]
  /// value must be either null or greater than zero.
  ///
  /// If [maxLengthEnforced] is set to false, then more than [maxLength]
  /// characters may be entered, and the error counter and divider will
  /// switch to the [decoration.errorStyle] when the limit is exceeded.
  ///
  /// The [textAlign], [autofocus], [obscureText], [autocorrect],
  /// [maxLengthEnforced], [scrollPadding], [maxLines], and [maxLength]
  /// arguments must not be null.
  ///
  /// See also:
  ///
  ///  * [maxLength], which discusses the precise meaning of "number of
  ///    characters" and how it may differ from the intuitive meaning.
  const TextField({
    Key key,
    this.controller,
    this.focusNode,
    this.decoration = const InputDecoration(),
    TextInputType keyboardType,
    this.textInputAction,
    this.textCapitalization = TextCapitalization.none,
    this.style,
    this.textAlign = TextAlign.start,
    this.textDirection,
    this.autofocus = false,
    this.obscureText = false,
    this.autocorrect = true,
    this.maxLines = 1,
    this.maxLength,
    this.maxLengthEnforced = true,
    this.onChanged,
    this.onEditingComplete,
    this.onSubmitted,
    this.inputFormatters,
    this.enabled,
    this.cursorWidth = 2.0,
    this.cursorRadius,
    this.cursorColor,
    this.keyboardAppearance,
    this.scrollPadding = const EdgeInsets.all(20.0),
    this.dragStartBehavior = DragStartBehavior.start,
    this.enableInteractiveSelection,
    this.onTap,
    this.buildCounter,
  }) : assert(textAlign != null),
       assert(autofocus != null),
       assert(obscureText != null),
       assert(autocorrect != null),
       assert(maxLengthEnforced != null),
       assert(scrollPadding != null),
       assert(dragStartBehavior != null),
       assert(maxLines == null || maxLines > 0),
       assert(maxLength == null || maxLength == TextField.noMaxLength || maxLength > 0),
       keyboardType = keyboardType ?? (maxLines == 1 ? TextInputType.text : TextInputType.multiline),
       super(key: key);

  /// Controls the text being edited.
  ///
  /// If null, this widget will create its own [TextEditingController].
  final TextEditingController controller;

  /// Defines the keyboard focus for this widget.
  ///
  /// The [focusNode] is a long-lived object that's typically managed by a
  /// [StatefulWidget] parent. See [FocusNode] for more information.
  ///
  /// To give the keyboard focus to this widget, provide a [focusNode] and then
  /// use the current [FocusScope] to request the focus:
  ///
  /// ```dart
  /// FocusScope.of(context).requestFocus(myFocusNode);
  /// ```
  ///
  /// This happens automatically when the widget is tapped.
  ///
  /// To be notified when the widget gains or loses the focus, add a listener
  /// to the [focusNode]:
  ///
  /// ```dart
  /// focusNode.addListener(() { print(myFocusNode.hasFocus); });
  /// ```
  ///
  /// If null, this widget will create its own [FocusNode].
  ///
  /// ## Keyboard
  ///
  /// Requesting the focus will typically cause the keyboard to be shown
  /// if it's not showing already.
  ///
  /// On Android, the user can hide the keyboard - without changing the focus -
  /// with the system back button. They can restore the keyboard's visibility
  /// by tapping on a text field.  The user might hide the keyboard and
  /// switch to a physical keyboard, or they might just need to get it
  /// out of the way for a moment, to expose something it's
  /// obscuring. In this case requesting the focus again will not
  /// cause the focus to change, and will not make the keyboard visible.
  ///
  /// This widget builds an [EditableText] and will ensure that the keyboard is
  /// showing when it is tapped by calling [EditableTextState.requestKeyboard()].
  final FocusNode focusNode;

  /// The decoration to show around the text field.
  ///
  /// By default, draws a horizontal line under the text field but can be
  /// configured to show an icon, label, hint text, and error text.
  ///
  /// Specify null to remove the decoration entirely (including the
  /// extra padding introduced by the decoration to save space for the labels).
  final InputDecoration decoration;

  /// {@macro flutter.widgets.editableText.keyboardType}
  final TextInputType keyboardType;

  /// The type of action button to use for the keyboard.
  ///
  /// Defaults to [TextInputAction.newline] if [keyboardType] is
  /// [TextInputType.multiline] and [TextInputAction.done] otherwise.
  final TextInputAction textInputAction;

  /// {@macro flutter.widgets.editableText.textCapitalization}
  final TextCapitalization textCapitalization;

  /// The style to use for the text being edited.
  ///
  /// This text style is also used as the base style for the [decoration].
  ///
  /// If null, defaults to the `subhead` text style from the current [Theme].
  final TextStyle style;

  /// {@macro flutter.widgets.editableText.textAlign}
  final TextAlign textAlign;

  /// {@macro flutter.widgets.editableText.textDirection}
  final TextDirection textDirection;

  /// {@macro flutter.widgets.editableText.autofocus}
  final bool autofocus;

  /// {@macro flutter.widgets.editableText.obscureText}
  final bool obscureText;

  /// {@macro flutter.widgets.editableText.autocorrect}
  final bool autocorrect;

  /// {@macro flutter.widgets.editableText.maxLines}
  final int maxLines;

  /// If [maxLength] is set to this value, only the "current input length"
  /// part of the character counter is shown.
  static const int noMaxLength = -1;

  /// The maximum number of characters (Unicode scalar values) to allow in the
  /// text field.
  ///
  /// If set, a character counter will be displayed below the
  /// field showing how many characters have been entered. If set to a number
  /// greather than 0, it will also display the maximum number allowed. If set
  /// to [TextField.noMaxLength] then only the current character count is displayed.
  ///
  /// After [maxLength] characters have been input, additional input
  /// is ignored, unless [maxLengthEnforced] is set to false. The text field
  /// enforces the length with a [LengthLimitingTextInputFormatter], which is
  /// evaluated after the supplied [inputFormatters], if any.
  ///
  /// This value must be either null, [TextField.noMaxLength], or greater than 0.
  /// If null (the default) then there is no limit to the number of characters
  /// that can be entered. If set to [TextField.noMaxLength], then no limit will
  /// be enforced, but the number of characters entered will still be displayed.
  ///
  /// Whitespace characters (e.g. newline, space, tab) are included in the
  /// character count.
  ///
  /// If [maxLengthEnforced] is set to false, then more than [maxLength]
  /// characters may be entered, but the error counter and divider will
  /// switch to the [decoration.errorStyle] when the limit is exceeded.
  ///
  /// ## Limitations
  ///
  /// The text field does not currently count Unicode grapheme clusters (i.e.
  /// characters visible to the user), it counts Unicode scalar values, which
  /// leaves out a number of useful possible characters (like many emoji and
  /// composed characters), so this will be inaccurate in the presence of those
  /// characters. If you expect to encounter these kinds of characters, be
  /// generous in the maxLength used.
  ///
  /// For instance, the character "ö" can be represented as '\u{006F}\u{0308}',
  /// which is the letter "o" followed by a composed diaeresis "¨", or it can
  /// be represented as '\u{00F6}', which is the Unicode scalar value "LATIN
  /// SMALL LETTER O WITH DIAERESIS". In the first case, the text field will
  /// count two characters, and the second case will be counted as one
  /// character, even though the user can see no difference in the input.
  ///
  /// Similarly, some emoji are represented by multiple scalar values. The
  /// Unicode "THUMBS UP SIGN + MEDIUM SKIN TONE MODIFIER", "👍🏽", should be
  /// counted as a single character, but because it is a combination of two
  /// Unicode scalar values, '\u{1F44D}\u{1F3FD}', it is counted as two
  /// characters.
  ///
  /// See also:
  ///
  ///  * [LengthLimitingTextInputFormatter] for more information on how it
  ///    counts characters, and how it may differ from the intuitive meaning.
  final int maxLength;

  /// If true, prevents the field from allowing more than [maxLength]
  /// characters.
  ///
  /// If [maxLength] is set, [maxLengthEnforced] indicates whether or not to
  /// enforce the limit, or merely provide a character counter and warning when
  /// [maxLength] is exceeded.
  final bool maxLengthEnforced;

  /// {@macro flutter.widgets.editableText.onChanged}
  ///
  /// See also:
  ///
  ///  * [inputFormatters], which are called before [onChanged]
  ///    runs and can validate and change ("format") the input value.
  ///  * [onEditingComplete], [onSubmitted], [onSelectionChanged]:
  ///    which are more specialized input change notifications.
  final ValueChanged<String> onChanged;

  /// {@macro flutter.widgets.editableText.onEditingComplete}
  final VoidCallback onEditingComplete;

  /// {@macro flutter.widgets.editableText.onSubmitted}
  final ValueChanged<String> onSubmitted;

  /// {@macro flutter.widgets.editableText.inputFormatters}
  final List<TextInputFormatter> inputFormatters;

  /// If false the text field is "disabled": it ignores taps and its
  /// [decoration] is rendered in grey.
  ///
  /// If non-null this property overrides the [decoration]'s
  /// [Decoration.enabled] property.
  final bool enabled;

  /// {@macro flutter.widgets.editableText.cursorWidth}
  final double cursorWidth;

  /// {@macro flutter.widgets.editableText.cursorRadius}
  final Radius cursorRadius;

  /// The color to use when painting the cursor.
  ///
  /// Defaults to the theme's `cursorColor` when null.
  final Color cursorColor;

  /// The appearance of the keyboard.
  ///
  /// This setting is only honored on iOS devices.
  ///
  /// If unset, defaults to the brightness of [ThemeData.primaryColorBrightness].
  final Brightness keyboardAppearance;

  /// {@macro flutter.widgets.editableText.scrollPadding}
  final EdgeInsets scrollPadding;

  /// {@macro flutter.widgets.editableText.enableInteractiveSelection}
  final bool enableInteractiveSelection;

  /// {@macro flutter.widgets.scrollable.dragStartBehavior}
  final DragStartBehavior dragStartBehavior;

  /// {@macro flutter.rendering.editable.selectionEnabled}
  bool get selectionEnabled {
    return enableInteractiveSelection ?? !obscureText;
  }

  /// Called when the user taps on this text field.
  ///
  /// The text field builds a [GestureDetector] to handle input events like tap,
  /// to trigger focus requests, to move the caret, adjust the selection, etc.
  /// Handling some of those events by wrapping the text field with a competing
  /// GestureDetector is problematic.
  ///
  /// To unconditionally handle taps, without interfering with the text field's
  /// internal gesture detector, provide this callback.
  ///
  /// If the text field is created with [enabled] false, taps will not be
  /// recognized.
  ///
  /// To be notified when the text field gains or loses the focus, provide a
  /// [focusNode] and add a listener to that.
  ///
  /// To listen to arbitrary pointer events without competing with the
  /// text field's internal gesture detector, use a [Listener].
  final GestureTapCallback onTap;

  /// Callback that generates a custom [InputDecorator.counter] widget.
  ///
  /// See [InputCounterWidgetBuilder] for an explanation of the passed in
  /// arguments.  The returned widget will be placed below the line in place of
  /// the default widget built when [counterText] is specified.
  ///
  /// The returned widget will be wrapped in a [Semantics] widget for
  /// accessibility, but it also needs to be accessible itself.  For example,
  /// if returning a Text widget, set the [semanticsLabel] property.
  ///
  /// {@tool sample}
  /// ```dart
  /// Widget counter(
  ///   BuildContext context,
  ///   {
  ///     int currentLength,
  ///     int maxLength,
  ///     bool isFocused,
  ///   }
  /// ) {
  ///   return Text(
  ///     '$currentLength of $maxLength characters',
  ///     semanticsLabel: 'character count',
  ///   );
  /// }
  /// ```
  /// {@end-tool}
  final InputCounterWidgetBuilder buildCounter;

  @override
  _TextFieldState createState() => _TextFieldState();

  @override
  void debugFillProperties(DiagnosticPropertiesBuilder properties) {
    super.debugFillProperties(properties);
    properties.add(DiagnosticsProperty<TextEditingController>('controller', controller, defaultValue: null));
    properties.add(DiagnosticsProperty<FocusNode>('focusNode', focusNode, defaultValue: null));
    properties.add(DiagnosticsProperty<bool>('enabled', enabled, defaultValue: null));
    properties.add(DiagnosticsProperty<InputDecoration>('decoration', decoration, defaultValue: const InputDecoration()));
    properties.add(DiagnosticsProperty<TextInputType>('keyboardType', keyboardType, defaultValue: TextInputType.text));
    properties.add(DiagnosticsProperty<TextStyle>('style', style, defaultValue: null));
    properties.add(DiagnosticsProperty<bool>('autofocus', autofocus, defaultValue: false));
    properties.add(DiagnosticsProperty<bool>('obscureText', obscureText, defaultValue: false));
    properties.add(DiagnosticsProperty<bool>('autocorrect', autocorrect, defaultValue: true));
    properties.add(IntProperty('maxLines', maxLines, defaultValue: 1));
    properties.add(IntProperty('maxLength', maxLength, defaultValue: null));
    properties.add(FlagProperty('maxLengthEnforced', value: maxLengthEnforced, defaultValue: true, ifFalse: 'maxLength not enforced'));
    properties.add(EnumProperty<TextInputAction>('textInputAction', textInputAction, defaultValue: null));
    properties.add(EnumProperty<TextCapitalization>('textCapitalization', textCapitalization, defaultValue: TextCapitalization.none));
    properties.add(EnumProperty<TextAlign>('textAlign', textAlign, defaultValue: TextAlign.start));
    properties.add(EnumProperty<TextDirection>('textDirection', textDirection, defaultValue: null));
    properties.add(DoubleProperty('cursorWidth', cursorWidth, defaultValue: 2.0));
    properties.add(DiagnosticsProperty<Radius>('cursorRadius', cursorRadius, defaultValue: null));
    properties.add(DiagnosticsProperty<Color>('cursorColor', cursorColor, defaultValue: null));
    properties.add(DiagnosticsProperty<Brightness>('keyboardAppearance', keyboardAppearance, defaultValue: null));
    properties.add(DiagnosticsProperty<EdgeInsetsGeometry>('scrollPadding', scrollPadding, defaultValue: const EdgeInsets.all(20.0)));
    properties.add(FlagProperty('selectionEnabled', value: selectionEnabled, defaultValue: true, ifFalse: 'selection disabled'));
  }
}

class _TextFieldState extends State<TextField> with AutomaticKeepAliveClientMixin {
  final GlobalKey<EditableTextState> _editableTextKey = GlobalKey<EditableTextState>();

  Set<InteractiveInkFeature> _splashes;
  InteractiveInkFeature _currentSplash;

  TextEditingController _controller;
  TextEditingController get _effectiveController => widget.controller ?? _controller;

  FocusNode _focusNode;
  FocusNode get _effectiveFocusNode => widget.focusNode ?? (_focusNode ??= FocusNode());

  bool get needsCounter => widget.maxLength != null
    && widget.decoration != null
    && widget.decoration.counterText == null;

  Radius get _cursorRadius {
    if (widget.cursorRadius != null)
      return widget.cursorRadius;
    if (Theme.of(context).platform == TargetPlatform.iOS)
      return const Radius.circular(2.0);
    return null;
  }

  InputDecoration _getEffectiveDecoration() {
    final MaterialLocalizations localizations = MaterialLocalizations.of(context);
    final ThemeData themeData = Theme.of(context);
    final InputDecoration effectiveDecoration = (widget.decoration ?? const InputDecoration())
      .applyDefaults(themeData.inputDecorationTheme)
      .copyWith(
        enabled: widget.enabled,
        hintMaxLines: widget.decoration?.hintMaxLines ?? widget.maxLines
      );

    // No need to build anything if counter or counterText were given directly.
    if (effectiveDecoration.counter != null || effectiveDecoration.counterText != null)
      return effectiveDecoration;

    // If buildCounter was provided, use it to generate a counter widget.
    Widget counter;
    final int currentLength = _effectiveController.value.text.runes.length;
    if (effectiveDecoration.counter == null
        && effectiveDecoration.counterText == null
        && widget.buildCounter != null) {
      final bool isFocused = _effectiveFocusNode.hasFocus;
      counter = Semantics(
        container: true,
        liveRegion: isFocused,
        child: widget.buildCounter(
          context,
          currentLength: currentLength,
          maxLength: widget.maxLength,
          isFocused: isFocused,
        ),
      );
      return effectiveDecoration.copyWith(counter: counter);
    }

    if (widget.maxLength == null)
      return effectiveDecoration; // No counter widget

    String counterText = '$currentLength';
    String semanticCounterText = '';

    // Handle a real maxLength (positive number)
    if (widget.maxLength > 0) {
      // Show the maxLength in the counter
      counterText += '/${widget.maxLength}';
      final int remaining = (widget.maxLength - currentLength).clamp(0, widget.maxLength);
      semanticCounterText = localizations.remainingTextFieldCharacterCount(remaining);

      // Handle length exceeds maxLength
      if (_effectiveController.value.text.runes.length > widget.maxLength) {
        return effectiveDecoration.copyWith(
          errorText: effectiveDecoration.errorText ?? '',
          counterStyle: effectiveDecoration.errorStyle
            ?? themeData.textTheme.caption.copyWith(color: themeData.errorColor),
          counterText: counterText,
          semanticCounterText: semanticCounterText,
        );
      }
    }

    return effectiveDecoration.copyWith(
      counterText: counterText,
      semanticCounterText: semanticCounterText,
    );
  }

  @override
  void initState() {
    super.initState();
    if (widget.controller == null)
      _controller = TextEditingController();
  }

  @override
  void didUpdateWidget(TextField oldWidget) {
    super.didUpdateWidget(oldWidget);
    if (widget.controller == null && oldWidget.controller != null)
      _controller = TextEditingController.fromValue(oldWidget.controller.value);
    else if (widget.controller != null && oldWidget.controller == null)
      _controller = null;
    final bool isEnabled = widget.enabled ?? widget.decoration?.enabled ?? true;
    final bool wasEnabled = oldWidget.enabled ?? oldWidget.decoration?.enabled ?? true;
    if (wasEnabled && !isEnabled) {
      _effectiveFocusNode.unfocus();
    }
  }

  @override
  void dispose() {
    _focusNode?.dispose();
    super.dispose();
  }

  void _requestKeyboard() {
    _editableTextKey.currentState?.requestKeyboard();
  }

  void _handleSelectionChanged(TextSelection selection, SelectionChangedCause cause) {
    if (cause == SelectionChangedCause.longPress)
      Feedback.forLongPress(context);
  }

  InteractiveInkFeature _createInkFeature(TapDownDetails details) {
    final MaterialInkController inkController = Material.of(context);
    final ThemeData themeData = Theme.of(context);
    final BuildContext editableContext = _editableTextKey.currentContext;
    final RenderBox referenceBox = InputDecorator.containerOf(editableContext) ?? editableContext.findRenderObject();
    final Offset position = referenceBox.globalToLocal(details.globalPosition);
    final Color color = themeData.splashColor;

    InteractiveInkFeature splash;
    void handleRemoved() {
      if (_splashes != null) {
        assert(_splashes.contains(splash));
        _splashes.remove(splash);
        if (_currentSplash == splash)
          _currentSplash = null;
        updateKeepAlive();
      } // else we're probably in deactivate()
    }

    splash = themeData.splashFactory.create(
      controller: inkController,
      referenceBox: referenceBox,
      position: position,
      color: color,
      containedInkWell: true,
      // TODO(hansmuller): splash clip borderRadius should match the input decorator's border.
      borderRadius: BorderRadius.zero,
      onRemoved: handleRemoved,
      textDirection: Directionality.of(context),
    );

    return splash;
  }

  RenderEditable get _renderEditable => _editableTextKey.currentState.renderEditable;

  void _handleTapDown(TapDownDetails details) {
    _renderEditable.handleTapDown(details);
    _startSplash(details);
  }

  void _handleForcePressStarted(ForcePressDetails details) {
    if (widget.selectionEnabled) {
      // The cause is not technically double tap, but we would like to show
      // the toolbar.
      _renderEditable.selectWordsInRange(from: details.globalPosition, cause: SelectionChangedCause.doubleTap);
    }
  }

  void _handleSingleTapUp(TapUpDetails details) {
    if (widget.selectionEnabled) {
      switch (Theme.of(context).platform) {
        case TargetPlatform.iOS:
          _renderEditable.selectWordEdge(cause: SelectionChangedCause.tap);
          break;
        case TargetPlatform.android:
        case TargetPlatform.fuchsia:
          _renderEditable.selectPosition(cause: SelectionChangedCause.tap);
          break;
      }
    }
    _requestKeyboard();
    _confirmCurrentSplash();
    if (widget.onTap != null)
      widget.onTap();
  }

  void _handleSingleTapCancel() {
    _cancelCurrentSplash();
  }

  void _handleSingleLongTapDown() {
    if (widget.selectionEnabled) {
      switch (Theme.of(context).platform) {
        case TargetPlatform.iOS:
          _renderEditable.selectPosition(cause: SelectionChangedCause.longPress);
          break;
        case TargetPlatform.android:
        case TargetPlatform.fuchsia:
          _renderEditable.selectWord(cause: SelectionChangedCause.longPress);
          break;
      }
    }
    _confirmCurrentSplash();
  }

  void _handleDoubleTapDown(TapDownDetails details) {
    _renderEditable.selectWord(cause: SelectionChangedCause.doubleTap);
  }

  void _startSplash(TapDownDetails details) {
    if (_effectiveFocusNode.hasFocus)
      return;
    final InteractiveInkFeature splash = _createInkFeature(details);
    _splashes ??= HashSet<InteractiveInkFeature>();
    _splashes.add(splash);
    _currentSplash = splash;
    updateKeepAlive();
  }

  void _confirmCurrentSplash() {
    _currentSplash?.confirm();
    _currentSplash = null;
  }

  void _cancelCurrentSplash() {
    _currentSplash?.cancel();
  }

  @override
  bool get wantKeepAlive => _splashes != null && _splashes.isNotEmpty;

  bool get _cursorOpacityAnimates => Theme.of(context).platform == TargetPlatform.iOS ? true : false;

  Color get _cursorColor {
    if (widget.cursorColor == null) {
      if (Theme.of(context).platform == TargetPlatform.iOS)
        return CupertinoColors.activeBlue;
      else
        return Theme.of(context).cursorColor;
    }
    return widget.cursorColor;
  }

  @override
  void deactivate() {
    if (_splashes != null) {
      final Set<InteractiveInkFeature> splashes = _splashes;
      _splashes = null;
      for (InteractiveInkFeature splash in splashes)
        splash.dispose();
      _currentSplash = null;
    }
    assert(_currentSplash == null);
    super.deactivate();
  }

  @override
  Widget build(BuildContext context) {
    super.build(context); // See AutomaticKeepAliveClientMixin.
    assert(debugCheckHasMaterial(context));
    // TODO(jonahwilliams): uncomment out this check once we have migrated tests.
    // assert(debugCheckHasMaterialLocalizations(context));
    assert(debugCheckHasDirectionality(context));
    assert(
      !(widget.style != null && widget.style.inherit == false &&
        (widget.style.fontSize == null || widget.style.textBaseline == null)),
      'inherit false style must supply fontSize and textBaseline',
    );

    final ThemeData themeData = Theme.of(context);
    final TextStyle style = themeData.textTheme.subhead.merge(widget.style);
    final Brightness keyboardAppearance = widget.keyboardAppearance ?? themeData.primaryColorBrightness;
    final TextEditingController controller = _effectiveController;
    final FocusNode focusNode = _effectiveFocusNode;
    final List<TextInputFormatter> formatters = widget.inputFormatters ?? <TextInputFormatter>[];
    if (widget.maxLength != null && widget.maxLengthEnforced)
      formatters.add(LengthLimitingTextInputFormatter(widget.maxLength));

    bool forcePressEnabled;
    TextSelectionControls textSelectionControls;
    switch (themeData.platform) {
      case TargetPlatform.iOS:
        forcePressEnabled = true;
        textSelectionControls = cupertinoTextSelectionControls;
        break;
      case TargetPlatform.android:
      case TargetPlatform.fuchsia:
        forcePressEnabled = false;
        textSelectionControls = materialTextSelectionControls;
        break;
    }

    Widget child = RepaintBoundary(
      child: EditableText(
        key: _editableTextKey,
        controller: controller,
        focusNode: focusNode,
        keyboardType: widget.keyboardType,
        textInputAction: widget.textInputAction,
        textCapitalization: widget.textCapitalization,
        style: style,
        textAlign: widget.textAlign,
        textDirection: widget.textDirection,
        autofocus: widget.autofocus,
        obscureText: widget.obscureText,
        autocorrect: widget.autocorrect,
        maxLines: widget.maxLines,
        selectionColor: themeData.textSelectionColor,
<<<<<<< HEAD
        selectionControls: widget.selectionEnabled
          ? (themeData.platform == TargetPlatform.iOS
            ? cupertinoTextSelectionControls
            : materialTextSelectionControls)
          : null,
=======
        selectionControls: widget.selectionEnabled ? textSelectionControls : null,
>>>>>>> 56039b4b
        onChanged: widget.onChanged,
        onEditingComplete: widget.onEditingComplete,
        onSubmitted: widget.onSubmitted,
        onSelectionChanged: _handleSelectionChanged,
        inputFormatters: formatters,
        rendererIgnoresPointer: true,
        cursorWidth: widget.cursorWidth,
        cursorRadius: _cursorRadius,
        cursorColor: _cursorColor,
        cursorOpacityAnimates: _cursorOpacityAnimates,
        cursorOffset: const Offset(0, 0),
        paintCursorAboveText: false,
        backgroundCursorColor: CupertinoColors.inactiveGray,
        scrollPadding: widget.scrollPadding,
        keyboardAppearance: keyboardAppearance,
        enableInteractiveSelection: widget.enableInteractiveSelection,
        dragStartBehavior: widget.dragStartBehavior,
      ),
    );

    if (widget.decoration != null) {
      child = AnimatedBuilder(
        animation: Listenable.merge(<Listenable>[ focusNode, controller ]),
        builder: (BuildContext context, Widget child) {
          return InputDecorator(
            decoration: _getEffectiveDecoration(),
            baseStyle: widget.style,
            textAlign: widget.textAlign,
            isFocused: focusNode.hasFocus,
            isEmpty: controller.value.text.isEmpty,
            child: child,
          );
        },
        child: child,
      );
    }

    return Semantics(
      onTap: () {
        if (!_effectiveController.selection.isValid)
          _effectiveController.selection = TextSelection.collapsed(offset: _effectiveController.text.length);
        _requestKeyboard();
      },
      child: IgnorePointer(
        ignoring: !(widget.enabled ?? widget.decoration?.enabled ?? true),
        child: TextSelectionGestureDetector(
          onTapDown: _handleTapDown,
          onForcePressStart: forcePressEnabled ? _handleForcePressStarted : null,
          onSingleTapUp: _handleSingleTapUp,
          onSingleTapCancel: _handleSingleTapCancel,
          onSingleLongTapDown: _handleSingleLongTapDown,
          onDoubleTapDown: _handleDoubleTapDown,
          behavior: HitTestBehavior.translucent,
          child: child,
        ),
      ),
    );
  }
}<|MERGE_RESOLUTION|>--- conflicted
+++ resolved
@@ -768,15 +768,7 @@
         autocorrect: widget.autocorrect,
         maxLines: widget.maxLines,
         selectionColor: themeData.textSelectionColor,
-<<<<<<< HEAD
-        selectionControls: widget.selectionEnabled
-          ? (themeData.platform == TargetPlatform.iOS
-            ? cupertinoTextSelectionControls
-            : materialTextSelectionControls)
-          : null,
-=======
         selectionControls: widget.selectionEnabled ? textSelectionControls : null,
->>>>>>> 56039b4b
         onChanged: widget.onChanged,
         onEditingComplete: widget.onEditingComplete,
         onSubmitted: widget.onSubmitted,
