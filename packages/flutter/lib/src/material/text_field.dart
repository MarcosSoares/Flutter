// Copyright 2015 The Chromium Authors. All rights reserved.
// Use of this source code is governed by a BSD-style license that can be
// found in the LICENSE file.

import 'dart:collection';

import 'package:flutter/cupertino.dart';
import 'package:flutter/rendering.dart';
import 'package:flutter/services.dart';
import 'package:flutter/widgets.dart';
import 'package:flutter/foundation.dart';
import 'package:flutter/gestures.dart';

// import 'context_menu.dart';
import 'debug.dart';
import 'feedback.dart';
import 'ink_well.dart' show InteractiveInkFeature;
import 'input_decorator.dart';
import 'material.dart';
import 'material_localizations.dart';
import 'popup_menu.dart';
import 'text_selection.dart';
import 'theme.dart';

export 'package:flutter/services.dart' show TextInputType, TextInputAction, TextCapitalization;

/// Signature for the [TextField.buildCounter] callback.
typedef InputCounterWidgetBuilder = Widget Function(
  /// The build context for the TextField
  BuildContext context, {
  /// The length of the string currently in the input.
  @required int currentLength,
  /// The maximum string length that can be entered into the TextField.
  @required int maxLength,
  /// Whether or not the TextField is currently focused.  Mainly provided for
  /// the [liveRegion] parameter in the [Semantics] widget for accessibility.
  @required bool isFocused,
});

/// A material design text field.
///
/// A text field lets the user enter text, either with hardware keyboard or with
/// an onscreen keyboard.
///
/// The text field calls the [onChanged] callback whenever the user changes the
/// text in the field. If the user indicates that they are done typing in the
/// field (e.g., by pressing a button on the soft keyboard), the text field
/// calls the [onSubmitted] callback.
///
/// To control the text that is displayed in the text field, use the
/// [controller]. For example, to set the initial value of the text field, use
/// a [controller] that already contains some text. The [controller] can also
/// control the selection and composing region (and to observe changes to the
/// text, selection, and composing region).
///
/// By default, a text field has a [decoration] that draws a divider below the
/// text field. You can use the [decoration] property to control the decoration,
/// for example by adding a label or an icon. If you set the [decoration]
/// property to null, the decoration will be removed entirely, including the
/// extra padding introduced by the decoration to save space for the labels.
///
/// If [decoration] is non-null (which is the default), the text field requires
/// one of its ancestors to be a [Material] widget. When the [TextField] is
/// tapped an ink splash that paints on the material is triggered, see
/// [ThemeData.splashFactory].
///
/// To integrate the [TextField] into a [Form] with other [FormField] widgets,
/// consider using [TextFormField].
///
/// {@tool sample}
/// This example shows how to create a [TextField] that will obscure input. The
/// [InputDecoration] surrounds the field in a border using [OutlineInputBorder]
/// and adds a label.
///
/// ```dart
/// TextField(
///   obscureText: true,
///   decoration: InputDecoration(
///     border: OutlineInputBorder(),
///     labelText: 'Password',
///   ),
/// )
/// ```
/// {@end-tool}
///
/// See also:
///
///  * <https://material.io/design/components/text-fields.html>
///  * [TextFormField], which integrates with the [Form] widget.
///  * [InputDecorator], which shows the labels and other visual elements that
///    surround the actual text editing widget.
///  * [EditableText], which is the raw text editing control at the heart of a
///    [TextField]. The [EditableText] widget is rarely used directly unless
///    you are implementing an entirely different design language, such as
///    Cupertino.
class TextField extends StatefulWidget {
  /// Creates a Material Design text field.
  ///
  /// If [decoration] is non-null (which is the default), the text field requires
  /// one of its ancestors to be a [Material] widget.
  ///
  /// To remove the decoration entirely (including the extra padding introduced
  /// by the decoration to save space for the labels), set the [decoration] to
  /// null.
  ///
  /// The [maxLines] property can be set to null to remove the restriction on
  /// the number of lines. By default, it is one, meaning this is a single-line
  /// text field. [maxLines] must not be zero.
  ///
  /// The [maxLength] property is set to null by default, which means the
  /// number of characters allowed in the text field is not restricted. If
  /// [maxLength] is set a character counter will be displayed below the
  /// field showing how many characters have been entered. If the value is
  /// set to a positive integer it will also display the maximum allowed
  /// number of characters to be entered.  If the value is set to
  /// [TextField.noMaxLength] then only the current length is displayed.
  ///
  /// After [maxLength] characters have been input, additional input
  /// is ignored, unless [maxLengthEnforced] is set to false. The text field
  /// enforces the length with a [LengthLimitingTextInputFormatter], which is
  /// evaluated after the supplied [inputFormatters], if any. The [maxLength]
  /// value must be either null or greater than zero.
  ///
  /// If [maxLengthEnforced] is set to false, then more than [maxLength]
  /// characters may be entered, and the error counter and divider will
  /// switch to the [decoration.errorStyle] when the limit is exceeded.
  ///
  /// The [textAlign], [autofocus], [obscureText], [autocorrect],
  /// [maxLengthEnforced], [scrollPadding], [maxLines], and [maxLength]
  /// arguments must not be null.
  ///
  /// See also:
  ///
  ///  * [maxLength], which discusses the precise meaning of "number of
  ///    characters" and how it may differ from the intuitive meaning.
  const TextField({
    Key key,
    this.controller,
    this.focusNode,
    this.decoration = const InputDecoration(),
    TextInputType keyboardType,
    this.textInputAction,
    this.textCapitalization = TextCapitalization.none,
    this.style,
    this.strutStyle,
    this.textAlign = TextAlign.start,
    this.textDirection,
    this.autofocus = false,
    this.obscureText = false,
    this.autocorrect = true,
    this.maxLines = 1,
    this.minLines,
    this.expands = false,
    this.maxLength,
    this.maxLengthEnforced = true,
    this.onChanged,
    this.onEditingComplete,
    this.onSubmitted,
    this.inputFormatters,
    this.enabled,
    this.cursorWidth = 2.0,
    this.cursorRadius,
    this.cursorColor,
    this.keyboardAppearance,
    this.scrollPadding = const EdgeInsets.all(20.0),
    this.dragStartBehavior = DragStartBehavior.start,
    this.enableInteractiveSelection,
    this.onTap,
    this.buildCounter,
    this.scrollPhysics,
  }) : assert(textAlign != null),
       assert(autofocus != null),
       assert(obscureText != null),
       assert(autocorrect != null),
       assert(maxLengthEnforced != null),
       assert(scrollPadding != null),
       assert(dragStartBehavior != null),
       assert(maxLines == null || maxLines > 0),
       assert(minLines == null || minLines > 0),
       assert(
         (maxLines == null) || (minLines == null) || (maxLines >= minLines),
         'minLines can\'t be greater than maxLines',
       ),
       assert(expands != null),
       assert(
         !expands || (maxLines == null && minLines == null),
         'minLines and maxLines must be null when expands is true.',
       ),
       assert(maxLength == null || maxLength == TextField.noMaxLength || maxLength > 0),
       keyboardType = keyboardType ?? (maxLines == 1 ? TextInputType.text : TextInputType.multiline),
       super(key: key);

  /// Controls the text being edited.
  ///
  /// If null, this widget will create its own [TextEditingController].
  final TextEditingController controller;

  /// Defines the keyboard focus for this widget.
  ///
  /// The [focusNode] is a long-lived object that's typically managed by a
  /// [StatefulWidget] parent. See [FocusNode] for more information.
  ///
  /// To give the keyboard focus to this widget, provide a [focusNode] and then
  /// use the current [FocusScope] to request the focus:
  ///
  /// ```dart
  /// FocusScope.of(context).requestFocus(myFocusNode);
  /// ```
  ///
  /// This happens automatically when the widget is tapped.
  ///
  /// To be notified when the widget gains or loses the focus, add a listener
  /// to the [focusNode]:
  ///
  /// ```dart
  /// focusNode.addListener(() { print(myFocusNode.hasFocus); });
  /// ```
  ///
  /// If null, this widget will create its own [FocusNode].
  ///
  /// ## Keyboard
  ///
  /// Requesting the focus will typically cause the keyboard to be shown
  /// if it's not showing already.
  ///
  /// On Android, the user can hide the keyboard - without changing the focus -
  /// with the system back button. They can restore the keyboard's visibility
  /// by tapping on a text field.  The user might hide the keyboard and
  /// switch to a physical keyboard, or they might just need to get it
  /// out of the way for a moment, to expose something it's
  /// obscuring. In this case requesting the focus again will not
  /// cause the focus to change, and will not make the keyboard visible.
  ///
  /// This widget builds an [EditableText] and will ensure that the keyboard is
  /// showing when it is tapped by calling [EditableTextState.requestKeyboard()].
  final FocusNode focusNode;

  /// The decoration to show around the text field.
  ///
  /// By default, draws a horizontal line under the text field but can be
  /// configured to show an icon, label, hint text, and error text.
  ///
  /// Specify null to remove the decoration entirely (including the
  /// extra padding introduced by the decoration to save space for the labels).
  final InputDecoration decoration;

  /// {@macro flutter.widgets.editableText.keyboardType}
  final TextInputType keyboardType;

  /// The type of action button to use for the keyboard.
  ///
  /// Defaults to [TextInputAction.newline] if [keyboardType] is
  /// [TextInputType.multiline] and [TextInputAction.done] otherwise.
  final TextInputAction textInputAction;

  /// {@macro flutter.widgets.editableText.textCapitalization}
  final TextCapitalization textCapitalization;

  /// The style to use for the text being edited.
  ///
  /// This text style is also used as the base style for the [decoration].
  ///
  /// If null, defaults to the `subhead` text style from the current [Theme].
  final TextStyle style;

  /// {@macro flutter.widgets.editableText.strutStyle}
  final StrutStyle strutStyle;

  /// {@macro flutter.widgets.editableText.textAlign}
  final TextAlign textAlign;

  /// {@macro flutter.widgets.editableText.textDirection}
  final TextDirection textDirection;

  /// {@macro flutter.widgets.editableText.autofocus}
  final bool autofocus;

  /// {@macro flutter.widgets.editableText.obscureText}
  final bool obscureText;

  /// {@macro flutter.widgets.editableText.autocorrect}
  final bool autocorrect;

  /// {@macro flutter.widgets.editableText.maxLines}
  final int maxLines;

  /// {@macro flutter.widgets.editableText.minLines}
  final int minLines;

  /// {@macro flutter.widgets.editableText.expands}
  final bool expands;

  /// If [maxLength] is set to this value, only the "current input length"
  /// part of the character counter is shown.
  static const int noMaxLength = -1;

  /// The maximum number of characters (Unicode scalar values) to allow in the
  /// text field.
  ///
  /// If set, a character counter will be displayed below the
  /// field showing how many characters have been entered. If set to a number
  /// greater than 0, it will also display the maximum number allowed. If set
  /// to [TextField.noMaxLength] then only the current character count is displayed.
  ///
  /// After [maxLength] characters have been input, additional input
  /// is ignored, unless [maxLengthEnforced] is set to false. The text field
  /// enforces the length with a [LengthLimitingTextInputFormatter], which is
  /// evaluated after the supplied [inputFormatters], if any.
  ///
  /// This value must be either null, [TextField.noMaxLength], or greater than 0.
  /// If null (the default) then there is no limit to the number of characters
  /// that can be entered. If set to [TextField.noMaxLength], then no limit will
  /// be enforced, but the number of characters entered will still be displayed.
  ///
  /// Whitespace characters (e.g. newline, space, tab) are included in the
  /// character count.
  ///
  /// If [maxLengthEnforced] is set to false, then more than [maxLength]
  /// characters may be entered, but the error counter and divider will
  /// switch to the [decoration.errorStyle] when the limit is exceeded.
  ///
  /// ## Limitations
  ///
  /// The text field does not currently count Unicode grapheme clusters (i.e.
  /// characters visible to the user), it counts Unicode scalar values, which
  /// leaves out a number of useful possible characters (like many emoji and
  /// composed characters), so this will be inaccurate in the presence of those
  /// characters. If you expect to encounter these kinds of characters, be
  /// generous in the maxLength used.
  ///
  /// For instance, the character "ö" can be represented as '\u{006F}\u{0308}',
  /// which is the letter "o" followed by a composed diaeresis "¨", or it can
  /// be represented as '\u{00F6}', which is the Unicode scalar value "LATIN
  /// SMALL LETTER O WITH DIAERESIS". In the first case, the text field will
  /// count two characters, and the second case will be counted as one
  /// character, even though the user can see no difference in the input.
  ///
  /// Similarly, some emoji are represented by multiple scalar values. The
  /// Unicode "THUMBS UP SIGN + MEDIUM SKIN TONE MODIFIER", "👍🏽", should be
  /// counted as a single character, but because it is a combination of two
  /// Unicode scalar values, '\u{1F44D}\u{1F3FD}', it is counted as two
  /// characters.
  ///
  /// See also:
  ///
  ///  * [LengthLimitingTextInputFormatter] for more information on how it
  ///    counts characters, and how it may differ from the intuitive meaning.
  final int maxLength;

  /// If true, prevents the field from allowing more than [maxLength]
  /// characters.
  ///
  /// If [maxLength] is set, [maxLengthEnforced] indicates whether or not to
  /// enforce the limit, or merely provide a character counter and warning when
  /// [maxLength] is exceeded.
  final bool maxLengthEnforced;

  /// {@macro flutter.widgets.editableText.onChanged}
  ///
  /// See also:
  ///
  ///  * [inputFormatters], which are called before [onChanged]
  ///    runs and can validate and change ("format") the input value.
  ///  * [onEditingComplete], [onSubmitted], [onSelectionChanged]:
  ///    which are more specialized input change notifications.
  final ValueChanged<String> onChanged;

  /// {@macro flutter.widgets.editableText.onEditingComplete}
  final VoidCallback onEditingComplete;

  /// {@macro flutter.widgets.editableText.onSubmitted}
  final ValueChanged<String> onSubmitted;

  /// {@macro flutter.widgets.editableText.inputFormatters}
  final List<TextInputFormatter> inputFormatters;

  /// If false the text field is "disabled": it ignores taps and its
  /// [decoration] is rendered in grey.
  ///
  /// If non-null this property overrides the [decoration]'s
  /// [Decoration.enabled] property.
  final bool enabled;

  /// {@macro flutter.widgets.editableText.cursorWidth}
  final double cursorWidth;

  /// {@macro flutter.widgets.editableText.cursorRadius}
  final Radius cursorRadius;

  /// The color to use when painting the cursor.
  ///
  /// Defaults to the theme's `cursorColor` when null.
  final Color cursorColor;

  /// The appearance of the keyboard.
  ///
  /// This setting is only honored on iOS devices.
  ///
  /// If unset, defaults to the brightness of [ThemeData.primaryColorBrightness].
  final Brightness keyboardAppearance;

  /// {@macro flutter.widgets.editableText.scrollPadding}
  final EdgeInsets scrollPadding;

  /// {@macro flutter.widgets.editableText.enableInteractiveSelection}
  final bool enableInteractiveSelection;

  /// {@macro flutter.widgets.scrollable.dragStartBehavior}
  final DragStartBehavior dragStartBehavior;

  /// {@macro flutter.rendering.editable.selectionEnabled}
  bool get selectionEnabled {
    return enableInteractiveSelection ?? !obscureText;
  }

  /// Called when the user taps on this text field.
  ///
  /// The text field builds a [GestureDetector] to handle input events like tap,
  /// to trigger focus requests, to move the caret, adjust the selection, etc.
  /// Handling some of those events by wrapping the text field with a competing
  /// GestureDetector is problematic.
  ///
  /// To unconditionally handle taps, without interfering with the text field's
  /// internal gesture detector, provide this callback.
  ///
  /// If the text field is created with [enabled] false, taps will not be
  /// recognized.
  ///
  /// To be notified when the text field gains or loses the focus, provide a
  /// [focusNode] and add a listener to that.
  ///
  /// To listen to arbitrary pointer events without competing with the
  /// text field's internal gesture detector, use a [Listener].
  final GestureTapCallback onTap;

  /// Callback that generates a custom [InputDecorator.counter] widget.
  ///
  /// See [InputCounterWidgetBuilder] for an explanation of the passed in
  /// arguments.  The returned widget will be placed below the line in place of
  /// the default widget built when [counterText] is specified.
  ///
  /// The returned widget will be wrapped in a [Semantics] widget for
  /// accessibility, but it also needs to be accessible itself.  For example,
  /// if returning a Text widget, set the [semanticsLabel] property.
  ///
  /// {@tool sample}
  /// ```dart
  /// Widget counter(
  ///   BuildContext context,
  ///   {
  ///     int currentLength,
  ///     int maxLength,
  ///     bool isFocused,
  ///   }
  /// ) {
  ///   return Text(
  ///     '$currentLength of $maxLength characters',
  ///     semanticsLabel: 'character count',
  ///   );
  /// }
  /// ```
  /// {@end-tool}
  final InputCounterWidgetBuilder buildCounter;

  /// {@macro flutter.widgets.edtiableText.scrollPhysics}
  final ScrollPhysics scrollPhysics;

  @override
  _TextFieldState createState() => _TextFieldState();

  @override
  void debugFillProperties(DiagnosticPropertiesBuilder properties) {
    super.debugFillProperties(properties);
    properties.add(DiagnosticsProperty<TextEditingController>('controller', controller, defaultValue: null));
    properties.add(DiagnosticsProperty<FocusNode>('focusNode', focusNode, defaultValue: null));
    properties.add(DiagnosticsProperty<bool>('enabled', enabled, defaultValue: null));
    properties.add(DiagnosticsProperty<InputDecoration>('decoration', decoration, defaultValue: const InputDecoration()));
    properties.add(DiagnosticsProperty<TextInputType>('keyboardType', keyboardType, defaultValue: TextInputType.text));
    properties.add(DiagnosticsProperty<TextStyle>('style', style, defaultValue: null));
    properties.add(DiagnosticsProperty<bool>('autofocus', autofocus, defaultValue: false));
    properties.add(DiagnosticsProperty<bool>('obscureText', obscureText, defaultValue: false));
    properties.add(DiagnosticsProperty<bool>('autocorrect', autocorrect, defaultValue: true));
    properties.add(IntProperty('maxLines', maxLines, defaultValue: 1));
    properties.add(IntProperty('minLines', minLines, defaultValue: null));
    properties.add(DiagnosticsProperty<bool>('expands', expands, defaultValue: false));
    properties.add(IntProperty('maxLength', maxLength, defaultValue: null));
    properties.add(FlagProperty('maxLengthEnforced', value: maxLengthEnforced, defaultValue: true, ifFalse: 'maxLength not enforced'));
    properties.add(EnumProperty<TextInputAction>('textInputAction', textInputAction, defaultValue: null));
    properties.add(EnumProperty<TextCapitalization>('textCapitalization', textCapitalization, defaultValue: TextCapitalization.none));
    properties.add(EnumProperty<TextAlign>('textAlign', textAlign, defaultValue: TextAlign.start));
    properties.add(EnumProperty<TextDirection>('textDirection', textDirection, defaultValue: null));
    properties.add(DoubleProperty('cursorWidth', cursorWidth, defaultValue: 2.0));
    properties.add(DiagnosticsProperty<Radius>('cursorRadius', cursorRadius, defaultValue: null));
    properties.add(DiagnosticsProperty<Color>('cursorColor', cursorColor, defaultValue: null));
    properties.add(DiagnosticsProperty<Brightness>('keyboardAppearance', keyboardAppearance, defaultValue: null));
    properties.add(DiagnosticsProperty<EdgeInsetsGeometry>('scrollPadding', scrollPadding, defaultValue: const EdgeInsets.all(20.0)));
    properties.add(FlagProperty('selectionEnabled', value: selectionEnabled, defaultValue: true, ifFalse: 'selection disabled'));
    properties.add(DiagnosticsProperty<ScrollPhysics>('scrollPhysics', scrollPhysics, defaultValue: null));
  }
}

class _TextFieldState extends State<TextField> with AutomaticKeepAliveClientMixin {
  final GlobalKey<EditableTextState> _editableTextKey = GlobalKey<EditableTextState>();

  Set<InteractiveInkFeature> _splashes;
  InteractiveInkFeature _currentSplash;

  TextEditingController _controller;
  TextEditingController get _effectiveController => widget.controller ?? _controller;

  FocusNode _focusNode;
  FocusNode get _effectiveFocusNode => widget.focusNode ?? (_focusNode ??= FocusNode());

  bool _isHovering = false;

  bool get needsCounter => widget.maxLength != null
    && widget.decoration != null
    && widget.decoration.counterText == null;

  bool _shouldShowSelectionToolbar = true;

  InputDecoration _getEffectiveDecoration() {
    final MaterialLocalizations localizations = MaterialLocalizations.of(context);
    final ThemeData themeData = Theme.of(context);
    final InputDecoration effectiveDecoration = (widget.decoration ?? const InputDecoration())
      .applyDefaults(themeData.inputDecorationTheme)
      .copyWith(
        enabled: widget.enabled,
        hintMaxLines: widget.decoration?.hintMaxLines ?? widget.maxLines,
      );

    // No need to build anything if counter or counterText were given directly.
    if (effectiveDecoration.counter != null || effectiveDecoration.counterText != null)
      return effectiveDecoration;

    // If buildCounter was provided, use it to generate a counter widget.
    Widget counter;
    final int currentLength = _effectiveController.value.text.runes.length;
    if (effectiveDecoration.counter == null
        && effectiveDecoration.counterText == null
        && widget.buildCounter != null) {
      final bool isFocused = _effectiveFocusNode.hasFocus;
      counter = Semantics(
        container: true,
        liveRegion: isFocused,
        child: widget.buildCounter(
          context,
          currentLength: currentLength,
          maxLength: widget.maxLength,
          isFocused: isFocused,
        ),
      );
      return effectiveDecoration.copyWith(counter: counter);
    }

    if (widget.maxLength == null)
      return effectiveDecoration; // No counter widget

    String counterText = '$currentLength';
    String semanticCounterText = '';

    // Handle a real maxLength (positive number)
    if (widget.maxLength > 0) {
      // Show the maxLength in the counter
      counterText += '/${widget.maxLength}';
      final int remaining = (widget.maxLength - currentLength).clamp(0, widget.maxLength);
      semanticCounterText = localizations.remainingTextFieldCharacterCount(remaining);

      // Handle length exceeds maxLength
      if (_effectiveController.value.text.runes.length > widget.maxLength) {
        return effectiveDecoration.copyWith(
          errorText: effectiveDecoration.errorText ?? '',
          counterStyle: effectiveDecoration.errorStyle
            ?? themeData.textTheme.caption.copyWith(color: themeData.errorColor),
          counterText: counterText,
          semanticCounterText: semanticCounterText,
        );
      }
    }

    return effectiveDecoration.copyWith(
      counterText: counterText,
      semanticCounterText: semanticCounterText,
    );
  }

  @override
  void initState() {
    super.initState();
    if (widget.controller == null)
      _controller = TextEditingController();
  }

  @override
  void didUpdateWidget(TextField oldWidget) {
    super.didUpdateWidget(oldWidget);
    if (widget.controller == null && oldWidget.controller != null)
      _controller = TextEditingController.fromValue(oldWidget.controller.value);
    else if (widget.controller != null && oldWidget.controller == null)
      _controller = null;
    final bool isEnabled = widget.enabled ?? widget.decoration?.enabled ?? true;
    final bool wasEnabled = oldWidget.enabled ?? oldWidget.decoration?.enabled ?? true;
    if (wasEnabled && !isEnabled) {
      _effectiveFocusNode.unfocus();
    }
  }

  @override
  void dispose() {
    _focusNode?.dispose();
    super.dispose();
  }

  EditableTextState get _editableText => _editableTextKey.currentState;

  void _requestKeyboard() {
    _editableText?.requestKeyboard();
  }

  bool _shouldShowSelectionHandles(SelectionChangedCause cause) {
    // When the text field is activated by something that doesn't trigger the
    // selection overlay, we shouldn't show the handles either.
    if (!_shouldShowSelectionToolbar)
      return false;

    if (cause == SelectionChangedCause.keyboard)
      return false;

    if (cause == SelectionChangedCause.longPress)
      return true;

    if (_effectiveController.text.isNotEmpty)
      return true;

    return false;
  }

  void _handleSelectionChanged(TextSelection selection, SelectionChangedCause cause) {
    // iOS cursor doesn't move via a selection handle. The scroll happens
    // directly from new text selection changes.
    if (_shouldShowSelectionHandles(cause)) {
      _editableText?.showHandles();
    }

    switch (Theme.of(context).platform) {
      case TargetPlatform.iOS:
        if (cause == SelectionChangedCause.longPress) {
          _editableText?.bringIntoView(selection.base);
        }
        return;
      case TargetPlatform.android:
      case TargetPlatform.fuchsia:
        // Do nothing.
    }
  }

  /// Toggle the toolbar when a selection handle is tapped.
  void _handleSelectionHandleTapped() {
    if (_effectiveController.selection.isCollapsed) {
      _editableText.toggleToolbar();
    }
  }

  InteractiveInkFeature _createInkFeature(Offset globalPosition) {
    final MaterialInkController inkController = Material.of(context);
    final ThemeData themeData = Theme.of(context);
    final BuildContext editableContext = _editableTextKey.currentContext;
    final RenderBox referenceBox = InputDecorator.containerOf(editableContext) ?? editableContext.findRenderObject();
    final Offset position = referenceBox.globalToLocal(globalPosition);
    final Color color = themeData.splashColor;

    InteractiveInkFeature splash;
    void handleRemoved() {
      if (_splashes != null) {
        assert(_splashes.contains(splash));
        _splashes.remove(splash);
        if (_currentSplash == splash)
          _currentSplash = null;
        updateKeepAlive();
      } // else we're probably in deactivate()
    }

    splash = themeData.splashFactory.create(
      controller: inkController,
      referenceBox: referenceBox,
      position: position,
      color: color,
      containedInkWell: true,
      // TODO(hansmuller): splash clip borderRadius should match the input decorator's border.
      borderRadius: BorderRadius.zero,
      onRemoved: handleRemoved,
      textDirection: Directionality.of(context),
    );

    return splash;
  }

  RenderEditable get _renderEditable => _editableTextKey.currentState.renderEditable;

  void _handleTapDown(TapDownDetails details) {
    _renderEditable.handleTapDown(details);
    _startSplash(details.globalPosition);

    // The selection overlay should only be shown when the user is interacting
    // through a touch screen (via either a finger or a stylus). A mouse shouldn't
    // trigger the selection overlay.
    // For backwards-compatibility, we treat a null kind the same as touch.
    final PointerDeviceKind kind = details.kind;
    _shouldShowSelectionToolbar =
        kind == null ||
        kind == PointerDeviceKind.touch ||
        kind == PointerDeviceKind.stylus;
  }

  void _handleSecondaryTapDown(TapDownDetails details) {
    _renderEditable.handleSecondaryTapDown(details);
  }

  void _handleForcePressStarted(ForcePressDetails details) {
    if (widget.selectionEnabled) {
      _renderEditable.selectWordsInRange(
        from: details.globalPosition,
        cause: SelectionChangedCause.forcePress,
      );
      if (_shouldShowSelectionToolbar)
        _editableTextKey.currentState.showToolbar();
    }
  }

  void _handleSingleTapUp(TapUpDetails details) {
    if (widget.selectionEnabled) {
      switch (Theme.of(context).platform) {
        case TargetPlatform.iOS:
          _renderEditable.selectWordEdge(cause: SelectionChangedCause.tap);
          break;
        case TargetPlatform.android:
        case TargetPlatform.fuchsia:
          _renderEditable.selectPosition(cause: SelectionChangedCause.tap);
          break;
      }
    }
    _requestKeyboard();
    _confirmCurrentSplash();
    if (widget.onTap != null)
      widget.onTap();
  }

  void _handleSingleTapCancel() {
    _cancelCurrentSplash();
  }

  void _handleSingleLongTapStart(LongPressStartDetails details) {
    if (widget.selectionEnabled) {
      switch (Theme.of(context).platform) {
        case TargetPlatform.iOS:
          _renderEditable.selectPositionAt(
            from: details.globalPosition,
            cause: SelectionChangedCause.longPress,
          );
          break;
        case TargetPlatform.android:
        case TargetPlatform.fuchsia:
          _renderEditable.selectWord(cause: SelectionChangedCause.longPress);
          Feedback.forLongPress(context);
          break;
      }
    }
    _confirmCurrentSplash();
  }

  void _handleSingleLongTapMoveUpdate(LongPressMoveUpdateDetails details) {
    if (widget.selectionEnabled) {
      switch (Theme.of(context).platform) {
        case TargetPlatform.iOS:
          _renderEditable.selectPositionAt(
            from: details.globalPosition,
            cause: SelectionChangedCause.longPress,
          );
          break;
        case TargetPlatform.android:
        case TargetPlatform.fuchsia:
          _renderEditable.selectWordsInRange(
            from: details.globalPosition - details.offsetFromOrigin,
            to: details.globalPosition,
            cause: SelectionChangedCause.longPress,
          );
          break;
      }
    }
  }

  void _handleSingleLongTapEnd(LongPressEndDetails details) {
    if (_shouldShowSelectionToolbar)
      _editableTextKey.currentState.showToolbar();
  }

  void _handleDoubleTapDown(TapDownDetails details) {
    if (widget.selectionEnabled) {
      _renderEditable.selectWord(cause: SelectionChangedCause.doubleTap);
      if (_shouldShowSelectionToolbar)
        _editableTextKey.currentState.showToolbar();
    }
  }

  void _handleMouseDragSelectionStart(DragStartDetails details) {
    _renderEditable.selectPositionAt(
      from: details.globalPosition,
      cause: SelectionChangedCause.drag,
    );
    _startSplash(details.globalPosition);
  }

  void _handleMouseDragSelectionUpdate(
      DragStartDetails startDetails,
      DragUpdateDetails updateDetails,
  ) {
    _renderEditable.selectPositionAt(
      from: startDetails.globalPosition,
      to: updateDetails.globalPosition,
      cause: SelectionChangedCause.drag,
    );
  }

  void _handleContextMenu(ContextMenuDetails details) {
    showMenu(
      context: context,
      position: RelativeRect.fromSize(details.location & Size.zero, MediaQuery.of(context).size),
      items: <PopupMenuEntry<void>>[
        PopupMenuItem<void>(
          child: Text('Selection ${details.withinSelection}'),
        ),
      ],
    );
  }

  void _startSplash(Offset globalPosition) {
    if (_effectiveFocusNode.hasFocus)
      return;
    final InteractiveInkFeature splash = _createInkFeature(globalPosition);
    _splashes ??= HashSet<InteractiveInkFeature>();
    _splashes.add(splash);
    _currentSplash = splash;
    updateKeepAlive();
  }

  void _confirmCurrentSplash() {
    _currentSplash?.confirm();
    _currentSplash = null;
  }

  void _cancelCurrentSplash() {
    _currentSplash?.cancel();
  }

  @override
  bool get wantKeepAlive => _splashes != null && _splashes.isNotEmpty;

  @override
  void deactivate() {
    if (_splashes != null) {
      final Set<InteractiveInkFeature> splashes = _splashes;
      _splashes = null;
      for (InteractiveInkFeature splash in splashes)
        splash.dispose();
      _currentSplash = null;
    }
    assert(_currentSplash == null);
    super.deactivate();
  }

  void _handlePointerEnter(PointerEnterEvent event) => _handleHover(true);
  void _handlePointerExit(PointerExitEvent event) => _handleHover(false);

  void _handleHover(bool hovering) {
    if (hovering != _isHovering) {
      setState(() {
        return _isHovering = hovering;
      });
    }
  }

  @override
  Widget build(BuildContext context) {
    super.build(context); // See AutomaticKeepAliveClientMixin.
    assert(debugCheckHasMaterial(context));
    // TODO(jonahwilliams): uncomment out this check once we have migrated tests.
    // assert(debugCheckHasMaterialLocalizations(context));
    assert(debugCheckHasDirectionality(context));
    assert(
      !(widget.style != null && widget.style.inherit == false &&
        (widget.style.fontSize == null || widget.style.textBaseline == null)),
      'inherit false style must supply fontSize and textBaseline',
    );

    final ThemeData themeData = Theme.of(context);
    final TextStyle style = themeData.textTheme.subhead.merge(widget.style);
    final Brightness keyboardAppearance = widget.keyboardAppearance ?? themeData.primaryColorBrightness;
    final TextEditingController controller = _effectiveController;
    final FocusNode focusNode = _effectiveFocusNode;
    final List<TextInputFormatter> formatters = widget.inputFormatters ?? <TextInputFormatter>[];
    if (widget.maxLength != null && widget.maxLengthEnforced)
      formatters.add(LengthLimitingTextInputFormatter(widget.maxLength));

    bool forcePressEnabled;
    TextSelectionControls textSelectionControls;
    bool paintCursorAboveText;
    bool cursorOpacityAnimates;
    Offset cursorOffset;
    Color cursorColor = widget.cursorColor;
    Radius cursorRadius = widget.cursorRadius;

    switch (themeData.platform) {
      case TargetPlatform.iOS:
        forcePressEnabled = true;
        textSelectionControls = cupertinoTextSelectionControls;
        paintCursorAboveText = true;
        cursorOpacityAnimates = true;
        cursorColor ??= CupertinoTheme.of(context).primaryColor;
        cursorRadius ??= const Radius.circular(2.0);
        // An eyeballed value that moves the cursor slightly left of where it is
        // rendered for text on Android so its positioning more accurately matches the
        // native iOS text cursor positioning.
        //
        // This value is in device pixels, not logical pixels as is typically used
        // throughout the codebase.
        const int _iOSHorizontalOffset = -2;
        cursorOffset = Offset(_iOSHorizontalOffset / MediaQuery.of(context).devicePixelRatio, 0);
        break;

      case TargetPlatform.android:
      case TargetPlatform.fuchsia:
        forcePressEnabled = false;
        textSelectionControls = materialTextSelectionControls;
        paintCursorAboveText = false;
        cursorOpacityAnimates = false;
        cursorColor ??= themeData.cursorColor;
        break;
    }

    Widget child = RepaintBoundary(
      child: EditableText(
        key: _editableTextKey,
        controller: controller,
        focusNode: focusNode,
        keyboardType: widget.keyboardType,
        textInputAction: widget.textInputAction,
        textCapitalization: widget.textCapitalization,
        style: style,
        strutStyle: widget.strutStyle,
        textAlign: widget.textAlign,
        textDirection: widget.textDirection,
        autofocus: widget.autofocus,
        obscureText: widget.obscureText,
        autocorrect: widget.autocorrect,
        maxLines: widget.maxLines,
        minLines: widget.minLines,
        expands: widget.expands,
        selectionColor: themeData.textSelectionColor,
        selectionControls: widget.selectionEnabled ? textSelectionControls : null,
        onChanged: widget.onChanged,
        onSelectionChanged: _handleSelectionChanged,
        onEditingComplete: widget.onEditingComplete,
        onSubmitted: widget.onSubmitted,
        onContextMenu: _handleContextMenu,
        onSelectionHandleTapped: _handleSelectionHandleTapped,
        inputFormatters: formatters,
        rendererIgnoresPointer: true,
        cursorWidth: widget.cursorWidth,
        cursorRadius: cursorRadius,
        cursorColor: cursorColor,
        cursorOpacityAnimates: cursorOpacityAnimates,
        cursorOffset: cursorOffset,
        paintCursorAboveText: paintCursorAboveText,
        backgroundCursorColor: CupertinoColors.inactiveGray,
        scrollPadding: widget.scrollPadding,
        keyboardAppearance: keyboardAppearance,
        enableInteractiveSelection: widget.enableInteractiveSelection,
        dragStartBehavior: widget.dragStartBehavior,
        scrollPhysics: widget.scrollPhysics,
      ),
    );

    if (widget.decoration != null) {
      child = AnimatedBuilder(
        animation: Listenable.merge(<Listenable>[ focusNode, controller ]),
        builder: (BuildContext context, Widget child) {
          return InputDecorator(
            decoration: _getEffectiveDecoration(),
            baseStyle: widget.style,
            textAlign: widget.textAlign,
            isHovering: _isHovering,
            isFocused: focusNode.hasFocus,
            isEmpty: controller.value.text.isEmpty,
            expands: widget.expands,
            child: child,
          );
        },
        child: child,
      );
    }

    return Semantics(
      onTap: () {
        if (!_effectiveController.selection.isValid)
          _effectiveController.selection = TextSelection.collapsed(offset: _effectiveController.text.length);
        _requestKeyboard();
      },
<<<<<<< HEAD
      child: IgnorePointer(
        ignoring: !(widget.enabled ?? widget.decoration?.enabled ?? true),
        child: TextSelectionGestureDetector(
          onTapDown: _handleTapDown,
          onSecondaryTapDown: _handleSecondaryTapDown,
          onForcePressStart: forcePressEnabled ? _handleForcePressStarted : null,
          onSingleTapUp: _handleSingleTapUp,
          onSingleTapCancel: _handleSingleTapCancel,
          onSingleLongTapStart: _handleSingleLongTapStart,
          onSingleLongTapMoveUpdate: _handleSingleLongTapMoveUpdate,
          onSingleLongTapEnd: _handleSingleLongTapEnd,
          onDoubleTapDown: _handleDoubleTapDown,
          onDragSelectionStart: _handleMouseDragSelectionStart,
          onDragSelectionUpdate: _handleMouseDragSelectionUpdate,
          behavior: HitTestBehavior.translucent,
          child: child,
=======
      child: Listener(
        onPointerEnter: _handlePointerEnter,
        onPointerExit: _handlePointerExit,
        child: IgnorePointer(
          ignoring: !(widget.enabled ?? widget.decoration?.enabled ?? true),
          child: TextSelectionGestureDetector(
            onTapDown: _handleTapDown,
            onForcePressStart: forcePressEnabled ? _handleForcePressStarted : null,
            onSingleTapUp: _handleSingleTapUp,
            onSingleTapCancel: _handleSingleTapCancel,
            onSingleLongTapStart: _handleSingleLongTapStart,
            onSingleLongTapMoveUpdate: _handleSingleLongTapMoveUpdate,
            onSingleLongTapEnd: _handleSingleLongTapEnd,
            onDoubleTapDown: _handleDoubleTapDown,
            onDragSelectionStart: _handleMouseDragSelectionStart,
            onDragSelectionUpdate: _handleMouseDragSelectionUpdate,
            behavior: HitTestBehavior.translucent,
            child: child,
          ),
>>>>>>> 1f2972c7
        ),
      ),
    );
  }
}<|MERGE_RESOLUTION|>--- conflicted
+++ resolved
@@ -1005,24 +1005,6 @@
           _effectiveController.selection = TextSelection.collapsed(offset: _effectiveController.text.length);
         _requestKeyboard();
       },
-<<<<<<< HEAD
-      child: IgnorePointer(
-        ignoring: !(widget.enabled ?? widget.decoration?.enabled ?? true),
-        child: TextSelectionGestureDetector(
-          onTapDown: _handleTapDown,
-          onSecondaryTapDown: _handleSecondaryTapDown,
-          onForcePressStart: forcePressEnabled ? _handleForcePressStarted : null,
-          onSingleTapUp: _handleSingleTapUp,
-          onSingleTapCancel: _handleSingleTapCancel,
-          onSingleLongTapStart: _handleSingleLongTapStart,
-          onSingleLongTapMoveUpdate: _handleSingleLongTapMoveUpdate,
-          onSingleLongTapEnd: _handleSingleLongTapEnd,
-          onDoubleTapDown: _handleDoubleTapDown,
-          onDragSelectionStart: _handleMouseDragSelectionStart,
-          onDragSelectionUpdate: _handleMouseDragSelectionUpdate,
-          behavior: HitTestBehavior.translucent,
-          child: child,
-=======
       child: Listener(
         onPointerEnter: _handlePointerEnter,
         onPointerExit: _handlePointerExit,
@@ -1030,6 +1012,7 @@
           ignoring: !(widget.enabled ?? widget.decoration?.enabled ?? true),
           child: TextSelectionGestureDetector(
             onTapDown: _handleTapDown,
+            onSecondaryTapDown: _handleSecondaryTapDown,
             onForcePressStart: forcePressEnabled ? _handleForcePressStarted : null,
             onSingleTapUp: _handleSingleTapUp,
             onSingleTapCancel: _handleSingleTapCancel,
@@ -1042,7 +1025,6 @@
             behavior: HitTestBehavior.translucent,
             child: child,
           ),
->>>>>>> 1f2972c7
         ),
       ),
     );
