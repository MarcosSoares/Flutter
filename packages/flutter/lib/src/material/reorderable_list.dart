--- conflicted
+++ resolved
@@ -487,27 +487,6 @@
     }
 
     // We wrap the drag target in a Builder so that we can scroll to its specific context.
-<<<<<<< HEAD
-    return new KeyedSubtree(
-      key: new Key('#$ReorderableListView|KeyedSubtree|${toWrap.key}'),
-      child: new Builder(builder: (BuildContext context) {
-        return new DragTarget<Key>(
-          builder: buildDragTarget,
-          onWillAccept: (Key toAccept) {
-            setState(() {
-              _nextIndex = index;
-              _requestAnimationToNextIndex();
-            });
-            _scrollTo(context);
-            // If the target is not the original starting point, then we will accept the drop.
-            return _dragging == toAccept && toAccept != toWrap.key;
-          },
-          onAccept: (Key accepted) {},
-          onLeave: (Key leaving) {},
-        );
-      }),
-    );
-=======
     return new Builder(builder: (BuildContext context) {
       return new DragTarget<Key>(
         builder: buildDragTarget,
@@ -524,7 +503,6 @@
         onLeave: (Key leaving) {},
       );
     });
->>>>>>> b2cf1a24
   }
 
   @override
