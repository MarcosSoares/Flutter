// Copyright 2019 The Chromium Authors. All rights reserved.
// Use of this source code is governed by a BSD-style license that can be
// found in the LICENSE file.

import 'dart:ui' show lerpDouble;

import 'package:flutter/foundation.dart';
import 'package:flutter/rendering.dart';

/// Defines default property values for [BottomSheet]'s [Material].
///
/// Descendant widgets obtain the current [BottomSheetThemeData] object
/// using `Theme.of(context).bottomSheetTheme`. Instances of
/// [BottomSheetThemeData] can be customized with
/// [BottomSheetThemeData.copyWith].
///
/// Typically a [BottomSheetThemeData] is specified as part of the
/// overall [Theme] with [ThemeData.bottomSheetTheme].
///
/// All [BottomSheetThemeData] properties are `null` by default.
/// When null, the [BottomSheet] will provide its own defaults.
///
/// See also:
///
///  * [ThemeData], which describes the overall theme information for the
///    application.
class BottomSheetThemeData extends Diagnosticable {
  /// Creates a theme that can be used for [ThemeData.bottomSheetTheme].
  const BottomSheetThemeData({
    this.backgroundColor,
    this.elevation,
    this.modalElevation,
    this.shape,
    this.clipBehavior,
  });

  /// Default value for [BottomSheet.backgroundColor].
  ///
  /// If null, [BottomSheet] defaults to [Material]'s default.
  final Color backgroundColor;

  /// Default value for [BottomSheet.elevation].
  ///
  /// {@macro flutter.material.material.elevation}
  ///
  /// If null, [BottomSheet] defaults to 0.0.
  final double elevation;

  /// Value for [BottomSheet.elevation] when the Bottom sheet is presented as a
  /// modal bottom sheet.
  ///
  /// If null, [BottomSheet.elevation] defaults to [elevation].
  final double modalElevation;

  /// Default value for [BottomSheet.shape].
  ///
  /// If null, no overriding shape is specified for [BottomSheet], so the
  /// [BottomSheet] is rectangular.
  final ShapeBorder shape;

  /// Default value for [BottomSheet.clipBehavior].
  ///
  /// If null, [BottomSheet] uses [Clip.none].
  final Clip clipBehavior;

  /// Creates a copy of this object with the given fields replaced with the
  /// new values.
  BottomSheetThemeData copyWith({
    Color backgroundColor,
    double elevation,
    double modalElevation,
    ShapeBorder shape,
    Clip clipBehavior,
  }) {
    return BottomSheetThemeData(
      backgroundColor: backgroundColor ?? this.backgroundColor,
      elevation: elevation ?? this.elevation,
      modalElevation: modalElevation ?? this.modalElevation,
      shape: shape ?? this.shape,
      clipBehavior: clipBehavior ?? this.clipBehavior,
    );
  }

  /// Linearly interpolate between two bottom sheet themes.
  ///
  /// If both arguments are null then null is returned.
  ///
  /// {@macro dart.ui.shadow.lerp}
  static BottomSheetThemeData lerp(BottomSheetThemeData a, BottomSheetThemeData b, double t) {
    assert(t != null);
    if (a == null && b == null)
      return null;
    return BottomSheetThemeData(
      backgroundColor: Color.lerp(a?.backgroundColor, b?.backgroundColor, t),
      elevation: lerpDouble(a?.elevation, b?.elevation, t),
      modalElevation: lerpDouble(a?.modalElevation, b?.modalElevation, t),
      shape: ShapeBorder.lerp(a?.shape, b?.shape, t),
      clipBehavior: t < 0.5 ? a?.clipBehavior : b?.clipBehavior,
    );
  }

  @override
  int get hashCode {
    return hashValues(
      backgroundColor,
      elevation,
      modalElevation,
      shape,
      clipBehavior,
    );
  }

  @override
  bool operator ==(Object other) {
    if (identical(this, other))
      return true;
    if (other.runtimeType != runtimeType)
      return false;
    final BottomSheetThemeData typedOther = other;
    return typedOther.backgroundColor == backgroundColor
        && typedOther.elevation == elevation
<<<<<<< HEAD
        && typedOther.modalElevation == modalElevation
        && typedOther.shape == shape;
=======
        && typedOther.shape == shape
        && typedOther.clipBehavior == clipBehavior;
>>>>>>> 2e01eef5
  }

  @override
  void debugFillProperties(DiagnosticPropertiesBuilder properties) {
    super.debugFillProperties(properties);
    properties.add(ColorProperty('backgroundColor', backgroundColor, defaultValue: null));
    properties.add(DoubleProperty('elevation', elevation, defaultValue: null));
    properties.add(DoubleProperty('modalElevation', modalElevation, defaultValue: null));
    properties.add(DiagnosticsProperty<ShapeBorder>('shape', shape, defaultValue: null));
    properties.add(DiagnosticsProperty<Clip>('clipBehavior', clipBehavior, defaultValue: null));
  }
}<|MERGE_RESOLUTION|>--- conflicted
+++ resolved
@@ -119,13 +119,9 @@
     final BottomSheetThemeData typedOther = other;
     return typedOther.backgroundColor == backgroundColor
         && typedOther.elevation == elevation
-<<<<<<< HEAD
         && typedOther.modalElevation == modalElevation
         && typedOther.shape == shape;
-=======
-        && typedOther.shape == shape
         && typedOther.clipBehavior == clipBehavior;
->>>>>>> 2e01eef5
   }
 
   @override
