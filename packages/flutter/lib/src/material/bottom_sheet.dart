// Copyright 2014 The Flutter Authors. All rights reserved.
// Use of this source code is governed by a BSD-style license that can be
// found in the LICENSE file.

import 'dart:ui' show lerpDouble;

import 'package:flutter/foundation.dart';
import 'package:flutter/rendering.dart';
import 'package:flutter/widgets.dart';

import 'bottom_sheet_theme.dart';
import 'colors.dart';
import 'curves.dart';
import 'debug.dart';
import 'material.dart';
import 'material_localizations.dart';
import 'scaffold.dart';
import 'theme.dart';

const Duration _bottomSheetEnterDuration = Duration(milliseconds: 250);
const Duration _bottomSheetExitDuration = Duration(milliseconds: 200);
const Curve _modalBottomSheetCurve = decelerateEasing;
const double _minFlingVelocity = 700.0;
const double _closeProgressThreshold = 0.5;

/// A callback for when the user begins dragging the bottom sheet.
///
/// Used by [BottomSheet.onDragStart].
typedef BottomSheetDragStartHandler = void Function(DragStartDetails details);

/// A callback for when the user stops dragging the bottom sheet.
///
/// Used by [BottomSheet.onDragEnd].
typedef BottomSheetDragEndHandler = void Function(
  DragEndDetails details, {
  required bool isClosing,
});

/// A Material Design bottom sheet.
///
/// There are two kinds of bottom sheets in Material Design:
///
///  * _Persistent_. A persistent bottom sheet shows information that
///    supplements the primary content of the app. A persistent bottom sheet
///    remains visible even when the user interacts with other parts of the app.
///    Persistent bottom sheets can be created and displayed with the
///    [ScaffoldState.showBottomSheet] function or by specifying the
///    [Scaffold.bottomSheet] constructor parameter.
///
///  * _Modal_. A modal bottom sheet is an alternative to a menu or a dialog and
///    prevents the user from interacting with the rest of the app. Modal bottom
///    sheets can be created and displayed with the [showModalBottomSheet]
///    function.
///
/// The [BottomSheet] widget itself is rarely used directly. Instead, prefer to
/// create a persistent bottom sheet with [ScaffoldState.showBottomSheet] or
/// [Scaffold.bottomSheet], and a modal bottom sheet with [showModalBottomSheet].
///
/// See also:
///
///  * [showBottomSheet] and [ScaffoldState.showBottomSheet], for showing
///    non-modal "persistent" bottom sheets.
///  * [showModalBottomSheet], which can be used to display a modal bottom
///    sheet.
///  * [BottomSheetThemeData], which can be used to customize the default
///    bottom sheet property values.
///  * <https://material.io/design/components/sheets-bottom.html>
class BottomSheet extends StatefulWidget {
  /// Creates a bottom sheet.
  ///
  /// Typically, bottom sheets are created implicitly by
  /// [ScaffoldState.showBottomSheet], for persistent bottom sheets, or by
  /// [showModalBottomSheet], for modal bottom sheets.
  const BottomSheet({
    super.key,
    this.animationController,
    this.enableDrag = true,
    this.onDragStart,
    this.onDragEnd,
    this.backgroundColor,
    this.elevation,
    this.shape,
    this.clipBehavior,
    this.constraints,
    required this.onClosing,
    required this.builder,
  }) : assert(enableDrag != null),
       assert(onClosing != null),
       assert(builder != null),
       assert(elevation == null || elevation >= 0.0);

  /// The animation controller that controls the bottom sheet's entrance and
  /// exit animations.
  ///
  /// The BottomSheet widget will manipulate the position of this animation, it
  /// is not just a passive observer.
  final AnimationController? animationController;

  /// Called when the bottom sheet begins to close.
  ///
  /// A bottom sheet might be prevented from closing (e.g., by user
  /// interaction) even after this callback is called. For this reason, this
  /// callback might be call multiple times for a given bottom sheet.
  final VoidCallback onClosing;

  /// A builder for the contents of the sheet.
  ///
  /// The bottom sheet will wrap the widget produced by this builder in a
  /// [Material] widget.
  final WidgetBuilder builder;

  /// If true, the bottom sheet can be dragged up and down and dismissed by
  /// swiping downwards.
  ///
  /// Default is true.
  final bool enableDrag;

  /// Called when the user begins dragging the bottom sheet vertically, if
  /// [enableDrag] is true.
  ///
  /// Would typically be used to change the bottom sheet animation curve so
  /// that it tracks the user's finger accurately.
  final BottomSheetDragStartHandler? onDragStart;

  /// Called when the user stops dragging the bottom sheet, if [enableDrag]
  /// is true.
  ///
  /// Would typically be used to reset the bottom sheet animation curve, so
  /// that it animates non-linearly. Called before [onClosing] if the bottom
  /// sheet is closing.
  final BottomSheetDragEndHandler? onDragEnd;

  /// The bottom sheet's background color.
  ///
  /// Defines the bottom sheet's [Material.color].
  ///
  /// Defaults to null and falls back to [Material]'s default.
  final Color? backgroundColor;

  /// The z-coordinate at which to place this material relative to its parent.
  ///
  /// This controls the size of the shadow below the material.
  ///
  /// Defaults to 0. The value is non-negative.
  final double? elevation;

  /// The shape of the bottom sheet.
  ///
  /// Defines the bottom sheet's [Material.shape].
  ///
  /// Defaults to null and falls back to [Material]'s default.
  final ShapeBorder? shape;

  /// {@macro flutter.material.Material.clipBehavior}
  ///
  /// Defines the bottom sheet's [Material.clipBehavior].
  ///
  /// Use this property to enable clipping of content when the bottom sheet has
  /// a custom [shape] and the content can extend past this shape. For example,
  /// a bottom sheet with rounded corners and an edge-to-edge [Image] at the
  /// top.
  ///
  /// If this property is null then [BottomSheetThemeData.clipBehavior] of
  /// [ThemeData.bottomSheetTheme] is used. If that's null then the behavior
  /// will be [Clip.none].
  final Clip? clipBehavior;

  /// Defines minimum and maximum sizes for a [BottomSheet].
  ///
  /// Typically a bottom sheet will cover the entire width of its
  /// parent. Consider limiting the width by setting smaller constraints
  /// for large screens.
  ///
  /// If null, then the ambient [ThemeData.bottomSheetTheme]'s
  /// [BottomSheetThemeData.constraints] will be used. If that
  /// is null then the bottom sheet's size will be constrained
  /// by its parent (usually a [Scaffold]).
  ///
  /// If constraints are specified (either in this property or in the
  /// theme), the bottom sheet will be aligned to the bottom-center of
  /// the available space. Otherwise, no alignment is applied.
  final BoxConstraints? constraints;

  @override
  State<BottomSheet> createState() => _BottomSheetState();

  /// Creates an [AnimationController] suitable for a
  /// [BottomSheet.animationController].
  ///
  /// This API available as a convenience for a Material compliant bottom sheet
  /// animation. If alternative animation durations are required, a different
  /// animation controller could be provided.
  static AnimationController createAnimationController(TickerProvider vsync) {
    return AnimationController(
      duration: _bottomSheetEnterDuration,
      reverseDuration: _bottomSheetExitDuration,
      debugLabel: 'BottomSheet',
      vsync: vsync,
    );
  }
}

class _BottomSheetState extends State<BottomSheet> {

  final GlobalKey _childKey = GlobalKey(debugLabel: 'BottomSheet child');

  double get _childHeight {
    final RenderBox renderBox = _childKey.currentContext!.findRenderObject()! as RenderBox;
    return renderBox.size.height;
  }

  bool get _dismissUnderway => widget.animationController!.status == AnimationStatus.reverse;

  void _handleDragStart(DragStartDetails details) {
    widget.onDragStart?.call(details);
  }

  void _handleDragUpdate(DragUpdateDetails details) {
    assert(
      widget.enableDrag && widget.animationController != null,
      "'BottomSheet.animationController' can not be null when 'BottomSheet.enableDrag' is true. "
      "Use 'BottomSheet.createAnimationController' to create one, or provide another AnimationController.",
    );
    if (_dismissUnderway) {
      return;
    }
    widget.animationController!.value -= details.primaryDelta! / _childHeight;
  }

  void _handleDragEnd(DragEndDetails details) {
    assert(
      widget.enableDrag && widget.animationController != null,
      "'BottomSheet.animationController' can not be null when 'BottomSheet.enableDrag' is true. "
      "Use 'BottomSheet.createAnimationController' to create one, or provide another AnimationController.",
    );
    if (_dismissUnderway) {
      return;
    }
    bool isClosing = false;
    if (details.velocity.pixelsPerSecond.dy > _minFlingVelocity) {
      final double flingVelocity = -details.velocity.pixelsPerSecond.dy / _childHeight;
      if (widget.animationController!.value > 0.0) {
        widget.animationController!.fling(velocity: flingVelocity);
      }
      if (flingVelocity < 0.0) {
        isClosing = true;
      }
    } else if (widget.animationController!.value < _closeProgressThreshold) {
      if (widget.animationController!.value > 0.0) {
        widget.animationController!.fling(velocity: -1.0);
      }
      isClosing = true;
    } else {
      widget.animationController!.forward();
    }

    widget.onDragEnd?.call(
      details,
      isClosing: isClosing,
    );

    if (isClosing) {
      widget.onClosing();
    }
  }

  bool extentChanged(DraggableScrollableNotification notification) {
    if (notification.extent == notification.minExtent) {
      widget.onClosing();
    }
    return false;
  }

  @override
  Widget build(BuildContext context) {
    final BottomSheetThemeData bottomSheetTheme = Theme.of(context).bottomSheetTheme;
    final BottomSheetThemeData defaults = Theme.of(context).useMaterial3 ? _BottomSheetDefaultsM3(context) : const BottomSheetThemeData();
    final BoxConstraints? constraints = widget.constraints ?? bottomSheetTheme.constraints;
    final Color? color = widget.backgroundColor ?? bottomSheetTheme.backgroundColor ?? defaults.backgroundColor;
    final Color? surfaceTintColor = bottomSheetTheme.surfaceTintColor ?? defaults.surfaceTintColor;
    final double elevation = widget.elevation ?? bottomSheetTheme.elevation ?? defaults.elevation ?? 0;
    final ShapeBorder? shape = widget.shape ?? bottomSheetTheme.shape ?? defaults.shape;
    final Clip clipBehavior = widget.clipBehavior ?? bottomSheetTheme.clipBehavior ?? Clip.none;

    Widget bottomSheet = Material(
      key: _childKey,
      color: color,
      elevation: elevation,
      surfaceTintColor: surfaceTintColor,
      shape: shape,
      clipBehavior: clipBehavior,
      child: NotificationListener<DraggableScrollableNotification>(
        onNotification: extentChanged,
        child: widget.builder(context),
      ),
    );

    if (constraints != null) {
      bottomSheet = Align(
        alignment: Alignment.bottomCenter,
        heightFactor: 1.0,
        child: ConstrainedBox(
          constraints: constraints,
          child: bottomSheet,
        ),
      );
    }

    return !widget.enableDrag ? bottomSheet : GestureDetector(
      onVerticalDragStart: _handleDragStart,
      onVerticalDragUpdate: _handleDragUpdate,
      onVerticalDragEnd: _handleDragEnd,
      excludeFromSemantics: true,
      child: bottomSheet,
    );
  }
}

// PERSISTENT BOTTOM SHEETS

// See scaffold.dart

typedef _SizeChangeCallback<Size> = void Function(Size);

class _BottomSheetLayoutWithSizeListener extends SingleChildRenderObjectWidget {

  const _BottomSheetLayoutWithSizeListener({
    required this.animationValue,
    required this.isScrollControlled,
    required this.onChildSizeChanged,
    super.child,
  }) : assert(animationValue != null);

  final double animationValue;
  final bool isScrollControlled;
  final _SizeChangeCallback<Size> onChildSizeChanged;

  @override
  _RenderBottomSheetLayoutWithSizeListener createRenderObject(BuildContext context) {
    return _RenderBottomSheetLayoutWithSizeListener(
      animationValue: animationValue,
      isScrollControlled: isScrollControlled,
      onChildSizeChanged: onChildSizeChanged,
    );
  }

  @override
  void updateRenderObject(BuildContext context, _RenderBottomSheetLayoutWithSizeListener renderObject) {
    renderObject.onChildSizeChanged = onChildSizeChanged;
    renderObject.animationValue = animationValue;
    renderObject.isScrollControlled = isScrollControlled;
  }
}

class _RenderBottomSheetLayoutWithSizeListener extends RenderShiftedBox {
  _RenderBottomSheetLayoutWithSizeListener({
    RenderBox? child,
    required _SizeChangeCallback<Size> onChildSizeChanged,
    required double animationValue,
    required bool isScrollControlled,
  }) : assert(animationValue != null),
       _animationValue = animationValue,
       _isScrollControlled = isScrollControlled,
       _onChildSizeChanged = onChildSizeChanged,
       super(child);

  Size _lastSize = Size.zero;

  _SizeChangeCallback<Size> get onChildSizeChanged => _onChildSizeChanged;
  _SizeChangeCallback<Size> _onChildSizeChanged;
    set onChildSizeChanged(_SizeChangeCallback<Size> newCallback) {
    assert(newCallback != null);
    if (_onChildSizeChanged == newCallback) {
      return;
    }

    _onChildSizeChanged = newCallback;
    markNeedsLayout();
  }

  double get animationValue => _animationValue;
  double _animationValue;
  set animationValue(double newValue) {
    assert(newValue != null);
    if (_animationValue == newValue) {
      return;
    }

    _animationValue = newValue;
    markNeedsLayout();
  }

  bool get isScrollControlled => _isScrollControlled;
  bool _isScrollControlled;
  set isScrollControlled(bool newValue) {
    assert(newValue != null);
    if (_isScrollControlled == newValue) {
      return;
    }

    _isScrollControlled = newValue;
    markNeedsLayout();
  }

  Size _getSize(BoxConstraints constraints) {
    return constraints.constrain(constraints.biggest);
  }
<<<<<<< HEAD

  @override
  double computeMinIntrinsicWidth(double height) {
    final double width = _getSize(BoxConstraints.tightForFinite(height: height)).width;
    if (width.isFinite) {
      return width;
    }
    return 0.0;
  }

  @override
=======

  @override
  double computeMinIntrinsicWidth(double height) {
    final double width = _getSize(BoxConstraints.tightForFinite(height: height)).width;
    if (width.isFinite) {
      return width;
    }
    return 0.0;
  }

  @override
>>>>>>> fdd2d7d6
  double computeMaxIntrinsicWidth(double height) {
    final double width = _getSize(BoxConstraints.tightForFinite(height: height)).width;
    if (width.isFinite) {
      return width;
    }
    return 0.0;
  }

  @override
  double computeMinIntrinsicHeight(double width) {
    final double height = _getSize(BoxConstraints.tightForFinite(width: width)).height;
    if (height.isFinite) {
      return height;
    }
    return 0.0;
  }

  @override
  double computeMaxIntrinsicHeight(double width) {
    final double height = _getSize(BoxConstraints.tightForFinite(width: width)).height;
    if (height.isFinite) {
      return height;
    }
    return 0.0;
  }

  @override
  Size computeDryLayout(BoxConstraints constraints) {
    return _getSize(constraints);
  }

    BoxConstraints _getConstraintsForChild(BoxConstraints constraints) {
    return BoxConstraints(
      minWidth: constraints.maxWidth,
      maxWidth: constraints.maxWidth,
      maxHeight: isScrollControlled
        ? constraints.maxHeight
        : constraints.maxHeight * 9.0 / 16.0,
    );
  }

  Offset _getPositionForChild(Size size, Size childSize) {
    return Offset(0.0, size.height - childSize.height * animationValue);
  }

  @override
  void performLayout() {
    size = _getSize(constraints);
    if (child != null) {
      final BoxConstraints childConstraints = _getConstraintsForChild(constraints);
      assert(childConstraints.debugAssertIsValid(isAppliedConstraint: true));
      child!.layout(childConstraints, parentUsesSize: !childConstraints.isTight);
      final BoxParentData childParentData = child!.parentData! as BoxParentData;
      childParentData.offset = _getPositionForChild(size, childConstraints.isTight ? childConstraints.smallest : child!.size);
      final Size childSize = childConstraints.isTight ? childConstraints.smallest : child!.size;

      if (_lastSize != childSize) {
        _lastSize = childSize;
        _onChildSizeChanged.call(_lastSize);
      }
    }
  }
}

class _ModalBottomSheet<T> extends StatefulWidget {
  const _ModalBottomSheet({
    super.key,
    required this.route,
    this.backgroundColor,
    this.elevation,
    this.shape,
    this.clipBehavior,
    this.constraints,
    this.isScrollControlled = false,
    this.enableDrag = true,
  }) : assert(isScrollControlled != null),
       assert(enableDrag != null);

  final ModalBottomSheetRoute<T> route;
  final bool isScrollControlled;
  final Color? backgroundColor;
  final double? elevation;
  final ShapeBorder? shape;
  final Clip? clipBehavior;
  final BoxConstraints? constraints;
  final bool enableDrag;

  @override
  _ModalBottomSheetState<T> createState() => _ModalBottomSheetState<T>();
}

class _ModalBottomSheetState<T> extends State<_ModalBottomSheet<T>> {
  ParametricCurve<double> animationCurve = _modalBottomSheetCurve;

  String _getRouteLabel(MaterialLocalizations localizations) {
    switch (Theme.of(context).platform) {
      case TargetPlatform.iOS:
      case TargetPlatform.macOS:
        return '';
      case TargetPlatform.android:
      case TargetPlatform.fuchsia:
      case TargetPlatform.linux:
      case TargetPlatform.windows:
        return localizations.dialogLabel;
    }
  }

  EdgeInsets _getNewClipDetails(Size topLayerSize) {
    return EdgeInsets.fromLTRB(0, 0, 0, topLayerSize.height);
  }

  void handleDragStart(DragStartDetails details) {
    // Allow the bottom sheet to track the user's finger accurately.
    animationCurve = Curves.linear;
  }

  void handleDragEnd(DragEndDetails details, {bool? isClosing}) {
    // Allow the bottom sheet to animate smoothly from its current position.
    animationCurve = _BottomSheetSuspendedCurve(
      widget.route.animation!.value,
      curve: _modalBottomSheetCurve,
    );
  }

  @override
  Widget build(BuildContext context) {
    assert(debugCheckHasMediaQuery(context));
    assert(debugCheckHasMaterialLocalizations(context));
    final MaterialLocalizations localizations = MaterialLocalizations.of(context);
    final String routeLabel = _getRouteLabel(localizations);

    return AnimatedBuilder(
      animation: widget.route.animation!,
      child: BottomSheet(
        animationController: widget.route._animationController,
        onClosing: () {
          if (widget.route.isCurrent) {
            Navigator.pop(context);
          }
        },
        builder: widget.route.builder,
        backgroundColor: widget.backgroundColor,
        elevation: widget.elevation,
        shape: widget.shape,
        clipBehavior: widget.clipBehavior,
        constraints: widget.constraints,
        enableDrag: widget.enableDrag,
        onDragStart: handleDragStart,
        onDragEnd: handleDragEnd,
      ),
      builder: (BuildContext context, Widget? child) {
        // Disable the initial animation when accessible navigation is on so
        // that the semantics are added to the tree at the correct time.
        final double animationValue = animationCurve.transform(
            MediaQuery.accessibleNavigationOf(context) ? 1.0 : widget.route.animation!.value,
        );
        return Semantics(
          scopesRoute: true,
          namesRoute: true,
          label: routeLabel,
          explicitChildNodes: true,
          child: ClipRect(
            child: _BottomSheetLayoutWithSizeListener(
              onChildSizeChanged: (Size size) {
                widget.route._didChangeBarrierSemanticsClip(
                  _getNewClipDetails(size),
                );
              },
              animationValue: animationValue,
              isScrollControlled: widget.isScrollControlled,
              child: child,
            ),
          ),
        );
      },
    );
  }
}

/// A route that represents a Material Design modal bottom sheet.
///
/// {@template flutter.material.ModalBottomSheetRoute}
/// A modal bottom sheet is an alternative to a menu or a dialog and prevents
/// the user from interacting with the rest of the app.
///
/// A closely related widget is a persistent bottom sheet, which shows
/// information that supplements the primary content of the app without
/// preventing the user from interacting with the app. Persistent bottom sheets
/// can be created and displayed with the [showBottomSheet] function or the
/// [ScaffoldState.showBottomSheet] method.
///
/// The [isScrollControlled] parameter specifies whether this is a route for
/// a bottom sheet that will utilize [DraggableScrollableSheet]. Consider
/// setting this parameter to true if this bottom sheet has
/// a scrollable child, such as a [ListView] or a [GridView],
/// to have the bottom sheet be draggable.
///
/// The [isDismissible] parameter specifies whether the bottom sheet will be
/// dismissed when user taps on the scrim.
///
/// The [enableDrag] parameter specifies whether the bottom sheet can be
/// dragged up and down and dismissed by swiping downwards.
///
/// The [useSafeArea] parameter specifies whether a [SafeArea] is inserted. Defaults to false.
/// If false, no SafeArea is added and the top padding is consumed using [MediaQuery.removePadding].
///
/// The optional [backgroundColor], [elevation], [shape], [clipBehavior],
/// [constraints] and [transitionAnimationController]
/// parameters can be passed in to customize the appearance and behavior of
/// modal bottom sheets (see the documentation for these on [BottomSheet]
/// for more details).
///
/// The [transitionAnimationController] controls the bottom sheet's entrance and
/// exit animations. It's up to the owner of the controller to call
/// [AnimationController.dispose] when the controller is no longer needed.
///
/// The optional `settings` parameter sets the [RouteSettings] of the modal bottom sheet
/// sheet. This is particularly useful in the case that a user wants to observe
/// [PopupRoute]s within a [NavigatorObserver].
/// {@endtemplate}
///
/// {@macro flutter.widgets.RawDialogRoute}
///
/// See also:
///
///  * [showModalBottomSheet], which is a way to display a ModalBottomSheetRoute.
///  * [BottomSheet], which becomes the parent of the widget returned by the
///    function passed as the `builder` argument to [showModalBottomSheet].
///  * [showBottomSheet] and [ScaffoldState.showBottomSheet], for showing
///    non-modal bottom sheets.
///  * [DraggableScrollableSheet], creates a bottom sheet that grows
///    and then becomes scrollable once it reaches its maximum size.
///  * [DisplayFeatureSubScreen], which documents the specifics of how
///    [DisplayFeature]s can split the screen into sub-screens.
///  * <https://material.io/design/components/sheets-bottom.html#modal-bottom-sheet>
class ModalBottomSheetRoute<T> extends PopupRoute<T> {
  /// A modal bottom sheet route.
  ModalBottomSheetRoute({
    required this.builder,
    this.capturedThemes,
    this.barrierLabel,
    this.barrierOnTapHint,
    this.backgroundColor,
    this.elevation,
    this.shape,
    this.clipBehavior,
    this.constraints,
    this.modalBarrierColor,
    this.isDismissible = true,
    this.enableDrag = true,
    required this.isScrollControlled,
    super.settings,
    this.transitionAnimationController,
    this.anchorPoint,
    this.useSafeArea = false,
  }) : assert(isScrollControlled != null),
       assert(isDismissible != null),
       assert(enableDrag != null);

  /// A builder for the contents of the sheet.
  ///
  /// The bottom sheet will wrap the widget produced by this builder in a
  /// [Material] widget.
  final WidgetBuilder builder;

  /// Stores a list of captured [InheritedTheme]s that are wrapped around the
  /// bottom sheet.
  ///
  /// Consider setting this attribute when the [ModalBottomSheetRoute]
  /// is created through [Navigator.push] and its friends.
  final CapturedThemes? capturedThemes;

  /// Specifies whether this is a route for a bottom sheet that will utilize
  /// [DraggableScrollableSheet].
  ///
  /// Consider setting this parameter to true if this bottom sheet has
  /// a scrollable child, such as a [ListView] or a [GridView],
  /// to have the bottom sheet be draggable.
  final bool isScrollControlled;

  /// The bottom sheet's background color.
  ///
  /// Defines the bottom sheet's [Material.color].
  ///
  /// If this property is not provided, it falls back to [Material]'s default.
  final Color? backgroundColor;

  /// The z-coordinate at which to place this material relative to its parent.
  ///
  /// This controls the size of the shadow below the material.
  ///
  /// Defaults to 0, must not be negative.
  final double? elevation;

  /// The shape of the bottom sheet.
  ///
  /// Defines the bottom sheet's [Material.shape].
  ///
  /// If this property is not provided, it falls back to [Material]'s default.
  final ShapeBorder? shape;

  /// {@macro flutter.material.Material.clipBehavior}
  ///
  /// Defines the bottom sheet's [Material.clipBehavior].
  ///
  /// Use this property to enable clipping of content when the bottom sheet has
  /// a custom [shape] and the content can extend past this shape. For example,
  /// a bottom sheet with rounded corners and an edge-to-edge [Image] at the
  /// top.
  ///
  /// If this property is null, the [BottomSheetThemeData.clipBehavior] of
  /// [ThemeData.bottomSheetTheme] is used. If that's null, the behavior defaults to [Clip.none]
  /// will be [Clip.none].
  final Clip? clipBehavior;

  /// Defines minimum and maximum sizes for a [BottomSheet].
  ///
  /// Typically a bottom sheet will cover the entire width of its
  /// parent. Consider limiting the width by setting smaller constraints
  /// for large screens.
  ///
  /// If null, the ambient [ThemeData.bottomSheetTheme]'s
  /// [BottomSheetThemeData.constraints] will be used. If that
  /// is null, the bottom sheet's size will be constrained
  /// by its parent (usually a [Scaffold]).
  ///
  /// If constraints are specified (either in this property or in the
  /// theme), the bottom sheet will be aligned to the bottom-center of
  /// the available space. Otherwise, no alignment is applied.
  final BoxConstraints? constraints;

  /// Specifies the color of the modal barrier that darkens everything below the
  /// bottom sheet.
  ///
  /// Defaults to `Colors.black54` if not provided.
  final Color? modalBarrierColor;

  /// Specifies whether the bottom sheet will be dismissed
  /// when user taps on the scrim.
  ///
  /// If true, the bottom sheet will be dismissed when user taps on the scrim.
  ///
  /// Defaults to true.
  final bool isDismissible;

  /// Specifies whether the bottom sheet can be dragged up and down
  /// and dismissed by swiping downwards.
  ///
  /// If true, the bottom sheet can be dragged up and down and dismissed by
  /// swiping downwards.
  ///
  /// Defaults is true.
  final bool enableDrag;

  /// The animation controller that controls the bottom sheet's entrance and
  /// exit animations.
  ///
  /// The BottomSheet widget will manipulate the position of this animation, it
  /// is not just a passive observer.
  final AnimationController? transitionAnimationController;

  /// {@macro flutter.widgets.DisplayFeatureSubScreen.anchorPoint}
  final Offset? anchorPoint;

  /// If useSafeArea is true, a [SafeArea] is inserted.
  ///
  /// If useSafeArea is false, the bottom sheet is aligned to the bottom of the page
  /// and isn't exposed to the top padding of the MediaQuery.
  ///
  /// Default is false.
  final bool useSafeArea;

  /// {@template flutter.material.ModalBottomSheetRoute.barrierOnTapHint}
  /// The semantic hint text that informs users what will happen if they
  /// tap on the widget. Announced in the format of 'Double tap to ...'.
  ///
  /// If the field is null, the default hint will be used, which results in
  /// announcement of 'Double tap to activate'.
  /// {@endtemplate}
  ///
  /// See also:
  ///
  ///  * [barrierDismissible], which controls the behavior of the barrier when
  ///    tapped.
  ///  * [ModalBarrier], which uses this field as onTapHint when it has an onTap action.
  final String? barrierOnTapHint;

  final ValueNotifier<EdgeInsets> _clipDetailsNotifier = ValueNotifier<EdgeInsets>(EdgeInsets.zero);

  /// Updates the details regarding how the [SemanticsNode.rect] (focus) of
  /// the barrier for this [ModalBottomSheetRoute] should be clipped.
  ///
  /// returns true if the clipDetails did change and false otherwise.
  bool _didChangeBarrierSemanticsClip(EdgeInsets newClipDetails) {
    if (_clipDetailsNotifier.value == newClipDetails) {
      return false;
    }
    _clipDetailsNotifier.value = newClipDetails;
    return true;
  }

  @override
  Duration get transitionDuration => _bottomSheetEnterDuration;

  @override
  Duration get reverseTransitionDuration => _bottomSheetExitDuration;

  @override
  bool get barrierDismissible => isDismissible;

  @override
  final String? barrierLabel;

  @override
  Color get barrierColor => modalBarrierColor ?? Colors.black54;

  AnimationController? _animationController;

  @override
  AnimationController createAnimationController() {
    assert(_animationController == null);
    if (transitionAnimationController != null) {
      _animationController = transitionAnimationController;
      willDisposeAnimationController = false;
    } else {
      _animationController = BottomSheet.createAnimationController(navigator!);
    }
    return _animationController!;
  }

  @override
  Widget buildPage(BuildContext context, Animation<double> animation, Animation<double> secondaryAnimation) {
    final Widget content = DisplayFeatureSubScreen(
      anchorPoint: anchorPoint,
      child: Builder(
        builder: (BuildContext context) {
          final BottomSheetThemeData sheetTheme = Theme.of(context).bottomSheetTheme;
          final BottomSheetThemeData defaults = Theme.of(context).useMaterial3 ? _BottomSheetDefaultsM3(context) : const BottomSheetThemeData();
          return _ModalBottomSheet<T>(
            route: this,
            backgroundColor: backgroundColor ?? sheetTheme.modalBackgroundColor ?? sheetTheme.backgroundColor ?? defaults.backgroundColor,
            elevation: elevation ?? sheetTheme.modalElevation ?? defaults.modalElevation ?? sheetTheme.elevation,
            shape: shape,
            clipBehavior: clipBehavior,
            constraints: constraints,
            isScrollControlled: isScrollControlled,
            enableDrag: enableDrag,
          );
        },
      ),
    );

    // If useSafeArea is true, a SafeArea is inserted.
    // If useSafeArea is false, the bottom sheet is aligned to the bottom of the page
    // and isn't exposed to the top padding of the MediaQuery.
    final Widget bottomSheet = useSafeArea
      ? SafeArea(child: content)
      : MediaQuery.removePadding(
          context: context,
          removeTop: true,
          child: content,
        );

    return capturedThemes?.wrap(bottomSheet) ?? bottomSheet;
  }

  @override
  Widget buildModalBarrier() {
    if (barrierColor != null && barrierColor.alpha != 0 && !offstage) { // changedInternalState is called if barrierColor or offstage updates
      assert(barrierColor != barrierColor.withOpacity(0.0));
      final Animation<Color?> color = animation!.drive(
        ColorTween(
          begin: barrierColor.withOpacity(0.0),
          end: barrierColor, // changedInternalState is called if barrierColor updates
        ).chain(CurveTween(curve: barrierCurve)), // changedInternalState is called if barrierCurve updates
      );
      return AnimatedModalBarrier(
        color: color,
        dismissible: barrierDismissible, // changedInternalState is called if barrierDismissible updates
        semanticsLabel: barrierLabel, // changedInternalState is called if barrierLabel updates
        barrierSemanticsDismissible: semanticsDismissible,
        clipDetailsNotifier: _clipDetailsNotifier,
        semanticsOnTapHint: barrierOnTapHint,
      );
    } else {
      return ModalBarrier(
        dismissible: barrierDismissible, // changedInternalState is called if barrierDismissible updates
        semanticsLabel: barrierLabel, // changedInternalState is called if barrierLabel updates
        barrierSemanticsDismissible: semanticsDismissible,
        clipDetailsNotifier: _clipDetailsNotifier,
        semanticsOnTapHint: barrierOnTapHint,
      );
    }
  }
}

// TODO(guidezpl): Look into making this public. A copy of this class is in
//  scaffold.dart, for now, https://github.com/flutter/flutter/issues/51627
/// A curve that progresses linearly until a specified [startingPoint], at which
/// point [curve] will begin. Unlike [Interval], [curve] will not start at zero,
/// but will use [startingPoint] as the Y position.
///
/// For example, if [startingPoint] is set to `0.5`, and [curve] is set to
/// [Curves.easeOut], then the bottom-left quarter of the curve will be a
/// straight line, and the top-right quarter will contain the entire contents of
/// [Curves.easeOut].
///
/// This is useful in situations where a widget must track the user's finger
/// (which requires a linear animation), and afterwards can be flung using a
/// curve specified with the [curve] argument, after the finger is released. In
/// such a case, the value of [startingPoint] would be the progress of the
/// animation at the time when the finger was released.
///
/// The [startingPoint] and [curve] arguments must not be null.
class _BottomSheetSuspendedCurve extends ParametricCurve<double> {
  /// Creates a suspended curve.
  const _BottomSheetSuspendedCurve(
    this.startingPoint, {
    this.curve = Curves.easeOutCubic,
  }) : assert(startingPoint != null),
       assert(curve != null);

  /// The progress value at which [curve] should begin.
  final double startingPoint;

  /// The curve to use when [startingPoint] is reached.
  ///
  /// This defaults to [Curves.easeOutCubic].
  final Curve curve;

  @override
  double transform(double t) {
    assert(t >= 0.0 && t <= 1.0);
    assert(startingPoint >= 0.0 && startingPoint <= 1.0);

    if (t < startingPoint) {
      return t;
    }

    if (t == 1.0) {
      return t;
    }

    final double curveProgress = (t - startingPoint) / (1 - startingPoint);
    final double transformed = curve.transform(curveProgress);
    return lerpDouble(startingPoint, 1, transformed)!;
  }

  @override
  String toString() {
    return '${describeIdentity(this)}($startingPoint, $curve)';
  }
}

/// Shows a modal Material Design bottom sheet.
///
/// {@macro flutter.material.ModalBottomSheetRoute}
///
/// {@macro flutter.widgets.RawDialogRoute}
///
/// The `context` argument is used to look up the [Navigator] and [Theme] for
/// the bottom sheet. It is only used when the method is called. Its
/// corresponding widget can be safely removed from the tree before the bottom
/// sheet is closed.
///
/// The `useRootNavigator` parameter ensures that the root navigator is used to
/// display the [BottomSheet] when set to `true`. This is useful in the case
/// that a modal [BottomSheet] needs to be displayed above all other content
/// but the caller is inside another [Navigator].
///
/// Returns a `Future` that resolves to the value (if any) that was passed to
/// [Navigator.pop] when the modal bottom sheet was closed.
///
/// {@tool dartpad}
/// This example demonstrates how to use [showModalBottomSheet] to display a
/// bottom sheet that obscures the content behind it when a user taps a button.
/// It also demonstrates how to close the bottom sheet using the [Navigator]
/// when a user taps on a button inside the bottom sheet.
///
/// ** See code in examples/api/lib/material/bottom_sheet/show_modal_bottom_sheet.0.dart **
/// {@end-tool}
///
/// {@tool dartpad}
/// This sample shows the creation of [showModalBottomSheet], as described in:
/// https://m3.material.io/components/bottom-sheets/overview
///
/// ** See code in examples/api/lib/material/bottom_sheet/show_modal_bottom_sheet.1.dart **
/// {@end-tool}
///
/// See also:
///
///  * [BottomSheet], which becomes the parent of the widget returned by the
///    function passed as the `builder` argument to [showModalBottomSheet].
///  * [showBottomSheet] and [ScaffoldState.showBottomSheet], for showing
///    non-modal bottom sheets.
///  * [DraggableScrollableSheet], creates a bottom sheet that grows
///    and then becomes scrollable once it reaches its maximum size.
///  * [DisplayFeatureSubScreen], which documents the specifics of how
///    [DisplayFeature]s can split the screen into sub-screens.
///  * <https://material.io/design/components/sheets-bottom.html#modal-bottom-sheet>
Future<T?> showModalBottomSheet<T>({
  required BuildContext context,
  required WidgetBuilder builder,
  Color? backgroundColor,
  double? elevation,
  ShapeBorder? shape,
  Clip? clipBehavior,
  BoxConstraints? constraints,
  Color? barrierColor,
  bool isScrollControlled = false,
  bool useRootNavigator = false,
  bool isDismissible = true,
  bool enableDrag = true,
  bool useSafeArea = false,
  RouteSettings? routeSettings,
  AnimationController? transitionAnimationController,
  Offset? anchorPoint,
}) {
  assert(context != null);
  assert(builder != null);
  assert(isScrollControlled != null);
  assert(useRootNavigator != null);
  assert(isDismissible != null);
  assert(enableDrag != null);
  assert(debugCheckHasMediaQuery(context));
  assert(debugCheckHasMaterialLocalizations(context));

  final NavigatorState navigator = Navigator.of(context, rootNavigator: useRootNavigator);
  final MaterialLocalizations localizations = MaterialLocalizations.of(context);
  return navigator.push(ModalBottomSheetRoute<T>(
    builder: builder,
    capturedThemes: InheritedTheme.capture(from: context, to: navigator.context),
    isScrollControlled: isScrollControlled,
    barrierLabel: localizations.scrimLabel,
    barrierOnTapHint: localizations.scrimOnTapHint(localizations.bottomSheetLabel),
    backgroundColor: backgroundColor,
    elevation: elevation,
    shape: shape,
    clipBehavior: clipBehavior,
    constraints: constraints,
    isDismissible: isDismissible,
    modalBarrierColor: barrierColor ?? Theme.of(context).bottomSheetTheme.modalBarrierColor,
    enableDrag: enableDrag,
    settings: routeSettings,
    transitionAnimationController: transitionAnimationController,
    anchorPoint: anchorPoint,
    useSafeArea: useSafeArea,
  ));
}

/// Shows a Material Design bottom sheet in the nearest [Scaffold] ancestor. To
/// show a persistent bottom sheet, use the [Scaffold.bottomSheet].
///
/// Returns a controller that can be used to close and otherwise manipulate the
/// bottom sheet.
///
/// The optional [backgroundColor], [elevation], [shape], [clipBehavior],
/// [constraints] and [transitionAnimationController]
/// parameters can be passed in to customize the appearance and behavior of
/// persistent bottom sheets (see the documentation for these on [BottomSheet]
/// for more details).
///
/// The [enableDrag] parameter specifies whether the bottom sheet can be
/// dragged up and down and dismissed by swiping downwards.
///
/// To rebuild the bottom sheet (e.g. if it is stateful), call
/// [PersistentBottomSheetController.setState] on the controller returned by
/// this method.
///
/// The new bottom sheet becomes a [LocalHistoryEntry] for the enclosing
/// [ModalRoute] and a back button is added to the app bar of the [Scaffold]
/// that closes the bottom sheet.
///
/// To create a persistent bottom sheet that is not a [LocalHistoryEntry] and
/// does not add a back button to the enclosing Scaffold's app bar, use the
/// [Scaffold.bottomSheet] constructor parameter.
///
/// A closely related widget is a modal bottom sheet, which is an alternative
/// to a menu or a dialog and prevents the user from interacting with the rest
/// of the app. Modal bottom sheets can be created and displayed with the
/// [showModalBottomSheet] function.
///
/// The `context` argument is used to look up the [Scaffold] for the bottom
/// sheet. It is only used when the method is called. Its corresponding widget
/// can be safely removed from the tree before the bottom sheet is closed.
///
/// See also:
///
///  * [BottomSheet], which becomes the parent of the widget returned by the
///    `builder`.
///  * [showModalBottomSheet], which can be used to display a modal bottom
///    sheet.
///  * [Scaffold.of], for information about how to obtain the [BuildContext].
///  * <https://material.io/design/components/sheets-bottom.html#standard-bottom-sheet>
PersistentBottomSheetController<T> showBottomSheet<T>({
  required BuildContext context,
  required WidgetBuilder builder,
  Color? backgroundColor,
  double? elevation,
  ShapeBorder? shape,
  Clip? clipBehavior,
  BoxConstraints? constraints,
  bool? enableDrag,
  AnimationController? transitionAnimationController,
}) {
  assert(context != null);
  assert(builder != null);
  assert(debugCheckHasScaffold(context));

  return Scaffold.of(context).showBottomSheet<T>(
    builder,
    backgroundColor: backgroundColor,
    elevation: elevation,
    shape: shape,
    clipBehavior: clipBehavior,
    constraints: constraints,
    enableDrag: enableDrag,
    transitionAnimationController: transitionAnimationController,
  );
}



// BEGIN GENERATED TOKEN PROPERTIES - BottomSheet

// Do not edit by hand. The code between the "BEGIN GENERATED" and
// "END GENERATED" comments are generated from data in the Material
// Design token database by the script:
//   dev/tools/gen_defaults/bin/gen_defaults.dart.

// Token database version: v0_143

class _BottomSheetDefaultsM3 extends BottomSheetThemeData {
   const _BottomSheetDefaultsM3(this.context)
    : super(
      elevation: 1.0,
      modalElevation: 1.0,
      shape: const RoundedRectangleBorder(borderRadius: BorderRadius.vertical(top: Radius.circular(28.0))),
    );

  final BuildContext context;

  @override
  Color? get backgroundColor => Theme.of(context).colorScheme.surface;

  @override
  Color? get surfaceTintColor => Theme.of(context).colorScheme.surfaceTint;
}

// END GENERATED TOKEN PROPERTIES - BottomSheet<|MERGE_RESOLUTION|>--- conflicted
+++ resolved
@@ -405,7 +405,6 @@
   Size _getSize(BoxConstraints constraints) {
     return constraints.constrain(constraints.biggest);
   }
-<<<<<<< HEAD
 
   @override
   double computeMinIntrinsicWidth(double height) {
@@ -417,19 +416,6 @@
   }
 
   @override
-=======
-
-  @override
-  double computeMinIntrinsicWidth(double height) {
-    final double width = _getSize(BoxConstraints.tightForFinite(height: height)).width;
-    if (width.isFinite) {
-      return width;
-    }
-    return 0.0;
-  }
-
-  @override
->>>>>>> fdd2d7d6
   double computeMaxIntrinsicWidth(double height) {
     final double width = _getSize(BoxConstraints.tightForFinite(height: height)).width;
     if (width.isFinite) {
