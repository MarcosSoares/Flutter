--- conflicted
+++ resolved
@@ -539,11 +539,8 @@
     shape: shape,
     clipBehavior: clipBehavior,
     isDismissible: isDismissible,
-<<<<<<< HEAD
+    modalBarrierColor: barrierColor,
     enableDrag: enableDrag,
-=======
-    modalBarrierColor: barrierColor
->>>>>>> 354f80b8
   ));
 }
 
