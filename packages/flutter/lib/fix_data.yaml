--- conflicted
+++ resolved
@@ -11,7 +11,6 @@
 version: 1
 transforms:
 
-<<<<<<< HEAD
   # Change made in https://github.com/flutter/flutter/pull/44189.
   - title: 'Rename to dependOnInheritedElement'
     date: 2019-11-22
@@ -187,7 +186,7 @@
     changes:
       - kind: 'rename'
         newName: 'dependOnInheritedElement'
-=======
+
   # Changes made in https://github.com/flutter/flutter/pull/26259
   - title: 'Rename to resizeToAvoidBottomInset'
     date: 2020-12-23
@@ -210,7 +209,6 @@
       - kind: 'renameParameter'
         oldName: 'resizeToAvoidBottomPadding'
         newName: 'resizeToAvoidBottomInset'
->>>>>>> c044d1a0
 
   # Changes made in https://github.com/flutter/flutter/pull/15303
   - title: 'Replace child with builder'
