# Copyright 2014 The Flutter Authors. All rights reserved.
# Use of this source code is governed by a BSD-style license that can be
# found in the LICENSE file.

# TODO(Piinks): Add link to public user guide when available.

# Please add new fixes to the top of the file, separated by one blank line
# from other fixes. In a comment, include a link to the PR where the change
# requiring the fix was made.

version: 1
transforms:

<<<<<<< HEAD
  # Changes made in https://github.com/flutter/flutter/pull/61648
  - title: 'Migrate to autovalidateMode'
    date: 2020-09-02
    element:
      uris: [ 'widgets.dart', 'material.dart', 'cupertino.dart' ]
      field: 'autovalidate'
      inClass: 'Form'
    changes:
      - kind: 'rename'
        newName: 'autovalidateMode'

  # Changes made in https://github.com/flutter/flutter/pull/61648
  - title: 'Migrate to autovalidateMode'
    date: 2020-09-02
    element:
      uris: [ 'widgets.dart', 'material.dart', 'cupertino.dart' ]
      constructor: ''
      inClass: 'Form'
    oneOf:
      - if: "autovalidate == 'true'"
        changes:
          - kind: 'addParameter'
            index: 0
            name: 'autovalidateMode'
            style: optional_named
            argumentValue:
              expression: 'AutoValidateMode.always'
              requiredIf: "autovalidate == 'true'"
          - kind: 'removeParameter'
            name: 'autovalidate'
      - if: "autovalidate == 'false'"
        changes:
          - kind: 'addParameter'
            index: 0
            name: 'autovalidateMode'
            style: optional_named
            argumentValue:
              expression: 'AutoValidateMode.disabled'
              requiredIf: "autovalidate == 'false'"
          - kind: 'removeParameter'
            name: 'autovalidate'
    variables:
      autovalidate:
        kind: 'fragment'
        value: 'arguments[autovalidate]'

  # Changes made in https://github.com/flutter/flutter/pull/61648
  - title: 'Migrate to autovalidateMode'
    date: 2020-09-02
    element:
      uris: [ 'widgets.dart', 'material.dart', 'cupertino.dart' ]
      field: 'autovalidate'
      inClass: 'FormField'
    changes:
      - kind: 'rename'
        newName: 'autovalidateMode'

  # Changes made in https://github.com/flutter/flutter/pull/61648
  - title: 'Migrate to autovalidateMode'
    date: 2020-09-02
    element:
      uris: [ 'widgets.dart', 'material.dart', 'cupertino.dart' ]
      constructor: ''
      inClass: 'FormField'
    oneOf:
      - if: "autovalidate == 'true'"
        changes:
          - kind: 'addParameter'
            index: 0
            name: 'autovalidateMode'
            style: optional_named
            argumentValue:
              expression: 'AutoValidateMode.always'
              requiredIf: "autovalidate == 'true'"
          - kind: 'removeParameter'
            name: 'autovalidate'
      - if: "autovalidate == 'false'"
        changes:
          - kind: 'addParameter'
            index: 0
            name: 'autovalidateMode'
            style: optional_named
            argumentValue:
              expression: 'AutoValidateMode.disabled'
              requiredIf: "autovalidate == 'false'"
          - kind: 'removeParameter'
            name: 'autovalidate'
    variables:
      autovalidate:
        kind: 'fragment'
        value: 'arguments[autovalidate]'

  # Changes made in https://github.com/flutter/flutter/pull/61648
  - title: 'Migrate to autovalidateMode'
    date: 2020-09-02
    element:
      uris: [ 'material.dart' ]
      constructor: ''
      inClass: 'TextFormField'
    oneOf:
      - if: "autovalidate == 'true'"
        changes:
          - kind: 'addParameter'
            index: 0
            name: 'autovalidateMode'
            style: optional_named
            argumentValue:
              expression: 'AutoValidateMode.always'
              requiredIf: "autovalidate == 'true'"
          - kind: 'removeParameter'
            name: 'autovalidate'
      - if: "autovalidate == 'false'"
        changes:
          - kind: 'addParameter'
            index: 0
            name: 'autovalidateMode'
            style: optional_named
            argumentValue:
              expression: 'AutoValidateMode.disabled'
              requiredIf: "autovalidate == 'false'"
          - kind: 'removeParameter'
            name: 'autovalidate'
    variables:
      autovalidate:
        kind: 'fragment'
        value: 'arguments[autovalidate]'

  # Changes made in https://github.com/flutter/flutter/pull/61648
  - title: 'Migrate to autovalidateMode'
    date: 2020-09-02
    element:
      uris: [ 'material.dart' ]
      constructor: ''
      inClass: 'DropdownButtonFormField'
    oneOf:
      - if: "autovalidate == 'true'"
        changes:
          - kind: 'addParameter'
            index: 0
            name: 'autovalidateMode'
            style: optional_named
            argumentValue:
              expression: 'AutoValidateMode.always'
              requiredIf: "autovalidate == 'true'"
          - kind: 'removeParameter'
            name: 'autovalidate'
      - if: "autovalidate == 'false'"
        changes:
          - kind: 'addParameter'
            index: 0
            name: 'autovalidateMode'
            style: optional_named
            argumentValue:
              expression: 'AutoValidateMode.disabled'
              requiredIf: "autovalidate == 'false'"
          - kind: 'removeParameter'
            name: 'autovalidate'
    variables:
      autovalidate:
        kind: 'fragment'
        value: 'arguments[autovalidate]'
=======
  # Changes made in https://github.com/flutter/flutter/pull/48547
  - title: 'Renamed to headline1'
    date: 2020-01-24
    element:
      uris: [ 'material.dart' ]
      getter: display4
      inClass: 'TextTheme'
    changes:
      - kind: 'rename'
        newName: 'headline1'

  # Changes made in https://github.com/flutter/flutter/pull/48547
  - title: 'Renamed to headline2'
    date: 2020-01-24
    element:
      uris: [ 'material.dart' ]
      getter: display3
      inClass: 'TextTheme'
    changes:
      - kind: 'rename'
        newName: 'headline2'

  # Changes made in https://github.com/flutter/flutter/pull/48547
  - title: 'Renamed to headline3'
    date: 2020-01-24
    element:
      uris: [ 'material.dart' ]
      getter: display2
      inClass: 'TextTheme'
    changes:
      - kind: 'rename'
        newName: 'headline3'

  # Changes made in https://github.com/flutter/flutter/pull/48547
  - title: 'Renamed to headline4'
    date: 2020-01-24
    element:
      uris: [ 'material.dart' ]
      getter: display1
      inClass: 'TextTheme'
    changes:
      - kind: 'rename'
        newName: 'headline4'

  # Changes made in https://github.com/flutter/flutter/pull/48547
  - title: 'Renamed to headline5'
    date: 2020-01-24
    element:
      uris: [ 'material.dart' ]
      getter: headline
      inClass: 'TextTheme'
    changes:
      - kind: 'rename'
        newName: 'headline5'

  # Changes made in https://github.com/flutter/flutter/pull/48547
  - title: 'Renamed to headline6'
    date: 2020-01-24
    element:
      uris: [ 'material.dart' ]
      getter: title
      inClass: 'TextTheme'
    changes:
      - kind: 'rename'
        newName: 'headline6'

  # Changes made in https://github.com/flutter/flutter/pull/48547
  - title: 'Renamed to subtitle1'
    date: 2020-01-24
    element:
      uris: [ 'material.dart' ]
      getter: subhead
      inClass: 'TextTheme'
    changes:
      - kind: 'rename'
        newName: 'subtitle1'

  # Changes made in https://github.com/flutter/flutter/pull/48547
  - title: 'Renamed to bodyText1'
    date: 2020-01-24
    element:
      uris: [ 'material.dart' ]
      getter: body2
      inClass: 'TextTheme'
    changes:
      - kind: 'rename'
        newName: 'bodyText1'

  # Changes made in https://github.com/flutter/flutter/pull/48547
  - title: 'Renamed to bodyText2'
    date: 2020-01-24
    element:
      uris: [ 'material.dart' ]
      getter: body1
      inClass: 'TextTheme'
    changes:
      - kind: 'rename'
        newName: 'bodyText2'

  # Changes made in https://github.com/flutter/flutter/pull/48547
  - title: 'Renamed to subtitle2'
    date: 2020-01-24
    element:
      uris: [ 'material.dart' ]
      getter: subtitle
      inClass: 'TextTheme'
    changes:
      - kind: 'rename'
        newName: 'subtitle2'

  # Changes made in https://github.com/flutter/flutter/pull/48547
  - title: 'Rename arguments'
    date: 2020-01-24
    element:
      uris: [ 'material.dart' ]
      constructor: ''
      inClass: 'TextTheme'
    changes:
      - kind: 'renameParameter'
        oldName: 'display4'
        newName: 'headline1'
      - kind: 'renameParameter'
        oldName: 'display3'
        newName: 'headline2'
      - kind: 'renameParameter'
        oldName: 'display2'
        newName: 'headline3'
      - kind: 'renameParameter'
        oldName: 'display1'
        newName: 'headline4'
      - kind: 'renameParameter'
        oldName: 'headline'
        newName: 'headline5'
      - kind: 'renameParameter'
        oldName: 'title'
        newName: 'headline6'
      - kind: 'renameParameter'
        oldName: 'subhead'
        newName: 'subtitle1'
      - kind: 'renameParameter'
        oldName: 'subtitle'
        newName: 'subtitle2'
      - kind: 'renameParameter'
        oldName: 'body2'
        newName: 'bodyText1'
      - kind: 'renameParameter'
        oldName: 'body1'
        newName: 'bodyText2'

  # Changes made in https://github.com/flutter/flutter/pull/48547
  - title: 'Rename arguments'
    date: 2020-01-24
    element:
      uris: [ 'material.dart' ]
      method: 'copyWith'
      inClass: 'TextTheme'
    changes:
      - kind: 'renameParameter'
        oldName: 'display4'
        newName: 'headline1'
      - kind: 'renameParameter'
        oldName: 'display3'
        newName: 'headline2'
      - kind: 'renameParameter'
        oldName: 'display2'
        newName: 'headline3'
      - kind: 'renameParameter'
        oldName: 'display1'
        newName: 'headline4'
      - kind: 'renameParameter'
        oldName: 'headline'
        newName: 'headline5'
      - kind: 'renameParameter'
        oldName: 'title'
        newName: 'headline6'
      - kind: 'renameParameter'
        oldName: 'subhead'
        newName: 'subtitle1'
      - kind: 'renameParameter'
        oldName: 'subtitle'
        newName: 'subtitle2'
      - kind: 'renameParameter'
        oldName: 'body2'
        newName: 'bodyText1'
      - kind: 'renameParameter'
        oldName: 'body1'
        newName: 'bodyText2'
>>>>>>> 32e1e00e

  # Changes made in https://github.com/flutter/flutter/pull/66305
  - title: 'Migrate to clipBehavior'
    date: 2020-09-22
    element:
      uris: [ 'widgets.dart' ]
      field: 'overflow'
      inClass: 'Stack'
    changes:
      - kind: 'rename'
        newName: 'clipBehavior'

  # Changes made in https://github.com/flutter/flutter/pull/66305
  - title: 'Migrate to clipBehavior'
    date: 2020-09-22
    element:
      uris: [ 'widgets.dart' ]
      constructor: ''
      inClass: 'Stack'
    oneOf:
      - if: "overflow == 'Overflow.clip'"
        changes:
          - kind: 'addParameter'
            index: 0
            name: 'clipBehavior'
            style: optional_named
            argumentValue:
              expression: 'Clip.hardEdge'
              requiredIf: "overflow == 'Overflow.clip'"
          - kind: 'removeParameter'
            name: 'overflow'
      - if: "overflow == 'Overflow.visible'"
        changes:
          - kind: 'addParameter'
            index: 0
            name: 'clipBehavior'
            style: optional_named
            argumentValue:
              expression: 'Clip.none'
              requiredIf: "overflow == 'Overflow.visible'"
          - kind: 'removeParameter'
            name: 'overflow'
    variables:
      overflow:
        kind: 'fragment'
        value: 'arguments[overflow]'

  # Change made in https://github.com/flutter/flutter/pull/44189.
  - title: 'Rename to dependOnInheritedElement'
    date: 2019-11-22
    element:
      uris: [ 'material.dart', 'cupertino.dart', 'widgets.dart' ]
      inClass: 'BuildContext'
      method: 'inheritFromElement'
    changes:
      - kind: 'rename'
        newName: 'dependOnInheritedElement'

  # Change made in https://github.com/flutter/flutter/pull/44189.
  - title: 'Migrate to dependOnInheritedWidgetOfExactType'
    date: 2019-11-22
    element:
      uris: [ 'material.dart', 'cupertino.dart', 'widgets.dart' ]
      inClass: 'BuildContext'
      method: 'inheritFromWidgetOfExactType'
    changes:
      - kind: 'rename'
        newName: 'dependOnInheritedWidgetOfExactType'
      - kind: 'removeParameter'
        index: 0
      - kind: 'addTypeParameter'
        index: 0
        name: 'T'
        argumentValue:
          expression: '{% type %}'
          variables:
            type:
              kind: fragment
              value: 'arguments[0]'

  # Change made in https://github.com/flutter/flutter/pull/44189.
  - title: 'Migrate to getElementForInheritedWidgetOfExactType'
    date: 2019-11-22
    element:
      uris: [ 'material.dart', 'cupertino.dart', 'widgets.dart' ]
      inClass: 'BuildContext'
      method: 'ancestorInheritedElementForWidgetOfExactType'
    changes:
      - kind: 'rename'
        newName: 'getElementForInheritedWidgetOfExactType'
      - kind: 'removeParameter'
        index: 0
      - kind: 'addTypeParameter'
        index: 0
        name: 'T'
        argumentValue:
          expression: '{% type %}'
          variables:
            type:
              kind: fragment
              value: 'arguments[0]'

  # Change made in https://github.com/flutter/flutter/pull/44189.
  - title: 'Migrate to findAncestorWidgetOfExactType'
    date: 2019-11-22
    element:
      uris: [ 'material.dart', 'cupertino.dart', 'widgets.dart' ]
      inClass: 'BuildContext'
      method: 'ancestorWidgetOfExactType'
    changes:
      - kind: 'rename'
        newName: 'findAncestorWidgetOfExactType'
      - kind: 'removeParameter'
        index: 0
      - kind: 'addTypeParameter'
        index: 0
        name: 'T'
        argumentValue:
          expression: '{% type %}'
          variables:
            type:
              kind: fragment
              value: 'arguments[0]'

  # Change made in https://github.com/flutter/flutter/pull/44189.
  - title: 'Migrate to findAncestorStateOfType'
    date: 2019-11-22
    element:
      uris: [ 'material.dart', 'cupertino.dart', 'widgets.dart' ]
      inClass: 'BuildContext'
      method: 'ancestorStateOfType'
    changes:
      - kind: 'rename'
        newName: 'findAncestorStateOfType'
      - kind: 'removeParameter'
        index: 0
      - kind: 'addTypeParameter'
        index: 0
        name: 'T'
        argumentValue:
          expression: '{% type %}'
          variables:
            type:
              kind: fragment
              value: 'arguments[0].typeArguments[0]'

  # Change made in https://github.com/flutter/flutter/pull/44189.
  - title: 'Migrate to rootAncestorStateOfType'
    date: 2019-11-22
    element:
      uris: [ 'material.dart', 'cupertino.dart', 'widgets.dart' ]
      inClass: 'BuildContext'
      method: 'rootAncestorStateOfType'
    changes:
      - kind: 'rename'
        newName: 'findRootAncestorStateOfType'
      - kind: 'removeParameter'
        index: 0
      - kind: 'addTypeParameter'
        index: 0
        name: 'T'
        argumentValue:
          expression: '{% type %}'
          variables:
            type:
              kind: fragment
              value: 'arguments[0].typeArguments[0]'

  # Change made in https://github.com/flutter/flutter/pull/44189.
  - title: 'Migrate to ancestorRenderObjectOfType'
    date: 2019-11-22
    element:
      uris: [ 'material.dart', 'cupertino.dart', 'widgets.dart' ]
      inClass: 'BuildContext'
      method: 'ancestorRenderObjectOfType'
    changes:
      - kind: 'rename'
        newName: 'findAncestorRenderObjectOfType'
      - kind: 'removeParameter'
        index: 0
      - kind: 'addTypeParameter'
        index: 0
        name: 'T'
        argumentValue:
          expression: '{% type %}'
          variables:
            type:
              kind: fragment
              value: 'arguments[0].typeArguments[0]'

  # Changes made in https://github.com/flutter/flutter/pull/45941
  - title: 'Rename to deferFirstFrame'
    date: 2020-12-23
    element:
      uris: [ 'material.dart', 'cupertino.dart', 'widgets.dart' ]
      method: 'deferFirstFrameReport'
      inClass: 'WidgetsBinding'
    changes:
      - kind: 'rename'
        newName: 'deferFirstFrame'

  # Changes made in https://github.com/flutter/flutter/pull/45941
  - title: 'Rename to allowFirstFrame'
    date: 2020-12-23
    element:
      uris: [ 'material.dart', 'cupertino.dart', 'widgets.dart' ]
      method: 'allowFirstFrameReport'
      inClass: 'WidgetsBinding'
    changes:
      - kind: 'rename'
        newName: 'allowFirstFrame'

  # Changes made in https://github.com/flutter/flutter/pull/44189
  - title: 'Rename to dependOnInheritedElement'
    date: 2020-12-23
    element:
      uris: [ 'material.dart', 'cupertino.dart', 'widgets.dart' ]
      method: 'inheritFromElement'
      inClass: 'StatefulElement'
    changes:
      - kind: 'rename'
        newName: 'dependOnInheritedElement'

  # Changes made in https://github.com/flutter/flutter/pull/15303
  - title: 'Replace child with builder'
    date: 2020-12-17
    element:
      uris: [ 'material.dart' ]
      function: 'showDialog'
    changes:
      - kind: 'addParameter'
        index: 0
        name: 'builder'
        style: optional_named
        argumentValue:
          expression: '(context) => {% widget %}'
          requiredIf: "widget != ''"
          variables:
            widget:
              kind: fragment
              value: 'arguments[child]'
      - kind: 'removeParameter'
        name: 'child'

  # Changes made in https://github.com/flutter/flutter/pull/28602
  - title: 'Rename to fromMouseEvent'
    date: 2020-12-15
    element:
      uris: [ 'gestures.dart' ]
      constructor: 'fromHoverEvent'
      inClass: 'PointerEnterEvent'
    changes:
      - kind: 'rename'
        newName: 'fromMouseEvent'

  # Changes made in https://github.com/flutter/flutter/pull/28602
  - title: 'Rename to fromMouseEvent'
    date: 2020-12-15
    element:
      uris: [ 'gestures.dart' ]
      constructor: 'fromHoverEvent'
      inClass: 'PointerExitEvent'
    changes:
      - kind: 'rename'
        newName: 'fromMouseEvent'

  # Changes made in https://github.com/flutter/flutter/pull/41859
  - title: 'Remove brightness'
    date: 2020-12-10
    element:
      uris: [ 'cupertino.dart' ]
      constructor: ''
      inClass: 'CupertinoTextThemeData'
    changes:
      - kind: 'removeParameter'
        name: 'brightness'

  # Changes made in https://github.com/flutter/flutter/pull/41859
  - title: 'Remove brightness'
    date: 2020-12-10
    element:
      uris: [ 'cupertino.dart' ]
      method: 'copyWith'
      inClass: 'CupertinoTextThemeData'
    changes:
      - kind: 'removeParameter'
        name: 'brightness'

# Before adding a new fix: read instructions at the top of this file.<|MERGE_RESOLUTION|>--- conflicted
+++ resolved
@@ -11,7 +11,6 @@
 version: 1
 transforms:
 
-<<<<<<< HEAD
   # Changes made in https://github.com/flutter/flutter/pull/61648
   - title: 'Migrate to autovalidateMode'
     date: 2020-09-02
@@ -173,7 +172,7 @@
       autovalidate:
         kind: 'fragment'
         value: 'arguments[autovalidate]'
-=======
+
   # Changes made in https://github.com/flutter/flutter/pull/48547
   - title: 'Renamed to headline1'
     date: 2020-01-24
@@ -361,7 +360,6 @@
       - kind: 'renameParameter'
         oldName: 'body1'
         newName: 'bodyText2'
->>>>>>> 32e1e00e
 
   # Changes made in https://github.com/flutter/flutter/pull/66305
   - title: 'Migrate to clipBehavior'
