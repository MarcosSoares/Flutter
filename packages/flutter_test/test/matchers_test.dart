--- conflicted
+++ resolved
@@ -406,11 +406,7 @@
           hint: 'bar',
           value: 'baz',
           textDirection: TextDirection.rtl,
-<<<<<<< HEAD
-          hasTap: true,
-=======
           hasTapAction: true,
->>>>>>> 7dd265ff
           isButton: true,
           isHeader: true,
           namesRoute: true,
@@ -459,25 +455,6 @@
          scopesRoute: true,
          isHidden: true,
          /* Actions */
-<<<<<<< HEAD
-         hasTap: true,
-         hasLongPress: true,
-         hasScrollLeft: true,
-         hasScrollRight: true,
-         hasScrollUp: true,
-         hasScrollDown: true,
-         hasIncrease: true,
-         hasDecrease: true,
-         hasShowOnScreen: true,
-         hasMoveCursorForwardByCharacter: true,
-         hasMoveCursorBackwardByCharacter: true,
-         hasSetSelection: true,
-         hasCopy: true,
-         hasCut: true,
-         hasPaste: true,
-         hasDidGainAccessibilityFocus: true,
-         hasDidLoseAccessibilityFocus: true,
-=======
          hasTapAction: true,
          hasLongPressAction: true,
          hasScrollLeftAction: true,
@@ -495,7 +472,6 @@
          hasPasteAction: true,
          hasDidGainAccessibilityFocusAction: true,
          hasDidLoseAccessibilityFocusAction: true,
->>>>>>> 7dd265ff
       ));
     });
   });
