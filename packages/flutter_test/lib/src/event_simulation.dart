--- conflicted
+++ resolved
@@ -641,15 +641,9 @@
       platform ??= Platform.operatingSystem;
       assert(_osIsSupported(platform!), 'Platform $platform not supported for key simulation');
 
-<<<<<<< HEAD
       final Map<String, dynamic> data = getKeyData(key, platform: platform!, isDown: true, physicalKey: physicalKey, character: character);
-      bool result = false;
-      await ServicesBinding.instance!.defaultBinaryMessenger.handlePlatformMessage(
-=======
-      final Map<String, dynamic> data = getKeyData(key, platform: platform!, isDown: true, physicalKey: physicalKey);
       final Completer<bool> result = Completer<bool>();
       await TestDefaultBinaryMessengerBinding.instance!.defaultBinaryMessenger.handlePlatformMessage(
->>>>>>> 51ca131e
         SystemChannels.keyEvent.name,
         SystemChannels.keyEvent.codec.encodeMessage(data),
         (ByteData? data) {
