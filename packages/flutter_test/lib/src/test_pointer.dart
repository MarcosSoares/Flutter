// Copyright 2015 The Chromium Authors. All rights reserved.
// Use of this source code is governed by a BSD-style license that can be
// found in the LICENSE file.

import 'dart:async';

import 'package:flutter/foundation.dart';
import 'package:flutter/gestures.dart';

import 'test_async_utils.dart';

export 'dart:ui' show Offset;

/// A class for generating coherent artificial pointer events.
///
/// You can use this to manually simulate individual events, but the simplest
/// way to generate coherent gestures is to use [TestGesture].
class TestPointer {
  /// Creates a [TestPointer]. By default, the pointer identifier used is 1,
  /// however this can be overridden by providing an argument to the
  /// constructor.
  ///
  /// Multiple [TestPointer]s created with the same pointer identifier will
  /// interfere with each other if they are used in parallel.
  TestPointer([
    this.pointer = 1,
    this.kind = PointerDeviceKind.touch,
    this._device,
<<<<<<< HEAD
    int buttons = kPrimaryButton,
  ])
      : assert(kind != null),
        assert(pointer != null),
        assert(buttons != null),
        _buttons = buttons {
=======
    this.buttons = kPrimaryButton,
  ])
      : assert(kind != null),
        assert(pointer != null),
        assert(buttons != null) {
>>>>>>> 4172c0f5
    switch (kind) {
      case PointerDeviceKind.mouse:
        _device ??= 1;
        break;
      case PointerDeviceKind.stylus:
      case PointerDeviceKind.invertedStylus:
      case PointerDeviceKind.touch:
      case PointerDeviceKind.unknown:
        _device ??= 0;
        break;
    }
  }

  /// The device identifier used for events generated by this object.
  ///
  /// Set when the object is constructed. Defaults to 1 if the [kind] is
  /// [PointerDeviceKind.mouse], and 0 otherwise.
  int get device => _device;
  int _device;

  /// The pointer identifier used for events generated by this object.
  ///
  /// Set when the object is constructed. Defaults to 1.
  final int pointer;

  /// The kind of pointer device to simulate. Defaults to
  /// [PointerDeviceKind.touch].
  final PointerDeviceKind kind;

  /// The kind of buttons to simulate on Down and Move events. Defaults to
  /// [kPrimaryButton].
<<<<<<< HEAD
  int get buttons => _buttons;
  int _buttons;
=======
  int buttons;
>>>>>>> 4172c0f5

  /// Whether the pointer simulated by this object is currently down.
  ///
  /// A pointer is released (goes up) by calling [up] or [cancel].
  ///
  /// Once a pointer is released, it can no longer generate events.
  bool get isDown => _isDown;
  bool _isDown = false;

  /// The position of the last event sent by this object.
  ///
  /// If no event has ever been sent by this object, returns null.
  Offset get location => _location;
  Offset _location;

  /// If a custom event is created outside of this class, this function is used
  /// to set the [isDown].
  bool setDownInfo(
    PointerEvent event,
    Offset newLocation, {
    int buttons,
  }) {
    _location = newLocation;
    if (buttons != null)
      _buttons = buttons;
    switch (event.runtimeType) {
      case PointerDownEvent:
        assert(!isDown);
        _isDown = true;
        break;
      case PointerUpEvent:
      case PointerCancelEvent:
        assert(isDown);
        _isDown = false;
        break;
      default:
        break;
    }
    return isDown;
  }

  /// Create a [PointerDownEvent] at the given location.
  ///
  /// By default, the time stamp on the event is [Duration.zero]. You can give a
  /// specific time stamp by passing the `timeStamp` argument.
  ///
  /// By default, the set of buttons in the last down or move event is used.
  /// You can give a specific set of buttons by passing the `buttons` argument.
  PointerDownEvent down(
    Offset newLocation, {
    Duration timeStamp = Duration.zero,
    int buttons,
  }) {
    assert(!isDown);
    _isDown = true;
    _location = newLocation;
    if (buttons != null)
      _buttons = buttons;
    return PointerDownEvent(
      timeStamp: timeStamp,
      kind: kind,
      device: _device,
      pointer: pointer,
      position: location,
<<<<<<< HEAD
      buttons: _buttons,
=======
      buttons: buttons,
>>>>>>> 4172c0f5
    );
  }

  /// Create a [PointerMoveEvent] to the given location.
  ///
  /// By default, the time stamp on the event is [Duration.zero]. You can give a
  /// specific time stamp by passing the `timeStamp` argument.
  ///
  /// [isDown] must be true when this is called, since move events can only
  /// be generated when the pointer is down.
  ///
  /// By default, the set of buttons in the last down or move event is used.
  /// You can give a specific set of buttons by passing the `buttons` argument.
  PointerMoveEvent move(
    Offset newLocation, {
    Duration timeStamp = Duration.zero,
    int buttons,
  }) {
    assert(
        isDown,
        'Move events can only be generated when the pointer is down. To '
        'create a movement event simulating a pointer move when the pointer is '
        'up, use hover() instead.');
    final Offset delta = newLocation - location;
    _location = newLocation;
    if (buttons != null)
      _buttons = buttons;
    return PointerMoveEvent(
      timeStamp: timeStamp,
      kind: kind,
      device: _device,
      pointer: pointer,
      position: newLocation,
      delta: delta,
<<<<<<< HEAD
      buttons: _buttons,
=======
      buttons: buttons,
>>>>>>> 4172c0f5
    );
  }

  /// Create a [PointerUpEvent].
  ///
  /// By default, the time stamp on the event is [Duration.zero]. You can give a
  /// specific time stamp by passing the `timeStamp` argument.
  ///
  /// The object is no longer usable after this method has been called.
  PointerUpEvent up({ Duration timeStamp = Duration.zero }) {
    assert(isDown);
    _isDown = false;
    return PointerUpEvent(
      timeStamp: timeStamp,
      kind: kind,
      device: _device,
      pointer: pointer,
      position: location,
    );
  }

  /// Create a [PointerCancelEvent].
  ///
  /// By default, the time stamp on the event is [Duration.zero]. You can give a
  /// specific time stamp by passing the `timeStamp` argument.
  ///
  /// The object is no longer usable after this method has been called.
  PointerCancelEvent cancel({ Duration timeStamp = Duration.zero }) {
    assert(isDown);
    _isDown = false;
    return PointerCancelEvent(
      timeStamp: timeStamp,
      kind: kind,
      device: _device,
      pointer: pointer,
      position: location,
    );
  }

  /// Create a [PointerAddedEvent] with the [PointerDeviceKind] the pointer was
  /// created with.
  ///
  /// By default, the time stamp on the event is [Duration.zero]. You can give a
  /// specific time stamp by passing the `timeStamp` argument.
  ///
  /// [isDown] must be false, since hover events can't be sent when the pointer
  /// is up.
  PointerAddedEvent addPointer({
    Duration timeStamp = Duration.zero,
  }) {
    assert(timeStamp != null);
    return PointerAddedEvent(
      timeStamp: timeStamp,
      kind: kind,
      device: _device,
    );
  }

  /// Create a [PointerRemovedEvent] with the kind the pointer was created with.
  ///
  /// By default, the time stamp on the event is [Duration.zero]. You can give a
  /// specific time stamp by passing the `timeStamp` argument.
  ///
  /// [isDown] must be false, since hover events can't be sent when the pointer
  /// is up.
  PointerRemovedEvent removePointer({
    Duration timeStamp = Duration.zero,
  }) {
    assert(timeStamp != null);
    return PointerRemovedEvent(
      timeStamp: timeStamp,
      kind: kind,
      device: _device,
    );
  }

  /// Create a [PointerHoverEvent] to the given location.
  ///
  /// By default, the time stamp on the event is [Duration.zero]. You can give a
  /// specific time stamp by passing the `timeStamp` argument.
  ///
  /// [isDown] must be false, since hover events can't be sent when the pointer
  /// is up.
  PointerHoverEvent hover(
    Offset newLocation, {
    Duration timeStamp = Duration.zero,
  }) {
    assert(newLocation != null);
    assert(timeStamp != null);
    assert(
        !isDown,
        'Hover events can only be generated when the pointer is up. To '
        'simulate movement when the pointer is down, use move() instead.');
    assert(kind != PointerDeviceKind.touch, "Touch pointers can't generate hover events");
    final Offset delta = location != null ? newLocation - location : Offset.zero;
    _location = newLocation;
    return PointerHoverEvent(
      timeStamp: timeStamp,
      kind: kind,
      device: _device,
      position: newLocation,
      delta: delta,
    );
  }

  /// Create a [PointerScrollEvent] (e.g., scroll wheel scroll; not finger-drag
  /// scroll) with the given delta.
  ///
  /// By default, the time stamp on the event is [Duration.zero]. You can give a
  /// specific time stamp by passing the `timeStamp` argument.
  PointerScrollEvent scroll(
    Offset scrollDelta, {
    Duration timeStamp = Duration.zero,
  }) {
    assert(scrollDelta != null);
    assert(timeStamp != null);
    assert(kind != PointerDeviceKind.touch, "Touch pointers can't generate pointer signal events");
    return PointerScrollEvent(
      timeStamp: timeStamp,
      kind: kind,
      device: _device,
      position: location,
      scrollDelta: scrollDelta,
    );
  }
}

/// Signature for a callback that can dispatch events and returns a future that
/// completes when the event dispatch is complete.
typedef EventDispatcher = Future<void> Function(PointerEvent event, HitTestResult result);

/// Signature for callbacks that perform hit-testing at a given location.
typedef HitTester = HitTestResult Function(Offset location);

/// A class for performing gestures in tests.
///
/// The simplest way to create a [TestGesture] is to call
/// [WidgetTester.startGesture].
class TestGesture {
  /// Create a [TestGesture] without dispatching any events from it.
  /// The [TestGesture] can then be manipulated to perform future actions.
  ///
  /// By default, the pointer identifier used is 1. This can be overridden by
  /// providing the `pointer` argument.
  ///
  /// A function to use for hit testing must be provided via the `hitTester`
  /// argument, and a function to use for dispatching events must be provided
  /// via the `dispatcher` argument.
  ///
  /// The device `kind` defaults to [PointerDeviceKind.touch], but move events
  /// when the pointer is "up" require a kind other than
  /// [PointerDeviceKind.touch], like [PointerDeviceKind.mouse], for example,
  /// because touch devices can't produce movement events when they are "up".
  ///
  /// None of the arguments may be null. The `dispatcher` and `hitTester`
  /// arguments are required.
  TestGesture({
    @required EventDispatcher dispatcher,
    @required HitTester hitTester,
    int pointer = 1,
    PointerDeviceKind kind = PointerDeviceKind.touch,
<<<<<<< HEAD
    int device = 1,
=======
    int device,
>>>>>>> 4172c0f5
    int buttons = kPrimaryButton,
  }) : assert(dispatcher != null),
       assert(hitTester != null),
       assert(pointer != null),
       assert(kind != null),
       assert(buttons != null),
       _dispatcher = dispatcher,
       _hitTester = hitTester,
       _pointer = TestPointer(pointer, kind, device, buttons),
       _result = null;

  /// Dispatch a pointer down event at the given `downLocation`, caching the
  /// hit test result.
  Future<void> down(Offset downLocation) async {
    return TestAsyncUtils.guard<void>(() async {
      _result = _hitTester(downLocation);
      return _dispatcher(_pointer.down(downLocation), _result);
    });
  }

  /// Dispatch a pointer down event at the given `downLocation`, caching the
  /// hit test result with a custom down event.
  Future<void> downWithCustomEvent(Offset downLocation, PointerDownEvent event) async {
    _pointer.setDownInfo(event, downLocation);
    return TestAsyncUtils.guard<void>(() async {
      _result = _hitTester(downLocation);
      return _dispatcher(event, _result);
    });
  }

  final EventDispatcher _dispatcher;
  final HitTester _hitTester;
  final TestPointer _pointer;
  HitTestResult _result;

  /// In a test, send a move event that moves the pointer by the given offset.
  @visibleForTesting
  Future<void> updateWithCustomEvent(PointerEvent event, { Duration timeStamp = Duration.zero }) {
    _pointer.setDownInfo(event, event.position);
    return TestAsyncUtils.guard<void>(() {
      return _dispatcher(event, _result);
    });
  }

  /// In a test, send a pointer add event for this pointer.
  Future<void> addPointer({ Duration timeStamp = Duration.zero }) {
    return TestAsyncUtils.guard<void>(() {
      return _dispatcher(_pointer.addPointer(timeStamp: timeStamp), null);
    });
  }

  /// In a test, send a pointer remove event for this pointer.
  Future<void> removePointer({ Duration timeStamp = Duration.zero }) {
    return TestAsyncUtils.guard<void>(() {
      return _dispatcher(_pointer.removePointer(timeStamp: timeStamp), null);
    });
  }

  /// Send a move event moving the pointer by the given offset.
  ///
  /// If the pointer is down, then a move event is dispatched. If the pointer is
  /// up, then a hover event is dispatched. Touch devices are not able to send
  /// hover events.
  Future<void> moveBy(Offset offset, { Duration timeStamp = Duration.zero }) {
    return moveTo(_pointer.location + offset, timeStamp: timeStamp);
  }

  /// Send a move event moving the pointer to the given location.
  ///
  /// If the pointer is down, then a move event is dispatched. If the pointer is
  /// up, then a hover event is dispatched. Touch devices are not able to send
  /// hover events.
  Future<void> moveTo(Offset location, { Duration timeStamp = Duration.zero }) {
    return TestAsyncUtils.guard<void>(() {
      if (_pointer._isDown) {
        assert(_result != null,
            'Move events with the pointer down must be preceeded by a down '
            'event that captures a hit test result.');
        return _dispatcher(_pointer.move(location, timeStamp: timeStamp), _result);
      } else {
        assert(_pointer.kind != PointerDeviceKind.touch,
            'Touch device move events can only be sent if the pointer is down.');
        return _dispatcher(_pointer.hover(location, timeStamp: timeStamp), null);
      }
    });
  }

  /// End the gesture by releasing the pointer.
  Future<void> up() {
    return TestAsyncUtils.guard<void>(() async {
      assert(_pointer._isDown);
      await _dispatcher(_pointer.up(), _result);
      assert(!_pointer._isDown);
      _result = null;
    });
  }

  /// End the gesture by canceling the pointer (as would happen if the
  /// system showed a modal dialog on top of the Flutter application,
  /// for instance).
  Future<void> cancel() {
    return TestAsyncUtils.guard<void>(() async {
      assert(_pointer._isDown);
      await _dispatcher(_pointer.cancel(), _result);
      assert(!_pointer._isDown);
      _result = null;
    });
  }
}<|MERGE_RESOLUTION|>--- conflicted
+++ resolved
@@ -26,20 +26,12 @@
     this.pointer = 1,
     this.kind = PointerDeviceKind.touch,
     this._device,
-<<<<<<< HEAD
     int buttons = kPrimaryButton,
   ])
       : assert(kind != null),
         assert(pointer != null),
         assert(buttons != null),
         _buttons = buttons {
-=======
-    this.buttons = kPrimaryButton,
-  ])
-      : assert(kind != null),
-        assert(pointer != null),
-        assert(buttons != null) {
->>>>>>> 4172c0f5
     switch (kind) {
       case PointerDeviceKind.mouse:
         _device ??= 1;
@@ -71,12 +63,8 @@
 
   /// The kind of buttons to simulate on Down and Move events. Defaults to
   /// [kPrimaryButton].
-<<<<<<< HEAD
   int get buttons => _buttons;
   int _buttons;
-=======
-  int buttons;
->>>>>>> 4172c0f5
 
   /// Whether the pointer simulated by this object is currently down.
   ///
@@ -141,11 +129,7 @@
       device: _device,
       pointer: pointer,
       position: location,
-<<<<<<< HEAD
       buttons: _buttons,
-=======
-      buttons: buttons,
->>>>>>> 4172c0f5
     );
   }
 
@@ -180,11 +164,7 @@
       pointer: pointer,
       position: newLocation,
       delta: delta,
-<<<<<<< HEAD
       buttons: _buttons,
-=======
-      buttons: buttons,
->>>>>>> 4172c0f5
     );
   }
 
@@ -346,11 +326,7 @@
     @required HitTester hitTester,
     int pointer = 1,
     PointerDeviceKind kind = PointerDeviceKind.touch,
-<<<<<<< HEAD
-    int device = 1,
-=======
     int device,
->>>>>>> 4172c0f5
     int buttons = kPrimaryButton,
   }) : assert(dispatcher != null),
        assert(hitTester != null),
