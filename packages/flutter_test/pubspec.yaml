--- conflicted
+++ resolved
@@ -53,16 +53,4 @@
 dev_dependencies:
   file: 7.0.0
 
-<<<<<<< HEAD
-# PUBSPEC CHECKSUM: 5027
-
-dependency_overrides:
-  leak_tracker_flutter_testing:
-    path: ../../../leak_tracker/pkgs/leak_tracker_flutter_testing
-  leak_tracker:
-    path: ../../../leak_tracker/pkgs/leak_tracker
-  leak_tracker_testing:
-    path: ../../../leak_tracker/pkgs/leak_tracker_testing
-=======
-# PUBSPEC CHECKSUM: 6913
->>>>>>> d9024dc0
+# PUBSPEC CHECKSUM: 6913