name: microbenchmarks
description: Small benchmarks for very specific parts of the Flutter framework.

environment:
  sdk: ">=2.0.0-dev.68.0 <3.0.0"

dependencies:
  meta: 1.3.0
  flutter:
    sdk: flutter
  flutter_test:
    sdk: flutter
  stocks:
    path: ../test_apps/stocks
  test: 1.16.8

  _fe_analyzer_shared: 21.0.0 # THIS LINE IS AUTOGENERATED - TO UPDATE USE "flutter update-packages --force-upgrade"
  analyzer: 1.5.0 # THIS LINE IS AUTOGENERATED - TO UPDATE USE "flutter update-packages --force-upgrade"
  args: 2.1.0 # THIS LINE IS AUTOGENERATED - TO UPDATE USE "flutter update-packages --force-upgrade"
  async: 2.6.0 # THIS LINE IS AUTOGENERATED - TO UPDATE USE "flutter update-packages --force-upgrade"
  boolean_selector: 2.1.0 # THIS LINE IS AUTOGENERATED - TO UPDATE USE "flutter update-packages --force-upgrade"
  characters: 1.1.0 # THIS LINE IS AUTOGENERATED - TO UPDATE USE "flutter update-packages --force-upgrade"
  charcode: 1.2.0 # THIS LINE IS AUTOGENERATED - TO UPDATE USE "flutter update-packages --force-upgrade"
  cli_util: 0.3.0 # THIS LINE IS AUTOGENERATED - TO UPDATE USE "flutter update-packages --force-upgrade"
  clock: 1.1.0 # THIS LINE IS AUTOGENERATED - TO UPDATE USE "flutter update-packages --force-upgrade"
  collection: 1.15.0 # THIS LINE IS AUTOGENERATED - TO UPDATE USE "flutter update-packages --force-upgrade"
  convert: 3.0.0 # THIS LINE IS AUTOGENERATED - TO UPDATE USE "flutter update-packages --force-upgrade"
  coverage: 1.0.2 # THIS LINE IS AUTOGENERATED - TO UPDATE USE "flutter update-packages --force-upgrade"
  crypto: 3.0.1 # THIS LINE IS AUTOGENERATED - TO UPDATE USE "flutter update-packages --force-upgrade"
  fake_async: 1.2.0 # THIS LINE IS AUTOGENERATED - TO UPDATE USE "flutter update-packages --force-upgrade"
  file: 6.1.0 # THIS LINE IS AUTOGENERATED - TO UPDATE USE "flutter update-packages --force-upgrade"
  glob: 2.0.1 # THIS LINE IS AUTOGENERATED - TO UPDATE USE "flutter update-packages --force-upgrade"
  http: 0.13.2 # THIS LINE IS AUTOGENERATED - TO UPDATE USE "flutter update-packages --force-upgrade"
  http_multi_server: 3.0.1 # THIS LINE IS AUTOGENERATED - TO UPDATE USE "flutter update-packages --force-upgrade"
  http_parser: 4.0.0 # THIS LINE IS AUTOGENERATED - TO UPDATE USE "flutter update-packages --force-upgrade"
  intl: 0.17.0 # THIS LINE IS AUTOGENERATED - TO UPDATE USE "flutter update-packages --force-upgrade"
  io: 1.0.0 # THIS LINE IS AUTOGENERATED - TO UPDATE USE "flutter update-packages --force-upgrade"
  isolate: 2.0.3 # THIS LINE IS AUTOGENERATED - TO UPDATE USE "flutter update-packages --force-upgrade"
  js: 0.6.3 # THIS LINE IS AUTOGENERATED - TO UPDATE USE "flutter update-packages --force-upgrade"
  logging: 1.0.1 # THIS LINE IS AUTOGENERATED - TO UPDATE USE "flutter update-packages --force-upgrade"
  matcher: 0.12.10 # THIS LINE IS AUTOGENERATED - TO UPDATE USE "flutter update-packages --force-upgrade"
  mime: 1.0.0 # THIS LINE IS AUTOGENERATED - TO UPDATE USE "flutter update-packages --force-upgrade"
  node_preamble: 2.0.0 # THIS LINE IS AUTOGENERATED - TO UPDATE USE "flutter update-packages --force-upgrade"
  package_config: 2.0.0 # THIS LINE IS AUTOGENERATED - TO UPDATE USE "flutter update-packages --force-upgrade"
  path: 1.8.0 # THIS LINE IS AUTOGENERATED - TO UPDATE USE "flutter update-packages --force-upgrade"
  pedantic: 1.11.0 # THIS LINE IS AUTOGENERATED - TO UPDATE USE "flutter update-packages --force-upgrade"
  pool: 1.5.0 # THIS LINE IS AUTOGENERATED - TO UPDATE USE "flutter update-packages --force-upgrade"
  pub_semver: 2.0.0 # THIS LINE IS AUTOGENERATED - TO UPDATE USE "flutter update-packages --force-upgrade"
  shelf: 1.1.1 # THIS LINE IS AUTOGENERATED - TO UPDATE USE "flutter update-packages --force-upgrade"
  shelf_packages_handler: 3.0.0 # THIS LINE IS AUTOGENERATED - TO UPDATE USE "flutter update-packages --force-upgrade"
  shelf_static: 1.0.0 # THIS LINE IS AUTOGENERATED - TO UPDATE USE "flutter update-packages --force-upgrade"
  shelf_web_socket: 1.0.1 # THIS LINE IS AUTOGENERATED - TO UPDATE USE "flutter update-packages --force-upgrade"
  source_map_stack_trace: 2.1.0 # THIS LINE IS AUTOGENERATED - TO UPDATE USE "flutter update-packages --force-upgrade"
  source_maps: 0.10.10 # THIS LINE IS AUTOGENERATED - TO UPDATE USE "flutter update-packages --force-upgrade"
  source_span: 1.8.1 # THIS LINE IS AUTOGENERATED - TO UPDATE USE "flutter update-packages --force-upgrade"
  stack_trace: 1.10.0 # THIS LINE IS AUTOGENERATED - TO UPDATE USE "flutter update-packages --force-upgrade"
  stream_channel: 2.1.0 # THIS LINE IS AUTOGENERATED - TO UPDATE USE "flutter update-packages --force-upgrade"
  string_scanner: 1.1.0 # THIS LINE IS AUTOGENERATED - TO UPDATE USE "flutter update-packages --force-upgrade"
  term_glyph: 1.2.0 # THIS LINE IS AUTOGENERATED - TO UPDATE USE "flutter update-packages --force-upgrade"
  test_api: 0.3.0 # THIS LINE IS AUTOGENERATED - TO UPDATE USE "flutter update-packages --force-upgrade"
  test_core: 0.3.19 # THIS LINE IS AUTOGENERATED - TO UPDATE USE "flutter update-packages --force-upgrade"
  typed_data: 1.3.0 # THIS LINE IS AUTOGENERATED - TO UPDATE USE "flutter update-packages --force-upgrade"
  vector_math: 2.1.0 # THIS LINE IS AUTOGENERATED - TO UPDATE USE "flutter update-packages --force-upgrade"
  vm_service: 6.2.0 # THIS LINE IS AUTOGENERATED - TO UPDATE USE "flutter update-packages --force-upgrade"
  watcher: 1.0.0 # THIS LINE IS AUTOGENERATED - TO UPDATE USE "flutter update-packages --force-upgrade"
  web_socket_channel: 2.0.0 # THIS LINE IS AUTOGENERATED - TO UPDATE USE "flutter update-packages --force-upgrade"
  webkit_inspection_protocol: 1.0.0 # THIS LINE IS AUTOGENERATED - TO UPDATE USE "flutter update-packages --force-upgrade"
  yaml: 3.1.0 # THIS LINE IS AUTOGENERATED - TO UPDATE USE "flutter update-packages --force-upgrade"

flutter:
  uses-material-design: true

<<<<<<< HEAD
# PUBSPEC CHECKSUM: 8cbf
=======
# PUBSPEC CHECKSUM: 94c0
>>>>>>> 2b0d09dd
<|MERGE_RESOLUTION|>--- conflicted
+++ resolved
@@ -70,8 +70,4 @@
 flutter:
   uses-material-design: true
 
-<<<<<<< HEAD
-# PUBSPEC CHECKSUM: 8cbf
-=======
-# PUBSPEC CHECKSUM: 94c0
->>>>>>> 2b0d09dd
+# PUBSPEC CHECKSUM: 94c0