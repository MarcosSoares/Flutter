name: tests_on_bots
description: Scripts which run on bots.

environment:
  sdk: '>=3.0.0-0 <4.0.0'

dependencies:
  args: 2.4.2
  crypto: 3.0.3
  intl: 0.18.1
  file: 6.1.4
  flutter_devicelab:
    path: ../devicelab
  http_parser: 4.0.2
  meta: 1.9.1
  path: 1.8.3
  platform: 3.1.0
  process: 4.2.4
  test: 1.24.5

  _discoveryapis_commons: 1.0.6 # THIS LINE IS AUTOGENERATED - TO UPDATE USE "flutter update-packages --force-upgrade"
  _fe_analyzer_shared: 62.0.0 # THIS LINE IS AUTOGENERATED - TO UPDATE USE "flutter update-packages --force-upgrade"
  analyzer: 6.0.0 # THIS LINE IS AUTOGENERATED - TO UPDATE USE "flutter update-packages --force-upgrade"
  archive: 3.3.2 # THIS LINE IS AUTOGENERATED - TO UPDATE USE "flutter update-packages --force-upgrade"
  async: 2.11.0 # THIS LINE IS AUTOGENERATED - TO UPDATE USE "flutter update-packages --force-upgrade"
  boolean_selector: 2.1.1 # THIS LINE IS AUTOGENERATED - TO UPDATE USE "flutter update-packages --force-upgrade"
  checked_yaml: 2.0.3 # THIS LINE IS AUTOGENERATED - TO UPDATE USE "flutter update-packages --force-upgrade"
  clock: 1.1.1 # THIS LINE IS AUTOGENERATED - TO UPDATE USE "flutter update-packages --force-upgrade"
  collection: 1.18.0 # THIS LINE IS AUTOGENERATED - TO UPDATE USE "flutter update-packages --force-upgrade"
  convert: 3.1.1 # THIS LINE IS AUTOGENERATED - TO UPDATE USE "flutter update-packages --force-upgrade"
  coverage: 1.6.3 # THIS LINE IS AUTOGENERATED - TO UPDATE USE "flutter update-packages --force-upgrade"
  dart_internal: 0.2.9 # THIS LINE IS AUTOGENERATED - TO UPDATE USE "flutter update-packages --force-upgrade"
  frontend_server_client: 3.2.0 # THIS LINE IS AUTOGENERATED - TO UPDATE USE "flutter update-packages --force-upgrade"
  gcloud: 0.8.10 # THIS LINE IS AUTOGENERATED - TO UPDATE USE "flutter update-packages --force-upgrade"
  glob: 2.1.2 # THIS LINE IS AUTOGENERATED - TO UPDATE USE "flutter update-packages --force-upgrade"
  googleapis: 3.0.0 # THIS LINE IS AUTOGENERATED - TO UPDATE USE "flutter update-packages --force-upgrade"
  googleapis_auth: 1.4.1 # THIS LINE IS AUTOGENERATED - TO UPDATE USE "flutter update-packages --force-upgrade"
  http: 0.13.6 # THIS LINE IS AUTOGENERATED - TO UPDATE USE "flutter update-packages --force-upgrade"
  http_multi_server: 3.2.1 # THIS LINE IS AUTOGENERATED - TO UPDATE USE "flutter update-packages --force-upgrade"
  io: 1.0.4 # THIS LINE IS AUTOGENERATED - TO UPDATE USE "flutter update-packages --force-upgrade"
  js: 0.6.7 # THIS LINE IS AUTOGENERATED - TO UPDATE USE "flutter update-packages --force-upgrade"
  json_annotation: 4.8.1 # THIS LINE IS AUTOGENERATED - TO UPDATE USE "flutter update-packages --force-upgrade"
  logging: 1.2.0 # THIS LINE IS AUTOGENERATED - TO UPDATE USE "flutter update-packages --force-upgrade"
  matcher: 0.12.16 # THIS LINE IS AUTOGENERATED - TO UPDATE USE "flutter update-packages --force-upgrade"
  metrics_center: 1.0.11 # THIS LINE IS AUTOGENERATED - TO UPDATE USE "flutter update-packages --force-upgrade"
  mime: 1.0.4 # THIS LINE IS AUTOGENERATED - TO UPDATE USE "flutter update-packages --force-upgrade"
  node_preamble: 2.0.2 # THIS LINE IS AUTOGENERATED - TO UPDATE USE "flutter update-packages --force-upgrade"
  package_config: 2.1.0 # THIS LINE IS AUTOGENERATED - TO UPDATE USE "flutter update-packages --force-upgrade"
  petitparser: 5.4.0 # THIS LINE IS AUTOGENERATED - TO UPDATE USE "flutter update-packages --force-upgrade"
  pool: 1.5.1 # THIS LINE IS AUTOGENERATED - TO UPDATE USE "flutter update-packages --force-upgrade"
  pub_semver: 2.1.4 # THIS LINE IS AUTOGENERATED - TO UPDATE USE "flutter update-packages --force-upgrade"
  pubspec_parse: 1.2.3 # THIS LINE IS AUTOGENERATED - TO UPDATE USE "flutter update-packages --force-upgrade"
  retry: 3.1.2 # THIS LINE IS AUTOGENERATED - TO UPDATE USE "flutter update-packages --force-upgrade"
  shelf: 1.4.1 # THIS LINE IS AUTOGENERATED - TO UPDATE USE "flutter update-packages --force-upgrade"
  shelf_packages_handler: 3.0.2 # THIS LINE IS AUTOGENERATED - TO UPDATE USE "flutter update-packages --force-upgrade"
  shelf_static: 1.1.2 # THIS LINE IS AUTOGENERATED - TO UPDATE USE "flutter update-packages --force-upgrade"
  shelf_web_socket: 1.0.4 # THIS LINE IS AUTOGENERATED - TO UPDATE USE "flutter update-packages --force-upgrade"
  source_map_stack_trace: 2.1.1 # THIS LINE IS AUTOGENERATED - TO UPDATE USE "flutter update-packages --force-upgrade"
  source_maps: 0.10.12 # THIS LINE IS AUTOGENERATED - TO UPDATE USE "flutter update-packages --force-upgrade"
  source_span: 1.10.0 # THIS LINE IS AUTOGENERATED - TO UPDATE USE "flutter update-packages --force-upgrade"
  stack_trace: 1.11.1 # THIS LINE IS AUTOGENERATED - TO UPDATE USE "flutter update-packages --force-upgrade"
  stream_channel: 2.1.2 # THIS LINE IS AUTOGENERATED - TO UPDATE USE "flutter update-packages --force-upgrade"
  string_scanner: 1.2.0 # THIS LINE IS AUTOGENERATED - TO UPDATE USE "flutter update-packages --force-upgrade"
  term_glyph: 1.2.1 # THIS LINE IS AUTOGENERATED - TO UPDATE USE "flutter update-packages --force-upgrade"
  test_core: 0.5.5 # THIS LINE IS AUTOGENERATED - TO UPDATE USE "flutter update-packages --force-upgrade"
  typed_data: 1.3.2 # THIS LINE IS AUTOGENERATED - TO UPDATE USE "flutter update-packages --force-upgrade"
  vm_service: 11.9.0 # THIS LINE IS AUTOGENERATED - TO UPDATE USE "flutter update-packages --force-upgrade"
  watcher: 1.1.0 # THIS LINE IS AUTOGENERATED - TO UPDATE USE "flutter update-packages --force-upgrade"
  web: 0.1.4-beta # THIS LINE IS AUTOGENERATED - TO UPDATE USE "flutter update-packages --force-upgrade"
  web_socket_channel: 2.4.0 # THIS LINE IS AUTOGENERATED - TO UPDATE USE "flutter update-packages --force-upgrade"
  webkit_inspection_protocol: 1.2.0 # THIS LINE IS AUTOGENERATED - TO UPDATE USE "flutter update-packages --force-upgrade"
  xml: 6.3.0 # THIS LINE IS AUTOGENERATED - TO UPDATE USE "flutter update-packages --force-upgrade"
  yaml: 3.1.2 # THIS LINE IS AUTOGENERATED - TO UPDATE USE "flutter update-packages --force-upgrade"

dev_dependencies:
  test_api: 0.6.1

<<<<<<< HEAD
# PUBSPEC CHECKSUM: af87
=======
# PUBSPEC CHECKSUM: 5232
>>>>>>> 436df69a
<|MERGE_RESOLUTION|>--- conflicted
+++ resolved
@@ -75,8 +75,4 @@
 dev_dependencies:
   test_api: 0.6.1
 
-<<<<<<< HEAD
-# PUBSPEC CHECKSUM: af87
-=======
-# PUBSPEC CHECKSUM: 5232
->>>>>>> 436df69a
+# PUBSPEC CHECKSUM: af87