name: integration_ui
description: Flutter non-plugin UI integration tests.

environment:
  # The pub client defaults to an <2.0.0 sdk constraint which we need to explicitly overwrite.
  sdk: ">=2.0.0-dev.68.0 <3.0.0"

dependencies:
  image: 2.1.4
  flutter:
    sdk: flutter
  flutter_driver:
    sdk: flutter
  test: 1.6.3

  analyzer: 0.36.4 # THIS LINE IS AUTOGENERATED - TO UPDATE USE "flutter update-packages --force-upgrade"
  archive: 2.0.10 # THIS LINE IS AUTOGENERATED - TO UPDATE USE "flutter update-packages --force-upgrade"
  args: 1.5.2 # THIS LINE IS AUTOGENERATED - TO UPDATE USE "flutter update-packages --force-upgrade"
  async: 2.2.0 # THIS LINE IS AUTOGENERATED - TO UPDATE USE "flutter update-packages --force-upgrade"
  boolean_selector: 1.0.5 # THIS LINE IS AUTOGENERATED - TO UPDATE USE "flutter update-packages --force-upgrade"
  charcode: 1.1.2 # THIS LINE IS AUTOGENERATED - TO UPDATE USE "flutter update-packages --force-upgrade"
  collection: 1.14.11 # THIS LINE IS AUTOGENERATED - TO UPDATE USE "flutter update-packages --force-upgrade"
  convert: 2.1.1 # THIS LINE IS AUTOGENERATED - TO UPDATE USE "flutter update-packages --force-upgrade"
  crypto: 2.0.6 # THIS LINE IS AUTOGENERATED - TO UPDATE USE "flutter update-packages --force-upgrade"
  csslib: 0.16.0 # THIS LINE IS AUTOGENERATED - TO UPDATE USE "flutter update-packages --force-upgrade"
  file: 5.0.8+1 # THIS LINE IS AUTOGENERATED - TO UPDATE USE "flutter update-packages --force-upgrade"
  front_end: 0.1.19 # THIS LINE IS AUTOGENERATED - TO UPDATE USE "flutter update-packages --force-upgrade"
  glob: 1.1.7 # THIS LINE IS AUTOGENERATED - TO UPDATE USE "flutter update-packages --force-upgrade"
  html: 0.14.0+2 # THIS LINE IS AUTOGENERATED - TO UPDATE USE "flutter update-packages --force-upgrade"
  http: 0.12.0+2 # THIS LINE IS AUTOGENERATED - TO UPDATE USE "flutter update-packages --force-upgrade"
  http_multi_server: 2.1.0 # THIS LINE IS AUTOGENERATED - TO UPDATE USE "flutter update-packages --force-upgrade"
  http_parser: 3.1.3 # THIS LINE IS AUTOGENERATED - TO UPDATE USE "flutter update-packages --force-upgrade"
  intl: 0.15.8 # THIS LINE IS AUTOGENERATED - TO UPDATE USE "flutter update-packages --force-upgrade"
  io: 0.3.3 # THIS LINE IS AUTOGENERATED - TO UPDATE USE "flutter update-packages --force-upgrade"
  js: 0.6.1+1 # THIS LINE IS AUTOGENERATED - TO UPDATE USE "flutter update-packages --force-upgrade"
  json_rpc_2: 2.1.0 # THIS LINE IS AUTOGENERATED - TO UPDATE USE "flutter update-packages --force-upgrade"
  kernel: 0.3.19 # THIS LINE IS AUTOGENERATED - TO UPDATE USE "flutter update-packages --force-upgrade"
  matcher: 0.12.5 # THIS LINE IS AUTOGENERATED - TO UPDATE USE "flutter update-packages --force-upgrade"
  meta: 1.1.6 # THIS LINE IS AUTOGENERATED - TO UPDATE USE "flutter update-packages --force-upgrade"
  mime: 0.9.6+3 # THIS LINE IS AUTOGENERATED - TO UPDATE USE "flutter update-packages --force-upgrade"
  multi_server_socket: 1.0.2 # THIS LINE IS AUTOGENERATED - TO UPDATE USE "flutter update-packages --force-upgrade"
  node_preamble: 1.4.4 # THIS LINE IS AUTOGENERATED - TO UPDATE USE "flutter update-packages --force-upgrade"
  package_config: 1.0.5 # THIS LINE IS AUTOGENERATED - TO UPDATE USE "flutter update-packages --force-upgrade"
  package_resolver: 1.0.10 # THIS LINE IS AUTOGENERATED - TO UPDATE USE "flutter update-packages --force-upgrade"
  path: 1.6.2 # THIS LINE IS AUTOGENERATED - TO UPDATE USE "flutter update-packages --force-upgrade"
  pedantic: 1.7.0 # THIS LINE IS AUTOGENERATED - TO UPDATE USE "flutter update-packages --force-upgrade"
  petitparser: 2.3.0 # THIS LINE IS AUTOGENERATED - TO UPDATE USE "flutter update-packages --force-upgrade"
  pool: 1.4.0 # THIS LINE IS AUTOGENERATED - TO UPDATE USE "flutter update-packages --force-upgrade"
  pub_semver: 1.4.2 # THIS LINE IS AUTOGENERATED - TO UPDATE USE "flutter update-packages --force-upgrade"
  shelf: 0.7.5 # THIS LINE IS AUTOGENERATED - TO UPDATE USE "flutter update-packages --force-upgrade"
  shelf_packages_handler: 1.0.4 # THIS LINE IS AUTOGENERATED - TO UPDATE USE "flutter update-packages --force-upgrade"
  shelf_static: 0.2.8 # THIS LINE IS AUTOGENERATED - TO UPDATE USE "flutter update-packages --force-upgrade"
  shelf_web_socket: 0.2.3 # THIS LINE IS AUTOGENERATED - TO UPDATE USE "flutter update-packages --force-upgrade"
  source_map_stack_trace: 1.1.5 # THIS LINE IS AUTOGENERATED - TO UPDATE USE "flutter update-packages --force-upgrade"
  source_maps: 0.10.8 # THIS LINE IS AUTOGENERATED - TO UPDATE USE "flutter update-packages --force-upgrade"
  source_span: 1.5.5 # THIS LINE IS AUTOGENERATED - TO UPDATE USE "flutter update-packages --force-upgrade"
  stack_trace: 1.9.3 # THIS LINE IS AUTOGENERATED - TO UPDATE USE "flutter update-packages --force-upgrade"
  stream_channel: 2.0.0 # THIS LINE IS AUTOGENERATED - TO UPDATE USE "flutter update-packages --force-upgrade"
  string_scanner: 1.0.4 # THIS LINE IS AUTOGENERATED - TO UPDATE USE "flutter update-packages --force-upgrade"
  term_glyph: 1.1.0 # THIS LINE IS AUTOGENERATED - TO UPDATE USE "flutter update-packages --force-upgrade"
  test_core: 0.2.5 # THIS LINE IS AUTOGENERATED - TO UPDATE USE "flutter update-packages --force-upgrade"
  typed_data: 1.1.6 # THIS LINE IS AUTOGENERATED - TO UPDATE USE "flutter update-packages --force-upgrade"
  vector_math: 2.0.8 # THIS LINE IS AUTOGENERATED - TO UPDATE USE "flutter update-packages --force-upgrade"
  vm_service_client: 0.2.6+2 # THIS LINE IS AUTOGENERATED - TO UPDATE USE "flutter update-packages --force-upgrade"
  watcher: 0.9.7+10 # THIS LINE IS AUTOGENERATED - TO UPDATE USE "flutter update-packages --force-upgrade"
  web_socket_channel: 1.0.13 # THIS LINE IS AUTOGENERATED - TO UPDATE USE "flutter update-packages --force-upgrade"
  xml: 3.5.0 # THIS LINE IS AUTOGENERATED - TO UPDATE USE "flutter update-packages --force-upgrade"
  yaml: 2.1.16 # THIS LINE IS AUTOGENERATED - TO UPDATE USE "flutter update-packages --force-upgrade"

dev_dependencies:
  flutter_test:
    sdk: flutter
  test_api: 0.2.5

  quiver: 2.0.3 # THIS LINE IS AUTOGENERATED - TO UPDATE USE "flutter update-packages --force-upgrade"

flutter:
  uses-material-design: true

<<<<<<< HEAD
# PUBSPEC CHECKSUM: de4f
=======
# PUBSPEC CHECKSUM: 16ae
>>>>>>> 66273157
<|MERGE_RESOLUTION|>--- conflicted
+++ resolved
@@ -77,8 +77,4 @@
 flutter:
   uses-material-design: true
 
-<<<<<<< HEAD
-# PUBSPEC CHECKSUM: de4f
-=======
-# PUBSPEC CHECKSUM: 16ae
->>>>>>> 66273157
+# PUBSPEC CHECKSUM: 16ae