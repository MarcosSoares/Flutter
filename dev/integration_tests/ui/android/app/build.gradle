--- conflicted
+++ resolved
@@ -19,11 +19,7 @@
 apply from: "$flutterRoot/packages/flutter_tools/gradle/flutter.gradle"
 
 android {
-<<<<<<< HEAD
-    compileSdkVersion 31
-=======
     compileSdkVersion flutter.compileSdkVersion
->>>>>>> 04156b66
 
     compileOptions {
         sourceCompatibility JavaVersion.VERSION_1_8
@@ -31,13 +27,8 @@
     }
 
     defaultConfig {
-<<<<<<< HEAD
-        minSdkVersion 16
-        targetSdkVersion 31
-=======
         minSdkVersion flutter.minSdkVersion
         targetSdkVersion flutter.targetSdkVersion
->>>>>>> 04156b66
         versionCode 1
         versionName "1.0"
     }
