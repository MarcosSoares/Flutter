--- conflicted
+++ resolved
@@ -65,8 +65,4 @@
 flutter:
   uses-material-design: true
 
-<<<<<<< HEAD
-# PUBSPEC CHECKSUM: c7c2
-=======
-# PUBSPEC CHECKSUM: 9dc5
->>>>>>> 66273157
+# PUBSPEC CHECKSUM: 9dc5