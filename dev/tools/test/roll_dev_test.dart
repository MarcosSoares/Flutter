--- conflicted
+++ resolved
@@ -2,15 +2,8 @@
 // Use of this source code is governed by a BSD-style license that can be
 // found in the LICENSE file.
 
-<<<<<<< HEAD
 // @dart = 2.8
 
-import 'package:file/memory.dart';
-import 'package:platform/platform.dart';
-
-import 'package:dev_tools/roll_dev.dart';
-=======
->>>>>>> 59fc9216
 import 'package:dev_tools/globals.dart';
 import 'package:dev_tools/repository.dart';
 import 'package:dev_tools/roll_dev.dart';
