--- conflicted
+++ resolved
@@ -114,7 +114,6 @@
   // TODO(jcollins-g): remove old_sdk_canaries for dartdoc >= 0.10.0
   final List<String> old_sdk_canaries = <String>[
     '$kDocRoot/api/dart.io/File-class.html',
-<<<<<<< HEAD
     '$kDocRoot/api/dart_ui/Canvas-class.html',
     '$kDocRoot/api/dart_ui/Canvas/drawRect.html',
   ];
@@ -124,10 +123,6 @@
     '$kDocRoot/api/dart-ui/Canvas/drawRect.html',
   ];
   final List<String> canaries = <String>[
-=======
-    '$kDocRoot/api/dart.ui/Canvas-class.html',
-    '$kDocRoot/api/dart.ui/Canvas/drawRect.html',
->>>>>>> 35803c22
     '$kDocRoot/api/flutter_test/WidgetTester/pumpWidget.html',
     '$kDocRoot/api/material/Material-class.html',
     '$kDocRoot/api/material/Tooltip-class.html',
