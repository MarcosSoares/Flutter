--- conflicted
+++ resolved
@@ -164,21 +164,16 @@
       String content = await pubspec.readAsString();
       content = content.replaceFirst(
         '\ndependencies:\n',
-<<<<<<< HEAD
         // One dynamic framework, one static framework, one Dart-only,
         // and one that does not support iOS.
         '''
 dependencies:
-  device_info: 0.4.2+4
+  device_info: 2.0.3
   google_sign_in: 4.5.1
   android_alarm_manager: 0.4.5+11
   $dartPluginName:
     path: ../$dartPluginName
 ''',
-=======
-        // One dynamic framework, one static framework, and one that does not support iOS.
-        '\ndependencies:\n  device_info: 2.0.3\n  google_sign_in: 4.5.1\n  android_alarm_manager: 0.4.5+11\n',
->>>>>>> 324f55dd
       );
       await pubspec.writeAsString(content, flush: true);
       await inDirectory(projectDir, () async {
