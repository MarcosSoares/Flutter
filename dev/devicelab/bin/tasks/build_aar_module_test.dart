// Copyright 2019 The Chromium Authors. All rights reserved.
// Use of this source code is governed by a BSD-style license that can be
// found in the LICENSE file.

import 'dart:async';
import 'dart:io';

import 'package:flutter_devicelab/framework/apk_utils.dart';
import 'package:flutter_devicelab/framework/framework.dart';
import 'package:flutter_devicelab/framework/utils.dart';
import 'package:path/path.dart' as path;

final String gradlew = Platform.isWindows ? 'gradlew.bat' : 'gradlew';
final String gradlewExecutable = Platform.isWindows ? '.\\$gradlew' : './$gradlew';

/// Tests that AARs can be built on module projects.
Future<void> main() async {
  await task(() async {

    section('Find Java');

    final String javaHome = await findJavaHome();
    if (javaHome == null)
      return TaskResult.failure('Could not find Java');
    print('\nUsing JAVA_HOME=$javaHome');

    section('Create module project');

    final Directory tempDir = Directory.systemTemp.createTempSync('flutter_module_test.');
    final Directory projectDir = Directory(path.join(tempDir.path, 'hello'));
    try {
      await inDirectory(tempDir, () async {
        await flutter(
          'create',
          options: <String>['--org', 'io.flutter.devicelab', '--template', 'module', 'hello'],
        );
      });

      section('Add plugins');

      final File pubspec = File(path.join(projectDir.path, 'pubspec.yaml'));
      String content = pubspec.readAsStringSync();
      content = content.replaceFirst(
        '\ndependencies:\n',
        '\ndependencies:\n  device_info: 0.4.1\n  package_info: 0.4.0+9\n',
      );
      pubspec.writeAsStringSync(content, flush: true);
      await inDirectory(projectDir, () async {
        await flutter(
          'packages',
          options: <String>['get'],
        );
      });

      section('Build release AAR');

      await inDirectory(projectDir, () async {
        await flutter(
          'build',
          options: <String>['aar', '--verbose'],
        );
      });

      final String repoPath = path.join(
        projectDir.path,
        'build',
        'host',
        'outputs',
        'repo',
      );

      section('Check release Maven artifacts');

      checkFileExists(path.join(
        repoPath,
        'io',
        'flutter',
        'devicelab',
        'hello',
        'flutter_release',
        '1.0',
        'flutter_release-1.0.aar',
      ));

      final String releasePom = path.join(
        repoPath,
        'io',
        'flutter',
        'devicelab',
        'hello',
        'flutter_release',
        '1.0',
        'flutter_release-1.0.pom',
      );

      checkFileExists(releasePom);

      checkFileExists(path.join(
        repoPath,
        'io',
        'flutter',
        'plugins',
        'deviceinfo',
        'device_info_release',
        '1.0',
        'device_info_release-1.0.aar',
      ));

      checkFileExists(path.join(
        repoPath,
        'io',
        'flutter',
        'plugins',
        'deviceinfo',
        'device_info_release',
        '1.0',
        'device_info_release-1.0.pom',
      ));

      checkFileExists(path.join(
        repoPath,
        'io',
        'flutter',
        'plugins',
        'packageinfo',
        'package_info_release',
        '1.0',
        'package_info_release-1.0.aar',
      ));

      checkFileExists(path.join(
        repoPath,
        'io',
        'flutter',
        'plugins',
        'packageinfo',
        'package_info_release',
        '1.0',
        'package_info_release-1.0.pom',
      ));

      section('Check AOT blobs in release POM');

      checkFileContains(<String>[
        'flutter_embedding_release',
        'armeabi_v7a_release',
        'arm64_v8a_release',
        'x86_64_release',
        'package_info_release',
        'device_info_release',
      ], releasePom);

<<<<<<< HEAD
      section('Check AOT ELF in release AAR');
=======
      section('Check assets in release AAR');
>>>>>>> 9efaa784

      checkCollectionContains<String>(
        <String>[
          ...flutterAssets,
          // AOT snapshots
          'jni/arm64-v8a/libapp.so',
          'jni/armeabi-v7a/libapp.so',
          'jni/x86_64/libapp.so',
        ],
        await getFilesInAar(
          path.join(
            repoPath,
            'io',
            'flutter',
            'devicelab',
            'hello',
            'flutter_release',
            '1.0',
            'flutter_release-1.0.aar',
          )
        )
      );

      section('Build debug AAR');

      await inDirectory(projectDir, () async {
        await flutter(
          'build',
          options: <String>['aar', '--verbose', '--debug'],
        );
      });

      section('Check debug Maven artifacts');

      checkFileExists(path.join(
        repoPath,
        'io',
        'flutter',
        'devicelab',
        'hello',
        'flutter_debug',
        '1.0',
        'flutter_debug-1.0.aar',
      ));

      final String debugPom = path.join(
        repoPath,
        'io',
        'flutter',
        'devicelab',
        'hello',
        'flutter_debug',
        '1.0',
        'flutter_debug-1.0.pom',
      );

      checkFileExists(debugPom);

      checkFileExists(path.join(
        repoPath,
        'io',
        'flutter',
        'plugins',
        'deviceinfo',
        'device_info_debug',
        '1.0',
        'device_info_debug-1.0.aar',
      ));

      checkFileExists(path.join(
        repoPath,
        'io',
        'flutter',
        'plugins',
        'deviceinfo',
        'device_info_debug',
        '1.0',
        'device_info_debug-1.0.pom',
      ));

      checkFileExists(path.join(
        repoPath,
        'io',
        'flutter',
        'plugins',
        'packageinfo',
        'package_info_debug',
        '1.0',
        'package_info_debug-1.0.aar',
      ));

      checkFileExists(path.join(
        repoPath,
        'io',
        'flutter',
        'plugins',
        'packageinfo',
        'package_info_debug',
        '1.0',
        'package_info_debug-1.0.pom',
      ));

      section('Check AOT blobs in debug POM');

      checkFileContains(<String>[
        'flutter_embedding_debug',
        'x86_debug',
        'x86_64_debug',
        'armeabi_v7a_debug',
        'arm64_v8a_debug',
        'package_info_debug',
        'device_info_debug',
      ], debugPom);

      section('Check assets in debug AAR');

      final Iterable<String> debugAar = await getFilesInAar(path.join(
        repoPath,
        'io',
        'flutter',
        'devicelab',
        'hello',
        'flutter_debug',
        '1.0',
        'flutter_debug-1.0.aar',
      ));

<<<<<<< HEAD
      checkItContains<String>(<String>[
        'assets/flutter_assets/FontManifest.json',
        'assets/flutter_assets/packages/cupertino_icons/assets/CupertinoIcons.ttf',
        // JIT snapshots.
        'assets/flutter_assets/isolate_snapshot_data',
        'assets/flutter_assets/kernel_blob.bin',
        'assets/flutter_assets/vm_snapshot_data',
      ], debugAar);

      section('Check AOT ELF in debug AAR');

      checkItContains<String>(<String>[
        'jni/arm64-v8a/libflutter.so',
        'jni/armeabi-v7a/libflutter.so',
        'jni/x86/libflutter.so',
        'jni/x86_64/libflutter.so',
=======
      checkCollectionContains<String>(<String>[
        ...flutterAssets,
        ...debugAssets,
>>>>>>> 9efaa784
      ], debugAar);

      return TaskResult.success(null);
    } on TaskResult catch (taskResult) {
      return taskResult;
    } catch (e) {
      return TaskResult.failure(e.toString());
    } finally {
      rmTree(tempDir);
    }
  });
}<|MERGE_RESOLUTION|>--- conflicted
+++ resolved
@@ -150,11 +150,7 @@
         'device_info_release',
       ], releasePom);
 
-<<<<<<< HEAD
-      section('Check AOT ELF in release AAR');
-=======
       section('Check assets in release AAR');
->>>>>>> 9efaa784
 
       checkCollectionContains<String>(
         <String>[
@@ -282,28 +278,9 @@
         'flutter_debug-1.0.aar',
       ));
 
-<<<<<<< HEAD
-      checkItContains<String>(<String>[
-        'assets/flutter_assets/FontManifest.json',
-        'assets/flutter_assets/packages/cupertino_icons/assets/CupertinoIcons.ttf',
-        // JIT snapshots.
-        'assets/flutter_assets/isolate_snapshot_data',
-        'assets/flutter_assets/kernel_blob.bin',
-        'assets/flutter_assets/vm_snapshot_data',
-      ], debugAar);
-
-      section('Check AOT ELF in debug AAR');
-
-      checkItContains<String>(<String>[
-        'jni/arm64-v8a/libflutter.so',
-        'jni/armeabi-v7a/libflutter.so',
-        'jni/x86/libflutter.so',
-        'jni/x86_64/libflutter.so',
-=======
       checkCollectionContains<String>(<String>[
         ...flutterAssets,
         ...debugAssets,
->>>>>>> 9efaa784
       ], debugAar);
 
       return TaskResult.success(null);
