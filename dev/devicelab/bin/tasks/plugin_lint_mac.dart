--- conflicted
+++ resolved
@@ -473,12 +473,8 @@
   if (!podfileLockOutput.contains(':path: Flutter/ephemeral\n')
       || !podfileLockOutput.contains(':path: Flutter/ephemeral/.symlinks/plugins/url_launcher_macos/macos')
       || !podfileLockOutput.contains(':path: Flutter/ephemeral/.symlinks/plugins/test_plugin_swift/macos')
-<<<<<<< HEAD
       || !podfileLockOutput.contains('url_launcher/')) {
-=======
-      || podfileLockOutput.contains('url_launcher/')) {
     print(podfileLockOutput);
->>>>>>> 555721de
     throw TaskResult.failure('macOS Podfile.lock does not contain expected pods');
   }
 
