// Copyright 2014 The Flutter Authors. All rights reserved.
// Use of this source code is governed by a BSD-style license that can be
// found in the LICENSE file.

import 'dart:async';
import 'dart:convert';
import 'dart:io';

import 'package:meta/meta.dart';
import 'package:vm_service/vm_service.dart';

import 'adb.dart';
import 'cocoon.dart';
import 'task_result.dart';
import 'utils.dart';

Future<void> runTasks(
  List<String> taskNames, {
  bool exitOnFirstTestFailure = false,
  bool silent = false,
  String deviceId,
  String gitBranch,
  String localEngine,
  String localEngineSrcPath,
  String luciBuilder,
  String resultsPath,
  List<String> taskArgs,
}) async {
  for (final String taskName in taskNames) {
    section('Running task "$taskName"');
    final TaskResult result = await runTask(
      taskName,
      deviceId: deviceId,
      localEngine: localEngine,
      localEngineSrcPath: localEngineSrcPath,
      silent: silent,
      taskArgs: taskArgs,
    );

    print('Task result:');
    print(const JsonEncoder.withIndent('  ').convert(result));
    section('Finished task "$taskName"');

    if (resultsPath != null) {
      final Cocoon cocoon = Cocoon();
      await cocoon.writeTaskResultToFile(
        builderName: luciBuilder,
        gitBranch: gitBranch,
        result: result,
        resultsPath: resultsPath,
      );
    }

    if (!result.succeeded) {
      exitCode = 1;
      if (exitOnFirstTestFailure) {
        return;
      }
    }
  }
}

/// Runs a task in a separate Dart VM and collects the result using the VM
/// service protocol.
///
/// [taskName] is the name of the task. The corresponding task executable is
/// expected to be found under `bin/tasks`.
///
/// Running the task in [silent] mode will suppress standard output from task
/// processes and only print standard errors.
///
/// [taskArgs] are passed to the task executable for additional configuration.
Future<TaskResult> runTask(
  String taskName, {
  bool silent = false,
  String localEngine,
  String localEngineSrcPath,
  String deviceId,
  List<String> taskArgs,
  @visibleForTesting Map<String, String> isolateParams,
}) async {
  final String taskExecutable = 'bin/tasks/$taskName.dart';

  if (!file(taskExecutable).existsSync())
    throw 'Executable Dart file not found: $taskExecutable';

  final Process runner = await startProcess(
    dartBin,
    <String>[
      '--disable-dart-dev',
      '--enable-vm-service=0', // zero causes the system to choose a free port
      '--no-pause-isolates-on-exit',
      if (localEngine != null) '-DlocalEngine=$localEngine',
      if (localEngineSrcPath != null) '-DlocalEngineSrcPath=$localEngineSrcPath',
      taskExecutable,
      ...?taskArgs,
    ],
    environment: <String, String>{
      if (deviceId != null)
        DeviceIdEnvName: deviceId,
    },
  );

  bool runnerFinished = false;

  runner.exitCode.whenComplete(() {
    runnerFinished = true;
  });

  final Completer<Uri> uri = Completer<Uri>();

  final StreamSubscription<String> stdoutSub = runner.stdout
      .transform<String>(const Utf8Decoder())
      .transform<String>(const LineSplitter())
      .listen((String line) {
    if (!uri.isCompleted) {
      final Uri serviceUri = parseServiceUri(line, prefix: 'Observatory listening on ');
      if (serviceUri != null)
        uri.complete(serviceUri);
    }
    if (!silent) {
      stdout.writeln('[$taskName] [STDOUT] $line');
    }
  });

  final StreamSubscription<String> stderrSub = runner.stderr
      .transform<String>(const Utf8Decoder())
      .transform<String>(const LineSplitter())
      .listen((String line) {
    stderr.writeln('[$taskName] [STDERR] $line');
  });

  try {
    final ConnectionResult result = await _connectToRunnerIsolate(await uri.future);
    final Map<String, dynamic> taskResultJson = (await result.vmService.callServiceExtension(
      'ext.cocoonRunTask',
      args: isolateParams,
      isolateId: result.isolate.id,
    )).json;
    final TaskResult taskResult = TaskResult.fromJson(taskResultJson);
    await runner.exitCode;
    return taskResult;
  } finally {
    if (!runnerFinished)
      runner.kill(ProcessSignal.sigkill);
    await stdoutSub.cancel();
    await stderrSub.cancel();
  }
}

Future<ConnectionResult> _connectToRunnerIsolate(Uri vmServiceUri) async {
  final List<String> pathSegments = <String>[
    // Add authentication code.
    if (vmServiceUri.pathSegments.isNotEmpty) vmServiceUri.pathSegments[0],
    'ws',
  ];
  final String url = vmServiceUri.replace(scheme: 'ws', pathSegments: pathSegments).toString();
  final Stopwatch stopwatch = Stopwatch()..start();

  while (true) {
    try {
      // Make sure VM server is up by successfully opening and closing a socket.
      await (await WebSocket.connect(url)).close();

      // Look up the isolate.
      final VmService client = await vmServiceConnectUri(url);
      VM vm = await client.getVM();
      while (vm.isolates.isEmpty) {
        await Future<void>.delayed(const Duration(seconds: 1));
        vm = await client.getVM();
      }
      final IsolateRef isolate = vm.isolates.first;
      final Response response = await client.callServiceExtension('ext.cocoonRunnerReady', isolateId: isolate.id);
      if (response.json['response'] != 'ready')
        throw 'not ready yet';
      return ConnectionResult(client, isolate);
    } catch (error) {
      if (stopwatch.elapsed > const Duration(seconds: 10))
        print('VM service still not ready after ${stopwatch.elapsed}: $error\nContinuing to retry...');
      await Future<void>.delayed(const Duration(milliseconds: 50));
    }
  }
}

class ConnectionResult {
  ConnectionResult(this.vmService, this.isolate);

  final VmService vmService;
  final IsolateRef isolate;
}

/// The cocoon client sends an invalid VM service response, we need to intercept it.
Future<VmService> vmServiceConnectUri(String wsUri, {Log log}) async {
  final WebSocket socket = await WebSocket.connect(wsUri);
  final StreamController<dynamic> controller = StreamController<dynamic>();
  final Completer<dynamic> streamClosedCompleter = Completer<dynamic>();
  socket.listen(
    (dynamic data) {
      final Map<String, dynamic> rawData = json.decode(data as String) as Map<String, dynamic> ;
      if (rawData['result'] == 'ready') {
        rawData['result'] = <String, dynamic>{'response': 'ready'};
        controller.add(json.encode(rawData));
      } else {
        controller.add(data);
      }
    },
<<<<<<< HEAD
=======
    onError: (dynamic err, StackTrace stackTrace) => controller.addError(err, stackTrace),
>>>>>>> 4851bd51
    onDone: () => streamClosedCompleter.complete(),
  );

  return VmService(
    controller.stream,
    (String message) => socket.add(message),
    log: log,
    disposeHandler: () => socket.close(),
    streamClosed: streamClosedCompleter.future,
  );
}<|MERGE_RESOLUTION|>--- conflicted
+++ resolved
@@ -204,10 +204,7 @@
         controller.add(data);
       }
     },
-<<<<<<< HEAD
-=======
     onError: (dynamic err, StackTrace stackTrace) => controller.addError(err, stackTrace),
->>>>>>> 4851bd51
     onDone: () => streamClosedCompleter.complete(),
   );
 
