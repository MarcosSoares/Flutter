// Copyright 2014 The Flutter Authors. All rights reserved.
// Use of this source code is governed by a BSD-style license that can be
// found in the LICENSE file.

import 'dart:io';

import 'package:path/path.dart' as path;

import '../framework/framework.dart';
import '../framework/ios.dart';
import '../framework/task_result.dart';
import '../framework/utils.dart';

/// Combines several TaskFunctions with trivial success value into one.
TaskFunction combine(List<TaskFunction> tasks) {
  return () async {
    for (final TaskFunction task in tasks) {
      final TaskResult result = await task();
      if (result.failed) {
        return result;
      }
    }
    return TaskResult.success(null);
  };
}

/// Defines task that creates new Flutter project, adds a local and remote
/// plugin, and then builds the specified [buildTarget].
class PluginTest {
  PluginTest(
    this.buildTarget,
    this.options, {
    this.pluginCreateEnvironment,
    this.appCreateEnvironment,
    this.dartOnlyPlugin = false,
    this.sharedDarwinSource = false,
    this.template = 'plugin',
  });

  final String buildTarget;
  final List<String> options;
  final Map<String, String>? pluginCreateEnvironment;
  final Map<String, String>? appCreateEnvironment;
  final bool dartOnlyPlugin;
  final bool sharedDarwinSource;
  final String template;

  Future<TaskResult> call() async {
    final Directory tempDir =
        Directory.systemTemp.createTempSync('flutter_devicelab_plugin_test.');
    // FFI plugins do not have support for `flutter test`.
    // `flutter test` does not do a native build.
    // Supporting `flutter test` would require invoking a native build.
    final bool runFlutterTest = template != 'plugin_ffi';
    try {
      section('Create plugin');
      final _FlutterProject plugin = await _FlutterProject.create(
          tempDir, options, buildTarget,
          name: 'plugintest', template: template, environment: pluginCreateEnvironment);
      if (dartOnlyPlugin) {
        await plugin.convertDefaultPluginToDartPlugin();
      }
      if (sharedDarwinSource) {
        await plugin.convertDefaultPluginToSharedDarwinPlugin();
      }
      section('Test plugin');
      if (runFlutterTest) {
        await plugin.runFlutterTest();
        if (!dartOnlyPlugin) {
          await plugin.example.runNativeTests(buildTarget);
        }
      }
      section('Create Flutter app');
      final _FlutterProject app = await _FlutterProject.create(tempDir, options, buildTarget,
          name: 'plugintestapp', template: 'app', environment: appCreateEnvironment);
      try {
        section('Add plugins');
        await app.addPlugin('plugintest',
            pluginPath: path.join('..', 'plugintest'));
        await app.addPlugin('path_provider');
        section('Build app');
        await app.build(buildTarget, validateNativeBuildProject: !dartOnlyPlugin);
        if (runFlutterTest) {
          section('Test app');
          await app.runFlutterTest();
        }
      } finally {
        await plugin.delete();
        await app.delete();
      }
      return TaskResult.success(null);
    } catch (e) {
      return TaskResult.failure(e.toString());
    } finally {
      rmTree(tempDir);
    }
  }
}

class _FlutterProject {
  _FlutterProject(this.parent, this.name);

  final Directory parent;
  final String name;

  String get rootPath => path.join(parent.path, name);

  File get pubspecFile => File(path.join(rootPath, 'pubspec.yaml'));

  _FlutterProject get example {
    return _FlutterProject(Directory(path.join(rootPath)), 'example');
  }

  Future<void> addPlugin(String plugin, {String? pluginPath}) async {
    final File pubspec = pubspecFile;
    String content = await pubspec.readAsString();
    final String dependency =
        pluginPath != null ? '$plugin:\n    path: $pluginPath' : '$plugin:';
    content = content.replaceFirst(
      '\ndependencies:\n',
      '\ndependencies:\n  $dependency\n',
    );
    await pubspec.writeAsString(content, flush: true);
  }

  /// Converts a plugin created from the standard template to a Dart-only
  /// plugin.
  Future<void> convertDefaultPluginToDartPlugin() async {
    final String dartPluginClass = 'DartClassFor$name';
    // Convert the metadata.
    final File pubspec = pubspecFile;
    String content = await pubspec.readAsString();
    content = content.replaceAll(
      RegExp(r' pluginClass: .*?\n'),
      ' dartPluginClass: $dartPluginClass\n',
    );
    await pubspec.writeAsString(content, flush: true);

    // Add the Dart registration hook that the build will generate a call to.
    final File dartCode = File(path.join(rootPath, 'lib', '$name.dart'));
    content = await dartCode.readAsString();
    content = '''
$content

class $dartPluginClass {
  static void registerWith() {}
}
''';
    await dartCode.writeAsString(content, flush: true);

    // Remove any native plugin code.
    const List<String> platforms = <String>[
      'android',
      'ios',
      'linux',
      'macos',
      'windows',
    ];
    for (final String platform in platforms) {
      final Directory platformDir = Directory(path.join(rootPath, platform));
      if (platformDir.existsSync()) {
        await platformDir.delete(recursive: true);
      }
    }
  }

  /// Converts an iOS/macOS plugin created from the standard template to a shared
  /// darwin directory plugin.
  Future<void> convertDefaultPluginToSharedDarwinPlugin() async {
    // Convert the metadata.
    final File pubspec = pubspecFile;
    String pubspecContent = await pubspec.readAsString();
    const String originalIOSKey = '\n      ios:\n';
    const String originalMacOSKey = '\n      macos:\n';
    if (!pubspecContent.contains(originalIOSKey) || !pubspecContent.contains(originalMacOSKey)) {
      print(pubspecContent);
      throw TaskResult.failure('Missing expected darwin platform plugin keys');
    }
    pubspecContent = pubspecContent.replaceAll(
        originalIOSKey,
        '$originalIOSKey        sharedDarwinSource: true\n'
    );
    pubspecContent = pubspecContent.replaceAll(
        originalMacOSKey,
        '$originalMacOSKey        sharedDarwinSource: true\n'
    );
    await pubspec.writeAsString(pubspecContent, flush: true);

    // Copy ios to darwin, and delete macos.
    final Directory iosDir = Directory(path.join(rootPath, 'ios'));
    final Directory darwinDir = Directory(path.join(rootPath, 'darwin'));
    recursiveCopy(iosDir, darwinDir);

    await iosDir.delete(recursive: true);
    await Directory(path.join(rootPath, 'macos')).delete(recursive: true);

    final File podspec = File(path.join(darwinDir.path, '$name.podspec'));
    String podspecContent = await podspec.readAsString();
    if (!podspecContent.contains('s.platform =')) {
      print(podspecContent);
      throw TaskResult.failure('Missing expected podspec platform');
    }

    // Remove "s.platform = :ios" to work on all platforms, including macOS.
    podspecContent = podspecContent.replaceFirst(RegExp(r'.*s\.platform.*'), '');
    podspecContent = podspecContent.replaceFirst("s.dependency 'Flutter'", "s.ios.dependency 'Flutter'\ns.osx.dependency 'FlutterMacOS'");

    await podspec.writeAsString(podspecContent, flush: true);

    // Make PlugintestPlugin.swift compile on iOS and macOS with target conditionals.
    final String pluginClass = '${name[0].toUpperCase()}${name.substring(1)}Plugin';
    print('pluginClass: $pluginClass');
    final File pluginRegister = File(path.join(darwinDir.path, 'Classes', '$pluginClass.swift'));
    final String pluginRegisterContent = '''
#if os(macOS)
import FlutterMacOS
#elseif os(iOS)
import Flutter
#endif

public class $pluginClass: NSObject, FlutterPlugin {
  public static func register(with registrar: FlutterPluginRegistrar) {
#if os(macOS)
    let channel = FlutterMethodChannel(name: "$name", binaryMessenger: registrar.messenger)
#elseif os(iOS)
    let channel = FlutterMethodChannel(name: "$name", binaryMessenger: registrar.messenger())
#endif
    let instance = $pluginClass()
    registrar.addMethodCallDelegate(instance, channel: channel)
  }

  public func handle(_ call: FlutterMethodCall, result: @escaping FlutterResult) {
#if os(macOS)
    result("macOS " + ProcessInfo.processInfo.operatingSystemVersionString)
#elseif os(iOS)
    result("iOS " + UIDevice.current.systemVersion)
#endif
  }
}
''';
    await pluginRegister.writeAsString(pluginRegisterContent, flush: true);
  }

  Future<void> runFlutterTest() async {
    await inDirectory(Directory(rootPath), () async {
      await flutter('test');
    });
  }

  Future<void> runNativeTests(String buildTarget) async {
    // Native unit tests rely on building the app first to generate necessary
    // build files.
    await build(buildTarget, validateNativeBuildProject: false);

    switch(buildTarget) {
      case 'apk':
        if (await exec(
          path.join('.', 'gradlew'),
          <String>['testDebugUnitTest'],
          workingDirectory: path.join(rootPath, 'android'),
          canFail: true,
        ) != 0) {
          throw TaskResult.failure('Platform unit tests failed');
        }
        break;
      case 'ios':
        await testWithNewIOSSimulator('TestNativeUnitTests', (String deviceId) async {
          if (!await runXcodeTests(
            platformDirectory: path.join(rootPath, 'ios'),
            destination: 'id=$deviceId',
            configuration: 'Debug',
            testName: 'native_plugin_unit_tests_ios',
            skipCodesign: true,
          )) {
            throw TaskResult.failure('Platform unit tests failed');
          }
        });
        break;
      case 'linux':
        if (await exec(
          path.join(rootPath, 'build', 'linux', 'x64', 'release', 'plugins', 'plugintest', 'plugintest_plugin_test'),
          <String>[],
          canFail: true,
        ) != 0) {
          throw TaskResult.failure('Platform unit tests failed');
        }
        break;
      case 'macos':
        if (!await runXcodeTests(
          platformDirectory: path.join(rootPath, 'macos'),
          destination: 'platform=macOS',
          configuration: 'Debug',
          testName: 'native_plugin_unit_tests_macos',
          skipCodesign: true,
        )) {
          throw TaskResult.failure('Platform unit tests failed');
        }
<<<<<<< HEAD
      });
    } else if (buildTarget == 'macos') {
      if (!await runXcodeTests(
        platformDirectory: path.join(rootPath, 'macos'),
        destination: 'platform=macOS',
        configuration: 'Debug',
        testName: 'native_plugin_unit_tests_macos',
        skipCodesign: true,
      )) {
        throw TaskResult.failure('Platform unit tests failed');
      }
    } else if (buildTarget == 'windows') {
      if (await exec(
        path.join(rootPath, 'build', 'windows', 'plugins', 'plugintest', 'Release', 'plugintest_test.exe'),
        <String>[],
        canFail: true,
      ) != 0) {
        throw TaskResult.failure('Platform unit tests failed');
      }
=======
        break;
      case 'windows':
        if (await exec(
          path.join(rootPath, 'build', 'windows', 'plugins', 'plugintest', 'Release', 'plugintest_plugin_test'),
          <String>[],
          canFail: true,
        ) != 0) {
          throw TaskResult.failure('Platform unit tests failed');
        }
        break;
>>>>>>> df13ea24
    }
  }

  static Future<_FlutterProject> create(
      Directory directory,
      List<String> options,
      String target,
      {
        required String name,
        required String template,
        Map<String, String>? environment,
      }) async {
    await inDirectory(directory, () async {
      await flutter(
        'create',
        options: <String>[
          '--template=$template',
          '--org',
          'io.flutter.devicelab',
          ...options,
          name,
        ],
        environment: environment,
      );
    });

    final _FlutterProject project = _FlutterProject(directory, name);
    if (template == 'plugin' && (target == 'ios' || target == 'macos')) {
      project._reduceDarwinPluginMinimumVersion(name, target);
    }
    return project;
  }

  // Make the platform version artificially low to test that the "deployment
  // version too low" warning is never emitted.
  void _reduceDarwinPluginMinimumVersion(String plugin, String target) {
    final File podspec = File(path.join(rootPath, target, '$plugin.podspec'));
    if (!podspec.existsSync()) {
      throw TaskResult.failure('podspec file missing at ${podspec.path}');
    }
    final String versionString = target == 'ios'
        ? "s.platform = :ios, '9.0'"
        : "s.platform = :osx, '10.11'";
    String podspecContent = podspec.readAsStringSync();
    if (!podspecContent.contains(versionString)) {
      throw TaskResult.failure('Update this test to match plugin minimum $target deployment version');
    }
    podspecContent = podspecContent.replaceFirst(
      versionString,
      target == 'ios'
          ? "s.platform = :ios, '10.0'"
          : "s.platform = :osx, '10.8'"
    );
    podspec.writeAsStringSync(podspecContent, flush: true);
  }

  Future<void> build(String target, {bool validateNativeBuildProject = true}) async {
    await inDirectory(Directory(rootPath), () async {
      final String buildOutput =  await evalFlutter('build', options: <String>[
        target,
        '-v',
        if (target == 'ios')
          '--no-codesign',
      ]);

      if (target == 'ios' || target == 'macos') {
        // This warning is confusing and shouldn't be emitted. Plugins often support lower versions than the
        // Flutter app, but as long as they support the minimum it will work.
        // warning: The iOS deployment target 'IPHONEOS_DEPLOYMENT_TARGET' is set to 8.0,
        // but the range of supported deployment target versions is 9.0 to 14.0.99.
        //
        // (or "The macOS deployment target 'MACOSX_DEPLOYMENT_TARGET'"...)
        if (buildOutput.contains('the range of supported deployment target versions')) {
          throw TaskResult.failure('Minimum plugin version warning present');
        }

        if (validateNativeBuildProject) {
          final File podsProject = File(path.join(rootPath, target, 'Pods', 'Pods.xcodeproj', 'project.pbxproj'));
          if (!podsProject.existsSync()) {
            throw TaskResult.failure('Xcode Pods project file missing at ${podsProject.path}');
          }

          final String podsProjectContent = podsProject.readAsStringSync();
          if (target == 'ios') {
            // Plugins with versions lower than the app version should not have IPHONEOS_DEPLOYMENT_TARGET set.
            // The plugintest plugin target should not have IPHONEOS_DEPLOYMENT_TARGET set since it has been lowered
            // in _reduceDarwinPluginMinimumVersion to 10, which is below the target version of 11.
            if (podsProjectContent.contains('IPHONEOS_DEPLOYMENT_TARGET = 10')) {
              throw TaskResult.failure('Plugin build setting IPHONEOS_DEPLOYMENT_TARGET not removed');
            }
            if (!podsProjectContent.contains(r'"EXCLUDED_ARCHS[sdk=iphonesimulator*]" = "$(inherited) i386";')) {
              throw TaskResult.failure(r'EXCLUDED_ARCHS is not "$(inherited) i386"');
            }
          }

          // Same for macOS deployment target, but 10.8.
          // The plugintest target should not have MACOSX_DEPLOYMENT_TARGET set.
          if (target == 'macos' && podsProjectContent.contains('MACOSX_DEPLOYMENT_TARGET = 10.8')) {
            throw TaskResult.failure('Plugin build setting MACOSX_DEPLOYMENT_TARGET not removed');
          }
        }
      }
    });
  }

  Future<void> delete() async {
    if (Platform.isWindows) {
      // A running Gradle daemon might prevent us from deleting the project
      // folder on Windows.
      final String wrapperPath =
          path.absolute(path.join(rootPath, 'android', 'gradlew.bat'));
      if (File(wrapperPath).existsSync()) {
        await exec(wrapperPath, <String>['--stop'], canFail: true);
      }
      // TODO(ianh): Investigating if flakiness is timing dependent.
      await Future<void>.delayed(const Duration(seconds: 10));
    }
    rmTree(parent);
  }
}<|MERGE_RESOLUTION|>--- conflicted
+++ resolved
@@ -295,38 +295,16 @@
         )) {
           throw TaskResult.failure('Platform unit tests failed');
         }
-<<<<<<< HEAD
-      });
-    } else if (buildTarget == 'macos') {
-      if (!await runXcodeTests(
-        platformDirectory: path.join(rootPath, 'macos'),
-        destination: 'platform=macOS',
-        configuration: 'Debug',
-        testName: 'native_plugin_unit_tests_macos',
-        skipCodesign: true,
-      )) {
-        throw TaskResult.failure('Platform unit tests failed');
-      }
-    } else if (buildTarget == 'windows') {
-      if (await exec(
-        path.join(rootPath, 'build', 'windows', 'plugins', 'plugintest', 'Release', 'plugintest_test.exe'),
-        <String>[],
-        canFail: true,
-      ) != 0) {
-        throw TaskResult.failure('Platform unit tests failed');
-      }
-=======
         break;
       case 'windows':
         if (await exec(
-          path.join(rootPath, 'build', 'windows', 'plugins', 'plugintest', 'Release', 'plugintest_plugin_test'),
+          path.join(rootPath, 'build', 'windows', 'plugins', 'plugintest', 'Release', 'plugintest_test.exe'),
           <String>[],
           canFail: true,
         ) != 0) {
           throw TaskResult.failure('Platform unit tests failed');
         }
         break;
->>>>>>> df13ea24
     }
   }
 
