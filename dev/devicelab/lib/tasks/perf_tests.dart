// Copyright 2014 The Flutter Authors. All rights reserved.
// Use of this source code is governed by a BSD-style license that can be
// found in the LICENSE file.

import 'dart:async';
import 'dart:convert' show LineSplitter, json, utf8;
import 'dart:io';
import 'dart:math' as math;

import 'package:meta/meta.dart';
import 'package:path/path.dart' as path;

import 'package:flutter_devicelab/framework/adb.dart';
import 'package:flutter_devicelab/framework/framework.dart';
import 'package:flutter_devicelab/framework/utils.dart';
import 'package:flutter_devicelab/tasks/track_widget_creation_enabled_task.dart';

TaskFunction createComplexLayoutScrollPerfTest({bool measureCpuGpu = true}) {
  return PerfTest(
    '${flutterDirectory.path}/dev/benchmarks/complex_layout',
    'test_driver/scroll_perf.dart',
    'complex_layout_scroll_perf',
    measureCpuGpu: measureCpuGpu,
  ).run;
}

TaskFunction createTilesScrollPerfTest() {
  return PerfTest(
    '${flutterDirectory.path}/dev/benchmarks/complex_layout',
    'test_driver/scroll_perf.dart',
    'tiles_scroll_perf',
  ).run;
}

TaskFunction createUiKitViewScrollPerfTest() {
  return PerfTest(
    '${flutterDirectory.path}/dev/benchmarks/platform_views_layout',
    'test_driver/uikit_view_scroll_perf.dart',
    'platform_views_scroll_perf',
    testDriver: 'test_driver/scroll_perf_test.dart',
  ).run;
}

TaskFunction createAndroidTextureScrollPerfTest() {
  return PerfTest(
    '${flutterDirectory.path}/dev/benchmarks/platform_views_layout',
    'test_driver/android_view_scroll_perf.dart',
    'platform_views_scroll_perf',
    testDriver: 'test_driver/scroll_perf_test.dart',
  ).run;
}

TaskFunction createAndroidViewScrollPerfTest() {
  return PerfTest(
    '${flutterDirectory.path}/dev/benchmarks/platform_views_layout_hybrid_composition',
    'test_driver/android_view_scroll_perf.dart',
    'platform_views_scroll_perf_hybrid_composition',
    testDriver: 'test_driver/scroll_perf_test.dart',
  ).run;
}

TaskFunction createHomeScrollPerfTest() {
  return PerfTest(
    '${flutterDirectory.path}/dev/integration_tests/flutter_gallery',
    'test_driver/scroll_perf.dart',
    'home_scroll_perf',
  ).run;
}

TaskFunction createCullOpacityPerfTest() {
  return PerfTest(
    '${flutterDirectory.path}/dev/benchmarks/macrobenchmarks',
    'test_driver/run_app.dart',
    'cull_opacity_perf',
    testDriver: 'test_driver/cull_opacity_perf_test.dart',
  ).run;
}

TaskFunction createCullOpacityPerfE2ETest() {
  return PerfTest.e2e(
    '${flutterDirectory.path}/dev/benchmarks/macrobenchmarks',
    'test/cull_opacity_perf_e2e.dart',
  ).run;
}

TaskFunction createCubicBezierPerfTest() {
  return PerfTest(
    '${flutterDirectory.path}/dev/benchmarks/macrobenchmarks',
    'test_driver/run_app.dart',
    'cubic_bezier_perf',
    testDriver: 'test_driver/cubic_bezier_perf_test.dart',
  ).run;
}

TaskFunction createCubicBezierPerfE2ETest() {
  return PerfTest.e2e(
    '${flutterDirectory.path}/dev/benchmarks/macrobenchmarks',
    'test/cubic_bezier_perf_e2e.dart',
  ).run;
}

TaskFunction createCubicBezierPerfSkSlWarmupE2ETest() {
  return PerfTestWithSkSL.e2e(
    '${flutterDirectory.path}/dev/benchmarks/macrobenchmarks',
    'test/cubic_bezier_perf_e2e.dart',
  ).run;
}

TaskFunction createCubicBezierPerfSkSLWarmupTest() {
  return PerfTestWithSkSL(
    '${flutterDirectory.path}/dev/benchmarks/macrobenchmarks',
    'test_driver/run_app.dart',
    'cubic_bezier_perf',
    testDriver: 'test_driver/cubic_bezier_perf_test.dart',
  ).run;
}

TaskFunction createFlutterGalleryTransitionsPerfSkSLWarmupTest() {
  return PerfTestWithSkSL(
    '${flutterDirectory.path}/dev/integration_tests/flutter_gallery',
    'test_driver/transitions_perf.dart',
    'transitions',
  ).run;
}

TaskFunction createFlutterGalleryTransitionsPerfSkSLWarmupE2ETest() {
  return PerfTestWithSkSL.e2e(
    '${flutterDirectory.path}/dev/integration_tests/flutter_gallery',
    'test_driver/transitions_perf_e2e.dart',
    testDriver: 'test_driver/transitions_perf_e2e_test.dart',
  ).run;
}

TaskFunction createBackdropFilterPerfTest({bool measureCpuGpu = true}) {
  return PerfTest(
    '${flutterDirectory.path}/dev/benchmarks/macrobenchmarks',
    'test_driver/run_app.dart',
    'backdrop_filter_perf',
    measureCpuGpu: measureCpuGpu,
    testDriver: 'test_driver/backdrop_filter_perf_test.dart',
    saveTraceFile: true,
  ).run;
}

TaskFunction createBackdropFilterPerfE2ETest() {
  return PerfTest.e2e(
    '${flutterDirectory.path}/dev/benchmarks/macrobenchmarks',
    'test/backdrop_filter_perf_e2e.dart',
  ).run;
}

TaskFunction createPostBackdropFilterPerfTest({bool measureCpuGpu = true}) {
  return PerfTest(
    '${flutterDirectory.path}/dev/benchmarks/macrobenchmarks',
    'test_driver/run_app.dart',
    'post_backdrop_filter_perf',
    measureCpuGpu: measureCpuGpu,
    testDriver: 'test_driver/post_backdrop_filter_perf_test.dart',
    saveTraceFile: true,
  ).run;
}

TaskFunction createSimpleAnimationPerfTest({bool measureCpuGpu = true}) {
  return PerfTest(
    '${flutterDirectory.path}/dev/benchmarks/macrobenchmarks',
    'test_driver/run_app.dart',
    'simple_animation_perf',
    measureCpuGpu: measureCpuGpu,
    testDriver: 'test_driver/simple_animation_perf_test.dart',
    saveTraceFile: true,
  ).run;
}

TaskFunction createAnimatedPlaceholderPerfTest({bool measureCpuGpu = true}) {
  return PerfTest(
    '${flutterDirectory.path}/dev/benchmarks/macrobenchmarks',
    'test_driver/run_app.dart',
    'animated_placeholder_perf',
    measureCpuGpu: measureCpuGpu,
    testDriver: 'test_driver/animated_placeholder_perf_test.dart',
  ).run;
}

TaskFunction createAnimatedPlaceholderPerfE2ETest() {
  return PerfTest.e2e(
    '${flutterDirectory.path}/dev/benchmarks/macrobenchmarks',
    'test/animated_placeholder_perf_e2e.dart',
  ).run;
}

TaskFunction createPictureCachePerfTest() {
  return PerfTest(
    '${flutterDirectory.path}/dev/benchmarks/macrobenchmarks',
    'test_driver/run_app.dart',
    'picture_cache_perf',
    testDriver: 'test_driver/picture_cache_perf_test.dart',
  ).run;
}

TaskFunction createPictureCachePerfE2ETest() {
  return PerfTest.e2e(
    '${flutterDirectory.path}/dev/benchmarks/macrobenchmarks',
    'test/picture_cache_perf_e2e.dart',
  ).run;
}

TaskFunction createFlutterGalleryStartupTest() {
  return StartupTest(
    '${flutterDirectory.path}/dev/integration_tests/flutter_gallery',
  ).run;
}

TaskFunction createComplexLayoutStartupTest() {
  return StartupTest(
    '${flutterDirectory.path}/dev/benchmarks/complex_layout',
  ).run;
}

TaskFunction createHelloWorldStartupTest() {
  return StartupTest(
    '${flutterDirectory.path}/examples/hello_world',
    reportMetrics: false,
  ).run;
}

TaskFunction createFlutterGalleryCompileTest() {
  return CompileTest('${flutterDirectory.path}/dev/integration_tests/flutter_gallery').run;
}

TaskFunction createHelloWorldCompileTest() {
  return CompileTest('${flutterDirectory.path}/examples/hello_world', reportPackageContentSizes: true).run;
}

TaskFunction createWebCompileTest() {
  return const WebCompileTest().run;
}

TaskFunction createComplexLayoutCompileTest() {
  return CompileTest('${flutterDirectory.path}/dev/benchmarks/complex_layout').run;
}

TaskFunction createFlutterViewStartupTest() {
  return StartupTest(
      '${flutterDirectory.path}/examples/flutter_view',
      reportMetrics: false,
  ).run;
}

TaskFunction createPlatformViewStartupTest() {
  return StartupTest(
    '${flutterDirectory.path}/examples/platform_view',
    reportMetrics: false,
  ).run;
}

TaskFunction createBasicMaterialCompileTest() {
  return () async {
    const String sampleAppName = 'sample_flutter_app';
    final Directory sampleDir = dir('${Directory.systemTemp.path}/$sampleAppName');

    rmTree(sampleDir);

    await inDirectory<void>(Directory.systemTemp, () async {
      await flutter('create', options: <String>['--template=app', sampleAppName]);
    });

    if (!sampleDir.existsSync())
      throw 'Failed to create default Flutter app in ${sampleDir.path}';

    return CompileTest(sampleDir.path).run();
  };
}

TaskFunction createTextfieldPerfTest() {
  return PerfTest(
    '${flutterDirectory.path}/dev/benchmarks/macrobenchmarks',
    'test_driver/run_app.dart',
    'textfield_perf',
    testDriver: 'test_driver/textfield_perf_test.dart',
  ).run;
}

TaskFunction createColorFilterAndFadePerfTest() {
  return PerfTest(
    '${flutterDirectory.path}/dev/benchmarks/macrobenchmarks',
    'test_driver/run_app.dart',
    'color_filter_and_fade_perf',
    testDriver: 'test_driver/color_filter_and_fade_perf_test.dart',
    saveTraceFile: true,
  ).run;
}

TaskFunction createFadingChildAnimationPerfTest() {
  return PerfTest(
    '${flutterDirectory.path}/dev/benchmarks/macrobenchmarks',
    'test_driver/run_app.dart',
    'fading_child_animation_perf',
    testDriver: 'test_driver/fading_child_animation_perf_test.dart',
    saveTraceFile: true,
  ).run;
}

TaskFunction createImageFilteredTransformAnimationPerfTest() {
  return PerfTest(
    '${flutterDirectory.path}/dev/benchmarks/macrobenchmarks',
    'test_driver/run_app.dart',
    'imagefiltered_transform_animation_perf',
    testDriver: 'test_driver/imagefiltered_transform_animation_perf_test.dart',
    saveTraceFile: true,
  ).run;
}

TaskFunction createsMultiWidgetConstructPerfTest() {
  return PerfTest(
    '${flutterDirectory.path}/dev/benchmarks/macrobenchmarks',
    'test_driver/run_app.dart',
    'multi_widget_construction_perf',
    testDriver: 'test_driver/multi_widget_construction_perf_test.dart',
  ).run;
}

TaskFunction createsMultiWidgetConstructPerfE2ETest() {
  return PerfTest.e2e(
    '${flutterDirectory.path}/dev/benchmarks/macrobenchmarks',
    'test/multi_widget_construction_perf_e2e.dart',
  ).run;
}

TaskFunction createsScrollSmoothnessPerfTest() {
  final String testDirectory =
      '${flutterDirectory.path}/dev/benchmarks/complex_layout';
  const String testTarget = 'test/measure_scroll_smoothness.dart';
  return () {
    return inDirectory<TaskResult>(testDirectory, () async {
      final Device device = await devices.workingDevice;
      await device.unlock();
      final String deviceId = device.deviceId;
      await flutter('packages', options: <String>['get']);

      await flutter('drive', options: <String>[
        '-v',
        '--verbose-system-logs',
        '--profile',
        '-t', testTarget,
        '-d',
        deviceId,
      ]);
      final Map<String, dynamic> data = json.decode(
        file('$testDirectory/build/scroll_smoothness_test.json').readAsStringSync(),
      ) as Map<String, dynamic>;

      final Map<String, dynamic> result = <String, dynamic>{};
      void addResult(dynamic data, String suffix) {
        assert(data is Map<String, dynamic>);
        const List<String> metricKeys = <String>[
          'janky_count',
          'average_abs_jerk',
          'dropped_frame_count',
        ];
        for (final String key in metricKeys) {
          result[key+suffix] = data[key];
        }
      }
      addResult(data['resample on with 90Hz input'], '_with_resampler_90Hz');
      addResult(data['resample on with 59Hz input'], '_with_resampler_59Hz');
      addResult(data['resample off with 90Hz input'], '_without_resampler_90Hz');
      addResult(data['resample off with 59Hz input'], '_without_resampler_59Hz');

      return TaskResult.success(
        result,
        benchmarkScoreKeys: result.keys.toList(),
      );
    });
  };
}

TaskFunction createFramePolicyIntegrationTest() {
  final String testDirectory =
      '${flutterDirectory.path}/dev/benchmarks/macrobenchmarks';
  const String testTarget = 'test/frame_policy.dart';
  return () {
    return inDirectory<TaskResult>(testDirectory, () async {
      final Device device = await devices.workingDevice;
      await device.unlock();
      final String deviceId = device.deviceId;
      await flutter('packages', options: <String>['get']);

      await flutter('drive', options: <String>[
        '-v',
        '--verbose-system-logs',
        '--profile',
        '-t', testTarget,
        '-d',
        deviceId,
      ]);
      final Map<String, dynamic> data = json.decode(
        file('$testDirectory/build/frame_policy_event_delay.json').readAsStringSync(),
      ) as Map<String, dynamic>;
      final Map<String, dynamic> fullLiveData = data['fullyLive'] as Map<String, dynamic>;
      final Map<String, dynamic> benchmarkLiveData = data['benchmarkLive'] as Map<String, dynamic>;
      final Map<String, dynamic> dataFormated = <String, dynamic>{
        'average_delay_fullyLive_millis':
          fullLiveData['average_delay_millis'],
        'average_delay_benchmarkLive_millis':
          benchmarkLiveData['average_delay_millis'],
        '90th_percentile_delay_fullyLive_millis':
          fullLiveData['90th_percentile_delay_millis'],
        '90th_percentile_delay_benchmarkLive_millis':
          benchmarkLiveData['90th_percentile_delay_millis'],
      };

      return TaskResult.success(
        dataFormated,
        benchmarkScoreKeys: dataFormated.keys.toList(),
      );
    });
  };
}

Map<String, dynamic> _average(List<Map<String, dynamic>> results, int iterations) {
  final Map<String, dynamic> tally = <String, dynamic>{};
  for (final Map<String, dynamic> item in results) {
    item.forEach((String key, dynamic value) {
      if (tally.containsKey(key)) {
        tally[key] = (tally[key] as int) + (value as int);
      } else {
        tally[key] = value;
      }
    });
  }
  tally.forEach((String key, dynamic value) {
    tally[key] = (value as int) ~/ iterations;
  });
  return tally;
}

/// Measure application startup performance.
class StartupTest {
  const StartupTest(this.testDirectory, { this.reportMetrics = true });

  final String testDirectory;
  final bool reportMetrics;

  Future<TaskResult> run() async {
    return await inDirectory<TaskResult>(testDirectory, () async {
      final String deviceId = (await devices.workingDevice).deviceId;
      await flutter('packages', options: <String>['get']);

      const int iterations = 3;
      final List<Map<String, dynamic>> results = <Map<String, dynamic>>[];
      for (int i = 0; i < iterations; ++i) {
        await flutter('run', options: <String>[
          '--verbose',
          '--profile',
          '--trace-startup',
          '-d',
          deviceId,
        ]);
        final Map<String, dynamic> data = json.decode(
          file('$testDirectory/build/start_up_info.json').readAsStringSync(),
        ) as Map<String, dynamic>;
        results.add(data);
      }

      final Map<String, dynamic> averageResults = _average(results, iterations);

      if (!reportMetrics)
        return TaskResult.success(averageResults);

      return TaskResult.success(averageResults, benchmarkScoreKeys: <String>[
        'timeToFirstFrameMicros',
        'timeToFirstFrameRasterizedMicros',
      ]);
    });
  }
}

/// Measures application runtime performance, specifically per-frame
/// performance.
class PerfTest {
  const PerfTest(
    this.testDirectory,
    this.testTarget,
    this.timelineFileName, {
<<<<<<< HEAD
    this.measureCpuGpu = false,
    this.measureMemory = true,
=======
    this.measureCpuGpu = true,
    this.measureMemory = false,
>>>>>>> 04152f82
    this.saveTraceFile = false,
    this.testDriver,
    this.needsFullTimeline = true,
    this.benchmarkScoreKeys,
    this.dartDefine = '',
    String resultFilename,
  }): _resultFilename = resultFilename;

  const PerfTest.e2e(
    this.testDirectory,
    this.testTarget, {
<<<<<<< HEAD
    this.measureCpuGpu = false,
    this.measureMemory = true,
=======
    this.measureCpuGpu = true,
    this.measureMemory = false,
>>>>>>> 04152f82
    this.testDriver =  'test_driver/e2e_test.dart',
    this.needsFullTimeline = false,
    this.benchmarkScoreKeys = _kCommonScoreKeys,
    this.dartDefine = '',
    String resultFilename = 'e2e_perf_summary',
  }) : saveTraceFile = false, timelineFileName = null, _resultFilename = resultFilename;

  /// The directory where the app under test is defined.
  final String testDirectory;
  /// The main entry-point file of the application, as run on the device.
  final String testTarget;
  // The prefix name of the filename such as `<timelineFileName>.timeline_summary.json`.
  final String timelineFileName;
  String get traceFilename => '$timelineFileName.timeline';
  String get resultFilename => _resultFilename ?? '$timelineFileName.timeline_summary';
  final String _resultFilename;
  /// The test file to run on the host.
  final String testDriver;
  /// Whether to collect CPU and GPU metrics.
  final bool measureCpuGpu;
  /// Whether to collect memory metrics.
  final bool measureMemory;
  /// Whether to collect full timeline, meaning if `--trace-startup` flag is needed.
  final bool needsFullTimeline;
  /// Whether to save the trace timeline file `*.timeline.json`.
  final bool saveTraceFile;

  /// The keys of the values that need to be reported.
  ///
  /// If it's `null`, then report:
  /// ```Dart
  /// <String>[
  ///   'average_frame_build_time_millis',
  ///   'worst_frame_build_time_millis',
  ///   '90th_percentile_frame_build_time_millis',
  ///   '99th_percentile_frame_build_time_millis',
  ///   'average_frame_rasterizer_time_millis',
  ///   'worst_frame_rasterizer_time_millis',
  ///   '90th_percentile_frame_rasterizer_time_millis',
  ///   '99th_percentile_frame_rasterizer_time_millis',
  ///   'average_vsync_transitions_missed',
  ///   '90th_percentile_vsync_transitions_missed',
  ///   '99th_percentile_vsync_transitions_missed',
  ///   if (measureCpuGpu) 'average_cpu_usage',
  ///   if (measureCpuGpu) 'average_gpu_usage',
  /// ]
  /// ```
  final List<String> benchmarkScoreKeys;

  /// Additional flags for `--dart-define` to control the test
  final String dartDefine;

  Future<TaskResult> run() {
    return internalRun();
  }

  @protected
  Future<TaskResult> internalRun({
      bool cacheSkSL = false,
      bool noBuild = false,
      String existingApp,
      String writeSkslFileName,
  }) {
    return inDirectory<TaskResult>(testDirectory, () async {
      final Device device = await devices.workingDevice;
      await device.unlock();
      final String deviceId = device.deviceId;
      await flutter('packages', options: <String>['get']);

      await flutter('drive', options: <String>[
        '-v',
        '--verbose-system-logs',
        '--profile',
        if (needsFullTimeline)
          '--trace-startup', // Enables "endless" timeline event buffering.
        '-t', testTarget,
        if (noBuild) '--no-build',
        if (testDriver != null)
          ...<String>['--driver', testDriver],
        if (existingApp != null)
          ...<String>['--use-existing-app', existingApp],
        if (writeSkslFileName != null)
          ...<String>['--write-sksl-on-exit', writeSkslFileName],
        if (cacheSkSL) '--cache-sksl',
        if (dartDefine.isNotEmpty)
          ...<String>['--dart-define', dartDefine],
        '-d',
        deviceId,
      ]);
      final Map<String, dynamic> data = json.decode(
        file('$testDirectory/build/$resultFilename.json').readAsStringSync(),
      ) as Map<String, dynamic>;
      final List<String> detailFiles = <String>[
        if (saveTraceFile)
          '$testDirectory/build/$traceFilename.json',
      ];

      if (data['frame_count'] as int < 5) {
        return TaskResult.failure(
          'Timeline contains too few frames: ${data['frame_count']}. Possibly '
          'trace events are not being captured.',
        );
      }

      // TODO(liyuqian): Remove isAndroid restriction once
      // https://github.com/flutter/flutter/issues/61567 is fixed.
      final bool isAndroid = deviceOperatingSystem == DeviceOperatingSystem.android;
      return TaskResult.success(
        data,
        detailFiles: detailFiles.isNotEmpty ? detailFiles : null,
        benchmarkScoreKeys: benchmarkScoreKeys ?? <String>[
          ..._kCommonScoreKeys,
          'average_vsync_transitions_missed',
          '90th_percentile_vsync_transitions_missed',
          '99th_percentile_vsync_transitions_missed',
          if (measureCpuGpu && !isAndroid) ...<String>[
            'average_cpu_usage',
            'average_gpu_usage',
          ],
          if (measureMemory && !isAndroid) ...<String>[
            'average_memory_usage',
            '90th_percentile_memory_usage',
            '99th_percentile_memory_usage',
          ],
        ],
      );
    });
  }
}

const List<String> _kCommonScoreKeys = <String>[
  'average_frame_build_time_millis',
  'worst_frame_build_time_millis',
  '90th_percentile_frame_build_time_millis',
  '99th_percentile_frame_build_time_millis',
  'average_frame_rasterizer_time_millis',
  'worst_frame_rasterizer_time_millis',
  '90th_percentile_frame_rasterizer_time_millis',
  '99th_percentile_frame_rasterizer_time_millis',
];

class PerfTestWithSkSL extends PerfTest {
  PerfTestWithSkSL(
    String testDirectory,
    String testTarget,
    String timelineFileName, {
    bool measureCpuGpu = false,
    String testDriver,
    bool needsFullTimeline = true,
    List<String> benchmarkScoreKeys,
  }) : super(
    testDirectory,
    testTarget,
    timelineFileName,
    measureCpuGpu: measureCpuGpu,
    testDriver: testDriver,
    needsFullTimeline: needsFullTimeline,
    benchmarkScoreKeys: benchmarkScoreKeys,
  );


  PerfTestWithSkSL.e2e(
    String testDirectory,
    String testTarget, {
    String testDriver =  'test_driver/e2e_test.dart',
    String resultFilename = 'e2e_perf_summary',
  }) : super.e2e(
    testDirectory,
    testTarget,
    testDriver: testDriver,
    needsFullTimeline: false,
    resultFilename: resultFilename,
  );

  @override
  Future<TaskResult> run() async {
    return inDirectory<TaskResult>(testDirectory, () async {
      // Some initializations
      _device = await devices.workingDevice;
      _flutterPath = path.join(flutterDirectory.path, 'bin', 'flutter');

      // Prepare the SkSL by running the driver test.
      await _generateSkSL();

      // Build the app with SkSL artifacts and run that app
      final String observatoryUri = await _buildAndRun();

      // Attach to the running app and run the final driver test to get metrics.
      final TaskResult result = await internalRun(
        existingApp: observatoryUri,
      );

      _runProcess.kill();
      await _runProcess.exitCode;

      return result;
    });
  }

  Future<void> _generateSkSL() async {
    // `flutter drive` without `flutter run`, and `flutter drive --existing-app`
    // with `flutter run` may generate different SkSLs. Hence we run both
    // versions to generate as many SkSLs as possible.
    //
    // 1st, `flutter drive --existing-app` with `flutter run`. The
    // `--write-sksl-on-exit` option doesn't seem to be compatible with
    // `flutter drive --existing-app` as it will complain web socket connection
    // issues.
    final String observatoryUri = await _runApp(cacheSkSL: true);
    await super.internalRun(cacheSkSL: true, existingApp: observatoryUri);
    _runProcess.kill();
    await _runProcess.exitCode;

    // 2nd, `flutter drive` without `flutter run`. The --no-build option ensures
    // that we won't remove the SkSLs generated earlier.
    await super.internalRun(
      cacheSkSL: true,
      noBuild: true,
      writeSkslFileName: _skslJsonFileName,
    );
  }

  Future<String> _runApp({String appBinary, bool cacheSkSL = false}) async {
    if (File(_vmserviceFileName).existsSync()) {
      File(_vmserviceFileName).deleteSync();
    }

    _runProcess = await startProcess(
      _flutterPath,
      <String>[
        'run',
        '--verbose',
        '--verbose-system-logs',
        '--profile',
        if (cacheSkSL) '--cache-sksl',
        '-d', _device.deviceId,
        '-t', testTarget,
        '--endless-trace-buffer',
        if (appBinary != null) ...<String>['--use-application-binary', _appBinary],
        '--vmservice-out-file', _vmserviceFileName,
      ],
    );

    final Stream<List<int>> broadcastOut = _runProcess.stdout.asBroadcastStream();
    _forwardStream(broadcastOut, 'run stdout');
    _forwardStream(_runProcess.stderr, 'run stderr');

    final File file = await waitForFile(_vmserviceFileName);
    return file.readAsStringSync();
  }

  // Return the VMService URI.
  Future<String> _buildAndRun() async {
    await flutter('build', options: <String>[
      if (_isAndroid) 'apk' else 'ios',
      '--profile',
      '--bundle-sksl-path', _skslJsonFileName,
      '-t', testTarget,
    ]);

    return _runApp(appBinary: _appBinary);
  }

  String get _skslJsonFileName => '$testDirectory/flutter_01.sksl.json';
  String get _vmserviceFileName => '$testDirectory/$_kVmserviceOutFileName';

  bool get _isAndroid => deviceOperatingSystem == DeviceOperatingSystem.android;

  String get _appBinary {
    if (_isAndroid) {
      return '$testDirectory/build/app/outputs/flutter-apk/app-profile.apk';
    }
    for (final FileSystemEntity entry in Directory('$testDirectory/build/ios/iphoneos/').listSync()) {
      if (entry.path.endsWith('.app')) {
        return entry.path;
      }
    }
    throw 'No app found.';
  }

  Stream<String> _transform(Stream<List<int>> stream) =>
      stream.transform<String>(utf8.decoder).transform<String>(const LineSplitter());

  void _forwardStream(Stream<List<int>> stream, String label) {
    _transform(stream).listen((String line) {
      print('$label: $line');
    });
  }

  String _flutterPath;
  Device _device;
  Process _runProcess;

  static const String _kVmserviceOutFileName = 'vmservice.out';
}

/// Measures how long it takes to compile a Flutter app to JavaScript and how
/// big the compiled code is.
class WebCompileTest {
  const WebCompileTest();

  Future<TaskResult> run() async {
    final Map<String, Object> metrics = <String, Object>{};

    metrics.addAll(await runSingleBuildTest(
      directory: '${flutterDirectory.path}/examples/hello_world',
      metric: 'hello_world',
    ));

    metrics.addAll(await runSingleBuildTest(
      directory: '${flutterDirectory.path}/dev/integration_tests/flutter_gallery',
      metric: 'flutter_gallery',
    ));

    const String sampleAppName = 'sample_flutter_app';
    final Directory sampleDir = dir('${Directory.systemTemp.path}/$sampleAppName');

    rmTree(sampleDir);

    await inDirectory<void>(Directory.systemTemp, () async {
      await flutter('create', options: <String>['--template=app', sampleAppName]);
    });

    metrics.addAll(await runSingleBuildTest(
      directory: sampleDir.path,
      metric: 'basic_material_app',
    ));

    return TaskResult.success(metrics, benchmarkScoreKeys: metrics.keys.toList());
  }

  /// Run a single web compile test and return its metrics.
  ///
  /// Run a single web compile test for the app under [directory], and store
  /// its metrics with prefix [metric].
  static Future<Map<String, int>> runSingleBuildTest({String directory, String metric, bool measureBuildTime = false}) {
    return inDirectory<Map<String, int>>(directory, () async {
      final Map<String, int> metrics = <String, int>{};

      await flutter('packages', options: <String>['get']);
      final Stopwatch watch = measureBuildTime ? Stopwatch() : null;
      watch?.start();
      await evalFlutter('build', options: <String>[
        'web',
        '-v',
        '--release',
        '--no-pub',
      ]);
      watch?.stop();
      final String outputFileName = path.join(directory, 'build/web/main.dart.js');
      metrics.addAll(await getSize(outputFileName, metric: metric));

      if (measureBuildTime) {
        metrics['${metric}_dart2js_millis'] = watch.elapsedMilliseconds;
      }

      return metrics;
    });
  }

  /// Obtains the size and gzipped size of a file given by [fileName].
  static Future<Map<String, int>> getSize(String fileName, {String metric}) async {
    final Map<String, int> sizeMetrics = <String, int>{};

    final ProcessResult result = await Process.run('du', <String>['-k', fileName]);
    sizeMetrics['${metric}_dart2js_size'] = _parseDu(result.stdout as String);

    await Process.run('gzip',<String>['-k', '9', fileName]);
    final ProcessResult resultGzip = await Process.run('du', <String>['-k', fileName + '.gz']);
    sizeMetrics['${metric}_dart2js_size_gzip'] = _parseDu(resultGzip.stdout as String);

    return sizeMetrics;
  }

  static int _parseDu(String source) {
    return int.parse(source.split(RegExp(r'\s+')).first.trim());
  }
}

/// Measures how long it takes to compile a Flutter app and how big the compiled
/// code is.
class CompileTest {
  const CompileTest(this.testDirectory, { this.reportPackageContentSizes = false });

  final String testDirectory;
  final bool reportPackageContentSizes;

  Future<TaskResult> run() async {
    return await inDirectory<TaskResult>(testDirectory, () async {
      final Device device = await devices.workingDevice;
      await device.unlock();
      await flutter('packages', options: <String>['get']);

      final Map<String, dynamic> metrics = <String, dynamic>{
        ...await _compileApp(reportPackageContentSizes: reportPackageContentSizes),
        ...await _compileDebug(),
      };

      return TaskResult.success(metrics, benchmarkScoreKeys: metrics.keys.toList());
    });
  }

  static Future<Map<String, dynamic>> _compileApp({ bool reportPackageContentSizes = false }) async {
    await flutter('clean');
    final Stopwatch watch = Stopwatch();
    int releaseSizeInBytes;
    final List<String> options = <String>['--release'];
    final Map<String, dynamic> metrics = <String, dynamic>{};

    switch (deviceOperatingSystem) {
      case DeviceOperatingSystem.ios:
        options.insert(0, 'ios');
        options.add('--tree-shake-icons');
        options.add('--split-debug-info=infos/');
        watch.start();
        await flutter('build', options: options);
        watch.stop();
        final Directory appBuildDirectory = dir(path.join(cwd, 'build/ios/Release-iphoneos'));
        final Directory appBundle = appBuildDirectory
            .listSync()
            .whereType<Directory>()
            .singleWhere((Directory directory) => path.extension(directory.path) == '.app', orElse: () => null);
        if (appBundle == null) {
          throw 'Failed to find app bundle in ${appBuildDirectory.path}';
        }
        final String appPath =  appBundle.path;
        // IPAs are created manually, https://flutter.dev/ios-release/
        await exec('tar', <String>['-zcf', 'build/app.ipa', appPath]);
        releaseSizeInBytes = await file('$cwd/build/app.ipa').length();
        if (reportPackageContentSizes)
          metrics.addAll(await getSizesFromIosApp(appPath));
        break;
      case DeviceOperatingSystem.android:
        options.insert(0, 'apk');
        options.add('--target-platform=android-arm');
        options.add('--tree-shake-icons');
        options.add('--split-debug-info=infos/');
        watch.start();
        await flutter('build', options: options);
        watch.stop();
        final String apkPath = '$cwd/build/app/outputs/flutter-apk/app-release.apk';
        final File apk = file(apkPath);
        releaseSizeInBytes = apk.lengthSync();
        if (reportPackageContentSizes)
          metrics.addAll(await getSizesFromApk(apkPath));
        break;
      case DeviceOperatingSystem.fuchsia:
        throw Exception('Unsupported option for Fuchsia devices');
      case DeviceOperatingSystem.fake:
        throw Exception('Unsupported option for fake devices');
    }

    metrics.addAll(<String, dynamic>{
      'release_full_compile_millis': watch.elapsedMilliseconds,
      'release_size_bytes': releaseSizeInBytes,
    });

    return metrics;
  }

  static Future<Map<String, dynamic>> _compileDebug() async {
    await flutter('clean');
    final Stopwatch watch = Stopwatch();
    final List<String> options = <String>['--debug'];
    switch (deviceOperatingSystem) {
      case DeviceOperatingSystem.ios:
        options.insert(0, 'ios');
        break;
      case DeviceOperatingSystem.android:
        options.insert(0, 'apk');
        options.add('--target-platform=android-arm');
        break;
      case DeviceOperatingSystem.fuchsia:
        throw Exception('Unsupported option for Fuchsia devices');
      case DeviceOperatingSystem.fake:
        throw Exception('Unsupported option for fake devices');
    }
    watch.start();
    await flutter('build', options: options);
    watch.stop();

    return <String, dynamic>{
      'debug_full_compile_millis': watch.elapsedMilliseconds,
    };
  }

  static Future<Map<String, dynamic>> getSizesFromIosApp(String appPath) async {
    // Thin the binary to only contain one architecture.
    final String xcodeBackend = path.join(flutterDirectory.path, 'packages', 'flutter_tools', 'bin', 'xcode_backend.sh');
    await exec(xcodeBackend, <String>['thin'], environment: <String, String>{
      'ARCHS': 'arm64',
      'WRAPPER_NAME': path.basename(appPath),
      'TARGET_BUILD_DIR': path.dirname(appPath),
    });

    final File appFramework = File(path.join(appPath, 'Frameworks', 'App.framework', 'App'));
    final File flutterFramework = File(path.join(appPath, 'Frameworks', 'Flutter.framework', 'Flutter'));

    return <String, dynamic>{
      'app_framework_uncompressed_bytes': await appFramework.length(),
      'flutter_framework_uncompressed_bytes': await flutterFramework.length(),
    };
  }

  static Future<Map<String, dynamic>> getSizesFromApk(String apkPath) async {
    final  String output = await eval('unzip', <String>['-v', apkPath]);
    final List<String> lines = output.split('\n');
    final Map<String, _UnzipListEntry> fileToMetadata = <String, _UnzipListEntry>{};

    // First three lines are header, last two lines are footer.
    for (int i = 3; i < lines.length - 2; i++) {
      final _UnzipListEntry entry = _UnzipListEntry.fromLine(lines[i]);
      fileToMetadata[entry.path] = entry;
    }

    final _UnzipListEntry libflutter = fileToMetadata['lib/armeabi-v7a/libflutter.so'];
    final _UnzipListEntry libapp = fileToMetadata['lib/armeabi-v7a/libapp.so'];
    final _UnzipListEntry license = fileToMetadata['assets/flutter_assets/NOTICES'];

    return <String, dynamic>{
      'libflutter_uncompressed_bytes': libflutter.uncompressedSize,
      'libflutter_compressed_bytes': libflutter.compressedSize,
      'libapp_uncompressed_bytes': libapp.uncompressedSize,
      'libapp_compressed_bytes': libapp.compressedSize,
      'license_uncompressed_bytes': license.uncompressedSize,
      'license_compressed_bytes': license.compressedSize,
    };
  }
}

/// Measure application memory usage.
class MemoryTest {
  MemoryTest(this.project, this.test, this.package);

  final String project;
  final String test;
  final String package;

  /// Completes when the log line specified in the last call to
  /// [prepareForNextMessage] is seen by `adb logcat`.
  Future<void> get receivedNextMessage => _receivedNextMessage?.future;
  Completer<void> _receivedNextMessage;
  String _nextMessage;

  /// Prepares the [receivedNextMessage] future such that it will complete
  /// when `adb logcat` sees a log line with the given `message`.
  void prepareForNextMessage(String message) {
    _nextMessage = message;
    _receivedNextMessage = Completer<void>();
  }

  int get iterationCount => 10;

  Device get device => _device;
  Device _device;

  Future<TaskResult> run() {
    return inDirectory<TaskResult>(project, () async {
      // This test currently only works on Android, because device.logcat,
      // device.getMemoryStats, etc, aren't implemented for iOS.

      _device = await devices.workingDevice;
      await device.unlock();
      await flutter('packages', options: <String>['get']);

      final StreamSubscription<String> adb = device.logcat.listen(
        (String data) {
          if (data.contains('==== MEMORY BENCHMARK ==== $_nextMessage ===='))
            _receivedNextMessage.complete();
        },
      );

      for (int iteration = 0; iteration < iterationCount; iteration += 1) {
        print('running memory test iteration $iteration...');
        _startMemoryUsage = null;
        await useMemory();
        assert(_startMemoryUsage != null);
        assert(_startMemory.length == iteration + 1);
        assert(_endMemory.length == iteration + 1);
        assert(_diffMemory.length == iteration + 1);
        print('terminating...');
        await device.stop(package);
        await Future<void>.delayed(const Duration(milliseconds: 10));
      }

      await adb.cancel();

      final ListStatistics startMemoryStatistics = ListStatistics(_startMemory);
      final ListStatistics endMemoryStatistics = ListStatistics(_endMemory);
      final ListStatistics diffMemoryStatistics = ListStatistics(_diffMemory);

      final Map<String, dynamic> memoryUsage = <String, dynamic>{
        ...startMemoryStatistics.asMap('start'),
        ...endMemoryStatistics.asMap('end'),
        ...diffMemoryStatistics.asMap('diff'),
      };

      _device = null;
      _startMemory.clear();
      _endMemory.clear();
      _diffMemory.clear();

      return TaskResult.success(memoryUsage, benchmarkScoreKeys: memoryUsage.keys.toList());
    });
  }

  /// Starts the app specified by [test] on the [device].
  ///
  /// The [run] method will terminate it by its package name ([package]).
  Future<void> launchApp() async {
    prepareForNextMessage('READY');
    print('launching $project$test on device...');
    await flutter('run', options: <String>[
      '--verbose',
      '--release',
      '--no-resident',
      '-d', device.deviceId,
      test,
    ]);
    print('awaiting "ready" message...');
    await receivedNextMessage;
  }

  /// To change the behavior of the test, override this.
  ///
  /// Make sure to call recordStart() and recordEnd() once each in that order.
  ///
  /// By default it just launches the app, records memory usage, taps the device,
  /// awaits a DONE notification, and records memory usage again.
  Future<void> useMemory() async {
    await launchApp();
    await recordStart();

    prepareForNextMessage('DONE');
    print('tapping device...');
    await device.tap(100, 100);
    print('awaiting "done" message...');
    await receivedNextMessage;

    await recordEnd();
  }

  final List<int> _startMemory = <int>[];
  final List<int> _endMemory = <int>[];
  final List<int> _diffMemory = <int>[];

  Map<String, dynamic> _startMemoryUsage;

  @protected
  Future<void> recordStart() async {
    assert(_startMemoryUsage == null);
    print('snapshotting memory usage...');
    _startMemoryUsage = await device.getMemoryStats(package);
  }

  @protected
  Future<void> recordEnd() async {
    assert(_startMemoryUsage != null);
    print('snapshotting memory usage...');
    final Map<String, dynamic> endMemoryUsage = await device.getMemoryStats(package);
    _startMemory.add(_startMemoryUsage['total_kb'] as int);
    _endMemory.add(endMemoryUsage['total_kb'] as int);
    _diffMemory.add((endMemoryUsage['total_kb'] as int) - (_startMemoryUsage['total_kb'] as int));
  }
}

class DevToolsMemoryTest {
  DevToolsMemoryTest(this.project, this.driverTest);

  final String project;
  final String driverTest;

  Future<TaskResult> run() {
    return inDirectory<TaskResult>(project, () async {
      _device = await devices.workingDevice;
      await _device.unlock();
      await flutter('packages', options: <String>['get']);

      await _launchApp();
      if (_observatoryUri == null) {
        return  TaskResult.failure('Observatory URI not found.');
      }

      await _launchDevTools();

      await flutter(
        'drive',
        options: <String>[
          '--use-existing-app', _observatoryUri,
          '-d', _device.deviceId,
          '--profile',
          driverTest,
        ],
      );

      _devToolsProcess.kill();
      await _devToolsProcess.exitCode;

      _runProcess.kill();
      await _runProcess.exitCode;

      final Map<String, dynamic> data = json.decode(
        file('$project/$_kJsonFileName').readAsStringSync(),
      ) as Map<String, dynamic>;
      final List<dynamic> samples = data['samples']['data'] as List<dynamic>;
      int maxRss = 0;
      int maxAdbTotal = 0;
      for (final dynamic sample in samples) {
        maxRss = math.max(maxRss, sample['rss'] as int);
        if (sample['adb_memoryInfo'] != null) {
          maxAdbTotal = math.max(maxAdbTotal, sample['adb_memoryInfo']['Total'] as int);
        }
      }
      return TaskResult.success(
          <String, dynamic>{'maxRss': maxRss, 'maxAdbTotal': maxAdbTotal},
          benchmarkScoreKeys: <String>['maxRss', 'maxAdbTotal'],
      );
    });
  }

  Future<void> _launchApp() async {
    print('launching $project$driverTest on device...');
    final String flutterPath = path.join(flutterDirectory.path, 'bin', 'flutter');
    _runProcess = await startProcess(
      flutterPath,
      <String>[
        'run',
        '--verbose',
        '--profile',
        '-d', _device.deviceId,
        driverTest,
      ],
    );

    // Listen for Observatory URI and forward stdout/stderr
    final Completer<String> observatoryUri = Completer<String>();
    _runProcess.stdout
        .transform<String>(utf8.decoder)
        .transform<String>(const LineSplitter())
        .listen((String line) {
          print('run stdout: $line');
          final RegExpMatch match = RegExp(r'An Observatory debugger and profiler on .+ is available at: ((http|//)[a-zA-Z0-9:/=_\-\.\[\]]+)').firstMatch(line);
          if (match != null && !observatoryUri.isCompleted) {
            observatoryUri.complete(match[1]);
            _observatoryUri = match[1];
          }
        }, onDone: () {
          if (!observatoryUri.isCompleted) {
            observatoryUri.complete();
          }
        });
    _forwardStream(_runProcess.stderr, 'run stderr');

    _observatoryUri = await observatoryUri.future;
  }

  Future<void> _launchDevTools() async {
    await exec(pubBin, <String>[
      'global',
      'activate',
      'devtools',
      '0.2.5',
    ]);
    _devToolsProcess = await startProcess(
      pubBin,
      <String>[
        'global',
        'run',
        'devtools',
        '--vm-uri', _observatoryUri,
        '--profile-memory', _kJsonFileName,
      ],
    );
    _forwardStream(_devToolsProcess.stdout, 'devtools stdout');
    _forwardStream(_devToolsProcess.stderr, 'devtools stderr');
  }

  void _forwardStream(Stream<List<int>> stream, String label) {
    stream
        .transform<String>(utf8.decoder)
        .transform<String>(const LineSplitter())
        .listen((String line) {
          print('$label: $line');
        });
  }

  Device _device;
  String _observatoryUri;
  Process _runProcess;
  Process _devToolsProcess;

  static const String _kJsonFileName = 'devtools_memory.json';
}

enum ReportedDurationTestFlavor {
  debug, profile, release
}

String _reportedDurationTestToString(ReportedDurationTestFlavor flavor) {
  switch (flavor) {
    case ReportedDurationTestFlavor.debug:
      return 'debug';
    case ReportedDurationTestFlavor.profile:
      return 'profile';
    case ReportedDurationTestFlavor.release:
      return 'release';
  }
  throw ArgumentError('Unexpected value for enum $flavor');
}

class ReportedDurationTest {
  ReportedDurationTest(this.flavor, this.project, this.test, this.package, this.durationPattern);

  final ReportedDurationTestFlavor flavor;
  final String project;
  final String test;
  final String package;
  final RegExp durationPattern;

  final Completer<int> durationCompleter = Completer<int>();

  int get iterationCount => 10;

  Device get device => _device;
  Device _device;

  Future<TaskResult> run() {
    return inDirectory<TaskResult>(project, () async {
      // This test currently only works on Android, because device.logcat,
      // device.getMemoryStats, etc, aren't implemented for iOS.

      _device = await devices.workingDevice;
      await device.unlock();
      await flutter('packages', options: <String>['get']);

      final StreamSubscription<String> adb = device.logcat.listen(
        (String data) {
          if (durationPattern.hasMatch(data))
            durationCompleter.complete(int.parse(durationPattern.firstMatch(data).group(1)));
        },
      );
      print('launching $project$test on device...');
      await flutter('run', options: <String>[
        '--verbose',
        '--no-fast-start',
        '--${_reportedDurationTestToString(flavor)}',
        '--no-resident',
        '-d', device.deviceId,
        test,
      ]);

      final int duration = await durationCompleter.future;
      print('terminating...');
      await device.stop(package);
      await adb.cancel();

      _device = null;

      final Map<String, dynamic> reportedDuration = <String, dynamic>{
        'duration': duration,
      };
      _device = null;

      return TaskResult.success(reportedDuration, benchmarkScoreKeys: reportedDuration.keys.toList());
    });
  }
}

/// Holds simple statistics of an odd-lengthed list of integers.
class ListStatistics {
  factory ListStatistics(Iterable<int> data) {
    assert(data.isNotEmpty);
    assert(data.length % 2 == 1);
    final List<int> sortedData = data.toList()..sort();
    return ListStatistics._(
      sortedData.first,
      sortedData.last,
      sortedData[(sortedData.length - 1) ~/ 2],
    );
  }

  const ListStatistics._(this.min, this.max, this.median);

  final int min;
  final int max;
  final int median;

  Map<String, int> asMap(String prefix) {
    return <String, int>{
      '$prefix-min': min,
      '$prefix-max': max,
      '$prefix-median': median,
    };
  }
}

class _UnzipListEntry {
  factory _UnzipListEntry.fromLine(String line) {
    final List<String> data = line.trim().split(RegExp(r'\s+'));
    assert(data.length == 8);
    return _UnzipListEntry._(
      uncompressedSize:  int.parse(data[0]),
      compressedSize: int.parse(data[2]),
      path: data[7],
    );
  }

  _UnzipListEntry._({
    @required this.uncompressedSize,
    @required this.compressedSize,
    @required this.path,
  }) : assert(uncompressedSize != null),
       assert(compressedSize != null),
       assert(compressedSize <= uncompressedSize),
       assert(path != null);

  final int uncompressedSize;
  final int compressedSize;
  final String path;
}<|MERGE_RESOLUTION|>--- conflicted
+++ resolved
@@ -482,13 +482,8 @@
     this.testDirectory,
     this.testTarget,
     this.timelineFileName, {
-<<<<<<< HEAD
-    this.measureCpuGpu = false,
+    this.measureCpuGpu = true,
     this.measureMemory = true,
-=======
-    this.measureCpuGpu = true,
-    this.measureMemory = false,
->>>>>>> 04152f82
     this.saveTraceFile = false,
     this.testDriver,
     this.needsFullTimeline = true,
@@ -500,13 +495,8 @@
   const PerfTest.e2e(
     this.testDirectory,
     this.testTarget, {
-<<<<<<< HEAD
-    this.measureCpuGpu = false,
+    this.measureCpuGpu = true,
     this.measureMemory = true,
-=======
-    this.measureCpuGpu = true,
-    this.measureMemory = false,
->>>>>>> 04152f82
     this.testDriver =  'test_driver/e2e_test.dart',
     this.needsFullTimeline = false,
     this.benchmarkScoreKeys = _kCommonScoreKeys,
