# Describes the targets run in continuous integration environment.
#
# Flutter infra uses this file to generate a checklist of tasks to be performed
# for every commit.
#
# More information at:
#  * https://github.com/flutter/cocoon/blob/main/CI_YAML.md
enabled_branches:
  - master
  - flutter-\d+\.\d+-candidate\.\d+

platform_properties:
  staging_build_linux:
    properties:
      dependencies: >-
        [
          {"dependency": "curl", "version": "version:7.64.0"}
        ]
      os: Ubuntu
      cores: "8"
      device_type: none
      ignore_flakiness: "true"
  linux:
    properties:
      dependencies: >-
        [
          {"dependency": "curl", "version": "version:7.64.0"}
        ]
      os: Ubuntu
      cores: "8"
      device_type: none
  linux_android_emu:
    properties:
      contexts: >-
        [
          "android_virtual_device"
        ]
      dependencies: >-
        [
          {"dependency": "android_sdk", "version": "version:34v3"},
          {"dependency": "android_virtual_device", "version": "34"},
          {"dependency": "open_jdk", "version": "version:17"}
        ]
      os: Ubuntu
      cores: "8"
      device_type: none
      kvm: "1"
  linux_build_test:
    properties:
      dependencies: >-
        [
          {"dependency": "android_sdk", "version": "version:34v3"},
          {"dependency": "open_jdk", "version": "version:17"},
          {"dependency": "curl", "version": "version:7.64.0"}
        ]
      os: Ubuntu
      cores: "8"
      device_type: none
  linux_android:
    properties:
      dependencies: >-
        [
          {"dependency": "android_sdk", "version": "version:34v3"},
          {"dependency": "open_jdk", "version": "version:17"},
          {"dependency": "curl", "version": "version:7.64.0"}
        ]
      os: Linux
      device_type: "msm8952"

  linux_pixel_7pro:
    properties:
      dependencies: >-
        [
          {"dependency": "android_sdk", "version": "version:34v3"},
          {"dependency": "open_jdk", "version": "version:17"},
          {"dependency": "curl", "version": "version:7.64.0"}
        ]
      os: Linux
      device_type: "Pixel 7 Pro"

  linux_samsung_a02:
    properties:
      dependencies: >-
        [
          {"dependency": "android_sdk", "version": "version:34v3"},
          {"dependency": "open_jdk", "version": "version:17"},
          {"dependency": "curl", "version": "version:7.64.0"}
        ]
      os: Linux
      device_type: "SM-A025V"

  mac:
    properties:
      contexts: >-
        [
          "osx_sdk"
        ]
      dependencies: >-
        [
          {"dependency": "apple_signing", "version": "version:to_2024"}
        ]
      os: Mac-13
      device_type: none
      $flutter/osx_sdk : >-
        {
          "sdk_version": "15a240d"
        }
  mac_arm64:
    properties:
      contexts: >-
        [
          "osx_sdk"
        ]
      dependencies: >-
        [
          {"dependency": "apple_signing", "version": "version:to_2024"}
        ]
      os: Mac-13
      device_type: none
      cpu: arm64
      $flutter/osx_sdk : >-
        {
          "sdk_version": "15a240d"
        }
  mac_benchmark:
    properties:
      contexts: >-
        [
          "osx_sdk"
        ]
      dependencies: >-
        [
          {"dependency": "apple_signing", "version": "version:to_2024"}
        ]
      device_type: none
      mac_model: "Macmini8,1"
      os: Mac-13
      tags: >
        ["devicelab", "hostonly", "mac"]
      $flutter/osx_sdk : >-
        {
          "sdk_version": "15a240d"
        }
  mac_x64:
    properties:
      contexts: >-
        [
          "osx_sdk"
        ]
      dependencies: >-
        [
          {"dependency": "apple_signing", "version": "version:to_2024"}
        ]
      os: Mac-13
      device_type: none
      cpu: x86
      $flutter/osx_sdk : >-
        {
          "sdk_version": "15a240d"
        }
  mac_build_test:
    properties:
      contexts: >-
        [
          "osx_sdk"
        ]
      dependencies: >-
        [
          {"dependency": "ruby", "version": "ruby_3.1-pod_1.13"},
          {"dependency": "apple_signing", "version": "version:to_2024"}
        ]
      os: Mac-13
      device_type: none
      cpu: x86
      $flutter/osx_sdk : >-
        {
          "sdk_version": "15a240d"
        }
  mac_android:
    properties:
      dependencies: >-
        [
          {"dependency": "android_sdk", "version": "version:34v3"},
          {"dependency": "chrome_and_driver", "version": "version:119.0.6045.9"},
          {"dependency": "open_jdk", "version": "version:17"}
        ]
      os: Mac-12|Mac-13
      cpu: x86
      device_type: "msm8952"
  mac_arm64_android:
    properties:
      dependencies: >-
        [
          {"dependency": "android_sdk", "version": "version:34v3"},
          {"dependency": "open_jdk", "version": "version:17"}
        ]
      os: Mac-12|Mac-13
      cpu: arm64
      device_type: "msm8952"
  mac_pixel_7pro:
    properties:
      dependencies: >-
        [
          {"dependency": "android_sdk", "version": "version:34v3"},
          {"dependency": "open_jdk", "version": "version:17"}
        ]
      os: Mac-12|Mac-13
      cpu: x86
      device_type: "Pixel 7 Pro"
  mac_ios:
    properties:
      contexts: >-
        [
          "osx_sdk_devicelab"
        ]
      dependencies: >-
        [
          {"dependency": "ruby", "version": "ruby_3.1-pod_1.13"},
          {"dependency": "apple_signing", "version": "version:to_2024"}
        ]
      os: Mac-13
      cpu: x86
      device_os: iOS-16
      $flutter/osx_sdk : >-
        {
          "sdk_version": "15a240d"
        }
  mac_x64_ios:
    properties:
      contexts: >-
        [
          "osx_sdk_devicelab"
        ]
      dependencies: >-
        [
          {"dependency": "ruby", "version": "ruby_3.1-pod_1.13"},
          {"dependency": "apple_signing", "version": "version:to_2024"}
        ]
      os: Mac-13
      cpu: x86
      device_os: iOS-16
      $flutter/osx_sdk : >-
        {
          "sdk_version": "15a240d"
        }
  mac_arm64_ios:
    properties:
      contexts: >-
        [
          "osx_sdk_devicelab"
        ]
      dependencies: >-
        [
          {"dependency": "ruby", "version": "ruby_3.1-pod_1.13"},
          {"dependency": "apple_signing", "version": "none"}
        ]
      os: Mac-13
      cpu: arm64
      device_os: iOS-16
      $flutter/osx_sdk : >-
        {
          "sdk_version": "15a240d"
        }
  windows:
    properties:
      dependencies: >-
        [
          {"dependency": "certs", "version": "version:9563bb"}
        ]
      os: Windows-10
      device_type: none
  windows_arm64:
    properties:
      # The arch can be removed after https://github.com/flutter/flutter/issues/135722.
      arch: arm
      dependencies: >-
        [
          {"dependency": "certs", "version": "version:9563bb"}
        ]
      os: Windows
      cpu: arm64
  windows_android:
    properties:
      dependencies: >-
        [
          {"dependency": "android_sdk", "version": "version:34v3"},
          {"dependency": "certs", "version": "version:9563bb"},
          {"dependency": "chrome_and_driver", "version": "version:119.0.6045.9"},
          {"dependency": "open_jdk", "version": "version:17"}
        ]
      os: Windows-10
      device_type: "msm8952"

targets:
  - name: Linux analyze
    recipe: flutter/flutter_drone
    timeout: 60
    properties:
      shard: analyze
      tags: >
        ["framework","hostonly","shard","linux"]

  - name: Linux analyzer_benchmark
    recipe: devicelab/devicelab_drone
    presubmit: false
    timeout: 60
    properties:
      test_timeout_secs: "3600" # 1 hour
      dependencies: >-
        [
          {"dependency": "android_sdk", "version": "version:34v3"},
          {"dependency": "open_jdk", "version": "version:17"},
          {"dependency": "curl", "version": "version:7.64.0"}
        ]
      cores: "32"
      tags: >
        ["devicelab", "hostonly", "linux"]
      task_name: analyzer_benchmark

  - name: Linux coverage
    presubmit: false
    recipe: flutter/coverage
    timeout: 120
    enabled_branches:
      # Don't run this on release branches
      - master
    properties:
      tags: >
        ["framework", "hostonly", "shard", "linux"]

  - name: Linux packages_autoroller
    presubmit: false
    recipe: pub_autoroller/pub_autoroller
    timeout: 30
    enabled_branches:
      # Don't run this on release branches
      - master
    properties:
      tags: >
        ["framework","hostonly","linux"]
      dependencies: >-
        [
          {"dependency": "gh_cli", "version": "version:2.8.0-2-g32256d38"}
        ]

  - name: Linux_android_emu android views
    recipe: devicelab/devicelab_drone
    bringup: true
    properties:
      tags: >
        ["framework","hostonly","linux"]
      task_name: android_views
    timeout: 60

  - name: Linux build_tests_1_3
    recipe: flutter/flutter_drone
    timeout: 60
    properties:
      dependencies: >-
        [
          {"dependency": "android_sdk", "version": "version:34v3"},
          {"dependency": "chrome_and_driver", "version": "version:119.0.6045.9"},
          {"dependency": "open_jdk", "version": "version:17"},
          {"dependency": "goldctl", "version": "git_revision:720a542f6fe4f92922c3b8f0fdcc4d2ac6bb83cd"},
          {"dependency": "clang", "version": "git_revision:5d5aba78dbbee75508f01bcaa69aedb2ab79065a"},
          {"dependency": "cmake", "version": "build_id:8787856497187628321"},
          {"dependency": "ninja", "version": "version:1.9.0"}
        ]
      shard: build_tests
      subshard: "1_3"
      tags: >
        ["framework", "hostonly", "shard", "linux"]

  - name: Linux build_tests_2_3
    recipe: flutter/flutter_drone
    timeout: 60
    properties:
      dependencies: >-
        [
          {"dependency": "android_sdk", "version": "version:34v3"},
          {"dependency": "chrome_and_driver", "version": "version:119.0.6045.9"},
          {"dependency": "open_jdk", "version": "version:17"},
          {"dependency": "goldctl", "version": "git_revision:720a542f6fe4f92922c3b8f0fdcc4d2ac6bb83cd"},
          {"dependency": "clang", "version": "git_revision:5d5aba78dbbee75508f01bcaa69aedb2ab79065a"},
          {"dependency": "cmake", "version": "build_id:8787856497187628321"},
          {"dependency": "ninja", "version": "version:1.9.0"}
        ]
      shard: build_tests
      subshard: "2_3"
      tags: >
        ["framework", "hostonly", "shard", "linux"]

  - name: Linux build_tests_3_3
    recipe: flutter/flutter_drone
    timeout: 60
    properties:
      dependencies: >-
        [
          {"dependency": "android_sdk", "version": "version:34v3"},
          {"dependency": "chrome_and_driver", "version": "version:119.0.6045.9"},
          {"dependency": "open_jdk", "version": "version:17"},
          {"dependency": "goldctl", "version": "git_revision:720a542f6fe4f92922c3b8f0fdcc4d2ac6bb83cd"},
          {"dependency": "clang", "version": "git_revision:5d5aba78dbbee75508f01bcaa69aedb2ab79065a"},
          {"dependency": "cmake", "version": "build_id:8787856497187628321"},
          {"dependency": "ninja", "version": "version:1.9.0"}
        ]
      shard: build_tests
      subshard: "3_3"
      tags: >
        ["framework", "hostonly", "shard", "linux"]

  - name: Linux ci_yaml flutter roller
    recipe: infra/ci_yaml
    presubmit: false
    timeout: 30
    properties:
      tags: >
        ["framework", "hostonly", "shard", "linux"]
    runIf:
      - .ci.yaml

  - name: Linux customer_testing
    enabled_branches:
      - master
    recipe: flutter/flutter_drone
    timeout: 60
    properties:
      shard: customer_testing
      tags: >
        ["framework", "hostonly", "shard", "linux"]

  - name: Linux docs_publish
    recipe: flutter/docs
    presubmit: false
    timeout: 90 # https://github.com/flutter/flutter/issues/120901
    dimensions:
      os: "Linux"
    properties:
      cores: "32"
      dependencies: >-
        [
          {"dependency": "dashing", "version": "0.4.0"},
          {"dependency": "firebase", "version": "v11.0.1"}
        ]
      tags: >
        ["framework", "hostonly", "linux"]
      backfill: "false"
      validation: docs
      validation_name: Docs
      firebase_project: main-docs-flutter-prod
      release_ref: refs/heads/master
      release_build: "true"
    drone_dimensions:
      - os=Linux

  - name: Linux docs_test
    recipe: flutter/flutter_drone
    timeout: 90 # https://github.com/flutter/flutter/issues/120901
    properties:
      cores: "32"
      dependencies: >-
        [
          {"dependency": "dashing", "version": "0.4.0"}
        ]
      firebase_project: ""
      release_ref: ""
      tags: >
        ["framework", "hostonly", "shard", "linux"]
      shard: docs
    runIf:
      - bin/**
      - dev/**
      - packages/flutter/**
      - packages/flutter_drive/**
      - packages/flutter_localizations/**
      - packages/flutter_test/**
      - packages/flutter_web_plugins/**
      - packages/integration_test/**
      - .ci.yaml
      - dartdoc_options.yaml

  - name: Linux engine_dependency_proxy_test
    recipe: devicelab/devicelab_drone
    timeout: 60
    properties:
      dependencies: >-
        [
          {"dependency": "android_sdk", "version": "version:34v3"},
          {"dependency": "chrome_and_driver", "version": "version:119.0.6045.9"},
          {"dependency": "open_jdk", "version": "version:17"}
        ]
      tags: >
        ["devicelab", "hostonly", "linux"]
      task_name: engine_dependency_proxy_test
    runIf:
      - dev/**
      - bin/**
      - .ci.yaml

  - name: Linux firebase_abstract_method_smoke_test
    presubmit: false
    recipe: firebaselab/firebaselab
    timeout: 60
    properties:
      dependencies: >-
        [
          {"dependency": "android_sdk", "version": "version:34v3"},
          {"dependency": "open_jdk", "version": "version:17"}
        ]
      tags: >
        ["firebaselab"]
      task_name: abstract_method_smoke_test
      physical_devices: >-
        [
          "--device", "model=shiba,version=34",
          "--device", "model=panther,version=33",
          "--device", "model=redfin,version=30"
        ]
      # TODO(flutter/flutter#123331): This device is flaking.
      # "--device", "model=Nexus6P,version=25"
      virtual_devices: >-
        [
          "--device", "model=Nexus5,version=21",
          "--device", "model=Nexus5,version=22",
          "--device", "model=Nexus5,version=23",
          "--device", "model=Nexus5,version=24",
          "--device", "model=Nexus6P,version=25",
          "--device", "model=Nexus6P,version=26",
          "--device", "model=Nexus6P,version=27",
          "--device", "model=NexusLowRes,version=29"
        ]

  - name: Linux firebase_android_embedding_v2_smoke_test
    recipe: firebaselab/firebaselab
    timeout: 60
    properties:
      dependencies: >-
        [
          {"dependency": "android_sdk", "version": "version:34v3"},
          {"dependency": "open_jdk", "version": "version:17"}
        ]
      tags: >
        ["firebaselab"]
      task_name: android_embedding_v2_smoke_test
      physical_devices: >-
        [
          "--device", "model=shiba,version=34",
          "--device", "model=redfin,version=30",
          "--device", "model=griffin,version=24"
        ]
      # TODO(flutter/flutter#123331): This device is flaking.
      # "--device", "model=Nexus6P,version=25"
      virtual_devices: >-
        [
          "--device", "model=Nexus5,version=21",
          "--device", "model=Nexus5,version=22",
          "--device", "model=Nexus5,version=23",
          "--device", "model=Nexus6P,version=25",
          "--device", "model=Nexus6P,version=26",
          "--device", "model=Nexus6P,version=27",
          "--device", "model=NexusLowRes,version=29"
        ]

  - name: Linux firebase_release_smoke_test
    recipe: firebaselab/firebaselab
    timeout: 60
    properties:
      dependencies: >-
        [
          {"dependency": "android_sdk", "version": "version:34v3"},
          {"dependency": "open_jdk", "version": "version:17"}
        ]
      tags: >
        ["firebaselab"]
      task_name: release_smoke_test
      physical_devices: >-
        [
          "--device", "model=shiba,version=34",
          "--device", "model=redfin,version=30",
          "--device", "model=griffin,version=24"
        ]
      # TODO(flutter/flutter#123331): This device is flaking.
      # "--device", "model=Nexus6P,version=25"
      virtual_devices: >-
        [
          "--device", "model=Nexus5,version=21",
          "--device", "model=Nexus5,version=22",
          "--device", "model=Nexus5,version=23",
          "--device", "model=Nexus6P,version=25",
          "--device", "model=Nexus6P,version=26",
          "--device", "model=Nexus6P,version=27",
          "--device", "model=NexusLowRes,version=29"
        ]

  - name: Linux flutter_packaging_test
    recipe: packaging/packaging
    presubmit: false
    enabled_branches:
      - master
    properties:
      task_name: flutter_packaging
      tags: >
        ["framework", "hostonly", "shard", "linux"]
    runIf:
      - .ci.yaml
      - dev/bots/**

  - name: Linux flutter_plugins
    recipe: flutter/flutter_drone
    enabled_branches:
      - master
    timeout: 60
    properties:
      shard: flutter_plugins
      subshard: analyze
      tags: >
        ["framework", "hostonly", "shard", "linux"]

  - name: Linux framework_tests_libraries
    recipe: flutter/flutter_drone
    timeout: 60
    properties:
      dependencies: >-
        [
          {"dependency": "goldctl", "version": "git_revision:720a542f6fe4f92922c3b8f0fdcc4d2ac6bb83cd"}
        ]
      shard: framework_tests
      subshard: libraries
      tags: >
        ["framework","hostonly","shard", "linux"]
    runIf:
      - dev/**
      - packages/flutter/**
      - packages/flutter_driver/**
      - packages/integration_test/**
      - packages/flutter_localizations/**
      - packages/fuchsia_remote_debug_protocol/**
      - packages/flutter_test/**
      - packages/flutter_goldens/**
      - packages/flutter_tools/**
      - bin/**
      - .ci.yaml

  - name: Linux framework_tests_slow
    recipe: flutter/flutter_drone
    timeout: 60
    properties:
      dependencies: >-
        [
          {"dependency": "android_sdk", "version": "version:34v3"},
          {"dependency": "open_jdk", "version": "version:17"}
        ]
      shard: framework_tests
      subshard: slow
      tags: >
        ["framework", "hostonly", "shard", "linux"]
    runIf:
      - dev/**
      - packages/flutter/**
      - packages/flutter_driver/**
      - packages/integration_test/**
      - packages/flutter_localizations/**
      - packages/fuchsia_remote_debug_protocol/**
      - packages/flutter_test/**
      - packages/flutter_goldens/**
      - packages/flutter_tools/**
      - bin/**
      - .ci.yaml

  - name: Linux framework_tests_misc
    recipe: flutter/flutter_drone
    timeout: 60
    properties:
      dependencies: >-
        [
          {"dependency": "goldctl", "version": "git_revision:720a542f6fe4f92922c3b8f0fdcc4d2ac6bb83cd"},
          {"dependency": "clang", "version": "git_revision:5d5aba78dbbee75508f01bcaa69aedb2ab79065a"},
          {"dependency": "cmake", "version": "build_id:8787856497187628321"},
          {"dependency": "ninja", "version": "version:1.9.0"},
          {"dependency": "open_jdk", "version": "version:17"},
          {"dependency": "android_sdk", "version": "version:34v3"}
        ]
      shard: framework_tests
      subshard: misc
      tags: >
        ["framework", "hostonly", "shard", "linux"]
    runIf:
      - dev/**
      - examples/api/**
      - packages/flutter/**
      - packages/flutter_driver/**
      - packages/integration_test/**
      - packages/flutter_localizations/**
      - packages/fuchsia_remote_debug_protocol/**
      - packages/flutter_test/**
      - packages/flutter_goldens/**
      - packages/flutter_tools/**
      - bin/**
      - .ci.yaml

  - name: Linux framework_tests_widgets
    recipe: flutter/flutter_drone
    timeout: 60
    properties:
      dependencies: >-
        [
          {"dependency": "goldctl", "version": "git_revision:720a542f6fe4f92922c3b8f0fdcc4d2ac6bb83cd"}
        ]
      shard: framework_tests
      subshard: widgets
      tags: >
        ["framework","hostonly","shard", "linux"]
    runIf:
      - dev/**
      - packages/flutter/**
      - packages/flutter_driver/**
      - packages/integration_test/**
      - packages/flutter_localizations/**
      - packages/fuchsia_remote_debug_protocol/**
      - packages/flutter_test/**
      - packages/flutter_goldens/**
      - packages/flutter_tools/**
      - bin/**
      - .ci.yaml

  - name: Linux fuchsia_precache
    recipe: flutter/flutter_drone
    timeout: 60
    properties:
      shard: fuchsia_precache
      tags: >
        ["framework", "hostonly", "shard", "linux"]
    runIf:
      - bin/internal/engine.version
      - .ci.yaml

  - name: Linux gradle_desugar_classes_test
    recipe: devicelab/devicelab_drone
    timeout: 60
    properties:
      dependencies: >-
        [
          {"dependency": "android_sdk", "version": "version:34v3"},
          {"dependency": "chrome_and_driver", "version": "version:119.0.6045.9"},
          {"dependency": "open_jdk", "version": "version:17"}
        ]
      tags: >
        ["devicelab", "hostonly", "linux"]
      task_name: gradle_desugar_classes_test
    runIf:
      - dev/**
      - bin/**
      - .ci.yaml

  - name: Linux gradle_java8_compile_test
    recipe: devicelab/devicelab_drone
    timeout: 60
    properties:
      dependencies: >-
        [
          {"dependency": "android_sdk", "version": "version:34v3"},
          {"dependency": "chrome_and_driver", "version": "version:119.0.6045.9"},
          {"dependency": "open_jdk", "version": "version:17"}
        ]
      tags: >
        ["devicelab", "hostonly", "linux"]
      task_name: gradle_java8_compile_test
    runIf:
      - dev/**
      - bin/**
      - .ci.yaml

  - name: Linux gradle_plugin_bundle_test
    recipe: devicelab/devicelab_drone
    timeout: 60
    properties:
      dependencies: >-
        [
          {"dependency": "android_sdk", "version": "version:34v3"},
          {"dependency": "chrome_and_driver", "version": "version:119.0.6045.9"},
          {"dependency": "open_jdk", "version": "version:17"}
        ]
      tags: >
        ["devicelab", "hostonly", "linux"]
      task_name: gradle_plugin_bundle_test
    runIf:
      - dev/**
      - bin/**
      - .ci.yaml

  - name: Linux gradle_plugin_fat_apk_test
    recipe: devicelab/devicelab_drone
    timeout: 60
    properties:
      dependencies: >-
        [
          {"dependency": "android_sdk", "version": "version:34v3"},
          {"dependency": "chrome_and_driver", "version": "version:119.0.6045.9"},
          {"dependency": "open_jdk", "version": "version:17"}
        ]
      tags: >
        ["devicelab", "hostonly", "linux"]
      task_name: gradle_plugin_fat_apk_test
    runIf:
      - dev/**
      - bin/**
      - .ci.yaml

  - name: Linux gradle_plugin_light_apk_test
    recipe: devicelab/devicelab_drone
    timeout: 60
    properties:
      dependencies: >-
        [
          {"dependency": "android_sdk", "version": "version:34v3"},
          {"dependency": "chrome_and_driver", "version": "version:119.0.6045.9"},
          {"dependency": "open_jdk", "version": "version:17"}
        ]
      tags: >
        ["devicelab", "hostonly", "linux"]
      task_name: gradle_plugin_light_apk_test
    runIf:
      - dev/**
      - bin/**
      - .ci.yaml

  - name: Linux module_custom_host_app_name_test
    recipe: devicelab/devicelab_drone
    timeout: 60
    properties:
      dependencies: >-
        [
          {"dependency": "android_sdk", "version": "version:34v3"},
          {"dependency": "chrome_and_driver", "version": "version:119.0.6045.9"},
          {"dependency": "open_jdk", "version": "version:17"}
        ]
      tags: >
        ["devicelab", "hostonly", "linux"]
      task_name: module_custom_host_app_name_test
    runIf:
      - dev/**
      - packages/flutter_tools/**
      - bin/**
      - .ci.yaml

  - name: Linux module_host_with_custom_build_test
    recipe: devicelab/devicelab_drone
    timeout: 60
    properties:
      dependencies: >-
        [
          {"dependency": "android_sdk", "version": "version:34v3"},
          {"dependency": "chrome_and_driver", "version": "version:119.0.6045.9"},
          {"dependency": "open_jdk", "version": "version:17"}
        ]
      tags: >
        ["devicelab", "hostonly", "linux"]
      task_name: module_host_with_custom_build_test
    runIf:
      - dev/**
      - packages/flutter_tools/**
      - bin/**
      - .ci.yaml

  - name: Linux module_test
    recipe: devicelab/devicelab_drone
    timeout: 60
    properties:
      dependencies: >-
        [
          {"dependency": "android_sdk", "version": "version:34v3"},
          {"dependency": "chrome_and_driver", "version": "version:119.0.6045.9"},
          {"dependency": "open_jdk", "version": "version:17"}
        ]
      tags: >
        ["devicelab", "hostonly", "linux"]
      task_name: module_test
    runIf:
      - dev/**
      - packages/flutter_tools/**
      - bin/**
      - .ci.yaml

  - name: Linux plugin_dependencies_test
    recipe: devicelab/devicelab_drone
    timeout: 60
    properties:
      dependencies: >-
        [
          {"dependency": "android_sdk", "version": "version:34v3"},
          {"dependency": "chrome_and_driver", "version": "version:119.0.6045.9"},
          {"dependency": "open_jdk", "version": "version:17"}
        ]
      tags: >
        ["devicelab", "hostonly", "linux"]
      task_name: plugin_dependencies_test
    runIf:
      - dev/**
      - packages/flutter_tools/**
      - bin/**
      - .ci.yaml

  - name: Linux plugin_test
    recipe: devicelab/devicelab_drone
    timeout: 60
    properties:
      dependencies: >-
        [
          {"dependency": "android_sdk", "version": "version:34v3"},
          {"dependency": "chrome_and_driver", "version": "version:119.0.6045.9"},
          {"dependency": "open_jdk", "version": "version:17"}
        ]
      tags: >
        ["devicelab", "hostonly", "linux"]
      task_name: plugin_test
    runIf:
      - dev/**
      - packages/flutter_tools/**
      - bin/**
      - .ci.yaml

  - name: Linux plugin_test_linux
    recipe: devicelab/devicelab_drone
    timeout: 60
    properties:
      dependencies: >-
        [
          {"dependency": "clang", "version": "git_revision:5d5aba78dbbee75508f01bcaa69aedb2ab79065a"},
          {"dependency": "cmake", "version": "build_id:8787856497187628321"},
          {"dependency": "ninja", "version": "version:1.9.0"},
          {"dependency": "curl", "version": "version:7.64.0"}
        ]
      tags: >
        ["devicelab", "hostonly", "linux"]
      task_name: plugin_test_linux
    runIf:
      - dev/**
      - packages/flutter_tools/**
      - bin/**
      - .ci.yaml

  - name: Linux run_debug_test_linux
    recipe: devicelab/devicelab_drone
    timeout: 60
    properties:
      xvfb: "1"
      dependencies: >-
        [
          {"dependency": "clang", "version": "git_revision:5d5aba78dbbee75508f01bcaa69aedb2ab79065a"},
          {"dependency": "cmake", "version": "build_id:8787856497187628321"},
          {"dependency": "ninja", "version": "version:1.9.0"}
        ]
      tags: >
        ["devicelab", "hostonly", "linux"]
      task_name: run_debug_test_linux
    runIf:
      - dev/**
      - packages/flutter_tools/**
      - bin/**
      - .ci.yaml

  - name: Linux run_release_test_linux
    recipe: devicelab/devicelab_drone
    timeout: 60
    properties:
      xvfb: "1"
      dependencies: >-
        [
          {"dependency": "clang", "version": "git_revision:5d5aba78dbbee75508f01bcaa69aedb2ab79065a"},
          {"dependency": "cmake", "version": "build_id:8787856497187628321"},
          {"dependency": "ninja", "version": "version:1.9.0"}
        ]
      tags: >
        ["devicelab", "hostonly", "linux"]
      task_name: run_release_test_linux
    runIf:
      - dev/**
      - packages/flutter_tools/**
      - bin/**
      - .ci.yaml

  - name: Linux skp_generator
    enabled_branches:
      - main
      - master
    recipe: flutter/flutter_drone
    timeout: 60
    properties:
      shard: skp_generator
      subshard: "0"
      tags: >
        ["framework", "hostonly", "shard", "linux"]
    runIf:
      - dev/**
      - packages/flutter/**
      - packages/flutter_tools/**
      - bin/**
      - .ci.yaml

  - name: Linux technical_debt__cost
    recipe: devicelab/devicelab_drone
    presubmit: false
    timeout: 60
    properties:
      dependencies: >-
        [
          {"dependency": "android_sdk", "version": "version:34v3"},
          {"dependency": "chrome_and_driver", "version": "version:119.0.6045.9"}
        ]
      tags: >
        ["devicelab", "hostonly", "linux"]
      task_name: technical_debt__cost

  - name: Linux test_ownership
    recipe: infra/test_ownership
    enabled_branches:
      - main
      - master
    properties:
      tags: >
        ["framework", "hostonly", "shard", "linux"]
    runIf:
      - bin/internal/engine.version
      - .ci.yaml

  - name: Linux tool_integration_tests_1_4
    recipe: flutter/flutter_drone
    timeout: 60
    properties:
      add_recipes_cq: "true"
      dependencies: >-
        [
          {"dependency": "android_sdk", "version": "version:34v3"},
          {"dependency": "chrome_and_driver", "version": "version:119.0.6045.9"},
          {"dependency": "clang", "version": "git_revision:5d5aba78dbbee75508f01bcaa69aedb2ab79065a"},
          {"dependency": "cmake", "version": "build_id:8787856497187628321"},
          {"dependency": "goldctl", "version": "git_revision:720a542f6fe4f92922c3b8f0fdcc4d2ac6bb83cd"},
          {"dependency": "ninja", "version": "version:1.9.0"},
          {"dependency": "open_jdk", "version": "version:17"}
        ]
      shard: tool_integration_tests
      subshard: "1_4"
      tags: >
        ["framework", "hostonly", "shard", "linux"]
      test_timeout_secs: "2700"
    runIf:
      - dev/**
      - packages/flutter_tools/**
      - bin/**
      - .ci.yaml

  - name: Linux tool_integration_tests_2_4
    recipe: flutter/flutter_drone
    timeout: 60
    properties:
      add_recipes_cq: "true"
      dependencies: >-
        [
          {"dependency": "android_sdk", "version": "version:34v3"},
          {"dependency": "chrome_and_driver", "version": "version:119.0.6045.9"},
          {"dependency": "clang", "version": "git_revision:5d5aba78dbbee75508f01bcaa69aedb2ab79065a"},
          {"dependency": "cmake", "version": "build_id:8787856497187628321"},
          {"dependency": "goldctl", "version": "git_revision:720a542f6fe4f92922c3b8f0fdcc4d2ac6bb83cd"},
          {"dependency": "ninja", "version": "version:1.9.0"},
          {"dependency": "open_jdk", "version": "version:17"}
        ]
      shard: tool_integration_tests
      subshard: "2_4"
      tags: >
        ["framework", "hostonly", "shard", "linux"]
      test_timeout_secs: "2700"
    runIf:
      - dev/**
      - packages/flutter_tools/**
      - bin/**
      - .ci.yaml

  - name: Linux tool_integration_tests_3_4
    recipe: flutter/flutter_drone
    timeout: 60
    properties:
      add_recipes_cq: "true"
      dependencies: >-
        [
          {"dependency": "android_sdk", "version": "version:34v3"},
          {"dependency": "chrome_and_driver", "version": "version:119.0.6045.9"},
          {"dependency": "clang", "version": "git_revision:5d5aba78dbbee75508f01bcaa69aedb2ab79065a"},
          {"dependency": "cmake", "version": "build_id:8787856497187628321"},
          {"dependency": "goldctl", "version": "git_revision:720a542f6fe4f92922c3b8f0fdcc4d2ac6bb83cd"},
          {"dependency": "ninja", "version": "version:1.9.0"},
          {"dependency": "open_jdk", "version": "version:17"}
        ]
      shard: tool_integration_tests
      subshard: "3_4"
      tags: >
        ["framework", "hostonly", "shard", "linux"]
      test_timeout_secs: "2700"
    runIf:
      - dev/**
      - packages/flutter_tools/**
      - bin/**
      - .ci.yaml

  - name: Linux tool_integration_tests_4_4
    recipe: flutter/flutter_drone
    timeout: 60
    properties:
      add_recipes_cq: "true"
      dependencies: >-
        [
          {"dependency": "android_sdk", "version": "version:34v3"},
          {"dependency": "chrome_and_driver", "version": "version:119.0.6045.9"},
          {"dependency": "clang", "version": "git_revision:5d5aba78dbbee75508f01bcaa69aedb2ab79065a"},
          {"dependency": "cmake", "version": "build_id:8787856497187628321"},
          {"dependency": "goldctl", "version": "git_revision:720a542f6fe4f92922c3b8f0fdcc4d2ac6bb83cd"},
          {"dependency": "ninja", "version": "version:1.9.0"},
          {"dependency": "open_jdk", "version": "version:17"}
        ]
      shard: tool_integration_tests
      subshard: "4_4"
      tags: >
        ["framework", "hostonly", "shard", "linux"]
      test_timeout_secs: "2700"
    runIf:
      - dev/**
      - packages/flutter_tools/**
      - bin/**
      - .ci.yaml

  - name: Linux android_preview_tool_integration_tests
    recipe: flutter/flutter_drone
    timeout: 60
    properties:
      add_recipes_cq: "true"
      # This makes use of UpsideDownCake, a preview version of android. Preview versions eventually
      # get removed from the sdk manager, so it is hosted on CIPD to ensure integration testing
      # doesn't flake when that happens.
      # https://chrome-infra-packages.appspot.com/p/flutter/android/sdk/all/linux-amd64/+/version:udcv1
      dependencies: >-
        [
          {"dependency": "android_sdk", "version": "version:udcv1"},
          {"dependency": "chrome_and_driver", "version": "version:119.0.6045.9"},
          {"dependency": "clang", "version": "git_revision:5d5aba78dbbee75508f01bcaa69aedb2ab79065a"},
          {"dependency": "cmake", "version": "build_id:8787856497187628321"},
          {"dependency": "goldctl", "version": "git_revision:720a542f6fe4f92922c3b8f0fdcc4d2ac6bb83cd"},
          {"dependency": "ninja", "version": "version:1.9.0"},
          {"dependency": "open_jdk", "version": "version:11"}
        ]
      shard: android_preview_tool_integration_tests
      tags: >
        ["framework", "hostonly", "shard", "linux"]
      test_timeout_secs: "2700"
    runIf:
      - dev/**
      - packages/flutter_tools/**
      - bin/**
      - .ci.yaml

  - name: Linux tool_tests_commands
    recipe: flutter/flutter_drone
    timeout: 60
    properties:
      add_recipes_cq: "true"
      dependencies: >-
        [
          {"dependency": "android_sdk", "version": "version:34v3"},
          {"dependency": "open_jdk", "version": "version:17"}
        ]
      shard: tool_tests
      subshard: commands
      tags: >
        ["framework", "hostonly", "shard", "linux"]
    runIf:
      - dev/**
      - packages/flutter_tools/**
      - bin/**
      - .ci.yaml

  - name: Linux tool_tests_general
    recipe: flutter/flutter_drone
    timeout: 60
    properties:
      add_recipes_cq: "true"
      dependencies: >-
        [
          {"dependency": "android_sdk", "version": "version:34v3"},
          {"dependency": "open_jdk", "version": "version:17"}
        ]
      shard: tool_tests
      subshard: general
      tags: >
        ["framework", "hostonly", "shard", "linux"]
    runIf:
      - dev/**
      - packages/flutter_tools/**
      - bin/**
      - .ci.yaml

  - name: Linux realm_checker
    recipe: flutter/flutter_drone
    timeout: 60
    properties:
      add_recipes_cq: "true"
      shard: realm_checker
      tags: >
        ["framework", "hostonly", "shard", "linux"]
    runIf:
      - dev/**
      - packages/flutter_tools/**
      - bin/**
      - .ci.yaml

  - name: Linux web_benchmarks_canvaskit
    recipe: devicelab/devicelab_drone
    presubmit: false
    timeout: 60
    properties:
      dependencies: >-
        [
          {"dependency": "android_sdk", "version": "version:34v3"},
          {"dependency": "chrome_and_driver", "version": "version:119.0.6045.9"}
        ]
      tags: >
        ["devicelab","hostonly", "linux"]
      task_name: web_benchmarks_canvaskit

  - name: Linux web_benchmarks_html
    recipe: devicelab/devicelab_drone
    timeout: 60
    properties:
      dependencies: >-
        [
          {"dependency": "android_sdk", "version": "version:34v3"},
          {"dependency": "chrome_and_driver", "version": "version:119.0.6045.9"}
        ]
      tags: >
        ["devicelab"]
      task_name: web_benchmarks_html
    runIf:
      - dev/**
      - bin/**
      - .ci.yaml

  - name: Linux web_benchmarks_skwasm
    recipe: devicelab/devicelab_drone
    presubmit: false
    timeout: 60
    properties:
      dependencies: >-
        [
          {"dependency": "android_sdk", "version": "version:34v3"},
          {"dependency": "chrome_and_driver", "version": "version:119.0.6045.9"}
        ]
      tags: >
        ["devicelab"]
      task_name: web_benchmarks_skwasm
    runIf:
      - dev/**
      - bin/**
      - .ci.yaml

  - name: Linux web_long_running_tests_1_5
    recipe: flutter/flutter_drone
    timeout: 60
    properties:
      dependencies: >-
        [
          {"dependency": "android_sdk", "version": "version:34v3"},
          {"dependency": "chrome_and_driver", "version": "version:119.0.6045.9"},
          {"dependency": "goldctl", "version": "git_revision:720a542f6fe4f92922c3b8f0fdcc4d2ac6bb83cd"}
        ]
      shard: web_long_running_tests
      subshard: "1_5"
      tags: >
        ["framework", "hostonly", "shard", "linux"]
      # Retry for flakes caused by https://github.com/flutter/flutter/issues/132654
      presubmit_max_attempts: "2"
    runIf:
      - dev/**
      - packages/**
      - bin/**
      - .ci.yaml

  - name: Linux web_long_running_tests_2_5
    recipe: flutter/flutter_drone
    timeout: 60
    properties:
      dependencies: >-
        [
          {"dependency": "android_sdk", "version": "version:34v3"},
          {"dependency": "chrome_and_driver", "version": "version:119.0.6045.9"},
          {"dependency": "goldctl", "version": "git_revision:720a542f6fe4f92922c3b8f0fdcc4d2ac6bb83cd"}
        ]
      shard: web_long_running_tests
      subshard: "2_5"
      tags: >
        ["framework", "hostonly", "shard", "linux"]
      # Retry for flakes caused by https://github.com/flutter/flutter/issues/132654
      presubmit_max_attempts: "2"
    runIf:
      - dev/**
      - packages/**
      - bin/**
      - .ci.yaml

  - name: Linux web_long_running_tests_3_5
    recipe: flutter/flutter_drone
    timeout: 60
    properties:
      dependencies: >-
        [
          {"dependency": "android_sdk", "version": "version:34v3"},
          {"dependency": "chrome_and_driver", "version": "version:119.0.6045.9"},
          {"dependency": "goldctl", "version": "git_revision:720a542f6fe4f92922c3b8f0fdcc4d2ac6bb83cd"}
        ]
      shard: web_long_running_tests
      subshard: "3_5"
      tags: >
        ["framework", "hostonly", "shard", "linux"]
      # Retry for flakes caused by https://github.com/flutter/flutter/issues/132654
      presubmit_max_attempts: "2"
    runIf:
      - dev/**
      - packages/**
      - bin/**
      - .ci.yaml

  - name: Linux web_long_running_tests_4_5
    recipe: flutter/flutter_drone
    timeout: 60
    properties:
      dependencies: >-
        [
          {"dependency": "android_sdk", "version": "version:34v3"},
          {"dependency": "chrome_and_driver", "version": "version:119.0.6045.9"},
          {"dependency": "goldctl", "version": "git_revision:720a542f6fe4f92922c3b8f0fdcc4d2ac6bb83cd"}
        ]
      shard: web_long_running_tests
      subshard: "4_5"
      tags: >
        ["framework", "hostonly", "shard", "linux"]
      # Retry for flakes caused by https://github.com/flutter/flutter/issues/132654
      presubmit_max_attempts: "2"
    runIf:
      - dev/**
      - packages/**
      - bin/**
      - .ci.yaml

  - name: Linux web_long_running_tests_5_5
    recipe: flutter/flutter_drone
    timeout: 60
    properties:
      dependencies: >-
        [
          {"dependency": "android_sdk", "version": "version:34v3"},
          {"dependency": "chrome_and_driver", "version": "version:119.0.6045.9"},
          {"dependency": "goldctl", "version": "git_revision:720a542f6fe4f92922c3b8f0fdcc4d2ac6bb83cd"}
        ]
      shard: web_long_running_tests
      subshard: "5_5"
      tags: >
        ["framework", "hostonly", "shard", "linux"]
      # Retry for flakes caused by https://github.com/flutter/flutter/issues/132654
      presubmit_max_attempts: "2"
    runIf:
      - dev/**
      - packages/**
      - bin/**
      - .ci.yaml

  - name: Linux web_tests_0
    recipe: flutter/flutter_drone
    timeout: 60
    properties:
      dependencies: >-
        [
          {"dependency": "android_sdk", "version": "version:34v3"},
          {"dependency": "chrome_and_driver", "version": "version:119.0.6045.9"},
          {"dependency": "goldctl", "version": "git_revision:720a542f6fe4f92922c3b8f0fdcc4d2ac6bb83cd"}
        ]
      shard: web_tests
      subshard: "0"
      tags: >
        ["framework", "hostonly", "shard", "linux"]
      # Retry for flakes caused by https://github.com/flutter/flutter/issues/132654
      presubmit_max_attempts: "2"
    runIf:
      - dev/**
      - packages/**
      - bin/**
      - .ci.yaml

  - name: Linux web_tests_1
    recipe: flutter/flutter_drone
    timeout: 60
    properties:
      dependencies: >-
        [
          {"dependency": "android_sdk", "version": "version:34v3"},
          {"dependency": "chrome_and_driver", "version": "version:119.0.6045.9"},
          {"dependency": "goldctl", "version": "git_revision:720a542f6fe4f92922c3b8f0fdcc4d2ac6bb83cd"}
        ]
      shard: web_tests
      subshard: "1"
      tags: >
        ["framework", "hostonly", "shard", "linux"]
      # Retry for flakes caused by https://github.com/flutter/flutter/issues/132654
      presubmit_max_attempts: "2"
    runIf:
      - dev/**
      - packages/**
      - bin/**
      - .ci.yaml

  - name: Linux web_tests_2
    recipe: flutter/flutter_drone
    timeout: 60
    properties:
      dependencies: >-
        [
          {"dependency": "android_sdk", "version": "version:34v3"},
          {"dependency": "chrome_and_driver", "version": "version:119.0.6045.9"},
          {"dependency": "goldctl", "version": "git_revision:720a542f6fe4f92922c3b8f0fdcc4d2ac6bb83cd"}
        ]
      shard: web_tests
      subshard: "2"
      tags: >
        ["framework", "hostonly", "shard", "linux"]
      # Retry for flakes caused by https://github.com/flutter/flutter/issues/132654
      presubmit_max_attempts: "2"
    runIf:
      - dev/**
      - packages/**
      - bin/**
      - .ci.yaml

  - name: Linux web_tests_3
    recipe: flutter/flutter_drone
    timeout: 60
    properties:
      dependencies: >-
        [
          {"dependency": "android_sdk", "version": "version:34v3"},
          {"dependency": "chrome_and_driver", "version": "version:119.0.6045.9"},
          {"dependency": "goldctl", "version": "git_revision:720a542f6fe4f92922c3b8f0fdcc4d2ac6bb83cd"}
        ]
      shard: web_tests
      subshard: "3"
      tags: >
        ["framework", "hostonly", "shard", "linux"]
      # Retry for flakes caused by https://github.com/flutter/flutter/issues/132654
      presubmit_max_attempts: "2"
    runIf:
      - dev/**
      - packages/**
      - bin/**
      - .ci.yaml

  - name: Linux web_tests_4
    recipe: flutter/flutter_drone
    timeout: 60
    properties:
      dependencies: >-
        [
          {"dependency": "android_sdk", "version": "version:34v3"},
          {"dependency": "chrome_and_driver", "version": "version:119.0.6045.9"},
          {"dependency": "goldctl", "version": "git_revision:720a542f6fe4f92922c3b8f0fdcc4d2ac6bb83cd"}
        ]
      shard: web_tests
      subshard: "4"
      tags: >
        ["framework", "hostonly", "shard", "linux"]
      # Retry for flakes caused by https://github.com/flutter/flutter/issues/132654
      presubmit_max_attempts: "2"
    runIf:
      - dev/**
      - packages/**
      - bin/**
      - .ci.yaml

  - name: Linux web_tests_5
    recipe: flutter/flutter_drone
    timeout: 60
    properties:
      dependencies: >-
        [
          {"dependency": "android_sdk", "version": "version:34v3"},
          {"dependency": "chrome_and_driver", "version": "version:119.0.6045.9"},
          {"dependency": "goldctl", "version": "git_revision:720a542f6fe4f92922c3b8f0fdcc4d2ac6bb83cd"}
        ]
      shard: web_tests
      subshard: "5"
      tags: >
        ["framework", "hostonly", "shard", "linux"]
      # Retry for flakes caused by https://github.com/flutter/flutter/issues/132654
      presubmit_max_attempts: "2"
    runIf:
      - dev/**
      - packages/**
      - bin/**
      - .ci.yaml

  - name: Linux web_tests_6
    recipe: flutter/flutter_drone
    timeout: 60
    properties:
      dependencies: >-
        [
          {"dependency": "android_sdk", "version": "version:34v3"},
          {"dependency": "chrome_and_driver", "version": "version:119.0.6045.9"},
          {"dependency": "goldctl", "version": "git_revision:720a542f6fe4f92922c3b8f0fdcc4d2ac6bb83cd"}
        ]
      shard: web_tests
      subshard: "6"
      tags: >
        ["framework", "hostonly", "shard", "linux"]
      # Retry for flakes caused by https://github.com/flutter/flutter/issues/132654
      presubmit_max_attempts: "2"
    runIf:
      - dev/**
      - packages/**
      - bin/**
      - .ci.yaml

  - name: Linux web_tests_7_last
    recipe: flutter/flutter_drone
    timeout: 60
    properties:
      dependencies: >-
        [
          {"dependency": "android_sdk", "version": "version:34v3"},
          {"dependency": "chrome_and_driver", "version": "version:119.0.6045.9"},
          {"dependency": "goldctl", "version": "git_revision:720a542f6fe4f92922c3b8f0fdcc4d2ac6bb83cd"}
        ]
      shard: web_tests
      subshard: "7_last"
      tags: >
        ["framework", "hostonly", "shard", "linux"]
      # Retry for flakes caused by https://github.com/flutter/flutter/issues/132654
      presubmit_max_attempts: "2"
    runIf:
      - dev/**
      - packages/**
      - bin/**
      - .ci.yaml

  - name: Linux web_canvaskit_tests_0
    recipe: flutter/flutter_drone
    timeout: 60
    properties:
      dependencies: >-
        [
          {"dependency": "android_sdk", "version": "version:34v3"},
          {"dependency": "chrome_and_driver", "version": "version:119.0.6045.9"},
          {"dependency": "goldctl", "version": "git_revision:720a542f6fe4f92922c3b8f0fdcc4d2ac6bb83cd"}
        ]
      shard: web_canvaskit_tests
      subshard: "0"
      tags: >
        ["framework", "hostonly", "shard", "linux"]
      # Retry for flakes caused by https://github.com/flutter/flutter/issues/132654
      presubmit_max_attempts: "2"
    runIf:
      - dev/**
      - packages/**
      - bin/**
      - .ci.yaml

  - name: Linux web_canvaskit_tests_1
    recipe: flutter/flutter_drone
    timeout: 60
    properties:
      dependencies: >-
        [
          {"dependency": "android_sdk", "version": "version:34v3"},
          {"dependency": "chrome_and_driver", "version": "version:119.0.6045.9"},
          {"dependency": "goldctl", "version": "git_revision:720a542f6fe4f92922c3b8f0fdcc4d2ac6bb83cd"}
        ]
      shard: web_canvaskit_tests
      subshard: "1"
      tags: >
        ["framework", "hostonly", "shard", "linux"]
      # Retry for flakes caused by https://github.com/flutter/flutter/issues/132654
      presubmit_max_attempts: "2"
    runIf:
      - dev/**
      - packages/**
      - bin/**
      - .ci.yaml

  - name: Linux web_canvaskit_tests_2
    recipe: flutter/flutter_drone
    timeout: 60
    properties:
      dependencies: >-
        [
          {"dependency": "android_sdk", "version": "version:34v3"},
          {"dependency": "chrome_and_driver", "version": "version:119.0.6045.9"},
          {"dependency": "goldctl", "version": "git_revision:720a542f6fe4f92922c3b8f0fdcc4d2ac6bb83cd"}
        ]
      shard: web_canvaskit_tests
      subshard: "2"
      tags: >
        ["framework", "hostonly", "shard", "linux"]
      # Retry for flakes caused by https://github.com/flutter/flutter/issues/132654
      presubmit_max_attempts: "2"
    runIf:
      - dev/**
      - packages/**
      - bin/**
      - .ci.yaml

  - name: Linux web_canvaskit_tests_3
    recipe: flutter/flutter_drone
    timeout: 60
    properties:
      dependencies: >-
        [
          {"dependency": "android_sdk", "version": "version:34v3"},
          {"dependency": "chrome_and_driver", "version": "version:119.0.6045.9"},
          {"dependency": "goldctl", "version": "git_revision:720a542f6fe4f92922c3b8f0fdcc4d2ac6bb83cd"}
        ]
      shard: web_canvaskit_tests
      subshard: "3"
      tags: >
        ["framework", "hostonly", "shard", "linux"]
      # Retry for flakes caused by https://github.com/flutter/flutter/issues/132654
      presubmit_max_attempts: "2"
    runIf:
      - dev/**
      - packages/**
      - bin/**
      - .ci.yaml

  - name: Linux web_canvaskit_tests_4
    recipe: flutter/flutter_drone
    timeout: 60
    properties:
      dependencies: >-
        [
          {"dependency": "android_sdk", "version": "version:34v3"},
          {"dependency": "chrome_and_driver", "version": "version:119.0.6045.9"},
          {"dependency": "goldctl", "version": "git_revision:720a542f6fe4f92922c3b8f0fdcc4d2ac6bb83cd"}
        ]
      shard: web_canvaskit_tests
      subshard: "4"
      tags: >
        ["framework", "hostonly", "shard", "linux"]
      # Retry for flakes caused by https://github.com/flutter/flutter/issues/132654
      presubmit_max_attempts: "2"
    runIf:
      - dev/**
      - packages/**
      - bin/**
      - .ci.yaml

  - name: Linux web_canvaskit_tests_5
    recipe: flutter/flutter_drone
    timeout: 60
    properties:
      dependencies: >-
        [
          {"dependency": "android_sdk", "version": "version:34v3"},
          {"dependency": "chrome_and_driver", "version": "version:119.0.6045.9"},
          {"dependency": "goldctl", "version": "git_revision:720a542f6fe4f92922c3b8f0fdcc4d2ac6bb83cd"}
        ]
      shard: web_canvaskit_tests
      subshard: "5"
      tags: >
        ["framework", "hostonly", "shard", "linux"]
      # Retry for flakes caused by https://github.com/flutter/flutter/issues/132654
      presubmit_max_attempts: "2"
    runIf:
      - dev/**
      - packages/**
      - bin/**
      - .ci.yaml

  - name: Linux web_canvaskit_tests_6
    recipe: flutter/flutter_drone
    timeout: 60
    properties:
      dependencies: >-
        [
          {"dependency": "android_sdk", "version": "version:34v3"},
          {"dependency": "chrome_and_driver", "version": "version:119.0.6045.9"},
          {"dependency": "goldctl", "version": "git_revision:720a542f6fe4f92922c3b8f0fdcc4d2ac6bb83cd"}
        ]
      shard: web_canvaskit_tests
      subshard: "6"
      tags: >
        ["framework", "hostonly", "shard", "linux"]
      # Retry for flakes caused by https://github.com/flutter/flutter/issues/132654
      presubmit_max_attempts: "2"
    runIf:
      - dev/**
      - packages/**
      - bin/**
      - .ci.yaml

  - name: Linux web_canvaskit_tests_7_last
    recipe: flutter/flutter_drone
    timeout: 60
    properties:
      dependencies: >-
        [
          {"dependency": "android_sdk", "version": "version:34v3"},
          {"dependency": "chrome_and_driver", "version": "version:119.0.6045.9"},
          {"dependency": "goldctl", "version": "git_revision:720a542f6fe4f92922c3b8f0fdcc4d2ac6bb83cd"}
        ]
      shard: web_canvaskit_tests
      subshard: "7_last"
      tags: >
        ["framework", "hostonly", "shard", "linux"]
      # Retry for flakes caused by https://github.com/flutter/flutter/issues/132654
      presubmit_max_attempts: "2"
    runIf:
      - dev/**
      - packages/**
      - bin/**
      - .ci.yaml

  - name: Linux web_tool_tests
    recipe: flutter/flutter_drone
    timeout: 60
    properties:
      dependencies: >-
        [
          {"dependency": "android_sdk", "version": "version:34v3"},
          {"dependency": "chrome_and_driver", "version": "version:119.0.6045.9"},
          {"dependency": "open_jdk", "version": "version:17"},
          {"dependency": "goldctl", "version": "git_revision:720a542f6fe4f92922c3b8f0fdcc4d2ac6bb83cd"}
        ]
      shard: web_tool_tests
      subshard: "1_1"
      tags: >
        ["framework", "hostonly", "shard", "linux"]
      # Retry for flakes caused by https://github.com/flutter/flutter/issues/132654
      presubmit_max_attempts: "2"
    runIf:
      - dev/**
      - packages/flutter_tools/**
      - bin/**
      - .ci.yaml

  - name: Linux_android_emu android_defines_test
    recipe: devicelab/devicelab_drone
    bringup: true
    timeout: 60
    properties:
      tags: >
        ["devicelab", "linux"]
      task_name: android_defines_test

  - name: Linux_pixel_7pro android_obfuscate_test
    recipe: devicelab/devicelab_drone
    presubmit: false
    timeout: 60
    properties:
      tags: >
        ["devicelab", "android", "linux", "pixel", "7pro"]
      task_name: android_obfuscate_test

  - name: Linux_pixel_7pro android_semantics_integration_test
    recipe: devicelab/devicelab_drone
    bringup: true # Flaky: https://github.com/flutter/flutter/issues/124636
    presubmit: false
    timeout: 60
    properties:
      tags: >
        ["devicelab", "android", "linux", "pixel", "7pro"]
      task_name: android_semantics_integration_test

  # linux motog4 test
  - name: Linux_android android_stack_size_test
    recipe: devicelab/devicelab_drone
    presubmit: false
    timeout: 60
    properties:
      tags: >
        ["devicelab", "android", "linux"]
      task_name: android_stack_size_test

  # linux motog4 benchmark
  - name: Linux_android android_view_scroll_perf__timeline_summary
    recipe: devicelab/devicelab_drone
    presubmit: false
    timeout: 60
    properties:
      tags: >
        ["devicelab", "android", "linux"]
      task_name: android_view_scroll_perf__timeline_summary

  # linux motog4 benchmark
  - name: Linux_android animated_image_gc_perf
    recipe: devicelab/devicelab_drone
    presubmit: false
    timeout: 60
    properties:
      tags: >
        ["devicelab", "android", "linux"]
      task_name: animated_image_gc_perf

  # linux motog4 benchmark
  - name: Linux_android animated_complex_opacity_perf__e2e_summary
    recipe: devicelab/devicelab_drone
    presubmit: false
    timeout: 60
    properties:
      tags: >
        ["devicelab", "android", "linux"]
      task_name: animated_complex_opacity_perf__e2e_summary

  # linux motog4 benchmark
  - name: Linux_android animated_complex_image_filtered_perf__e2e_summary
    recipe: devicelab/devicelab_drone
    presubmit: false
    timeout: 60
    properties:
      tags: >
        ["devicelab", "android", "linux"]
      task_name: animated_complex_image_filtered_perf__e2e_summary

  # linux motog4 benchmark
  - name: Linux_android animated_placeholder_perf__e2e_summary
    recipe: devicelab/devicelab_drone
    presubmit: false
    timeout: 60
    properties:
      tags: >
        ["devicelab", "android", "linux"]
      task_name: animated_placeholder_perf__e2e_summary

  # linux motog4 benchmark
  - name: Linux_android backdrop_filter_perf__e2e_summary
    recipe: devicelab/devicelab_drone
    presubmit: false
    timeout: 60
    properties:
      tags: >
        ["devicelab", "android", "linux"]
      task_name: backdrop_filter_perf__e2e_summary

  - name: Linux_pixel_7pro backdrop_filter_perf__timeline_summary
    recipe: devicelab/devicelab_drone
    presubmit: false
    timeout: 60
    properties:
      tags: >
        ["devicelab", "android", "linux", "pixel", "7pro"]
      task_name: backdrop_filter_perf__timeline_summary

  # Uses Impeller.
  - name: Linux_pixel_7pro draw_atlas_perf_opengles__timeline_summary
    recipe: devicelab/devicelab_drone
    presubmit: false
    timeout: 60
    properties:
      tags: >
        ["devicelab", "android", "linux", "pixel", "7pro"]
      task_name: draw_atlas_perf_opengles__timeline_summary

  # Uses Impeller.
  - name: Linux_pixel_7pro draw_atlas_perf__timeline_summary
    recipe: devicelab/devicelab_drone
    presubmit: false
    timeout: 60
    properties:
      tags: >
        ["devicelab", "android", "linux", "pixel", "7pro"]
      task_name: draw_atlas_perf__timeline_summary

  # Uses Impeller.
  - name: Linux_pixel_7pro dynamic_path_tessellation_perf__timeline_summary
    recipe: devicelab/devicelab_drone
    presubmit: false
    timeout: 60
    properties:
      tags: >
        ["devicelab", "android", "linux", "pixel", "7pro"]
      task_name: dynamic_path_tessellation_perf__timeline_summary

  # Uses Impeller.
  - name: Linux_pixel_7pro static_path_tessellation_perf__timeline_summary
    recipe: devicelab/devicelab_drone
    presubmit: false
    timeout: 60
    properties:
      tags: >
        ["devicelab", "android", "linux", "pixel", "7pro"]
      task_name: static_path_tessellation_perf__timeline_summary

  # Uses Impeller.
  - name: Linux_pixel_7pro hello_world_impeller
    recipe: devicelab/devicelab_drone
    presubmit: false
    timeout: 60
    properties:
      tags: >
        ["devicelab", "android", "linux", "pixel", "7pro"]
      task_name: hello_world_impeller

  - name: Linux_pixel_7pro basic_material_app_android__compile
    recipe: devicelab/devicelab_drone
    presubmit: false
    timeout: 60
    properties:
      tags: >
        ["devicelab", "android", "linux", "pixel", "7pro"]
      task_name: basic_material_app_android__compile

  - name: Linux_pixel_7pro channels_integration_test
    recipe: devicelab/devicelab_drone
    presubmit: false
    timeout: 60
    properties:
      tags: >
        ["devicelab", "android", "linux", "pixel", "7pro"]
      task_name: channels_integration_test

  # linux motog4 benchmark
  - name: Linux_android clipper_cache_perf__e2e_summary
    recipe: devicelab/devicelab_drone
    presubmit: false
    timeout: 60
    properties:
      tags: >
        ["devicelab","android","linux"]
      task_name: clipper_cache_perf__e2e_summary

  # linux motog4 benchmark
  - name: Linux_android color_filter_and_fade_perf__e2e_summary
    recipe: devicelab/devicelab_drone
    presubmit: false
    timeout: 60
    properties:
      tags: >
        ["devicelab", "android", "linux"]
      task_name: color_filter_and_fade_perf__e2e_summary

  # linux motog4 benchmark
  - name: Linux_android color_filter_cache_perf__e2e_summary
    recipe: devicelab/devicelab_drone
    presubmit: false
    timeout: 60
    properties:
      tags: >
        ["devicelab", "android", "linux"]
      task_name: color_filter_cache_perf__e2e_summary

  # linux motog4 benchmark
  - name: Linux_android color_filter_with_unstable_child_perf__e2e_summary
    recipe: devicelab/devicelab_drone
    presubmit: false
    timeout: 60
    properties:
      tags: >
        ["devicelab","android","linux"]
      task_name: color_filter_with_unstable_child_perf__e2e_summary

  # linux motog4 benchmark
  - name: Linux_android raster_cache_use_memory_perf__e2e_summary
    recipe: devicelab/devicelab_drone
    presubmit: false
    timeout: 60
    properties:
      tags: >
        ["devicelab","android","linux"]
      task_name: raster_cache_use_memory_perf__e2e_summary

  # linux motog4 benchmark
  - name: Linux_android shader_mask_cache_perf__e2e_summary
    recipe: devicelab/devicelab_drone
    presubmit: false
    timeout: 60
    properties:
      tags: >
        ["devicelab", "android", "linux"]
      task_name: shader_mask_cache_perf__e2e_summary

  # linux motog4 benchmark
  - name: Linux_android complex_layout_android__scroll_smoothness
    recipe: devicelab/devicelab_drone
    presubmit: false
    timeout: 60
    properties:
      tags: >
        ["devicelab", "android", "linux"]
      task_name: complex_layout_android__scroll_smoothness
      dependencies: >-
        [
          {"dependency": "open_jdk", "version": "version:17"}
        ]

  # linux motog4 benchmark
  - name: Linux_android complex_layout_scroll_perf__devtools_memory
    recipe: devicelab/devicelab_drone
    presubmit: false
    timeout: 60
    properties:
      tags: >
        ["devicelab","android","linux"]
      task_name: complex_layout_scroll_perf__devtools_memory
      dependencies: >-
        [
          {"dependency": "open_jdk", "version": "version:17"}
        ]

  # linux motog4 benchmark
  - name: Linux_android complex_layout_scroll_perf__memory
    recipe: devicelab/devicelab_drone
    presubmit: false
    timeout: 60
    properties:
      tags: >
        ["devicelab","android","linux"]
      task_name: complex_layout_scroll_perf__memory
      dependencies: >-
        [
          {"dependency": "open_jdk", "version": "version:17"}
        ]

  # linux motog4 benchmark
  - name: Linux_android complex_layout_scroll_perf__timeline_summary
    recipe: devicelab/devicelab_drone
    presubmit: false
    timeout: 60
    properties:
      tags: >
        ["devicelab","android","linux"]
      task_name: complex_layout_scroll_perf__timeline_summary
      dependencies: >-
        [
          {"dependency": "open_jdk", "version": "version:17"}
        ]

  - name: Linux_pixel_7pro complex_layout_scroll_perf__timeline_summary
    recipe: devicelab/devicelab_drone
    presubmit: false
    timeout: 60
    properties:
      tags: >
        ["devicelab", "android", "linux", "pixel", "7pro"]
      task_name: complex_layout_scroll_perf__timeline_summary
      dependencies: >-
        [
          {"dependency": "open_jdk", "version": "version:17"}
        ]

  - name: Linux_pixel_7pro complex_layout_scroll_perf_impeller__timeline_summary
    recipe: devicelab/devicelab_drone
    presubmit: false
    timeout: 60
    bringup: true
    properties:
      tags: >
        ["devicelab", "android", "linux", "pixel", "7pro"]
      task_name: complex_layout_scroll_perf_impeller__timeline_summary
      dependencies: >-
        [
          {"dependency": "open_jdk", "version": "version:11"}
        ]

  - name: Linux_pixel_7pro complex_layout_scroll_perf_impeller_gles__timeline_summary
    recipe: devicelab/devicelab_drone
    presubmit: false
    timeout: 60
    bringup: true
    properties:
      tags: >
        ["devicelab", "android", "linux", "pixel", "7pro"]
      task_name: complex_layout_scroll_perf_impeller_gles__timeline_summary
      dependencies: >-
        [
          {"dependency": "open_jdk", "version": "version:11"}
        ]

  # linux motog4 benchmark
  - name: Linux_android complex_layout_semantics_perf
    recipe: devicelab/devicelab_drone
    presubmit: false
    timeout: 60
    properties:
      tags: >
        ["devicelab", "android", "linux"]
      task_name: complex_layout_semantics_perf
      dependencies: >-
        [
          {"dependency": "open_jdk", "version": "version:17"}
        ]

  # linux motog4 benchmark
  - name: Linux_android complex_layout__start_up
    recipe: devicelab/devicelab_drone
    presubmit: false
    timeout: 60
    properties:
      tags: >
        ["devicelab", "android", "linux"]
      task_name: complex_layout__start_up
      dependencies: >-
        [
          {"dependency": "open_jdk", "version": "version:17"}
        ]

  # linux motog4 benchmark
  - name: Linux_android cubic_bezier_perf__e2e_summary
    recipe: devicelab/devicelab_drone
    presubmit: false
    timeout: 60
    properties:
      tags: >
        ["devicelab", "android", "linux"]
      task_name: cubic_bezier_perf__e2e_summary

  - name: Linux_pixel_7pro cubic_bezier_perf__timeline_summary
    recipe: devicelab/devicelab_drone
    presubmit: false
    timeout: 60
    properties:
      tags: >
        ["devicelab", "android", "linux", "pixel", "7pro"]
      task_name: cubic_bezier_perf__timeline_summary

  # linux motog4 benchmark
  - name: Linux_android cull_opacity_perf__e2e_summary
    recipe: devicelab/devicelab_drone
    presubmit: false
    timeout: 60
    properties:
      tags: >
        ["devicelab", "android", "linux"]
      task_name: cull_opacity_perf__e2e_summary

  - name: Linux_pixel_7pro cull_opacity_perf__timeline_summary
    recipe: devicelab/devicelab_drone
    presubmit: false
    timeout: 60
    properties:
      tags: >
        ["devicelab", "android", "linux", "pixel", "7pro"]
      task_name: cull_opacity_perf__timeline_summary

  # linux motog4 benchmark
  - name: Linux_android devtools_profile_start_test
    recipe: devicelab/devicelab_drone
    presubmit: false
    timeout: 60
    properties:
      tags: >
        ["devicelab", "android", "linux"]
      task_name: devtools_profile_start_test

  - name: Linux_pixel_7pro drive_perf_debug_warning
    recipe: devicelab/devicelab_drone
    presubmit: false
    timeout: 60
    properties:
      tags: >
        ["devicelab", "android", "linux", "pixel", "7pro"]
      task_name: drive_perf_debug_warning

  - name: Linux_pixel_7pro embedded_android_views_integration_test
    recipe: devicelab/devicelab_drone
    presubmit: false
    timeout: 60
    properties:
      tags: >
        ["devicelab", "android", "linux", "pixel", "7pro"]
      task_name: embedded_android_views_integration_test

  # TODO(https://github.com/flutter/flutter/issues/142178): Remove this.
  # In the process of (a) renaming this "external_textures" and (b) making it
  # an emulator test instead of a physical device.
  - name: Linux_pixel_7pro external_ui_integration_test
    recipe: devicelab/devicelab_drone
    presubmit: false
    timeout: 60
    properties:
      tags: >
        ["devicelab", "android", "linux", "pixel", "7pro"]
      task_name: external_textures_integration_test

  - name: Linux_android_emu external_ui_integration_test
    recipe: devicelab/devicelab_drone
    # TODO(https://github.com/flutter/flutter/issues/142178): Enable this.
    bringup: true
    timeout: 60
    # Functionally the same as "presubmit: false", except that we will run on
    # presubmit during engine rolls. This test is the *only* automated e2e
    # test for external textures for the engine, it should never break.
    runIf:
      - bin/internal/engine.version
      - .ci.yaml
    properties:
      tags: >
        ["devicelab", "linux"]
      # TODO(https://github.com/flutter/flutter/issues/142178): Rename this.
      task_name: external_textures_integration_test

  # linux motog4 benchmark
  - name: Linux_android fading_child_animation_perf__timeline_summary
    recipe: devicelab/devicelab_drone
    presubmit: false
    timeout: 60
    properties:
      tags: >
        ["devicelab", "android", "linux"]
      task_name: fading_child_animation_perf__timeline_summary

  # linux motog4 benchmark
  - name: Linux_android fast_scroll_heavy_gridview__memory
    recipe: devicelab/devicelab_drone
    presubmit: false
    timeout: 60
    properties:
      tags: >
        ["devicelab", "android", "linux"]
      task_name: fast_scroll_heavy_gridview__memory

  # linux motog4 benchmark
  - name: Linux_android fast_scroll_large_images__memory
    recipe: devicelab/devicelab_drone
    presubmit: false
    timeout: 60
    properties:
      tags: >
        ["devicelab", "android", "linux"]
      task_name: fast_scroll_large_images__memory

  - name: Linux_pixel_7pro flavors_test
    recipe: devicelab/devicelab_drone
    presubmit: false
    timeout: 60
    properties:
      tags: >
        ["devicelab", "android", "linux", "pixel", "7pro"]
      task_name: flavors_test

  # linux motog4 benchmark
  - name: Linux_android flutter_engine_group_performance
    recipe: devicelab/devicelab_drone
    presubmit: false
    timeout: 60
    properties:
      tags: >
        ["devicelab", "android", "linux"]
      task_name: flutter_engine_group_performance

  # linux motog4 benchmark
  - name: Linux_android flutter_gallery__back_button_memory
    recipe: devicelab/devicelab_drone
    presubmit: false
    timeout: 60
    properties:
      tags: >
        ["devicelab", "android", "linux"]
      task_name: flutter_gallery__back_button_memory

  # linux motog4 benchmark
  - name: Linux_android flutter_gallery__image_cache_memory
    recipe: devicelab/devicelab_drone
    presubmit: false
    timeout: 60
    properties:
      tags: >
        ["devicelab", "android", "linux"]
      task_name: flutter_gallery__image_cache_memory

  # linux motog4 benchmark
  - name: Linux_android flutter_gallery__memory_nav
    recipe: devicelab/devicelab_drone
    presubmit: false
    timeout: 60
    properties:
      tags: >
        ["devicelab" ,"android", "linux"]
      task_name: flutter_gallery__memory_nav

  # linux motog4 benchmark
  - name: Linux_android flutter_gallery__start_up
    recipe: devicelab/devicelab_drone
    presubmit: false
    timeout: 60
    properties:
      tags: >
        ["devicelab", "android", "linux"]
      task_name: flutter_gallery__start_up

  # linux motog4 benchmark
  - name: Linux_android flutter_gallery__start_up_delayed
    recipe: devicelab/devicelab_drone
    presubmit: false
    timeout: 60
    properties:
      tags: >
        ["devicelab", "android", "linux"]
      task_name: flutter_gallery__start_up_delayed

  - name: Linux_pixel_7pro flutter_gallery_android__compile
    recipe: devicelab/devicelab_drone
    presubmit: false
    timeout: 60
    properties:
      tags: >
        ["devicelab", "android", "linux", "pixel", "7pro"]
      task_name: flutter_gallery_android__compile

  - name: Linux_pixel_7pro flutter_gallery_v2_chrome_run_test
    recipe: devicelab/devicelab_drone
    presubmit: false
    timeout: 60
    properties:
      tags: >
        ["devicelab", "android", "linux", "pixel", "7pro"]
      task_name: flutter_gallery_v2_chrome_run_test

  - name: Linux flutter_gallery_v2_web_compile_test
    recipe: devicelab/devicelab_drone
    presubmit: false
    timeout: 60
    properties:
      tags: >
        ["devicelab", "hostonly", "linux"]
      task_name: flutter_gallery_v2_web_compile_test

  # linux motog4 benchmark
  - name: Linux_android flutter_test_performance
    recipe: devicelab/devicelab_drone
    presubmit: false
    timeout: 60
    properties:
      tags: >
        ["devicelab", "android", "linux"]
      task_name: flutter_test_performance

  # linux motog4 benchmark
  - name: Linux_android flutter_view__start_up
    recipe: devicelab/devicelab_drone
    presubmit: false
    timeout: 60
    properties:
      tags: >
        ["devicelab", "android", "linux"]
      task_name: flutter_view__start_up

  - name: Linux_pixel_7pro frame_policy_delay_test_android
    recipe: devicelab/devicelab_drone
    presubmit: false
    timeout: 60
    properties:
      tags: >
        ["devicelab", "android", "linux", "pixel", "7pro"]
      task_name: frame_policy_delay_test_android

  # linux motog4 benchmark
  - name: Linux_android fullscreen_textfield_perf
    recipe: devicelab/devicelab_drone
    presubmit: false
    timeout: 60
    properties:
      tags: >
        ["devicelab", "android", "linux"]
      task_name: fullscreen_textfield_perf

  # linux motog4 benchmark
  - name: Linux_android fullscreen_textfield_perf__e2e_summary
    recipe: devicelab/devicelab_drone
    presubmit: false
    timeout: 60
    properties:
      tags: >
        ["devicelab", "android", "linux"]
      task_name: fullscreen_textfield_perf__e2e_summary

  # linux motog4 benchmark
  - name: Linux_android very_long_picture_scrolling_perf__e2e_summary
    recipe: devicelab/devicelab_drone
    presubmit: false
    timeout: 120
    properties:
      tags: >
        ["devicelab", "android", "linux"]
      task_name: very_long_picture_scrolling_perf__e2e_summary

  # linux motog4 benchmark
  - name: Linux_android hello_world__memory
    recipe: devicelab/devicelab_drone
    presubmit: false
    timeout: 60
    properties:
      tags: >
        ["devicelab", "android", "linux"]
      task_name: hello_world__memory

  # linux motog4 benchmark
  - name: Linux_android home_scroll_perf__timeline_summary
    recipe: devicelab/devicelab_drone
    presubmit: false
    timeout: 60
    properties:
      tags: >
        ["devicelab", "android", "linux"]
      task_name: home_scroll_perf__timeline_summary

  # linux motog4 benchmark
  - name: Linux_android hot_mode_dev_cycle_linux__benchmark
    recipe: devicelab/devicelab_drone
    timeout: 60
    properties:
      tags: >
        ["devicelab", "android", "linux"]
      task_name: hot_mode_dev_cycle_linux__benchmark
    runIf:
      - .ci.yaml
      - dev/**

  # linux motog4 test
  - name: Linux_android hybrid_android_views_integration_test
    recipe: devicelab/devicelab_drone
    presubmit: false
    timeout: 60
    properties:
      tags: >
        ["devicelab", "android", "linux"]
      task_name: hybrid_android_views_integration_test

  # linux motog4 benchmark
  - name: Linux_android image_list_jit_reported_duration
    recipe: devicelab/devicelab_drone
    presubmit: false
    timeout: 60
    properties:
      tags: >
        ["devicelab", "android", "linux"]
      task_name: image_list_jit_reported_duration

  # linux motog4 benchmark
  - name: Linux_android imagefiltered_transform_animation_perf__timeline_summary
    recipe: devicelab/devicelab_drone
    presubmit: false
    timeout: 60
    properties:
      tags: >
        ["devicelab", "android", "linux"]
      task_name: imagefiltered_transform_animation_perf__timeline_summary

  - name: Linux_pixel_7pro imagefiltered_transform_animation_perf__timeline_summary
    recipe: devicelab/devicelab_drone
    presubmit: false
    timeout: 60
    properties:
      tags: >
        ["devicelab", "android", "linux", "pixel", "7pro"]
      task_name: imagefiltered_transform_animation_perf__timeline_summary

  # linux motog4 benchmark
  - name: Linux_android image_list_reported_duration
    recipe: devicelab/devicelab_drone
    presubmit: false
    timeout: 60
    properties:
      tags: >
        ["devicelab", "android", "linux"]
      task_name: image_list_reported_duration

  - name: Linux_pixel_7pro integration_ui_driver
    recipe: devicelab/devicelab_drone
    presubmit: false
    timeout: 60
    properties:
      tags: >
        ["devicelab", "android", "linux", "pixel", "7pro"]
      task_name: integration_ui_driver

  - name: Linux_pixel_7pro integration_ui_keyboard_resize
    bringup: true # Flaky https://github.com/flutter/flutter/issues/140645
    recipe: devicelab/devicelab_drone
    presubmit: false
    timeout: 60
    properties:
      tags: >
        ["devicelab", "android", "linux", "pixel", "7pro"]
      task_name: integration_ui_keyboard_resize

  - name: Linux_pixel_7pro integration_ui_textfield
    recipe: devicelab/devicelab_drone
    presubmit: false
    timeout: 60
    properties:
      tags: >
        ["devicelab", "android", "linux", "pixel", "7pro"]
      task_name: integration_ui_textfield

  # linux motog4 benchmark
  - name: Linux_android large_image_changer_perf_android
    recipe: devicelab/devicelab_drone
    presubmit: false
    timeout: 60
    properties:
      tags: >
        ["devicelab", "android", "linux"]
      task_name: large_image_changer_perf_android

  - name: Linux_pixel_7pro linux_chrome_dev_mode
    recipe: devicelab/devicelab_drone
    presubmit: false
    timeout: 60
    properties:
      tags: >
        ["devicelab", "android", "linux", "pixel", "7pro"]
      task_name: linux_chrome_dev_mode

  # linux motog4 benchmark
  - name: Linux_android multi_widget_construction_perf__e2e_summary
    recipe: devicelab/devicelab_drone
    presubmit: false
    timeout: 60
    properties:
      tags: >
        ["devicelab", "android", "linux"]
      task_name: multi_widget_construction_perf__e2e_summary

  # linux motog4 benchmark
  - name: Linux_android list_text_layout_perf__e2e_summary
    recipe: devicelab/devicelab_drone
    presubmit: false
    timeout: 60
    properties:
      tags: >
        ["devicelab", "android", "linux"]
      task_name: list_text_layout_perf__e2e_summary

  # linux motog4 benchmark
  - name: Linux_android list_text_layout_impeller_perf__e2e_summary
    recipe: devicelab/devicelab_drone
    presubmit: false
    bringup: true
    timeout: 60
    properties:
      ignore_flakiness: "true"
      tags: >
        ["devicelab", "android", "linux"]
      task_name: list_text_layout_impeller_perf__e2e_summary

  - name: Linux_pixel_7pro native_assets_android
    recipe: devicelab/devicelab_drone
    presubmit: false
    timeout: 60
    properties:
      tags: >
        ["devicelab", "android", "linux", "pixel", "7pro"]
      task_name: native_assets_android

  # linux motog4 benchmark
  - name: Linux_android new_gallery__crane_perf
    recipe: devicelab/devicelab_drone
    presubmit: false
    timeout: 60
    properties:
      tags: >
        ["devicelab", "android", "linux"]
      task_name: new_gallery__crane_perf

  # linux motog4 benchmark
  - name: Linux_android old_gallery__transition_perf
    recipe: devicelab/devicelab_drone
    presubmit: false
    timeout: 60
    properties:
      tags: >
        ["devicelab", "android", "linux"]
      task_name: old_gallery__transition_perf

  - name: Linux_build_test flutter_gallery__transition_perf
    recipe: devicelab/devicelab_drone_build_test
    presubmit: false
    timeout: 60
    properties:
      tags: >
        ["devicelab", "android", "linux"]
      task_name: flutter_gallery__transition_perf
      artifact: gallery__transition_perf
      drone_dimensions: >
        ["device_os=N","os=Linux", "device_type=msm8952"]

  - name: Linux_build_test flutter_gallery__transition_perf_e2e
    recipe: devicelab/devicelab_drone_build_test
    presubmit: false
    timeout: 60
    properties:
      tags: >
        ["devicelab", "android", "linux"]
      task_name: flutter_gallery__transition_perf_e2e
      artifact: gallery__transition_perf_e2e
      drone_dimensions: >
        ["device_os=N","os=Linux", "device_type=msm8952"]

  - name: Linux_build_test flutter_gallery__transition_perf_hybrid
    recipe: devicelab/devicelab_drone_build_test
    presubmit: false
    timeout: 60
    properties:
      tags: >
        ["devicelab", "android", "linux"]
      task_name: flutter_gallery__transition_perf_hybrid
      artifact: gallery__transition_perf_hybrid
      drone_dimensions: >
        ["device_os=N","os=Linux", "device_type=msm8952"]

  # linux motog4 benchmark
  - name: Linux_android flutter_gallery__transition_perf_with_semantics
    recipe: devicelab/devicelab_drone
    presubmit: false
    timeout: 60
    properties:
      tags: >
        ["devicelab", "android", "linux"]
      task_name: flutter_gallery__transition_perf_with_semantics

  # linux motog4 benchmark
  # MotoG4, Skia
  - name: Linux_android new_gallery__transition_perf
    recipe: devicelab/devicelab_drone
    presubmit: false
    timeout: 60
    properties:
      tags: >
        ["devicelab", "android", "linux"]
      task_name: new_gallery__transition_perf

  # Pixel 7 Pro, Skia
  - name: Linux_pixel_7pro new_gallery__transition_perf
    recipe: devicelab/devicelab_drone
    presubmit: false
    timeout: 60
    properties:
      tags: >
        ["devicelab", "android", "linux", "pixel", "7pro"]
      task_name: new_gallery__transition_perf

  # Samsung A02, Skia
  - name: Linux_samsung_a02 new_gallery__transition_perf
    recipe: devicelab/devicelab_drone
    presubmit: false
    timeout: 60
    properties:
      tags: >
        ["devicelab", "android", "linux", "samsung", "a02"]
      task_name: new_gallery__transition_perf

  # linux motog4 benchmark
  # Moto G4, Impeller (OpenGL)
  - name: Linux_android new_gallery_impeller__transition_perf
    recipe: devicelab/devicelab_drone
    presubmit: false
    timeout: 60
    properties:
      tags: >
        ["devicelab", "android", "linux"]
      task_name: new_gallery_impeller__transition_perf

  # Pixel 7 Pro, Impeller (Vulkan)
  - name: Linux_pixel_7pro new_gallery_impeller_old_zoom__transition_perf
    recipe: devicelab/devicelab_drone
    presubmit: false
    timeout: 60
    properties:
      tags: >
        ["devicelab", "android", "linux", "pixel", "7pro"]
      task_name: new_gallery_impeller_old_zoom__transition_perf

  # Pixel 7 Pro, Impeller (Vulkan)
  - name: Linux_pixel_7pro new_gallery_impeller__transition_perf
    bringup: true # Flaky https://github.com/flutter/flutter/issues/139643
    recipe: devicelab/devicelab_drone
    presubmit: false
    timeout: 60
    properties:
      tags: >
        ["devicelab", "android", "linux", "pixel", "7pro"]
      task_name: new_gallery_impeller__transition_perf

  # Samsung A02, Impeller (OpenGL)
  - name: Linux_samsung_a02 new_gallery_impeller__transition_perf
    recipe: devicelab/devicelab_drone
    presubmit: false
    timeout: 60
    properties:
      tags: >
        ["devicelab", "android", "linux", "samsung", "a02"]
      task_name: new_gallery_impeller__transition_perf

  # Pixel 7 Pro, Impeller (OpenGL)
  - name: Linux_pixel_7pro new_gallery_opengles_impeller__transition_perf
    recipe: devicelab/devicelab_drone
    presubmit: false
    timeout: 60
    properties:
      tags: >
        ["devicelab", "android", "linux", "pixel", "7pro"]
      task_name: new_gallery_opengles_impeller__transition_perf

  # linux motog4 benchmark
  - name: Linux_android picture_cache_perf__e2e_summary
    recipe: devicelab/devicelab_drone
    presubmit: false
    timeout: 60
    properties:
      tags: >
        ["devicelab", "android", "linux"]
      task_name: picture_cache_perf__e2e_summary

  - name: Linux_pixel_7pro picture_cache_perf__timeline_summary
    recipe: devicelab/devicelab_drone
    presubmit: false
    timeout: 60
    properties:
      tags: >
        ["devicelab", "android", "linux", "pixel", "7pro"]
      task_name: picture_cache_perf__timeline_summary

  # linux motog4 benchmark
  - name: Linux_android android_picture_cache_complexity_scoring_perf__timeline_summary
    recipe: devicelab/devicelab_drone
    presubmit: false
    timeout: 60
    properties:
      tags: >
        ["devicelab", "android", "linux"]
      task_name: android_picture_cache_complexity_scoring_perf__timeline_summary

  # linux motog4 benchmark
  - name: Linux_android slider_perf_android
    recipe: devicelab/devicelab_drone
    presubmit: false
    timeout: 60
    properties:
      tags: >
        ["devicelab", "android", "linux"]
      task_name: slider_perf_android

  # linux motog4 benchmark
  - name: Linux_android platform_channels_benchmarks
    recipe: devicelab/devicelab_drone
    presubmit: false
    timeout: 60
    properties:
      tags: >
        ["devicelab", "android", "linux"]
      task_name: platform_channels_benchmarks

  - name: Linux_pixel_7pro platform_channels_benchmarks
    recipe: devicelab/devicelab_drone
    presubmit: false
    timeout: 60
    properties:
      tags: >
        ["devicelab", "android", "linux", "pixel", "7pro"]
      task_name: platform_channels_benchmarks

  - name: Linux_pixel_7pro platform_channel_sample_test
    recipe: devicelab/devicelab_drone
    presubmit: false
    timeout: 60
    properties:
      tags: >
        ["devicelab", "android", "linux", "pixel", "7pro"]
      task_name: platform_channel_sample_test

  - name: Linux_pixel_7pro platform_interaction_test
    recipe: devicelab/devicelab_drone
    presubmit: false
    timeout: 60
    properties:
      tags: >
        ["devicelab", "android", "linux", "pixel", "7pro"]
      task_name: platform_interaction_test

  # linux motog4 benchmark
  - name: Linux_android platform_views_scroll_perf__timeline_summary
    recipe: devicelab/devicelab_drone
    presubmit: false
    timeout: 60
    properties:
      tags: >
        ["devicelab", "android", "linux"]
      task_name: platform_views_scroll_perf__timeline_summary

  - name: Linux_pixel_7pro platform_views_scroll_perf__timeline_summary
    recipe: devicelab/devicelab_drone
    presubmit: false
    timeout: 60
    properties:
      tags: >
        ["devicelab", "android", "linux", "pixel", "7pro"]
      task_name: platform_views_scroll_perf__timeline_summary

  # linux motog4 benchmark
  - name: Linux_android platform_views_scroll_perf_impeller__timeline_summary
    bringup: true
    recipe: devicelab/devicelab_drone
    presubmit: false
    timeout: 60
    properties:
      ignore_flakiness: "true"
      tags: >
        ["devicelab", "android", "linux"]
      task_name: platform_views_scroll_perf_impeller__timeline_summary

  - name: Linux_pixel_7pro platform_views_scroll_perf_impeller__timeline_summary
    recipe: devicelab/devicelab_drone
    presubmit: false
    timeout: 60
    properties:
      tags: >
        ["devicelab", "android", "linux", "pixel", "7pro"]
      task_name: platform_views_scroll_perf_impeller__timeline_summary

  # linux motog4 benchmark
  - name: Linux_android platform_view__start_up
    recipe: devicelab/devicelab_drone
    presubmit: false
    timeout: 60
    properties:
      tags: >
        ["devicelab", "android", "linux"]
      task_name: platform_view__start_up

  - name: Linux_pixel_7pro routing_test
    recipe: devicelab/devicelab_drone
    presubmit: false
    timeout: 60
    properties:
      tags: >
        ["devicelab", "android", "linux", "pixel", "7pro"]
      task_name: routing_test

  - name: Linux_pixel_7pro service_extensions_test
    recipe: devicelab/devicelab_drone
    presubmit: false
    timeout: 60
    properties:
      tags: >
        ["devicelab", "android", "linux", "pixel", "7pro"]
      task_name: service_extensions_test

  # linux motog4 benchmark
  - name: Linux_android textfield_perf__e2e_summary
    recipe: devicelab/devicelab_drone
    presubmit: false
    timeout: 60
    properties:
      tags: >
        ["devicelab", "android", "linux"]
      task_name: textfield_perf__e2e_summary

  - name: Linux_pixel_7pro textfield_perf__timeline_summary
    recipe: devicelab/devicelab_drone
    presubmit: false
    timeout: 60
    properties:
      tags: >
        ["devicelab", "android", "linux", "pixel", "7pro"]
      task_name: textfield_perf__timeline_summary

  # linux motog4 benchmark
  - name: Linux_android tiles_scroll_perf__timeline_summary
    recipe: devicelab/devicelab_drone
    presubmit: false
    timeout: 60
    properties:
      tags: >
        ["devicelab","android","linux"]
      task_name: tiles_scroll_perf__timeline_summary
      dependencies: >-
        [
          {"dependency": "open_jdk", "version": "version:17"}
        ]

  - name: Linux web_size__compile_test
    recipe: devicelab/devicelab_drone
    presubmit: false
    timeout: 60
    properties:
      tags: >
        ["devicelab", "hostonly", "linux"]
      task_name: web_size__compile_test

  # linux motog4 benchmark
  - name: Linux_android opacity_peephole_one_rect_perf__e2e_summary
    recipe: devicelab/devicelab_drone
    presubmit: false
    timeout: 60
    properties:
      tags: >
        ["devicelab", "android", "linux"]
      task_name: opacity_peephole_one_rect_perf__e2e_summary

  # linux motog4 benchmark
  - name: Linux_android opacity_peephole_col_of_rows_perf__e2e_summary
    recipe: devicelab/devicelab_drone
    presubmit: false
    timeout: 60
    properties:
      tags: >
        ["devicelab", "android", "linux"]
      task_name: opacity_peephole_col_of_rows_perf__e2e_summary

  # linux motog4 benchmark
  - name: Linux_android opacity_peephole_opacity_of_grid_perf__e2e_summary
    recipe: devicelab/devicelab_drone
    presubmit: false
    timeout: 60
    properties:
      tags: >
        ["devicelab", "android", "linux"]
      task_name: opacity_peephole_opacity_of_grid_perf__e2e_summary

  # linux motog4 benchmark
  - name: Linux_android opacity_peephole_grid_of_opacity_perf__e2e_summary
    recipe: devicelab/devicelab_drone
    presubmit: false
    timeout: 60
    properties:
      tags: >
        ["devicelab", "android", "linux"]
      task_name: opacity_peephole_grid_of_opacity_perf__e2e_summary

  # linux motog4 benchmark
  - name: Linux_android opacity_peephole_fade_transition_text_perf__e2e_summary
    recipe: devicelab/devicelab_drone
    presubmit: false
    timeout: 60
    properties:
      tags: >
        ["devicelab", "android", "linux"]
      task_name: opacity_peephole_fade_transition_text_perf__e2e_summary

  # linux motog4 benchmark
  - name: Linux_android opacity_peephole_grid_of_alpha_savelayers_perf__e2e_summary
    recipe: devicelab/devicelab_drone
    presubmit: false
    timeout: 60
    properties:
      tags: >
        ["devicelab", "android", "linux"]
      task_name: opacity_peephole_grid_of_alpha_savelayers_perf__e2e_summary

  # linux motog4 benchmark
  - name: Linux_android opacity_peephole_col_of_alpha_savelayer_rows_perf__e2e_summary
    recipe: devicelab/devicelab_drone
    presubmit: false
    timeout: 60
    properties:
      tags: >
        ["devicelab", "android", "linux"]
      task_name: opacity_peephole_col_of_alpha_savelayer_rows_perf__e2e_summary

  # linux motog4 benchmark
  - name: Linux_android gradient_dynamic_perf__e2e_summary
    recipe: devicelab/devicelab_drone
    presubmit: false
    timeout: 60
    properties:
      tags: >
        ["devicelab", "android", "linux"]
      task_name: gradient_dynamic_perf__e2e_summary

  # linux motog4 benchmark
  - name: Linux_android gradient_consistent_perf__e2e_summary
    recipe: devicelab/devicelab_drone
    presubmit: false
    timeout: 60
    properties:
      tags: >
        ["devicelab", "android", "linux"]
      task_name: gradient_consistent_perf__e2e_summary

  # linux motog4 benchmark
  - name: Linux_android gradient_static_perf__e2e_summary
    recipe: devicelab/devicelab_drone
    presubmit: false
    timeout: 60
    properties:
      tags: >
        ["devicelab", "android", "linux"]
      task_name: gradient_static_perf__e2e_summary

  - name: Linux_pixel_7pro android_choreographer_do_frame_test
    recipe: devicelab/devicelab_drone
    presubmit: false
    timeout: 60
    properties:
      tags: >
        ["devicelab", "android", "linux", "pixel", "7pro"]
      task_name: android_choreographer_do_frame_test

  # linux motog4 benchmark
  - name: Linux_android animated_blur_backdrop_filter_perf__timeline_summary
    recipe: devicelab/devicelab_drone
    presubmit: false
    bringup: true
    timeout: 60
    properties:
      ignore_flakiness: "true"
      tags: >
        ["devicelab", "android", "linux"]
      task_name: animated_blur_backdrop_filter_perf__timeline_summary

  # Uses Impeller.
  - name: Linux_pixel_7pro animated_blur_backdrop_filter_perf__timeline_summary
    recipe: devicelab/devicelab_drone
    presubmit: false
    timeout: 60
    properties:
      tags: >
        ["devicelab", "android", "linux", "pixel", "7pro"]
      task_name: animated_blur_backdrop_filter_perf__timeline_summary

  # Uses Impeller.
  - name: Linux_pixel_7pro animated_advanced_blend_perf_opengles__timeline_summary
    recipe: devicelab/devicelab_drone
    presubmit: false
    timeout: 60
    properties:
      tags: >
        ["devicelab", "android", "linux", "pixel", "7pro"]
      task_name: animated_advanced_blend_perf_opengles__timeline_summary

  # Uses Impeller.
  - name: Linux_pixel_7pro animated_advanced_blend_perf__timeline_summary
    recipe: devicelab/devicelab_drone
    presubmit: false
    bringup: true # https://github.com/flutter/flutter/issues/138385
    timeout: 60
    properties:
      ignore_flakiness: "true"
      tags: >
        ["devicelab", "android", "linux", "pixel", "7pro"]
      task_name: animated_advanced_blend_perf__timeline_summary

  - name: Mac_ios animated_advanced_blend_perf_ios__timeline_summary
    recipe: devicelab/devicelab_drone
    presubmit: false
    timeout: 60
    properties:
      tags: >
        ["devicelab", "ios", "mac"]
      task_name: animated_advanced_blend_perf_ios__timeline_summary

  # Uses Impeller.
  - name: Linux_pixel_7pro animated_blur_backdrop_filter_perf_opengles__timeline_summary
    recipe: devicelab/devicelab_drone
    presubmit: false
    timeout: 60
    properties:
      tags: >
        ["devicelab", "android", "linux", "pixel", "7pro"]
      task_name: animated_blur_backdrop_filter_perf_opengles__timeline_summary

  # Uses Impeller.
  - name: Linux_pixel_7pro draw_vertices_perf_opengles__timeline_summary
    recipe: devicelab/devicelab_drone
    presubmit: false
    timeout: 60
    properties:
      tags: >
        ["devicelab", "android", "linux", "pixel", "7pro"]
      task_name: draw_vertices_perf_opengles__timeline_summary

  # Uses Impeller.
  - name: Linux_pixel_7pro draw_vertices_perf__timeline_summary
    recipe: devicelab/devicelab_drone
    presubmit: false
    timeout: 60
    properties:
      tags: >
        ["devicelab", "android", "linux", "pixel", "7pro"]
      task_name: draw_vertices_perf__timeline_summary

  - name: Mac_ios draw_vertices_perf_ios__timeline_summary
    recipe: devicelab/devicelab_drone
    presubmit: false
    timeout: 60
    properties:
      tags: >
        ["devicelab", "ios", "mac"]
      task_name: draw_vertices_perf_ios__timeline_summary

  - name: Mac_ios draw_atlas_perf_ios__timeline_summary
    recipe: devicelab/devicelab_drone
    presubmit: false
    timeout: 60
    properties:
      tags: >
        ["devicelab", "ios", "mac"]
      task_name: draw_atlas_perf_ios__timeline_summary

  - name: Mac_ios static_path_tessellation_perf_ios__timeline_summary
    recipe: devicelab/devicelab_drone
    presubmit: false
    timeout: 60
    properties:
      tags: >
        ["devicelab", "ios", "mac"]
      task_name: static_path_tessellation_perf_ios__timeline_summary

  - name: Mac_ios dynamic_path_tessellation_perf_ios__timeline_summary
    recipe: devicelab/devicelab_drone
    presubmit: false
    timeout: 60
    properties:
      tags: >
        ["devicelab", "ios", "mac"]
      task_name: dynamic_path_tessellation_perf_ios__timeline_summary

  - name: Staging_build_linux analyze
    presubmit: false
    bringup: true
    recipe: flutter/flutter_drone
    timeout: 60
    properties:
      shard: analyze
      ignore_flakiness: "true"
      tags: >
        ["framework","hostonly","shard","linux"]

  - name: Mac_benchmark animated_complex_opacity_perf_macos__e2e_summary
    presubmit: false
    recipe: devicelab/devicelab_drone
    timeout: 60
    properties:
      dependencies: >-
        [
          {"dependency": "ruby", "version": "ruby_3.1-pod_1.13"}
        ]
      task_name: animated_complex_opacity_perf_macos__e2e_summary

  - name: Mac_benchmark basic_material_app_macos__compile
    presubmit: false
    recipe: devicelab/devicelab_drone
    timeout: 60
    properties:
      task_name: basic_material_app_macos__compile

  - name: Mac build_ios_framework_module_test
    recipe: devicelab/devicelab_drone
    timeout: 60
    properties:
      add_recipes_cq: "true"
      dependencies: >-
        [
          {"dependency": "ruby", "version": "ruby_3.1-pod_1.13"}
        ]
      tags: >
        ["devicelab", "hostonly", "mac"]
      task_name: build_ios_framework_module_test
    runIf:
      - dev/**
      - packages/flutter_tools/**
      - bin/**
      - .ci.yaml

  - name: Mac_arm64 build_ios_framework_module_test
    recipe: devicelab/devicelab_drone
    presubmit: false
    timeout: 60
    properties:
      dependencies: >-
        [
          {"dependency": "ruby", "version": "ruby_3.1-pod_1.13"}
        ]
      tags: >
        ["devicelab", "hostonly", "mac", "arm64"]
      task_name: build_ios_framework_module_test
    runIf:
      - dev/**
      - packages/flutter_tools/**
      - bin/**
      - .ci.yaml

  - name: Mac_x64 build_tests_1_4
    recipe: flutter/flutter_drone
    timeout: 60
    properties:
      add_recipes_cq: "true"
      dependencies: >-
        [
          {"dependency": "android_sdk", "version": "version:34v3"},
          {"dependency": "chrome_and_driver", "version": "version:119.0.6045.9"},
          {"dependency": "open_jdk", "version": "version:17"},
          {"dependency": "ruby", "version": "ruby_3.1-pod_1.13"},
          {"dependency": "goldctl", "version": "git_revision:720a542f6fe4f92922c3b8f0fdcc4d2ac6bb83cd"}
        ]
      shard: build_tests
      subshard: "1_4"
      tags: >
        ["framework", "hostonly", "shard", "mac"]

  - name: Mac_x64 build_tests_2_4
    recipe: flutter/flutter_drone
    timeout: 60
    properties:
      add_recipes_cq: "true"
      dependencies: >-
        [
          {"dependency": "android_sdk", "version": "version:34v3"},
          {"dependency": "chrome_and_driver", "version": "version:119.0.6045.9"},
          {"dependency": "open_jdk", "version": "version:17"},
          {"dependency": "ruby", "version": "ruby_3.1-pod_1.13"},
          {"dependency": "goldctl", "version": "git_revision:720a542f6fe4f92922c3b8f0fdcc4d2ac6bb83cd"}
        ]
      shard: build_tests
      subshard: "2_4"
      tags: >
        ["framework", "hostonly", "shard", "mac"]

  - name: Mac_x64 build_tests_3_4
    recipe: flutter/flutter_drone
    timeout: 60
    properties:
      add_recipes_cq: "true"
      dependencies: >-
        [
          {"dependency": "android_sdk", "version": "version:34v3"},
          {"dependency": "chrome_and_driver", "version": "version:119.0.6045.9"},
          {"dependency": "open_jdk", "version": "version:17"},
          {"dependency": "ruby", "version": "ruby_3.1-pod_1.13"},
          {"dependency": "goldctl", "version": "git_revision:720a542f6fe4f92922c3b8f0fdcc4d2ac6bb83cd"}
        ]
      shard: build_tests
      subshard: "3_4"
      tags: >
        ["framework", "hostonly", "shard", "mac"]

  - name: Mac_x64 build_tests_4_4
    recipe: flutter/flutter_drone
    timeout: 60
    properties:
      add_recipes_cq: "true"
      dependencies: >-
        [
          {"dependency": "android_sdk", "version": "version:34v3"},
          {"dependency": "chrome_and_driver", "version": "version:119.0.6045.9"},
          {"dependency": "open_jdk", "version": "version:17"},
          {"dependency": "ruby", "version": "ruby_3.1-pod_1.13"},
          {"dependency": "goldctl", "version": "git_revision:720a542f6fe4f92922c3b8f0fdcc4d2ac6bb83cd"}
        ]
      shard: build_tests
      subshard: "4_4"
      tags: >
        ["framework", "hostonly", "shard", "mac"]

  - name: Mac_arm64 build_tests_1_4
    recipe: flutter/flutter_drone
    timeout: 60
    properties:
      add_recipes_cq: "true"
      dependencies: >-
        [
          {"dependency": "android_sdk", "version": "version:34v3"},
          {"dependency": "chrome_and_driver", "version": "version:119.0.6045.9"},
          {"dependency": "open_jdk", "version": "version:17"},
          {"dependency": "ruby", "version": "ruby_3.1-pod_1.13"},
          {"dependency": "goldctl", "version": "git_revision:720a542f6fe4f92922c3b8f0fdcc4d2ac6bb83cd"}
        ]
      shard: build_tests
      subshard: "1_4"
      tags: >
        ["framework", "hostonly", "shard", "mac"]

  - name: Mac_arm64 build_tests_2_4
    recipe: flutter/flutter_drone
    timeout: 60
    properties:
      add_recipes_cq: "true"
      dependencies: >-
        [
          {"dependency": "android_sdk", "version": "version:34v3"},
          {"dependency": "chrome_and_driver", "version": "version:119.0.6045.9"},
          {"dependency": "open_jdk", "version": "version:17"},
          {"dependency": "ruby", "version": "ruby_3.1-pod_1.13"},
          {"dependency": "goldctl", "version": "git_revision:720a542f6fe4f92922c3b8f0fdcc4d2ac6bb83cd"}
        ]
      shard: build_tests
      subshard: "2_4"
      tags: >
        ["framework", "hostonly", "shard", "mac"]

  - name: Mac_arm64 build_tests_3_4
    recipe: flutter/flutter_drone
    timeout: 60
    properties:
      add_recipes_cq: "true"
      dependencies: >-
        [
          {"dependency": "android_sdk", "version": "version:34v3"},
          {"dependency": "chrome_and_driver", "version": "version:119.0.6045.9"},
          {"dependency": "open_jdk", "version": "version:17"},
          {"dependency": "ruby", "version": "ruby_3.1-pod_1.13"},
          {"dependency": "goldctl", "version": "git_revision:720a542f6fe4f92922c3b8f0fdcc4d2ac6bb83cd"}
        ]
      shard: build_tests
      subshard: "3_4"
      tags: >
        ["framework", "hostonly", "shard", "mac"]

  - name: Mac_arm64 build_tests_4_4
    recipe: flutter/flutter_drone
    timeout: 60
    properties:
      add_recipes_cq: "true"
      dependencies: >-
        [
          {"dependency": "android_sdk", "version": "version:34v3"},
          {"dependency": "chrome_and_driver", "version": "version:119.0.6045.9"},
          {"dependency": "open_jdk", "version": "version:17"},
          {"dependency": "ruby", "version": "ruby_3.1-pod_1.13"},
          {"dependency": "goldctl", "version": "git_revision:720a542f6fe4f92922c3b8f0fdcc4d2ac6bb83cd"}
        ]
      shard: build_tests
      subshard: "4_4"
      tags: >
        ["framework", "hostonly", "shard", "mac"]

  - name: Mac_benchmark complex_layout_macos__start_up
    presubmit: false
    recipe: devicelab/devicelab_drone
    timeout: 60
    properties:
      dependencies: >-
        [
          {"dependency": "ruby", "version": "ruby_3.1-pod_1.13"}
        ]
      task_name: complex_layout_macos__start_up

  - name: Mac_benchmark complex_layout_scroll_perf_macos__timeline_summary
    presubmit: false
    recipe: devicelab/devicelab_drone
    timeout: 60
    properties:
      dependencies: >-
        [
          {"dependency": "ruby", "version": "ruby_3.1-pod_1.13"}
        ]
      task_name: complex_layout_scroll_perf_macos__timeline_summary

  - name: Mac customer_testing
    enabled_branches:
      - master
    recipe: flutter/flutter_drone
    timeout: 60
    properties:
      shard: customer_testing
      tags: >
        ["framework", "hostonly", "shard", "mac"]

  - name: Mac dart_plugin_registry_test
    recipe: devicelab/devicelab_drone
    timeout: 60
    properties:
      dependencies: >-
        [
          {"dependency": "ruby", "version": "ruby_3.1-pod_1.13"}
        ]
      tags: >
        ["devicelab", "hostonly", "mac"]
      task_name: dart_plugin_registry_test
    runIf:
      - dev/**
      - packages/flutter_tools/**
      - bin/**
      - .ci.yaml

  - name: Mac flavors_test_macos
    bringup: true
    presubmit: false
    recipe: devicelab/devicelab_drone
    timeout: 60
    properties:
      dependencies: >-
        [
          {"dependency": "ruby", "version": "ruby_3.1-pod_1.13"}
        ]
      tags: >
        ["devicelab", "hostonly", "mac"]
      task_name: flavors_test_macos

  - name: Mac_benchmark flutter_gallery_macos__compile
    presubmit: false
    recipe: devicelab/devicelab_drone
    timeout: 60
    properties:
      dependencies: >-
        [
          {"dependency": "ruby", "version": "ruby_3.1-pod_1.13"}
        ]
      task_name: flutter_gallery_macos__compile

  - name: Mac_benchmark flutter_gallery_macos__start_up
    presubmit: false
    recipe: devicelab/devicelab_drone
    timeout: 60
    properties:
      dependencies: >-
        [
          {"dependency": "ruby", "version": "ruby_3.1-pod_1.13"}
        ]
      task_name: flutter_gallery_macos__start_up

  - name: Mac flutter_packaging_test
    recipe: packaging/packaging
    presubmit: false
    enabled_branches:
      - master
    properties:
      task_name: flutter_packaging
      tags: >
        ["framework", "hostonly", "shard", "mac"]
    runIf:
      - .ci.yaml
      - dev/bots/**

  - name: Mac_arm64 flutter_packaging_test
    recipe: packaging/packaging
    presubmit: false
    enabled_branches:
      - master
    properties:
      task_name: flutter_packaging
      tags: >
        ["framework", "hostonly", "shard", "mac"]
    runIf:
      - .ci.yaml
      - dev/bots/**

  - name: Mac_benchmark flutter_view_macos__start_up
    presubmit: false
    recipe: devicelab/devicelab_drone
    timeout: 60
    properties:
      task_name: flutter_view_macos__start_up

  - name: Mac framework_tests_libraries
    recipe: flutter/flutter_drone
    timeout: 60
    properties:
      cpu: x86 # https://github.com/flutter/flutter/issues/119880
      dependencies: >-
        [
          {"dependency": "goldctl", "version": "git_revision:720a542f6fe4f92922c3b8f0fdcc4d2ac6bb83cd"}
        ]
      shard: framework_tests
      subshard: libraries
      tags: >
        ["framework", "hostonly", "shard", "mac"]
    runIf:
      - dev/**
      - packages/flutter/**
      - packages/flutter_driver/**
      - packages/integration_test/**
      - packages/flutter_localizations/**
      - packages/fuchsia_remote_debug_protocol/**
      - packages/flutter_test/**
      - packages/flutter_goldens/**
      - packages/flutter_tools/**
      - bin/**
      - .ci.yaml

  - name: Mac framework_tests_impeller
    recipe: flutter/flutter_drone
    timeout: 60
    bringup: true
    properties:
      cpu: x86 # https://github.com/flutter/flutter/issues/119880
      dependencies: >-
        [
          {"dependency": "goldctl", "version": "git_revision:720a542f6fe4f92922c3b8f0fdcc4d2ac6bb83cd"}
        ]
      shard: framework_tests
      subshard: impeller
      tags: >
        ["framework", "hostonly", "shard", "mac"]
    runIf:
      - dev/**
      - packages/flutter/**
      - packages/flutter_driver/**
      - packages/integration_test/**
      - packages/flutter_localizations/**
      - packages/fuchsia_remote_debug_protocol/**
      - packages/flutter_test/**
      - packages/flutter_goldens/**
      - packages/flutter_tools/**
      - bin/**
      - .ci.yaml

  - name: Mac_x64 framework_tests_misc
    recipe: flutter/flutter_drone
    timeout: 60
    properties:
      dependencies: >-
        [
          {"dependency": "goldctl", "version": "git_revision:720a542f6fe4f92922c3b8f0fdcc4d2ac6bb83cd"},
          {"dependency": "ruby", "version": "ruby_3.1-pod_1.13"},
          {"dependency": "open_jdk", "version": "version:17"},
          {"dependency": "android_sdk", "version": "version:34v3"}
        ]
      shard: framework_tests
      subshard: misc
      tags: >
        ["framework", "hostonly", "shard", "mac"]
    runIf:
      - dev/**
      - examples/api/**
      - packages/flutter/**
      - packages/flutter_driver/**
      - packages/integration_test/**
      - packages/flutter_localizations/**
      - packages/fuchsia_remote_debug_protocol/**
      - packages/flutter_test/**
      - packages/flutter_goldens/**
      - packages/flutter_tools/**
      - bin/**
      - .ci.yaml

  - name: Mac_arm64 framework_tests_misc
    recipe: flutter/flutter_drone
    timeout: 60
    properties:
      dependencies: >-
        [
          {"dependency": "goldctl", "version": "git_revision:720a542f6fe4f92922c3b8f0fdcc4d2ac6bb83cd"},
          {"dependency": "ruby", "version": "ruby_3.1-pod_1.13"},
          {"dependency": "open_jdk", "version": "version:17"},
          {"dependency": "android_sdk", "version": "version:34v3"}
        ]
      shard: framework_tests
      subshard: misc
      tags: >
        ["framework", "hostonly", "shard", "mac"]
    runIf:
      - dev/**
      - examples/api/**
      - packages/flutter/**
      - packages/flutter_driver/**
      - packages/integration_test/**
      - packages/flutter_localizations/**
      - packages/fuchsia_remote_debug_protocol/**
      - packages/flutter_test/**
      - packages/flutter_goldens/**
      - packages/flutter_tools/**
      - bin/**
      - .ci.yaml

  - name: Mac framework_tests_widgets
    recipe: flutter/flutter_drone
    timeout: 60
    properties:
      cpu: x86 # https://github.com/flutter/flutter/issues/119880
      dependencies: >-
        [
          {"dependency": "goldctl", "version": "git_revision:720a542f6fe4f92922c3b8f0fdcc4d2ac6bb83cd"}
        ]
      shard: framework_tests
      subshard: widgets
      tags: >
        ["framework", "hostonly", "shard", "mac"]
    runIf:
      - dev/**
      - packages/flutter/**
      - packages/flutter_driver/**
      - packages/integration_test/**
      - packages/flutter_localizations/**
      - packages/fuchsia_remote_debug_protocol/**
      - packages/flutter_test/**
      - packages/flutter_goldens/**
      - packages/flutter_tools/**
      - bin/**
      - .ci.yaml

  - name: Mac gradle_plugin_bundle_test
    recipe: devicelab/devicelab_drone
    timeout: 60
    properties:
      dependencies: >-
        [
          {"dependency": "android_sdk", "version": "version:34v3"},
          {"dependency": "open_jdk", "version": "version:17"}
        ]
      tags: >
        ["devicelab", "hostonly", "mac"]
      task_name: gradle_plugin_bundle_test
    runIf:
      - dev/**
      - bin/**
      - .ci.yaml

  - name: Mac_benchmark hello_world_macos__compile
    presubmit: false
    recipe: devicelab/devicelab_drone
    timeout: 60
    properties:
      task_name: hello_world_macos__compile

  - name: Mac integration_ui_test_test_macos
    recipe: devicelab/devicelab_drone
    presubmit: false
    timeout: 60
    properties:
      dependencies: >-
        [
          {"dependency": "ruby", "version": "ruby_3.1-pod_1.13"}
        ]
      tags: >
        ["devicelab", "mac"]
      task_name: integration_ui_test_test_macos

  - name: Mac module_custom_host_app_name_test
    recipe: devicelab/devicelab_drone
    timeout: 60
    properties:
      dependencies: >-
        [
          {"dependency": "android_sdk", "version": "version:34v3"},
          {"dependency": "open_jdk", "version": "version:17"}
        ]
      tags: >
        ["devicelab", "hostonly", "mac"]
      task_name: module_custom_host_app_name_test
    runIf:
      - dev/**
      - packages/flutter_tools/**
      - bin/**
      - .ci.yaml

  - name: Mac module_host_with_custom_build_test
    recipe: devicelab/devicelab_drone
    timeout: 60
    properties:
      dependencies: >-
        [
          {"dependency": "android_sdk", "version": "version:34v3"},
          {"dependency": "open_jdk", "version": "version:17"}
        ]
      tags: >
        ["devicelab", "hostonly", "mac"]
      task_name: module_host_with_custom_build_test
    runIf:
      - dev/**
      - packages/flutter_tools/**
      - bin/**
      - .ci.yaml

  - name: Mac module_test
    recipe: devicelab/devicelab_drone
    timeout: 60
    properties:
      dependencies: >-
        [
          {"dependency": "android_sdk", "version": "version:34v3"},
          {"dependency": "open_jdk", "version": "version:17"}
        ]
      tags: >
        ["devicelab", "hostonly", "mac"]
      task_name: module_test
    runIf:
      - dev/**
      - packages/flutter_tools/**
      - bin/**
      - .ci.yaml

  - name: Mac_x64 module_test_ios
    recipe: devicelab/devicelab_drone
    timeout: 60
    properties:
      dependencies: >-
        [
          {"dependency": "ruby", "version": "ruby_3.1-pod_1.13"}
        ]
      tags: >
        ["devicelab", "hostonly", "mac"]
      task_name: module_test_ios
    runIf:
      - dev/**
      - packages/flutter_tools/**
      - bin/**
      - .ci.yaml

  - name: Mac_arm64 module_test_ios
    recipe: devicelab/devicelab_drone
    bringup: true
    timeout: 60
    properties:
      dependencies: >-
        [
          {"dependency": "ruby", "version": "ruby_3.1-pod_1.13"}
        ]
      tags: >
        ["devicelab", "hostonly", "mac"]
      task_name: module_test_ios
    runIf:
      - dev/**
      - packages/flutter_tools/**
      - bin/**
      - .ci.yaml

  - name: Mac_arm64_ios module_test_ios # Must be run on devicelab bot for codesigning https://github.com/flutter/flutter/issues/112033
    recipe: devicelab/devicelab_drone
    presubmit: false
    timeout: 60
    properties:
      tags: >
        ["devicelab", "ios", "mac", "arm64"]
      task_name: module_test_ios
    runIf:
      - dev/**
      - packages/flutter_tools/**
      - bin/**
      - .ci.yaml

  - name: Mac_benchmark platform_view_macos__start_up
    presubmit: false
    recipe: devicelab/devicelab_drone
    timeout: 60
    properties:
      task_name: platform_view_macos__start_up

  - name: Mac platform_channel_sample_test_macos
    recipe: devicelab/devicelab_drone
    presubmit: false
    timeout: 60
    properties:
      tags: >
        ["devicelab", "hostonly", "mac"]
      task_name: platform_channel_sample_test_macos

  - name: Mac plugin_dependencies_test
    recipe: devicelab/devicelab_drone
    timeout: 60
    properties:
      dependencies: >-
        [
          {"dependency": "android_sdk", "version": "version:34v3"},
          {"dependency": "open_jdk", "version": "version:17"},
          {"dependency": "ruby", "version": "ruby_3.1-pod_1.13"}
        ]
      tags: >
        ["devicelab", "hostonly", "mac"]
      task_name: plugin_dependencies_test
    runIf:
      - dev/**
      - packages/flutter_tools/**
      - bin/**
      - .ci.yaml

  - name: Mac_x64 plugin_lint_mac
    recipe: devicelab/devicelab_drone
    bringup: true
    timeout: 60
    properties:
      dependencies: >-
        [
          {"dependency": "ruby", "version": "ruby_3.1-pod_1.13"}
        ]
      tags: >
        ["devicelab", "hostonly", "mac"]
      task_name: plugin_lint_mac
    runIf:
      - dev/**
      - packages/flutter_tools/**
      - packages/integration_test/**
      - bin/**
      - .ci.yaml

  - name: Mac_arm64 plugin_lint_mac
    recipe: devicelab/devicelab_drone
    presubmit: false
    timeout: 60
    properties:
      dependencies: >-
        [
          {"dependency": "ruby", "version": "ruby_3.1-pod_1.13"}
        ]
      tags: >
        ["devicelab", "hostonly", "mac", "arm64"]
      task_name: plugin_lint_mac
    runIf:
      - dev/**
      - packages/flutter_tools/**
      - packages/integration_test/**
      - bin/**
      - .ci.yaml

  - name: Mac plugin_test
    recipe: devicelab/devicelab_drone
    timeout: 60
    properties:
      dependencies: >-
        [
          {"dependency": "android_sdk", "version": "version:34v3"},
          {"dependency": "open_jdk", "version": "version:17"}
        ]
      tags: >
        ["devicelab", "hostonly", "mac"]
      task_name: plugin_test
    runIf:
      - dev/**
      - packages/flutter_tools/**
      - bin/**
      - .ci.yaml

  - name: Mac plugin_test_ios
    recipe: devicelab/devicelab_drone
    timeout: 60
    properties:
      dependencies: >-
        [
          {"dependency": "ruby", "version": "ruby_3.1-pod_1.13"}
        ]
      tags: >
        ["devicelab", "hostonly", "mac"]
      task_name: plugin_test_ios
    runIf:
      - dev/**
      - packages/flutter_tools/**
      - bin/**
      - .ci.yaml

  - name: Mac plugin_test_macos
    recipe: devicelab/devicelab_drone
    timeout: 60
    properties:
      dependencies: >-
        [
          {"dependency": "ruby", "version": "ruby_3.1-pod_1.13"}
        ]
      tags: >
        ["devicelab", "hostonly", "mac"]
      task_name: plugin_test_macos
    runIf:
      - dev/**
      - packages/flutter_tools/**
      - bin/**
      - .ci.yaml

  - name: Mac_x64 tool_host_cross_arch_tests
    recipe: flutter/flutter_drone
    timeout: 60
    properties:
      dependencies: >-
        [
          {"dependency": "ruby", "version": "ruby_3.1-pod_1.13"}
        ]
      shard: tool_host_cross_arch_tests
      tags: >
        ["framework", "hostonly", "shard", "mac"]
      test_timeout_secs: "2700"
    runIf:
      - dev/**
      - packages/flutter_tools/**
      - bin/**
      - .ci.yaml

  - name: Mac_arm64 tool_host_cross_arch_tests
    recipe: flutter/flutter_drone
    timeout: 60
    properties:
      dependencies: >-
        [
          {"dependency": "ruby", "version": "ruby_3.1-pod_1.13"}
        ]
      shard: tool_host_cross_arch_tests
      tags: >
        ["framework", "hostonly", "shard", "mac"]
      test_timeout_secs: "2700"
    runIf:
      - dev/**
      - packages/flutter_tools/**
      - bin/**
      - .ci.yaml

  - name: Mac tool_integration_tests_1_4
    recipe: flutter/flutter_drone
    timeout: 60
    properties:
      add_recipes_cq: "true"
      dependencies: >-
        [
          {"dependency": "android_sdk", "version": "version:34v3"},
          {"dependency": "chrome_and_driver", "version": "version:119.0.6045.9"},
          {"dependency": "open_jdk", "version": "version:17"},
          {"dependency": "ruby", "version": "ruby_3.1-pod_1.13"},
          {"dependency": "goldctl", "version": "git_revision:720a542f6fe4f92922c3b8f0fdcc4d2ac6bb83cd"}
        ]
      shard: tool_integration_tests
      subshard: "1_4"
      tags: >
        ["framework", "hostonly", "shard", "mac"]
      test_timeout_secs: "2700"
    runIf:
      - dev/**
      - packages/flutter_tools/**
      - bin/**
      - .ci.yaml

  - name: Mac tool_integration_tests_2_4
    recipe: flutter/flutter_drone
    timeout: 60
    properties:
      add_recipes_cq: "true"
      dependencies: >-
        [
          {"dependency": "android_sdk", "version": "version:34v3"},
          {"dependency": "chrome_and_driver", "version": "version:119.0.6045.9"},
          {"dependency": "open_jdk", "version": "version:17"},
          {"dependency": "ruby", "version": "ruby_3.1-pod_1.13"},
          {"dependency": "goldctl", "version": "git_revision:720a542f6fe4f92922c3b8f0fdcc4d2ac6bb83cd"}
        ]
      shard: tool_integration_tests
      subshard: "2_4"
      tags: >
        ["framework", "hostonly", "shard", "mac"]
      test_timeout_secs: "2700"
    runIf:
      - dev/**
      - packages/flutter_tools/**
      - bin/**
      - .ci.yaml

  - name: Mac tool_integration_tests_3_4
    recipe: flutter/flutter_drone
    timeout: 60
    properties:
      add_recipes_cq: "true"
      dependencies: >-
        [
          {"dependency": "android_sdk", "version": "version:34v3"},
          {"dependency": "chrome_and_driver", "version": "version:119.0.6045.9"},
          {"dependency": "open_jdk", "version": "version:17"},
          {"dependency": "ruby", "version": "ruby_3.1-pod_1.13"},
          {"dependency": "goldctl", "version": "git_revision:720a542f6fe4f92922c3b8f0fdcc4d2ac6bb83cd"}
        ]
      shard: tool_integration_tests
      subshard: "3_4"
      tags: >
        ["framework", "hostonly", "shard", "mac"]
      test_timeout_secs: "2700"
    runIf:
      - dev/**
      - packages/flutter_tools/**
      - bin/**
      - .ci.yaml

  - name: Mac tool_integration_tests_4_4
    recipe: flutter/flutter_drone
    timeout: 60
    properties:
      add_recipes_cq: "true"
      dependencies: >-
        [
          {"dependency": "android_sdk", "version": "version:34v3"},
          {"dependency": "chrome_and_driver", "version": "version:119.0.6045.9"},
          {"dependency": "open_jdk", "version": "version:17"},
          {"dependency": "ruby", "version": "ruby_3.1-pod_1.13"},
          {"dependency": "goldctl", "version": "git_revision:720a542f6fe4f92922c3b8f0fdcc4d2ac6bb83cd"}
        ]
      shard: tool_integration_tests
      subshard: "4_4"
      tags: >
        ["framework", "hostonly", "shard", "mac"]
      test_timeout_secs: "2700"
    runIf:
      - dev/**
      - packages/flutter_tools/**
      - bin/**
      - .ci.yaml

  - name: Mac_x64 tool_tests_commands
    recipe: flutter/flutter_drone
    bringup: true
    timeout: 60
    properties:
      add_recipes_cq: "true"
      dependencies: >-
        [
          {"dependency": "android_sdk", "version": "version:34v3"},
          {"dependency": "open_jdk", "version": "version:17"}
        ]
      shard: tool_tests
      subshard: commands
      tags: >
        ["framework", "hostonly", "shard", "mac"]

  - name: Mac_arm64 tool_tests_commands
    recipe: flutter/flutter_drone
    bringup: true
    timeout: 60
    properties:
      add_recipes_cq: "true"
      dependencies: >-
        [
          {"dependency": "android_sdk", "version": "version:34v3"},
          {"dependency": "open_jdk", "version": "version:17"}
        ]
      shard: tool_tests
      subshard: commands
      tags: >
        ["framework", "hostonly", "shard", "mac"]

  - name: Mac tool_tests_general
    recipe: flutter/flutter_drone
    timeout: 60
    properties:
      add_recipes_cq: "true"
      dependencies: >-
        [
          {"dependency": "android_sdk", "version": "version:34v3"},
          {"dependency": "open_jdk", "version": "version:17"}
        ]
      shard: tool_tests
      subshard: general
      tags: >
        ["framework", "hostonly", "shard", "mac"]
    runIf:
      - dev/**
      - packages/flutter_tools/**
      - bin/**
      - .ci.yaml

  - name: Mac_x64 verify_binaries_codesigned
    enabled_branches:
      - flutter-\d+\.\d+-candidate\.\d+
    recipe: flutter/flutter_drone
    presubmit: false
    timeout: 60
    properties:
      tags: >
        ["framework", "hostonly", "shard", "mac"]
      shard: verify_binaries_codesigned

  - name: Mac_arm64 verify_binaries_codesigned
    enabled_branches:
      - flutter-\d+\.\d+-candidate\.\d+
    recipe: flutter/flutter_drone
    presubmit: false
    timeout: 60
    properties:
      tags: >
        ["framework", "hostonly", "shard", "mac"]
      shard: verify_binaries_codesigned

  - name: Mac web_tool_tests
    recipe: flutter/flutter_drone
    timeout: 60
    properties:
      dependencies: >-
        [
          {"dependency": "android_sdk", "version": "version:34v3"},
          {"dependency": "chrome_and_driver", "version": "version:119.0.6045.9"},
          {"dependency": "open_jdk", "version": "version:17"},
          {"dependency": "goldctl", "version": "git_revision:720a542f6fe4f92922c3b8f0fdcc4d2ac6bb83cd"}
        ]
      shard: web_tool_tests
      subshard: "1_1"
      tags: >
        ["framework", "hostonly", "shard", "mac"]
    runIf:
      - dev/**
      - packages/flutter_tools/**
      - bin/**
      - .ci.yaml

  - name: Mac_pixel_7pro entrypoint_dart_registrant
    recipe: devicelab/devicelab_drone
    presubmit: false
    timeout: 60
    properties:
      tags: >
        ["devicelab", "android", "mac", "pixel", "7pro"]
      task_name: entrypoint_dart_registrant
    runIf:
      - dev/**
      - packages/flutter_tools/**
      - bin/**
      - .ci.yaml

  - name: Mac_pixel_7pro hello_world_android__compile
    recipe: devicelab/devicelab_drone
    presubmit: false
    timeout: 60
    properties:
      tags: >
        ["devicelab", "android", "mac", "pixel", "7pro"]
      task_name: hello_world_android__compile

  # mac motog4 test
  - name: Mac_arm64_android hello_world_android__compile
    recipe: devicelab/devicelab_drone
    presubmit: false
    timeout: 60
    properties:
      tags: >
        ["devicelab", "android", "mac", "arm64"]
      task_name: hello_world_android__compile

  # mac motog4 benchmark
  - name: Mac_android hot_mode_dev_cycle__benchmark
    recipe: devicelab/devicelab_drone
    presubmit: false
    timeout: 60
    properties:
      tags: >
        ["devicelab", "android", "mac"]
      task_name: hot_mode_dev_cycle__benchmark

  - name: Mac_pixel_7pro integration_test_test
    recipe: devicelab/devicelab_drone
    presubmit: false
    timeout: 60
    properties:
      tags: >
        ["devicelab", "android", "mac", "pixel", "7pro"]
      task_name: integration_test_test

  # mac motog4 test
  - name: Mac_arm64_android integration_test_test
    recipe: devicelab/devicelab_drone
    presubmit: false
    timeout: 60
    properties:
      tags: >
        ["devicelab", "android", "mac", "arm64"]
      task_name: integration_test_test

  - name: Mac_pixel_7pro integration_ui_frame_number
    recipe: devicelab/devicelab_drone
    presubmit: false
    timeout: 60
    properties:
      tags: >
        ["devicelab", "android", "mac", "pixel", "7pro"]
      task_name: integration_ui_frame_number

  # mac motog4 benchmark
  - name: Mac_android microbenchmarks
    recipe: devicelab/devicelab_drone
    presubmit: false
    timeout: 60
    properties:
      tags: >
        ["devicelab", "android", "mac"]
      task_name: microbenchmarks

  - name: Mac_pixel_7pro native_assets_android
    recipe: devicelab/devicelab_drone
    presubmit: false
    timeout: 60
    properties:
      tags: >
        ["devicelab", "android", "mac", "pixel", "7pro"]
      task_name: native_assets_android

  - name: Mac_pixel_7pro run_debug_test_android
    recipe: devicelab/devicelab_drone
    presubmit: false
    runIf:
      - .ci.yaml
      - dev/**
    timeout: 60
    properties:
      tags: >
        ["devicelab", "android", "mac", "pixel", "7pro"]
      task_name: run_debug_test_android

  # mac motog4 test
  - name: Mac_arm64_android run_debug_test_android
    recipe: devicelab/devicelab_drone
    presubmit: false
    runIf:
      - .ci.yaml
      - dev/**
    timeout: 60
    properties:
      tags: >
        ["devicelab", "android", "mac", "arm64"]
      task_name: run_debug_test_android

  - name: Mac_pixel_7pro run_release_test
    recipe: devicelab/devicelab_drone
    presubmit: false
    runIf:
      - .ci.yaml
      - dev/**
    timeout: 60
    properties:
      tags: >
        ["devicelab", "android", "mac", "pixel", "7pro"]
      task_name: run_release_test

  # mac motog4 test
  - name: Mac_arm64_android run_release_test
    recipe: devicelab/devicelab_drone
    presubmit: false
    runIf:
      - .ci.yaml
      - dev/**
    timeout: 60
    properties:
      tags: >
        ["devicelab", "android", "mac", "arm64"]
      task_name: run_release_test

  - name: Mac_ios animation_with_microtasks_perf_ios__timeline_summary
    recipe: devicelab/devicelab_drone
    presubmit: false
    timeout: 60
    properties:
      tags: >
        ["devicelab", "ios", "mac"]
      task_name: animation_with_microtasks_perf_ios__timeline_summary

  - name: Mac_ios backdrop_filter_perf_ios__timeline_summary
    recipe: devicelab/devicelab_drone
    presubmit: false
    timeout: 60
    properties:
      tags: >
        ["devicelab", "ios", "mac"]
      task_name: backdrop_filter_perf_ios__timeline_summary

  - name: Mac_arm64_ios basic_material_app_ios__compile
    recipe: devicelab/devicelab_drone
    bringup: true
    presubmit: false
    timeout: 60
    properties:
      device_os: iOS-16|iOS-17
      tags: >
        ["devicelab", "ios", "mac"]
      task_name: basic_material_app_ios__compile

  - name: Mac_ios channels_integration_test_ios
    recipe: devicelab/devicelab_drone
    presubmit: false
    timeout: 60
    properties:
      tags: >
        ["devicelab", "ios", "mac"]
      task_name: channels_integration_test_ios

  - name: Mac_ios complex_layout_ios__start_up
    recipe: devicelab/devicelab_drone
    presubmit: false
    timeout: 60
    properties:
      tags: >
        ["devicelab", "ios", "mac"]
      task_name: complex_layout_ios__start_up

  - name: Mac_ios complex_layout_scroll_perf_ios__timeline_summary
    recipe: devicelab/devicelab_drone
    presubmit: false
    timeout: 60
    properties:
      tags: >
        ["devicelab", "ios", "mac"]
      task_name: complex_layout_scroll_perf_ios__timeline_summary

  - name: Mac_ios complex_layout_scroll_perf_bad_ios__timeline_summary
    recipe: devicelab/devicelab_drone
    presubmit: false
    timeout: 60
    properties:
      tags: >
        ["devicelab", "ios", "mac"]
      task_name: complex_layout_scroll_perf_bad_ios__timeline_summary

  - name: Mac_ios color_filter_and_fade_perf_ios__e2e_summary
    recipe: devicelab/devicelab_drone
    presubmit: false
    timeout: 60
    properties:
      tags: >
        ["devicelab", "ios", "mac"]
      task_name: color_filter_and_fade_perf_ios__e2e_summary

  - name: Mac_ios imagefiltered_transform_animation_perf_ios__timeline_summary
    recipe: devicelab/devicelab_drone
    presubmit: false
    timeout: 60
    properties:
      tags: >
        ["devicelab", "ios", "mac"]
      task_name: imagefiltered_transform_animation_perf_ios__timeline_summary

  # TODO(https://github.com/flutter/flutter/issues/106806): Find a way to
  # re-enable this without "ignore_flakiness: "true"", likely by loostening the
  # test assertions, or potentially not running the frame rate tests at all on
  # iOS (for example, doing pixel-tests instead).
  #
  # Also, rename this to "external_textures_integration_test" to be consistent
  # with the Android test, but that can wait until we've figured out the flake.
  - name: Mac_ios external_ui_integration_test_ios
    recipe: devicelab/devicelab_drone
    presubmit: false
    timeout: 60
    properties:
      tags: >
        ["devicelab", "ios", "mac"]
      task_name: external_textures_integration_test_ios
      ignore_flakiness: "true"

  - name: Mac_ios route_test_ios
    recipe: devicelab/devicelab_drone
    presubmit: false
    timeout: 60
    properties:
      tags: >
        ["devicelab", "ios", "mac"]
      task_name: route_test_ios

  - name: Mac_ios flavors_test_ios
    recipe: devicelab/devicelab_drone
    presubmit: false
    timeout: 60
    properties:
      tags: >
        ["devicelab", "ios", "mac"]
      task_name: flavors_test_ios

  - name: Mac_arm64_ios flavors_test_ios_xcode_debug
    recipe: devicelab/devicelab_drone
    presubmit: false
    timeout: 60
    properties:
      device_os: iOS-16|iOS-17
      tags: >
        ["devicelab", "ios", "mac"]
      task_name: flavors_test_ios_xcode_debug
    bringup: true

  - name: Mac_arm64_ios flutter_gallery_ios__compile
    recipe: devicelab/devicelab_drone
    presubmit: false
    timeout: 60
    properties:
      tags: >
        ["devicelab", "ios", "mac", "arm64"]
      task_name: flutter_gallery_ios__compile

  - name: Mac_ios flutter_gallery_ios__start_up
    recipe: devicelab/devicelab_drone
    presubmit: false
    timeout: 60
    properties:
      tags: >
        ["devicelab", "ios", "mac"]
      task_name: flutter_gallery_ios__start_up

  - name: Mac_ios flutter_gallery_ios__start_up_xcode_debug
    recipe: devicelab/devicelab_drone
    presubmit: false
    timeout: 60
    properties:
      device_os: iOS-16|iOS-17
      tags: >
        ["devicelab", "ios", "mac"]
      task_name: flutter_gallery_ios__start_up_xcode_debug
    bringup: true

  - name: Mac_ios flutter_view_ios__start_up
    recipe: devicelab/devicelab_drone
    presubmit: false
    timeout: 60
    properties:
      tags: >
        ["devicelab", "ios", "mac"]
      task_name: flutter_view_ios__start_up

  - name: Mac_arm64_ios hello_world_ios__compile
    recipe: devicelab/devicelab_drone
    presubmit: false
    timeout: 60
    properties:
      tags: >
        ["devicelab", "ios", "mac", "arm64"]
      task_name: hello_world_ios__compile

  - name: Mac_x64 hot_mode_dev_cycle_macos_target__benchmark
    recipe: devicelab/devicelab_drone
    timeout: 60
    properties:
      dependencies: >-
        [
          {"dependency": "ruby", "version": "ruby_3.1-pod_1.13"}
        ]
      tags: >
        ["devicelab", "hostonly", "mac"]
      task_name: hot_mode_dev_cycle_macos_target__benchmark
    runIf:
      - dev/**
      - .ci.yaml

  - name: Mac_arm64 hot_mode_dev_cycle_macos_target__benchmark
    recipe: devicelab/devicelab_drone
    presubmit: false
    timeout: 60
    properties:
      dependencies: >-
        [
          {"dependency": "ruby", "version": "ruby_3.1-pod_1.13"}
        ]
      tags: >
        ["devicelab", "hostonly", "mac", "arm64"]
      task_name: hot_mode_dev_cycle_macos_target__benchmark
    runIf:
      - .ci.yaml
      - dev/**

  - name: Mac_x64_ios integration_test_test_ios
    recipe: devicelab/devicelab_drone
    presubmit: false
    bringup: true
    timeout: 60
    properties:
      device_os: iOS-16|iOS-17
      tags: >
        ["devicelab", "ios", "mac"]
      task_name: integration_test_test_ios

  - name: Mac_arm64_ios integration_test_test_ios
    recipe: devicelab/devicelab_drone
    presubmit: false
    bringup: true
    timeout: 60
    properties:
      device_os: iOS-16|iOS-17
      tags: >
        ["devicelab", "ios", "mac"]
      task_name: integration_test_test_ios

  - name: Mac_ios integration_ui_ios_driver
    recipe: devicelab/devicelab_drone
    presubmit: false
    timeout: 60
    properties:
      tags: >
        ["devicelab", "ios", "mac"]
      task_name: integration_ui_ios_driver

  - name: Mac_ios integration_ui_ios_driver_xcode_debug
    recipe: devicelab/devicelab_drone
    presubmit: false
    timeout: 60
    properties:
      device_os: iOS-16|iOS-17
      tags: >
        ["devicelab", "ios", "mac"]
      task_name: integration_ui_ios_driver_xcode_debug
    bringup: true

  - name: Mac_ios integration_ui_ios_frame_number
    recipe: devicelab/devicelab_drone
    presubmit: false
    timeout: 60
    properties:
      tags: >
        ["devicelab", "ios", "mac"]
      task_name: integration_ui_ios_frame_number

  - name: Mac_ios integration_ui_ios_keyboard_resize
    recipe: devicelab/devicelab_drone
    presubmit: false
    timeout: 60
    properties:
      tags: >
        ["devicelab", "ios", "mac"]
      task_name: integration_ui_ios_keyboard_resize

  - name: Mac_ios integration_ui_ios_textfield
    recipe: devicelab/devicelab_drone
    presubmit: false
    timeout: 60
    properties:
      tags: >
        ["devicelab", "ios", "mac"]
      task_name: integration_ui_ios_textfield

  - name: Mac_x64 ios_app_with_extensions_test
    recipe: devicelab/devicelab_drone
    presubmit: false
    timeout: 60
    properties:
      dependencies: >-
        [
          {"dependency": "ruby", "version": "ruby_3.1-pod_1.13"}
        ]
      tags: >
        ["devicelab", "hostonly", "mac"]
      task_name: ios_app_with_extensions_test

  - name: Mac_arm64 ios_app_with_extensions_test
    recipe: devicelab/devicelab_drone
    presubmit: false
    timeout: 60
    properties:
      dependencies: >-
        [
          {"dependency": "ruby", "version": "ruby_3.1-pod_1.13"}
        ]
      tags: >
        ["devicelab", "hostonly", "mac", "arm64"]
      task_name: ios_app_with_extensions_test

  - name: Mac_ios ios_defines_test
    recipe: devicelab/devicelab_drone
    presubmit: false
    timeout: 60
    properties:
      tags: >
        ["devicelab", "ios", "mac"]
      task_name: ios_defines_test

  - name: Mac_ios ios_platform_view_tests
    recipe: devicelab/devicelab_drone
    presubmit: false
    timeout: 60
    properties:
      tags: >
        ["devicelab", "ios", "mac"]
      task_name: ios_platform_view_tests

  - name: Mac_ios large_image_changer_perf_ios
    recipe: devicelab/devicelab_drone
    presubmit: false
    timeout: 60
    properties:
      tags: >
        ["devicelab", "ios", "mac"]
      task_name: large_image_changer_perf_ios

  - name: Mac_x64 macos_chrome_dev_mode
    recipe: devicelab/devicelab_drone
    presubmit: false
    timeout: 60
    properties:
      dependencies: >-
        [
          {"dependency": "ruby", "version": "ruby_3.1-pod_1.13"}
        ]
      tags: >
        ["devicelab", "hostonly", "mac"]
      task_name: macos_chrome_dev_mode

  - name: Mac_arm64 macos_chrome_dev_mode
    recipe: devicelab/devicelab_drone
    presubmit: false
    timeout: 60
    properties:
      dependencies: >-
        [
          {"dependency": "ruby", "version": "ruby_3.1-pod_1.13"}
        ]
      tags: >
        ["devicelab", "hostonly", "mac", "arm64"]
      task_name: macos_chrome_dev_mode

  - name: Mac_ios microbenchmarks_ios
    recipe: devicelab/devicelab_drone
    presubmit: false
    timeout: 60
    properties:
      tags: >
        ["devicelab", "ios", "mac"]
      task_name: microbenchmarks_ios

  # TODO(vashworth): Remove after Xcode 15 and iOS 17 are in CI (https://github.com/flutter/flutter/issues/132128)
  - name: Mac_ios microbenchmarks_ios_xcode_debug
    recipe: devicelab/devicelab_drone
    presubmit: false
    timeout: 60
    properties:
      device_os: iOS-16|iOS-17
      tags: >
        ["devicelab", "ios", "mac"]
      task_name: microbenchmarks_ios_xcode_debug
    bringup: true

  - name: Mac native_assets_ios_simulator
    recipe: devicelab/devicelab_drone
    presubmit: false
    timeout: 60
    properties:
      dependencies: >-
        [
          {"dependency": "ruby", "version": "ruby_3.1-pod_1.13"}
        ]
      tags: >
        ["devicelab", "hostonly", "mac"]
      task_name: native_assets_ios_simulator

  - name: Mac_ios native_assets_ios
    recipe: devicelab/devicelab_drone
    presubmit: false
    timeout: 60
    properties:
      tags: >
        ["devicelab", "ios", "mac"]
      task_name: native_assets_ios

  - name: Mac_ios native_platform_view_ui_tests_ios
    recipe: devicelab/devicelab_drone
    presubmit: false
    timeout: 60
    properties:
      tags: >
        ["devicelab", "ios", "mac"]
      task_name: native_platform_view_ui_tests_ios

  - name: Mac_ios new_gallery_ios__transition_perf
    recipe: devicelab/devicelab_drone
    presubmit: false
    timeout: 60
    properties:
      tags: >
        ["devicelab", "ios", "mac"]
      task_name: new_gallery_ios__transition_perf

  - name: Mac_ios new_gallery_skia_ios__transition_perf
    recipe: devicelab/devicelab_drone
    presubmit: false
    timeout: 60
    properties:
      tags: >
        ["devicelab", "ios", "mac"]
      task_name: new_gallery_skia_ios__transition_perf

  - name: Mac_ios platform_channel_sample_test_ios
    recipe: devicelab/devicelab_drone
    presubmit: false
    timeout: 60
    properties:
      tags: >
        ["devicelab", "ios", "mac"]
      task_name: platform_channel_sample_test_ios

  - name: Mac_ios platform_channel_sample_test_swift
    recipe: devicelab/devicelab_drone
    presubmit: false
    timeout: 60
    properties:
      tags: >
        ["devicelab", "ios", "mac"]
      task_name: platform_channel_sample_test_swift

  - name: Mac_ios platform_channels_benchmarks_ios
    recipe: devicelab/devicelab_drone
    presubmit: false
    timeout: 60
    properties:
      tags: >
        ["devicelab", "ios", "mac"]
      task_name: platform_channels_benchmarks_ios

  - name: Mac_ios platform_interaction_test_ios
    recipe: devicelab/devicelab_drone
    presubmit: false
    timeout: 60
    properties:
      tags: >
        ["devicelab", "ios", "mac"]
      task_name: platform_interaction_test_ios

  - name: Mac_ios platform_view_ios__start_up
    recipe: devicelab/devicelab_drone
    presubmit: false
    timeout: 60
    properties:
      tags: >
        ["devicelab", "ios", "mac"]
      task_name: platform_view_ios__start_up

  - name: Mac_ios platform_views_scroll_perf_ios__timeline_summary
    recipe: devicelab/devicelab_drone
    presubmit: false
    timeout: 60
    properties:
      tags: >
        ["devicelab", "ios", "mac"]
      task_name: platform_views_scroll_perf_ios__timeline_summary

  - name: Mac_ios platform_views_scroll_perf_non_intersecting_impeller_ios__timeline_summary
    recipe: devicelab/devicelab_drone
    presubmit: false
    timeout: 60
    properties:
      tags: >
        ["devicelab", "ios", "mac"]
      task_name: platform_views_scroll_perf_non_intersecting_impeller_ios__timeline_summary

  - name: Mac_ios post_backdrop_filter_perf_ios__timeline_summary
    recipe: devicelab/devicelab_drone
    presubmit: false
    timeout: 60
    properties:
      tags: >
        ["devicelab", "ios", "mac"]
      task_name: post_backdrop_filter_perf_ios__timeline_summary

  - name: Mac_ios simple_animation_perf_ios
    recipe: devicelab/devicelab_drone
    presubmit: false
    timeout: 60
    properties:
      tags: >
        ["devicelab", "ios", "mac"]
      task_name: simple_animation_perf_ios

  - name: Mac_ios wide_gamut_ios
    recipe: devicelab/devicelab_drone
    presubmit: false
    timeout: 60
    properties:
      tags: >
        ["devicelab", "ios", "mac"]
      task_name: wide_gamut_ios

  - name: Mac_x64_ios hot_mode_dev_cycle_ios__benchmark
    recipe: devicelab/devicelab_drone
    presubmit: false
    bringup: true
    timeout: 60
    properties:
      device_os: iOS-16|iOS-17
      tags: >
        ["devicelab", "ios", "mac"]
      task_name: hot_mode_dev_cycle_ios__benchmark

  - name: Mac_arm64_ios hot_mode_dev_cycle_ios__benchmark
    recipe: devicelab/devicelab_drone
    presubmit: false
    bringup: true
    timeout: 60
    properties:
      device_os: iOS-16|iOS-17
      tags: >
        ["devicelab", "ios", "mac"]
      task_name: hot_mode_dev_cycle_ios__benchmark

  - name: Mac_x64 hot_mode_dev_cycle_ios_simulator
    recipe: devicelab/devicelab_drone
    presubmit: false
    timeout: 60
    properties:
      dependencies: >-
        [
          {"dependency": "ruby", "version": "ruby_3.1-pod_1.13"}
        ]
      tags: >
        ["devicelab", "hostonly", "mac"]
      task_name: hot_mode_dev_cycle_ios_simulator

  - name: Mac_ios fullscreen_textfield_perf_ios__e2e_summary
    recipe: devicelab/devicelab_drone
    presubmit: false
    timeout: 60
    properties:
      tags: >
        ["devicelab", "ios", "mac"]
      task_name: fullscreen_textfield_perf_ios__e2e_summary

  - name: Mac_ios very_long_picture_scrolling_perf_ios__e2e_summary
    recipe: devicelab/devicelab_drone
    presubmit: false
    timeout: 120
    properties:
      tags: >
        ["devicelab", "ios", "mac"]
      task_name: very_long_picture_scrolling_perf_ios__e2e_summary

  - name: Mac_ios tiles_scroll_perf_ios__timeline_summary
    recipe: devicelab/devicelab_drone
    presubmit: false
    timeout: 60
    properties:
      tags: >
        ["devicelab", "ios", "mac"]
      task_name: tiles_scroll_perf_ios__timeline_summary

  - name: Mac_build_test flutter_gallery__transition_perf_e2e_ios
    recipe: devicelab/devicelab_drone_build_test
    timeout: 60
    properties:
      tags: >
        ["devicelab", "ios", "mac"]
      task_name: flutter_gallery__transition_perf_e2e_ios
      drone_dimensions: >
        ["device_os=iOS-16","os=Mac-13", "cpu=x86"]

  - name: Mac_ios animated_blur_backdrop_filter_perf_ios__timeline_summary
    recipe: devicelab/devicelab_drone
    presubmit: false
    timeout: 60
    properties:
      tags: >
        ["devicelab", "ios", "mac"]
      task_name: animated_blur_backdrop_filter_perf_ios__timeline_summary

  - name: Mac_ios draw_points_perf_ios__timeline_summary
    recipe: devicelab/devicelab_drone
    presubmit: false
    timeout: 60
    properties:
      tags: >
        ["devicelab", "ios", "mac"]
      task_name: draw_points_perf_ios__timeline_summary

  - name: Mac_ios spell_check_test
    recipe: devicelab/devicelab_drone
    presubmit: false
    timeout: 60
    properties:
      tags: >
        ["devicelab", "ios", "mac"]
      task_name: spell_check_test_ios

  - name: Mac_x64 native_ui_tests_macos
    recipe: devicelab/devicelab_drone
    bringup: true
    timeout: 60
    properties:
      dependencies: >-
        [
          {"dependency": "ruby", "version": "ruby_3.1-pod_1.13"}
        ]
      tags: >
        ["devicelab", "hostonly", "mac"]
      task_name: native_ui_tests_macos
    runIf:
      - dev/**
      - packages/flutter_tools/**
      - bin/**
      - .ci.yaml

  - name: Mac_arm64 native_ui_tests_macos
    recipe: devicelab/devicelab_drone
    bringup: true
    timeout: 60
    properties:
      dependencies: >-
        [
          {"dependency": "ruby", "version": "ruby_3.1-pod_1.13"}
        ]
      tags: >
        ["devicelab", "hostonly", "mac"]
      task_name: native_ui_tests_macos
    runIf:
      - dev/**
      - packages/flutter_tools/**
      - bin/**
      - .ci.yaml

  - name: Mac channels_integration_test
    recipe: devicelab/devicelab_drone
    timeout: 60
    properties:
      dependencies: >-
        [
          {"dependency": "ruby", "version": "ruby_3.1-pod_1.13"}
        ]
      tags: >
        ["devicelab", "hostonly", "mac"]
      task_name: channels_integration_test_macos
    runIf:
      - dev/**
      - packages/flutter_tools/**
      - bin/**
      - .ci.yaml

  - name: Mac run_debug_test_macos
    recipe: devicelab/devicelab_drone
    timeout: 60
    properties:
      dependencies: >-
        [
          {"dependency": "ruby", "version": "ruby_3.1-pod_1.13"}
        ]
      tags: >
        ["devicelab", "hostonly", "mac"]
      task_name: run_debug_test_macos
    runIf:
      - dev/**
      - packages/flutter_tools/**
      - bin/**
      - .ci.yaml

  - name: Mac_arm64 run_debug_test_macos
    recipe: devicelab/devicelab_drone
    timeout: 60
    properties:
      dependencies: >-
        [
          {"dependency": "ruby", "version": "ruby_3.1-pod_1.13"}
        ]
      tags: >
        ["devicelab", "hostonly", "mac", "arm64"]
      task_name: run_debug_test_macos
    runIf:
      - dev/**
      - packages/flutter_tools/**
      - bin/**
      - .ci.yaml

  - name: Mac_arm64 run_release_test_macos
    recipe: devicelab/devicelab_drone
    presubmit: false
    timeout: 60
    properties:
      dependencies: >-
        [
          {"dependency": "ruby", "version": "ruby_3.1-pod_1.13"}
        ]
      tags: >
        ["devicelab", "hostonly", "mac", "arm64"]
      task_name: run_release_test_macos
    runIf:
      - dev/**
      - packages/flutter_tools/**
      - bin/**
      - .ci.yaml

  - name: Windows build_tests_1_7
    recipe: flutter/flutter_drone
    timeout: 60
    properties:
      add_recipes_cq: "true"
      dependencies: >-
        [
          {"dependency": "android_sdk", "version": "version:34v3"},
          {"dependency": "chrome_and_driver", "version": "version:119.0.6045.9"},
          {"dependency": "open_jdk", "version": "version:17"},
          {"dependency": "goldctl", "version": "git_revision:720a542f6fe4f92922c3b8f0fdcc4d2ac6bb83cd"},
          {"dependency": "vs_build", "version": "version:vs2019"}
        ]
      shard: build_tests
      subshard: "1_7"
      tags: >
        ["framework", "hostonly", "shard", "windows"]

  - name: Windows build_tests_2_7
    recipe: flutter/flutter_drone
    timeout: 60
    properties:
      add_recipes_cq: "true"
      dependencies: >-
        [
          {"dependency": "android_sdk", "version": "version:34v3"},
          {"dependency": "chrome_and_driver", "version": "version:119.0.6045.9"},
          {"dependency": "open_jdk", "version": "version:17"},
          {"dependency": "goldctl", "version": "git_revision:720a542f6fe4f92922c3b8f0fdcc4d2ac6bb83cd"},
          {"dependency": "vs_build", "version": "version:vs2019"}
        ]
      shard: build_tests
      subshard: "2_7"
      tags: >
        ["framework", "hostonly", "shard", "windows"]

  - name: Windows build_tests_3_7
    recipe: flutter/flutter_drone
    timeout: 60
    properties:
      add_recipes_cq: "true"
      dependencies: >-
        [
          {"dependency": "android_sdk", "version": "version:34v3"},
          {"dependency": "chrome_and_driver", "version": "version:119.0.6045.9"},
          {"dependency": "open_jdk", "version": "version:17"},
          {"dependency": "goldctl", "version": "git_revision:720a542f6fe4f92922c3b8f0fdcc4d2ac6bb83cd"},
          {"dependency": "vs_build", "version": "version:vs2019"}
        ]
      shard: build_tests
      subshard: "3_7"
      tags: >
        ["framework", "hostonly", "shard", "windows"]

  - name: Windows build_tests_4_7
    recipe: flutter/flutter_drone
    timeout: 60
    properties:
      add_recipes_cq: "true"
      dependencies: >-
        [
          {"dependency": "android_sdk", "version": "version:34v3"},
          {"dependency": "chrome_and_driver", "version": "version:119.0.6045.9"},
          {"dependency": "open_jdk", "version": "version:17"},
          {"dependency": "goldctl", "version": "git_revision:720a542f6fe4f92922c3b8f0fdcc4d2ac6bb83cd"},
          {"dependency": "vs_build", "version": "version:vs2019"}
        ]
      shard: build_tests
      subshard: "4_7"
      tags: >
        ["framework", "hostonly", "shard", "windows"]

  - name: Windows build_tests_5_7
    recipe: flutter/flutter_drone
    timeout: 60
    properties:
      add_recipes_cq: "true"
      dependencies: >-
        [
          {"dependency": "android_sdk", "version": "version:34v3"},
          {"dependency": "chrome_and_driver", "version": "version:119.0.6045.9"},
          {"dependency": "open_jdk", "version": "version:17"},
          {"dependency": "goldctl", "version": "git_revision:720a542f6fe4f92922c3b8f0fdcc4d2ac6bb83cd"},
          {"dependency": "vs_build", "version": "version:vs2019"}
        ]
      shard: build_tests
      subshard: "5_7"
      tags: >
        ["framework", "hostonly", "shard", "windows"]

  - name: Windows build_tests_6_7
    recipe: flutter/flutter_drone
    timeout: 60
    properties:
      add_recipes_cq: "true"
      dependencies: >-
        [
          {"dependency": "android_sdk", "version": "version:34v3"},
          {"dependency": "chrome_and_driver", "version": "version:118.0.5993.70"},
          {"dependency": "open_jdk", "version": "version:17"},
          {"dependency": "goldctl", "version": "git_revision:720a542f6fe4f92922c3b8f0fdcc4d2ac6bb83cd"},
          {"dependency": "vs_build", "version": "version:vs2019"}
        ]
      shard: build_tests
      subshard: "6_7"
      tags: >
        ["framework", "hostonly", "shard", "windows"]

  - name: Windows build_tests_7_7
    recipe: flutter/flutter_drone
    timeout: 60
    properties:
      add_recipes_cq: "true"
      dependencies: >-
        [
          {"dependency": "android_sdk", "version": "version:33v6"},
          {"dependency": "chrome_and_driver", "version": "version:118.0.5993.70"},
          {"dependency": "open_jdk", "version": "version:17"},
          {"dependency": "goldctl", "version": "git_revision:720a542f6fe4f92922c3b8f0fdcc4d2ac6bb83cd"},
          {"dependency": "vs_build", "version": "version:vs2019"}
        ]
      shard: build_tests
      subshard: "7_7"
      tags: >
        ["framework", "hostonly", "shard", "windows"]

  - name: Windows customer_testing
    enabled_branches:
      - master
    recipe: flutter/flutter_drone
    timeout: 60
    properties:
      shard: customer_testing
      tags: >
        ["framework", "hostonly", "shard", "windows"]

  - name: Windows framework_tests_libraries
    recipe: flutter/flutter_drone
    timeout: 60
    properties:
      dependencies: >-
        [
          {"dependency": "goldctl", "version": "git_revision:720a542f6fe4f92922c3b8f0fdcc4d2ac6bb83cd"}
        ]
      shard: framework_tests
      subshard: libraries
      tags: >
        ["framework", "hostonly", "shard", "windows"]
    runIf:
      - dev/**
      - packages/flutter/**
      - packages/flutter_driver/**
      - packages/integration_test/**
      - packages/flutter_localizations/**
      - packages/fuchsia_remote_debug_protocol/**
      - packages/flutter_test/**
      - packages/flutter_goldens/**
      - packages/flutter_tools/**
      - bin/**
      - .ci.yaml

  - name: Windows framework_tests_libraries_leak_tracking
    recipe: flutter/flutter_drone
    bringup: true # New target: https://github.com/flutter/flutter/issues/140414
    timeout: 120
    properties:
      test_timeout_secs: "3600" # 1 hour
      dependencies: >-
        [
          {"dependency": "goldctl", "version": "git_revision:720a542f6fe4f92922c3b8f0fdcc4d2ac6bb83cd"}
        ]
      shard: framework_tests
      subshard: libraries
      tags: >
        ["framework", "hostonly", "shard", "windows"]
      env_variables: >-
        {
          "LEAK_TRACKING": "true"
        }
    runIf:
      - dev/**
      - packages/flutter/**
      - packages/flutter_driver/**
      - packages/integration_test/**
      - packages/flutter_localizations/**
      - packages/fuchsia_remote_debug_protocol/**
      - packages/flutter_test/**
      - packages/flutter_goldens/**
      - packages/flutter_tools/**
      - bin/**
      - .ci.yaml

  - name: Windows framework_tests_misc
    recipe: flutter/flutter_drone
    timeout: 60
    properties:
      dependencies: >-
        [
          {"dependency": "goldctl", "version": "git_revision:720a542f6fe4f92922c3b8f0fdcc4d2ac6bb83cd"},
          {"dependency": "vs_build", "version": "version:vs2019"},
          {"dependency": "open_jdk", "version": "version:17"},
          {"dependency": "android_sdk", "version": "version:34v3"}
        ]
      shard: framework_tests
      subshard: misc
      tags: >
        ["framework", "hostonly", "shard", "windows"]
    runIf:
      - dev/**
      - examples/api/**
      - packages/flutter/**
      - packages/flutter_driver/**
      - packages/integration_test/**
      - packages/flutter_localizations/**
      - packages/fuchsia_remote_debug_protocol/**
      - packages/flutter_test/**
      - packages/flutter_goldens/**
      - packages/flutter_tools/**
      - bin/**
      - .ci.yaml

  - name: Windows framework_tests_widgets
    recipe: flutter/flutter_drone
    timeout: 60
    properties:
      dependencies: >-
        [
          {"dependency": "goldctl", "version": "git_revision:720a542f6fe4f92922c3b8f0fdcc4d2ac6bb83cd"}
        ]
      shard: framework_tests
      subshard: widgets
      tags: >
        ["framework", "hostonly", "shard", "windows"]
    runIf:
      - dev/**
      - packages/flutter/**
      - packages/flutter_driver/**
      - packages/integration_test/**
      - packages/flutter_localizations/**
      - packages/fuchsia_remote_debug_protocol/**
      - packages/flutter_test/**
      - packages/flutter_goldens/**
      - packages/flutter_tools/**
      - bin/**
      - .ci.yaml

  - name: Windows framework_tests_widgets_leak_tracking
    recipe: flutter/flutter_drone
    bringup: true # New target: https://github.com/flutter/flutter/issues/140414
    timeout: 120
    properties:
      test_timeout_secs: "3600" # 1 hour
      dependencies: >-
        [
          {"dependency": "goldctl", "version": "git_revision:720a542f6fe4f92922c3b8f0fdcc4d2ac6bb83cd"}
        ]
      shard: framework_tests
      subshard: widgets
      tags: >
        ["framework", "hostonly", "shard", "windows"]
      env_variables: >-
        {
          "LEAK_TRACKING": "true"
        }
    runIf:
      - dev/**
      - packages/flutter/**
      - packages/flutter_driver/**
      - packages/integration_test/**
      - packages/flutter_localizations/**
      - packages/fuchsia_remote_debug_protocol/**
      - packages/flutter_test/**
      - packages/flutter_goldens/**
      - packages/flutter_tools/**
      - bin/**
      - .ci.yaml

  - name: Windows gradle_plugin_bundle_test
    recipe: devicelab/devicelab_drone
    timeout: 60
    properties:
      dependencies: >-
        [
          {"dependency": "android_sdk", "version": "version:34v3"},
          {"dependency": "chrome_and_driver", "version": "version:119.0.6045.9"},
          {"dependency": "open_jdk", "version": "version:17"}
        ]
      tags: >
        ["devicelab", "hostonly", "windows"]
      task_name: gradle_plugin_bundle_test
    runIf:
      - dev/**
      - bin/**
      - .ci.yaml

  - name: Windows hot_mode_dev_cycle_win_target__benchmark
    recipe: devicelab/devicelab_drone
    presubmit: false
    timeout: 60
    properties:
      dependencies: >-
        [
          {"dependency": "vs_build", "version": "version:vs2019"}
        ]
      tags: >
        ["devicelab", "hostonly", "windows"]
      task_name: hot_mode_dev_cycle_win_target__benchmark

  - name: Windows_arm64 hot_mode_dev_cycle_win_target__benchmark
    recipe: devicelab/devicelab_drone
    presubmit: false
    timeout: 60
    properties:
      dependencies: >-
        [
          {"dependency": "vs_build", "version": "version:vs2019"}
        ]
      tags: >
        ["devicelab", "hostonly", "windows", "arm64"]
      task_name: hot_mode_dev_cycle_win_target__benchmark

  - name: Windows module_custom_host_app_name_test
    recipe: devicelab/devicelab_drone
    timeout: 60
    properties:
      dependencies: >-
        [
          {"dependency": "android_sdk", "version": "version:34v3"},
          {"dependency": "chrome_and_driver", "version": "version:119.0.6045.9"},
          {"dependency": "open_jdk", "version": "version:17"}
        ]
      tags: >
        ["devicelab", "hostonly", "windows"]
      task_name: module_custom_host_app_name_test
    runIf:
      - dev/**
      - packages/flutter_tools/**
      - bin/**
      - .ci.yaml

  - name: Windows module_host_with_custom_build_test
    recipe: devicelab/devicelab_drone
    timeout: 60
    properties:
      dependencies: >-
        [
          {"dependency": "android_sdk", "version": "version:34v3"},
          {"dependency": "chrome_and_driver", "version": "version:119.0.6045.9"},
          {"dependency": "open_jdk", "version": "version:17"}
        ]
      tags: >
        ["devicelab", "hostonly", "windows"]
      task_name: module_host_with_custom_build_test
    runIf:
      - dev/**
      - packages/flutter_tools/**
      - bin/**
      - .ci.yaml

  - name: Windows module_test
    recipe: devicelab/devicelab_drone
    timeout: 60
    properties:
      dependencies: >-
        [
          {"dependency": "android_sdk", "version": "version:34v3"},
          {"dependency": "chrome_and_driver", "version": "version:119.0.6045.9"},
          {"dependency": "open_jdk", "version": "version:17"}
        ]
      tags: >
        ["devicelab", "hostonly", "windows"]
      task_name: module_test
    runIf:
      - dev/**
      - packages/flutter_tools/**
      - bin/**
      - .ci.yaml

  - name: Windows platform_channel_sample_test_windows
    recipe: devicelab/devicelab_drone
    presubmit: false
    timeout: 60
    properties:
      dependencies: >-
        [
          {"dependency": "vs_build", "version": "version:vs2019"}
        ]
      tags: >
        ["devicelab", "hostonly", "windows"]
      task_name: platform_channel_sample_test_windows

  - name: Windows_arm64 platform_channel_sample_test_windows
    recipe: devicelab/devicelab_drone
    presubmit: false
    timeout: 60
    properties:
      dependencies: >-
        [
          {"dependency": "vs_build", "version": "version:vs2019"}
        ]
      tags: >
        ["devicelab", "hostonly", "windows", "arm64"]
      task_name: platform_channel_sample_test_windows

  - name: Windows plugin_dependencies_test
    recipe: devicelab/devicelab_drone
    timeout: 60
    properties:
      dependencies: >-
        [
          {"dependency": "android_sdk", "version": "version:34v3"},
          {"dependency": "chrome_and_driver", "version": "version:119.0.6045.9"},
          {"dependency": "open_jdk", "version": "version:17"}
        ]
      tags: >
        ["devicelab", "hostonly", "windows"]
      task_name: plugin_dependencies_test
    runIf:
      - dev/**
      - packages/flutter_tools/**
      - bin/**
      - .ci.yaml

  - name: Windows plugin_test
    recipe: devicelab/devicelab_drone
    timeout: 60
    properties:
      dependencies: >-
        [
          {"dependency": "android_sdk", "version": "version:34v3"},
          {"dependency": "chrome_and_driver", "version": "version:119.0.6045.9"},
          {"dependency": "open_jdk", "version": "version:17"}
        ]
      tags: >
        ["devicelab", "hostonly", "windows"]
      task_name: plugin_test
    runIf:
      - dev/**
      - packages/flutter_tools/**
      - bin/**
      - .ci.yaml

  - name: Windows plugin_test_windows
    recipe: devicelab/devicelab_drone
    timeout: 60
    properties:
      dependencies: >-
        [
          {"dependency": "vs_build", "version": "version:vs2019"}
        ]
      tags: >
        ["devicelab", "hostonly", "windows"]
      task_name: plugin_test_windows
    runIf:
      - dev/**
      - packages/flutter_tools/**
      - bin/**
      - .ci.yaml

  - name: Windows_arm64 plugin_test_windows
    recipe: devicelab/devicelab_drone
<<<<<<< HEAD
=======
    bringup: true # https://github.com/flutter/flutter/issues/134083
    presubmit: false
>>>>>>> 995e3fad
    timeout: 60
    properties:
      dependencies: >-
        [
          {"dependency": "vs_build", "version": "version:vs2019"}
        ]
      tags: >
        ["devicelab", "hostonly", "windows", "arm64"]
      task_name: plugin_test_windows
    runIf:
      - dev/**
      - packages/flutter_tools/**
      - bin/**
      - .ci.yaml

  - name: Windows run_debug_test_windows
    recipe: devicelab/devicelab_drone
    presubmit: false
    timeout: 60
    properties:
      dependencies: >-
        [
          {"dependency": "vs_build", "version": "version:vs2019"}
        ]
      tags: >
        ["devicelab", "hostonly", "windows"]
      task_name: run_debug_test_windows
    runIf:
      - dev/**
      - packages/flutter_tools/**
      - bin/**
      - .ci.yaml

  - name: Windows_arm64 run_debug_test_windows
    recipe: devicelab/devicelab_drone
    presubmit: false
    timeout: 60
    properties:
      dependencies: >-
        [
          {"dependency": "vs_build", "version": "version:vs2019"}
        ]
      tags: >
        ["devicelab", "hostonly", "windows", "arm64"]
      task_name: run_debug_test_windows
    runIf:
      - dev/**
      - packages/flutter_tools/**
      - bin/**
      - .ci.yaml

  - name: Windows run_release_test_windows
    recipe: devicelab/devicelab_drone
    presubmit: false
    timeout: 60
    properties:
      dependencies: >-
        [
          {"dependency": "vs_build", "version": "version:vs2019"}
        ]
      tags: >
        ["devicelab", "hostonly", "windows"]
      task_name: run_release_test_windows
    runIf:
      - dev/**
      - packages/flutter_tools/**
      - bin/**
      - .ci.yaml

  - name: Windows_arm64 run_release_test_windows
    recipe: devicelab/devicelab_drone
    presubmit: false
    timeout: 60
    properties:
      dependencies: >-
        [
          {"dependency": "vs_build", "version": "version:vs2019"}
        ]
      tags: >
        ["devicelab", "hostonly", "windows", "arm64"]
      task_name: run_release_test_windows
    runIf:
      - dev/**
      - packages/flutter_tools/**
      - bin/**
      - .ci.yaml

  - name: Windows tool_integration_tests_1_6
    recipe: flutter/flutter_drone
    timeout: 60
    properties:
      add_recipes_cq: "true"
      dependencies: >-
        [
          {"dependency": "android_sdk", "version": "version:34v3"},
          {"dependency": "chrome_and_driver", "version": "version:119.0.6045.9"},
          {"dependency": "open_jdk", "version": "version:17"},
          {"dependency": "goldctl", "version": "git_revision:720a542f6fe4f92922c3b8f0fdcc4d2ac6bb83cd"},
          {"dependency": "vs_build", "version": "version:vs2019"}
        ]
      shard: tool_integration_tests
      subshard: "1_6"
      tags: >
        ["framework", "hostonly", "shard", "windows"]
      test_timeout_secs: "2700"
    runIf:
      - dev/**
      - packages/flutter_tools/**
      - bin/**
      - .ci.yaml

  - name: Windows tool_integration_tests_2_6
    recipe: flutter/flutter_drone
    timeout: 60
    properties:
      add_recipes_cq: "true"
      dependencies: >-
        [
          {"dependency": "android_sdk", "version": "version:34v3"},
          {"dependency": "chrome_and_driver", "version": "version:119.0.6045.9"},
          {"dependency": "open_jdk", "version": "version:17"},
          {"dependency": "goldctl", "version": "git_revision:720a542f6fe4f92922c3b8f0fdcc4d2ac6bb83cd"},
          {"dependency": "vs_build", "version": "version:vs2019"}
        ]
      shard: tool_integration_tests
      subshard: "2_6"
      tags: >
        ["framework", "hostonly", "shard", "windows"]
      test_timeout_secs: "2700"
    runIf:
      - dev/**
      - packages/flutter_tools/**
      - bin/**
      - .ci.yaml

  - name: Windows tool_integration_tests_3_6
    recipe: flutter/flutter_drone
    timeout: 60
    properties:
      add_recipes_cq: "true"
      dependencies: >-
        [
          {"dependency": "android_sdk", "version": "version:34v3"},
          {"dependency": "chrome_and_driver", "version": "version:119.0.6045.9"},
          {"dependency": "open_jdk", "version": "version:17"},
          {"dependency": "goldctl", "version": "git_revision:720a542f6fe4f92922c3b8f0fdcc4d2ac6bb83cd"},
          {"dependency": "vs_build", "version": "version:vs2019"}
        ]
      shard: tool_integration_tests
      subshard: "3_6"
      tags: >
        ["framework", "hostonly", "shard", "windows"]
      test_timeout_secs: "2700"
    runIf:
      - dev/**
      - packages/flutter_tools/**
      - bin/**
      - .ci.yaml

  - name: Windows tool_integration_tests_4_6
    recipe: flutter/flutter_drone
    timeout: 60
    properties:
      add_recipes_cq: "true"
      dependencies: >-
        [
          {"dependency": "android_sdk", "version": "version:34v3"},
          {"dependency": "chrome_and_driver", "version": "version:119.0.6045.9"},
          {"dependency": "open_jdk", "version": "version:17"},
          {"dependency": "goldctl", "version": "git_revision:720a542f6fe4f92922c3b8f0fdcc4d2ac6bb83cd"},
          {"dependency": "vs_build", "version": "version:vs2019"}
        ]
      shard: tool_integration_tests
      subshard: "4_6"
      tags: >
        ["framework", "hostonly", "shard", "windows"]
      test_timeout_secs: "2700"
    runIf:
      - dev/**
      - packages/flutter_tools/**
      - bin/**
      - .ci.yaml

  - name: Windows tool_integration_tests_5_6
    recipe: flutter/flutter_drone
    timeout: 60
    properties:
      add_recipes_cq: "true"
      dependencies: >-
        [
          {"dependency": "android_sdk", "version": "version:34v3"},
          {"dependency": "chrome_and_driver", "version": "version:119.0.6045.9"},
          {"dependency": "open_jdk", "version": "version:17"},
          {"dependency": "goldctl", "version": "git_revision:720a542f6fe4f92922c3b8f0fdcc4d2ac6bb83cd"},
          {"dependency": "vs_build", "version": "version:vs2019"}
        ]
      shard: tool_integration_tests
      subshard: "5_6"
      tags: >
        ["framework", "hostonly", "shard", "windows"]
      test_timeout_secs: "2700"
    runIf:
      - dev/**
      - packages/flutter_tools/**
      - bin/**
      - .ci.yaml

  - name: Windows tool_integration_tests_6_6
    recipe: flutter/flutter_drone
    timeout: 60
    properties:
      add_recipes_cq: "true"
      dependencies: >-
        [
          {"dependency": "android_sdk", "version": "version:34v3"},
          {"dependency": "chrome_and_driver", "version": "version:119.0.6045.9"},
          {"dependency": "open_jdk", "version": "version:17"},
          {"dependency": "goldctl", "version": "git_revision:720a542f6fe4f92922c3b8f0fdcc4d2ac6bb83cd"},
          {"dependency": "vs_build", "version": "version:vs2019"}
        ]
      shard: tool_integration_tests
      subshard: "6_6"
      tags: >
        ["framework", "hostonly", "shard", "windows"]
      test_timeout_secs: "2700"
    runIf:
      - dev/**
      - packages/flutter_tools/**
      - bin/**
      - .ci.yaml

  - name: Windows tool_tests_commands
    recipe: flutter/flutter_drone
    timeout: 60
    properties:
      add_recipes_cq: "true"
      dependencies: >-
        [
          {"dependency": "android_sdk", "version": "version:34v3"},
          {"dependency": "open_jdk", "version": "version:17"}
        ]
      shard: tool_tests
      subshard: commands
      tags: >
        ["framework", "hostonly", "shard", "windows"]
    runIf:
      - dev/**
      - packages/flutter_tools/**
      - bin/**
      - .ci.yaml

  - name: Windows tool_tests_general
    recipe: flutter/flutter_drone
    timeout: 60
    properties:
      add_recipes_cq: "true"
      dependencies: >-
        [
          {"dependency": "android_sdk", "version": "version:34v3"},
          {"dependency": "open_jdk", "version": "version:17"}
        ]
      shard: tool_tests
      subshard: general
      tags: >
        ["framework", "hostonly", "shard", "windows"]
    runIf:
      - dev/**
      - packages/flutter_tools/**
      - bin/**
      - .ci.yaml

  - name: Windows web_tool_tests_1_2
    recipe: flutter/flutter_drone
    timeout: 60
    properties:
      dependencies: >-
        [
          {"dependency": "android_sdk", "version": "version:34v3"},
          {"dependency": "chrome_and_driver", "version": "version:119.0.6045.9"},
          {"dependency": "open_jdk", "version": "version:17"},
          {"dependency": "goldctl", "version": "git_revision:720a542f6fe4f92922c3b8f0fdcc4d2ac6bb83cd"}
        ]
      shard: web_tool_tests
      subshard: "1_2"
      tags: >
        ["framework", "hostonly", "shard", "windows"]
    runIf:
      - dev/**
      - packages/flutter_tools/**
      - bin/**
      - .ci.yaml

  - name: Windows web_tool_tests_2_2
    recipe: flutter/flutter_drone
    timeout: 60
    properties:
      dependencies: >-
        [
          {"dependency": "android_sdk", "version": "version:34v3"},
          {"dependency": "chrome_and_driver", "version": "version:119.0.6045.9"},
          {"dependency": "open_jdk", "version": "version:17"},
          {"dependency": "goldctl", "version": "git_revision:720a542f6fe4f92922c3b8f0fdcc4d2ac6bb83cd"}
        ]
      shard: web_tool_tests
      subshard: "2_2"
      tags: >
        ["framework", "hostonly", "shard"]
    runIf:
    - dev/**
    - packages/flutter_tools/**
    - bin/**
    - .ci.yaml

  - name: Windows windows_home_scroll_perf__timeline_summary
    recipe: devicelab/devicelab_drone
    presubmit: false
    timeout: 60
    properties:
      tags: >
        ["devicelab", "hostonly", "windows"]
      dependencies: >-
        [
          {"dependency": "vs_build", "version": "version:vs2019"}
        ]
      task_name: windows_home_scroll_perf__timeline_summary

  - name: Windows_arm64 windows_home_scroll_perf__timeline_summary
    recipe: devicelab/devicelab_drone
    presubmit: false
    timeout: 60
    properties:
      tags: >
        ["devicelab", "hostonly", "windows", "arm64"]
      dependencies: >-
        [
          {"dependency": "vs_build", "version": "version:vs2019"}
        ]
      task_name: windows_home_scroll_perf__timeline_summary


  - name: Windows hello_world_win_desktop__compile
    recipe: devicelab/devicelab_drone
    presubmit: false
    timeout: 60
    properties:
      tags: >
        ["devicelab", "hostonly", "windows"]
      dependencies: >-
        [
          {"dependency": "vs_build", "version": "version:vs2019"}
        ]
      task_name: hello_world_win_desktop__compile

  - name: Windows_arm64 hello_world_win_desktop__compile
    recipe: devicelab/devicelab_drone
    presubmit: false
    timeout: 60
    properties:
      tags: >
        ["devicelab", "hostonly", "windows", "arm64"]
      dependencies: >-
        [
          {"dependency": "vs_build", "version": "version:vs2019"}
        ]
      task_name: hello_world_win_desktop__compile

  - name: Windows flutter_gallery_win_desktop__compile
    recipe: devicelab/devicelab_drone
    presubmit: false
    timeout: 60
    properties:
      tags: >
        ["devicelab", "hostonly", "windows"]
      dependencies: >-
        [
          {"dependency": "vs_build", "version": "version:vs2019"}
        ]
      task_name: flutter_gallery_win_desktop__compile

  - name: Windows_arm64 flutter_gallery_win_desktop__compile
    recipe: devicelab/devicelab_drone
    presubmit: false
    timeout: 60
    properties:
      tags: >
        ["devicelab", "hostonly", "windows", "arm64"]
      dependencies: >-
        [
          {"dependency": "vs_build", "version": "version:vs2019"}
        ]
      task_name: flutter_gallery_win_desktop__compile

  - name: Windows flutter_gallery_win_desktop__start_up
    recipe: devicelab/devicelab_drone
    presubmit: false
    timeout: 60
    properties:
      tags: >
        ["devicelab", "hostonly", "windows"]
      dependencies: >-
        [
          {"dependency": "vs_build", "version": "version:vs2019"}
        ]
      task_name: flutter_gallery_win_desktop__start_up

  - name: Windows_arm64 flutter_gallery_win_desktop__start_up
    recipe: devicelab/devicelab_drone
    presubmit: false
    timeout: 60
    properties:
      tags: >
        ["devicelab", "hostonly", "windows", "arm64"]
      dependencies: >-
        [
          {"dependency": "vs_build", "version": "version:vs2019"}
        ]
      task_name: flutter_gallery_win_desktop__start_up

  - name: Windows complex_layout_win_desktop__start_up
    recipe: devicelab/devicelab_drone
    presubmit: false
    timeout: 60
    properties:
      tags: >
        ["devicelab", "hostonly", "windows"]
      dependencies: >-
        [
          {"dependency": "vs_build", "version": "version:vs2019"}
        ]
      task_name: complex_layout_win_desktop__start_up

  - name: Windows_arm64 complex_layout_win_desktop__start_up
    recipe: devicelab/devicelab_drone
    presubmit: false
    timeout: 60
    properties:
      tags: >
        ["devicelab", "hostonly", "windows", "arm64"]
      dependencies: >-
        [
          {"dependency": "vs_build", "version": "version:vs2019"}
        ]
      task_name: complex_layout_win_desktop__start_up

  - name: Windows flutter_view_win_desktop__start_up
    recipe: devicelab/devicelab_drone
    presubmit: false
    timeout: 60
    properties:
      tags: >
        ["devicelab", "hostonly", "windows"]
      dependencies: >-
        [
          {"dependency": "vs_build", "version": "version:vs2019"}
        ]
      task_name: flutter_view_win_desktop__start_up

  - name: Windows_arm64 flutter_view_win_desktop__start_up
    recipe: devicelab/devicelab_drone
    presubmit: false
    timeout: 60
    properties:
      tags: >
        ["devicelab", "hostonly", "windows", "arm64"]
      dependencies: >-
        [
          {"dependency": "vs_build", "version": "version:vs2019"}
        ]
      task_name: flutter_view_win_desktop__start_up

  - name: Windows platform_view_win_desktop__start_up
    recipe: devicelab/devicelab_drone
    presubmit: false
    timeout: 60
    properties:
      tags: >
        ["devicelab", "hostonly", "windows"]
      dependencies: >-
        [
          {"dependency": "vs_build", "version": "version:vs2019"}
        ]
      task_name: platform_view_win_desktop__start_up

  - name: Windows_arm64 platform_view_win_desktop__start_up
    recipe: devicelab/devicelab_drone
    presubmit: false
    timeout: 60
    properties:
      tags: >
        ["devicelab", "hostonly", "windows", "arm64"]
      dependencies: >-
        [
          {"dependency": "vs_build", "version": "version:vs2019"}
        ]
      task_name: platform_view_win_desktop__start_up

  # windows motog4 test
  - name: Windows_android basic_material_app_win__compile
    recipe: devicelab/devicelab_drone
    presubmit: false
    timeout: 60
    properties:
      tags: >
        ["devicelab", "android", "windows"]
      task_name: basic_material_app_win__compile

  # windows motog4 test
  - name: Windows_android channels_integration_test_win
    recipe: devicelab/devicelab_drone
    presubmit: false
    timeout: 60
    properties:
      tags: >
        ["devicelab", "android", "windows"]
      task_name: channels_integration_test_win

  # windows motog4 test
  - name: Windows_android flavors_test_win
    recipe: devicelab/devicelab_drone
    presubmit: false
    timeout: 60
    properties:
      tags: >
        ["devicelab", "android", "windows"]
      task_name: flavors_test

  # windows motog4 test
  - name: Windows_android flutter_gallery_win__compile
    recipe: devicelab/devicelab_drone
    presubmit: false
    timeout: 60
    properties:
      tags: >
        ["devicelab", "android", "windows"]
      task_name: flutter_gallery_win__compile

  # windows motog4 benchmark
  - name: Windows_android hot_mode_dev_cycle_win__benchmark
    recipe: devicelab/devicelab_drone
    presubmit: false
    timeout: 60
    properties:
      tags: >
        ["devicelab", "android", "windows"]
      task_name: hot_mode_dev_cycle_win__benchmark

  # windows motog4 test
  - name: Windows_android native_assets_android
    recipe: devicelab/devicelab_drone
    presubmit: false
    bringup: true
    timeout: 60
    properties:
      tags: >
        ["devicelab", "android", "windows"]
      task_name: native_assets_android

  # windows motog4 test
  - name: Windows_android windows_chrome_dev_mode
    recipe: devicelab/devicelab_drone
    presubmit: false
    timeout: 60
    properties:
      tags: >
        ["devicelab", "android", "windows"]
      task_name: windows_chrome_dev_mode

  - name: Windows flutter_packaging_test
    recipe: packaging/packaging
    presubmit: false
    enabled_branches:
      - master
    properties:
      task_name: flutter_packaging
      tags: >
        ["framework", "hostonly", "shard", "windows"]
    runIf:
      - .ci.yaml
      - dev/bots/**

  - name: Windows windows_startup_test
    recipe: devicelab/devicelab_drone
    presubmit: false
    timeout: 60
    properties:
      dependencies: >-
        [
          {"dependency": "vs_build", "version": "version:vs2019"}
        ]
      tags: >
        ["devicelab", "hostonly", "windows"]
      task_name: windows_startup_test

  - name: Windows_arm64 windows_startup_test
    recipe: devicelab/devicelab_drone
    presubmit: false
    timeout: 60
    properties:
      dependencies: >-
        [
          {"dependency": "vs_build", "version": "version:vs2019"}
        ]
      tags: >
        ["devicelab", "hostonly", "windows", "arm64"]
      task_name: windows_startup_test

  - name: Windows flutter_tool_startup__windows
    recipe: devicelab/devicelab_drone
    presubmit: false
    timeout: 60
    properties:
      tags: >
        ["devicelab", "hostonly", "windows"]
      task_name: flutter_tool_startup

  - name: Windows_arm64 flutter_tool_startup__windows
    recipe: devicelab/devicelab_drone
    presubmit: false
    timeout: 60
    properties:
      tags: >
        ["devicelab", "hostonly", "windows", "arm64"]
      task_name: flutter_tool_startup

  - name: Linux flutter_tool_startup__linux
    recipe: devicelab/devicelab_drone
    presubmit: false
    timeout: 60
    properties:
      tags: >
        ["devicelab", "hostonly", "linux"]
      task_name: flutter_tool_startup

  - name: Mac_benchmark flutter_tool_startup__macos
    presubmit: false
    recipe: devicelab/devicelab_drone
    timeout: 60
    properties:
      task_name: flutter_tool_startup

  - name: Linux flutter_packaging
    recipe: packaging/packaging
    timeout: 60
    scheduler: release
    bringup: true # https://github.com/flutter/flutter/issues/126286
    enabled_branches:
      - beta
      - stable
    properties:
      task_name: flutter_packaging
      tags: >
        ["framework", "hostonly", "shard", "linux"]
    drone_dimensions:
      - os=Linux

  - name: Mac flutter_packaging
    recipe: packaging/packaging
    timeout: 60
    scheduler: release
    enabled_branches:
      - beta
      - stable
    properties:
      task_name: flutter_packaging
      tags: >
        ["framework", "hostonly", "shard", "mac"]
    drone_dimensions:
      - os=Mac
      - cpu=x86


  - name: Mac_arm64 flutter_packaging
    recipe: packaging/packaging
    timeout: 60
    scheduler: release
    enabled_branches:
      - beta
      - stable
    properties:
      task_name: flutter_packaging
      tags: >
        ["framework", "hostonly", "shard", "mac"]
    drone_dimensions:
      - os=Mac
      - cpu=arm64

  - name: Windows flutter_packaging
    recipe: packaging/packaging
    timeout: 60
    scheduler: release
    bringup: true
    enabled_branches:
      - beta
      - stable
    properties:
      task_name: flutter_packaging
      tags: >
        ["framework", "hostonly", "shard", "windows"]
    drone_dimensions:
      - os=Windows


  - name: Linux docs_deploy_beta
    recipe: flutter/docs
    scheduler: release
    bringup: true
    enabled_branches:
      - beta
    presubmit: false
    timeout: 60
    properties:
      cores: "32"
      dependencies: >-
        [
          {"dependency": "dashing", "version": "0.4.0"},
          {"dependency": "firebase", "version": "v11.0.1"}
        ]
      tags: >
        ["framework", "hostonly", "linux"]
      validation: docs_deploy
      validation_name: Docs_deploy
      firebase_project: master-docs-flutter-dev
    drone_dimensions:
      - os=Linux

  - name: Linux docs_deploy_stable
    recipe: flutter/docs
    scheduler: release
    bringup: true
    enabled_branches:
      - stable
    presubmit: false
    timeout: 60
    properties:
      cores: "32"
      dependencies: >-
        [
          {"dependency": "dashing", "version": "0.4.0"},
          {"dependency": "firebase", "version": "v11.0.1"}
        ]
      tags: >
        ["framework", "hostonly", "linux"]
      validation: docs_deploy
      validation_name: Docs_deploy
      firebase_project: docs-flutter-dev
    drone_dimensions:
      - os=Linux<|MERGE_RESOLUTION|>--- conflicted
+++ resolved
@@ -5392,11 +5392,7 @@
 
   - name: Windows_arm64 plugin_test_windows
     recipe: devicelab/devicelab_drone
-<<<<<<< HEAD
-=======
-    bringup: true # https://github.com/flutter/flutter/issues/134083
-    presubmit: false
->>>>>>> 995e3fad
+    presubmit: false
     timeout: 60
     properties:
       dependencies: >-
