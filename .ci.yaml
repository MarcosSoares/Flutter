# Describes the targets run in continuous integration environment.
#
# Flutter infra uses this file to generate a checklist of tasks to be performed
# for every commit.
#
# More information at:
#  * https://github.com/flutter/cocoon/blob/main/CI_YAML.md
enabled_branches:
  - master
  - flutter-\d+\.\d+-candidate\.\d+

platform_properties:
  staging_build_linux:
    properties:
      dependencies: >-
        [
          {"dependency": "curl", "version": "version:7.64.0"}
        ]
      os: Ubuntu
      cores: "8"
      device_type: none
      ignore_flakiness: "true"
  linux:
    properties:
      dependencies: >-
        [
          {"dependency": "curl", "version": "version:7.64.0"}
        ]
      os: Ubuntu
      cores: "8"
      device_type: none
  linux_build_test:
    properties:
      dependencies: >-
        [
          {"dependency": "android_sdk", "version": "version:33v6"},
          {"dependency": "open_jdk", "version": "version:11"},
          {"dependency": "curl", "version": "version:7.64.0"}
        ]
      os: Ubuntu
      cores: "8"
      device_type: none
  linux_android:
    properties:
      dependencies: >-
        [
          {"dependency": "android_sdk", "version": "version:33v6"},
          {"dependency": "open_jdk", "version": "version:11"},
          {"dependency": "curl", "version": "version:7.64.0"}
        ]
      os: Linux
      device_type: "msm8952"

  linux_pixel_7pro:
    properties:
      dependencies: >-
        [
          {"dependency": "android_sdk", "version": "version:33v6"},
          {"dependency": "open_jdk", "version": "version:11"},
          {"dependency": "curl", "version": "version:7.64.0"}
        ]
      os: Linux
      device_type: "Pixel 7 Pro"

  linux_samsung_a02:
    properties:
      dependencies: >-
        [
          {"dependency": "android_sdk", "version": "version:33v6"},
          {"dependency": "open_jdk", "version": "version:11"},
          {"dependency": "curl", "version": "version:7.64.0"}
        ]
      os: Linux
      device_type: "SM-A025V"

  mac:
    properties:
      dependencies: >-
        [
          {"dependency": "apple_signing", "version": "version:to_2024"}
        ]
      os: Mac-12
      device_type: none
      $flutter/osx_sdk : >-
        {
          "sdk_version": "14e300c"
        }
  mac_arm64:
    properties:
      dependencies: >-
        [
          {"dependency": "apple_signing", "version": "version:to_2024"}
        ]
      os: Mac-12
      device_type: none
      cpu: arm64
      $flutter/osx_sdk : >-
        {
          "sdk_version": "14e300c"
        }
  mac_benchmark:
    properties:
      dependencies: >-
        [
          {"dependency": "apple_signing", "version": "version:to_2024"}
        ]
      device_type: none
      mac_model: "Macmini8,1"
      os: Mac-12
      tags: >
        ["devicelab", "hostonly", "mac"]
      $flutter/osx_sdk : >-
        {
          "sdk_version": "14e300c"
        }
  mac_x64:
    properties:
      dependencies: >-
        [
          {"dependency": "apple_signing", "version": "version:to_2024"}
        ]
      os: Mac-12
      device_type: none
      cpu: x86
      $flutter/osx_sdk : >-
        {
          "sdk_version": "14e300c"
        }
  mac_build_test:
    properties:
      dependencies: >-
        [
          {"dependency": "gems", "version": "v3.3.14"},
          {"dependency": "apple_signing", "version": "version:to_2024"}
        ]
      os: Mac-12
      device_type: none
      cpu: x86
      $flutter/osx_sdk : >-
        {
          "sdk_version": "14e300c"
        }
  mac_android:
    properties:
      dependencies: >-
        [
          {"dependency": "android_sdk", "version": "version:33v6"},
          {"dependency": "chrome_and_driver", "version": "version:117.0"},
          {"dependency": "open_jdk", "version": "version:11"}
        ]
      os: Mac-12
      cpu: x86
      device_type: "msm8952"
  mac_arm64_android:
    properties:
      dependencies: >-
        [
          {"dependency": "android_sdk", "version": "version:33v6"},
          {"dependency": "open_jdk", "version": "version:11"}
        ]
      os: Mac-12
      cpu: arm64
      device_type: "msm8952"
  mac_ios:
    properties:
      dependencies: >-
        [
          {"dependency": "gems", "version": "v3.3.14"},
          {"dependency": "apple_signing", "version": "version:to_2024"}
        ]
      os: Mac-12
      cpu: x86
      device_os: iOS-16
      $flutter/osx_sdk : >-
        {
          "sdk_version": "14e300c"
        }
  mac_arm64_ios:
    properties:
      dependencies: >-
        [
          {"dependency": "gems", "version": "v3.3.14"},
          {"dependency": "apple_signing", "version": "none"}
        ]
      os: Mac-12
      cpu: arm64
      device_os: iOS-16
      $flutter/osx_sdk : >-
        {
          "sdk_version": "14e300c"
        }
  windows:
    properties:
      dependencies: >-
        [
          {"dependency": "certs", "version": "version:9563bb"}
        ]
      os: Windows-10
      device_type: none
  windows_arm64:
    properties:
      # The arch can be removed after https://github.com/flutter/flutter/issues/135722.
      arch: arm
      dependencies: >-
        [
          {"dependency": "certs", "version": "version:9563bb"}
        ]
      os: Windows
      cpu: arm64
  windows_android:
    properties:
      dependencies: >-
        [
          {"dependency": "android_sdk", "version": "version:33v6"},
          {"dependency": "certs", "version": "version:9563bb"},
          {"dependency": "chrome_and_driver", "version": "version:117.0"},
          {"dependency": "open_jdk", "version": "version:11"}
        ]
      os: Windows-10
      device_type: "msm8952"

targets:
  - name: Linux analyze
    recipe: flutter/flutter
    timeout: 60
    properties:
      tags: >
        ["framework","hostonly","linux"]
      validation: analyze
      validation_name: Analyze

  - name: Linux analyzer_benchmark
    recipe: devicelab/devicelab_drone
    presubmit: false
    timeout: 60
    properties:
      test_timeout_secs: "3600"
      dependencies: >-
        [
          {"dependency": "android_sdk", "version": "version:33v6"},
          {"dependency": "open_jdk", "version": "version:11"},
          {"dependency": "curl", "version": "version:7.64.0"}
        ]
      cores: "32"
      tags: >
        ["devicelab", "hostonly", "linux"]
      task_name: analyzer_benchmark

  - name: Linux coverage
    presubmit: false
    recipe: flutter/coverage
    timeout: 120
    enabled_branches:
      # Don't run this on release branches
      - master
    properties:
      tags: >
        ["framework", "hostonly", "shard", "linux"]

  - name: Linux packages_autoroller
    presubmit: false
    recipe: pub_autoroller/pub_autoroller
    timeout: 30
    enabled_branches:
      # Don't run this on release branches
      - master
    properties:
      tags: >
        ["framework","hostonly","linux"]
      dependencies: >-
        [
          {"dependency": "gh_cli", "version": "version:2.8.0-2-g32256d38"}
        ]

  - name: Linux android views
    recipe: flutter/android_views
    properties:
      dependencies: >-
        [
          {"dependency": "android_sdk", "version": "version:33v6"},
          {"dependency": "android_virtual_device", "version": "34"},
          {"dependency": "open_jdk", "version": "version:11"}
        ]
      tags: >
        ["framework","hostonly","linux"]
    timeout: 60

  - name: Linux build_tests_1_3
    recipe: flutter/flutter_drone
    timeout: 60
    properties:
      dependencies: >-
        [
          {"dependency": "android_sdk", "version": "version:33v6"},
          {"dependency": "chrome_and_driver", "version": "version:117.0"},
          {"dependency": "open_jdk", "version": "version:17"},
          {"dependency": "goldctl", "version": "git_revision:f808dcff91b221ae313e540c09d79696cd08b8de"},
          {"dependency": "clang", "version": "git_revision:5d5aba78dbbee75508f01bcaa69aedb2ab79065a"},
          {"dependency": "cmake", "version": "build_id:8787856497187628321"},
          {"dependency": "ninja", "version": "version:1.9.0"}
        ]
      shard: build_tests
      subshard: "1_3"
      tags: >
        ["framework", "hostonly", "shard", "linux"]

  - name: Linux build_tests_2_3
    recipe: flutter/flutter_drone
    timeout: 60
    properties:
      dependencies: >-
        [
          {"dependency": "android_sdk", "version": "version:33v6"},
          {"dependency": "chrome_and_driver", "version": "version:117.0"},
          {"dependency": "open_jdk", "version": "version:17"},
          {"dependency": "goldctl", "version": "git_revision:f808dcff91b221ae313e540c09d79696cd08b8de"},
          {"dependency": "clang", "version": "git_revision:5d5aba78dbbee75508f01bcaa69aedb2ab79065a"},
          {"dependency": "cmake", "version": "build_id:8787856497187628321"},
          {"dependency": "ninja", "version": "version:1.9.0"}
        ]
      shard: build_tests
      subshard: "2_3"
      tags: >
        ["framework", "hostonly", "shard", "linux"]

  - name: Linux build_tests_3_3
    recipe: flutter/flutter_drone
    timeout: 60
    properties:
      dependencies: >-
        [
          {"dependency": "android_sdk", "version": "version:33v6"},
          {"dependency": "chrome_and_driver", "version": "version:117.0"},
          {"dependency": "open_jdk", "version": "version:17"},
          {"dependency": "goldctl", "version": "git_revision:f808dcff91b221ae313e540c09d79696cd08b8de"},
          {"dependency": "clang", "version": "git_revision:5d5aba78dbbee75508f01bcaa69aedb2ab79065a"},
          {"dependency": "cmake", "version": "build_id:8787856497187628321"},
          {"dependency": "ninja", "version": "version:1.9.0"}
        ]
      shard: build_tests
      subshard: "3_3"
      tags: >
        ["framework", "hostonly", "shard", "linux"]

  - name: Linux ci_yaml flutter roller
    recipe: infra/ci_yaml
    timeout: 30
    properties:
      tags: >
        ["framework", "hostonly", "shard", "linux"]
      backfill: "false"
    runIf:
      - .ci.yaml

  - name: Linux customer_testing
    enabled_branches:
      - master
    recipe: flutter/flutter
    timeout: 60
    properties:
      tags: >
        ["framework", "hostonly", "linux"]
      validation: customer_testing
      validation_name: Customer testing

  - name: Linux docs_publish
    recipe: flutter/flutter
    presubmit: false
    timeout: 90 # https://github.com/flutter/flutter/issues/120901
    dimensions:
      os: "Linux"
    properties:
      cores: "32"
      dependencies: >-
        [
          {"dependency": "dashing", "version": "0.4.0"},
          {"dependency": "firebase", "version": "v11.0.1"}
        ]
      tags: >
        ["framework", "hostonly", "linux"]
      backfill: "false"
      validation: docs
      validation_name: Docs
      firebase_project: master-docs-flutter-dev
      release_ref: refs/heads/master
      release_build: "true"
    drone_dimensions:
      - os=Linux

  - name: Linux docs_test
    recipe: flutter/flutter
    timeout: 90 # https://github.com/flutter/flutter/issues/120901
    properties:
      cores: "32"
      dependencies: >-
        [
          {"dependency": "dashing", "version": "0.4.0"}
        ]
      firebase_project: ""
      release_ref: ""
      tags: >
        ["framework","hostonly", "linux"]
      validation: docs
      validation_name: Docs
    runIf:
      - dev/**
      - packages/flutter/**
      - packages/flutter_test/**
      - packages/flutter_drive/**
      - packages/flutter_localizations/**
      - bin/**
      - .ci.yaml

  - name: Linux engine_dependency_proxy_test
    recipe: devicelab/devicelab_drone
    timeout: 60
    properties:
      dependencies: >-
        [
          {"dependency": "android_sdk", "version": "version:33v6"},
          {"dependency": "chrome_and_driver", "version": "version:117.0"},
          {"dependency": "open_jdk", "version": "version:11"}
        ]
      tags: >
        ["devicelab", "hostonly", "linux"]
      task_name: engine_dependency_proxy_test
    runIf:
      - dev/**
      - bin/**
      - .ci.yaml

  - name: Linux firebase_abstract_method_smoke_test
    bringup: false
    presubmit: false
    recipe: firebaselab/firebaselab
    timeout: 60
    properties:
      dependencies: >-
        [
          {"dependency": "android_sdk", "version": "version:33v6"},
          {"dependency": "open_jdk", "version": "version:11"}
        ]
      tags: >
        ["firebaselab"]
      task_name: abstract_method_smoke_test
      physical_devices: >-
        [
          "--device", "model=panther,version=33",
          "--device", "model=redfin,version=30"
        ]
      # TODO(flutter/flutter#123331): This device is flaking.
      # "--device", "model=Nexus6P,version=25",
      virtual_devices: >-
        [
          "--device", "model=Nexus5,version=21",
          "--device", "model=Nexus5,version=22",
          "--device", "model=Nexus5,version=23",
          "--device", "model=Nexus5,version=24",
          "--device", "model=Nexus6P,version=26",
          "--device", "model=Nexus6P,version=27",
          "--device", "model=NexusLowRes,version=29"
        ]

  - name: Linux firebase_android_embedding_v2_smoke_test
    recipe: firebaselab/firebaselab
    timeout: 60
    properties:
      dependencies: >-
        [
          {"dependency": "android_sdk", "version": "version:33v6"},
          {"dependency": "open_jdk", "version": "version:11"}
        ]
      tags: >
        ["firebaselab"]
      task_name: android_embedding_v2_smoke_test
      physical_devices: >-
        [
          "--device", "model=redfin,version=30",
          "--device", "model=griffin,version=24"
        ]
      # TODO(flutter/flutter#123331): This device is flaking.
      # "--device", "model=Nexus6P,version=25",
      virtual_devices: >-
        [
          "--device", "model=Nexus5,version=21",
          "--device", "model=Nexus5,version=22",
          "--device", "model=Nexus5,version=23",
          "--device", "model=Nexus6P,version=26",
          "--device", "model=Nexus6P,version=27",
          "--device", "model=NexusLowRes,version=29"
        ]

  - name: Linux firebase_release_smoke_test
    recipe: firebaselab/firebaselab
    timeout: 60
    properties:
      dependencies: >-
        [
          {"dependency": "android_sdk", "version": "version:33v6"},
          {"dependency": "open_jdk", "version": "version:11"}
        ]
      tags: >
        ["firebaselab"]
      task_name: release_smoke_test
      physical_devices: >-
        [
          "--device", "model=redfin,version=30",
          "--device", "model=griffin,version=24"
        ]
      # TODO(flutter/flutter#123331): This device is flaking.
      # "--device", "model=Nexus6P,version=25",
      virtual_devices: >-
        [
          "--device", "model=Nexus5,version=21",
          "--device", "model=Nexus5,version=22",
          "--device", "model=Nexus5,version=23",
          "--device", "model=Nexus6P,version=26",
          "--device", "model=Nexus6P,version=27",
          "--device", "model=NexusLowRes,version=29"
        ]

  - name: Linux flutter_packaging_test
    recipe: packaging/packaging
    timeout: 60
    enabled_branches:
      - master
      - beta
      - stable
    properties:
      task_name: flutter_packaging
      tags: >
        ["framework", "hostonly", "shard", "linux"]

  - name: Linux flutter_plugins
    recipe: flutter/flutter_drone
    enabled_branches:
      - master
    timeout: 60
    properties:
      shard: flutter_plugins
      subshard: analyze
      tags: >
        ["framework", "hostonly", "shard", "linux"]

  - name: Linux framework_tests_libraries
    recipe: flutter/flutter_drone
    timeout: 60
    properties:
      dependencies: >-
        [
          {"dependency": "goldctl", "version": "git_revision:f808dcff91b221ae313e540c09d79696cd08b8de"}
        ]
      shard: framework_tests
      subshard: libraries
      tags: >
        ["framework","hostonly","shard", "linux"]
    runIf:
      - dev/**
      - packages/flutter/**
      - packages/flutter_driver/**
      - packages/integration_test/**
      - packages/flutter_localizations/**
      - packages/fuchsia_remote_debug_protocol/**
      - packages/flutter_test/**
      - packages/flutter_goldens/**
      - packages/flutter_tools/**
      - bin/**
      - .ci.yaml

  - name: Linux framework_tests_slow
    recipe: flutter/flutter_drone
    timeout: 60
    properties:
      dependencies: >-
        [
          {"dependency": "android_sdk", "version": "version:33v6"},
          {"dependency": "open_jdk", "version": "version:17"}
        ]
      shard: framework_tests
      subshard: slow
      tags: >
        ["framework", "hostonly", "shard", "linux"]
    runIf:
      - dev/**
      - packages/flutter/**
      - packages/flutter_driver/**
      - packages/integration_test/**
      - packages/flutter_localizations/**
      - packages/fuchsia_remote_debug_protocol/**
      - packages/flutter_test/**
      - packages/flutter_goldens/**
      - packages/flutter_tools/**
      - bin/**
      - .ci.yaml

  - name: Linux framework_tests_misc
    recipe: flutter/flutter_drone
    timeout: 60
    properties:
      dependencies: >-
        [
          {"dependency": "goldctl", "version": "git_revision:f808dcff91b221ae313e540c09d79696cd08b8de"},
          {"dependency": "clang", "version": "git_revision:5d5aba78dbbee75508f01bcaa69aedb2ab79065a"},
          {"dependency": "cmake", "version": "build_id:8787856497187628321"},
          {"dependency": "ninja", "version": "version:1.9.0"},
          {"dependency": "open_jdk", "version": "version:17"},
          {"dependency": "android_sdk", "version": "version:33v6"}
        ]
      shard: framework_tests
      subshard: misc
      tags: >
        ["framework", "hostonly", "shard", "linux"]
    runIf:
      - dev/**
      - examples/api/**
      - packages/flutter/**
      - packages/flutter_driver/**
      - packages/integration_test/**
      - packages/flutter_localizations/**
      - packages/fuchsia_remote_debug_protocol/**
      - packages/flutter_test/**
      - packages/flutter_goldens/**
      - packages/flutter_tools/**
      - bin/**
      - .ci.yaml

  - name: Linux framework_tests_widgets
    recipe: flutter/flutter_drone
    timeout: 60
    properties:
      dependencies: >-
        [
          {"dependency": "goldctl", "version": "git_revision:f808dcff91b221ae313e540c09d79696cd08b8de"}
        ]
      shard: framework_tests
      subshard: widgets
      tags: >
        ["framework","hostonly","shard", "linux"]
    runIf:
      - dev/**
      - packages/flutter/**
      - packages/flutter_driver/**
      - packages/integration_test/**
      - packages/flutter_localizations/**
      - packages/fuchsia_remote_debug_protocol/**
      - packages/flutter_test/**
      - packages/flutter_goldens/**
      - packages/flutter_tools/**
      - bin/**
      - .ci.yaml

  - name: Linux fuchsia_precache
    recipe: flutter/flutter
    timeout: 60
    properties:
      validation: fuchsia_precache
      validation_name: Fuchsia precache
      tags: >
        ["framework", "hostonly", "shard", "linux"]

  - name: Linux gradle_desugar_classes_test
    recipe: devicelab/devicelab_drone
    timeout: 60
    properties:
      dependencies: >-
        [
          {"dependency": "android_sdk", "version": "version:33v6"},
          {"dependency": "chrome_and_driver", "version": "version:117.0"},
          {"dependency": "open_jdk", "version": "version:11"}
        ]
      tags: >
        ["devicelab", "hostonly", "linux"]
      task_name: gradle_desugar_classes_test
    runIf:
      - dev/**
      - bin/**
      - .ci.yaml

  - name: Linux gradle_java8_compile_test
    recipe: devicelab/devicelab_drone
    timeout: 60
    properties:
      dependencies: >-
        [
          {"dependency": "android_sdk", "version": "version:33v6"},
          {"dependency": "chrome_and_driver", "version": "version:117.0"},
          {"dependency": "open_jdk", "version": "version:11"}
        ]
      tags: >
        ["devicelab", "hostonly", "linux"]
      task_name: gradle_java8_compile_test
    runIf:
      - dev/**
      - bin/**
      - .ci.yaml

  - name: Linux gradle_plugin_bundle_test
    recipe: devicelab/devicelab_drone
    timeout: 60
    properties:
      dependencies: >-
        [
          {"dependency": "android_sdk", "version": "version:33v6"},
          {"dependency": "chrome_and_driver", "version": "version:117.0"},
          {"dependency": "open_jdk", "version": "version:11"}
        ]
      tags: >
        ["devicelab", "hostonly", "linux"]
      task_name: gradle_plugin_bundle_test
    runIf:
      - dev/**
      - bin/**
      - .ci.yaml

  - name: Linux gradle_plugin_fat_apk_test
    recipe: devicelab/devicelab_drone
    timeout: 60
    properties:
      dependencies: >-
        [
          {"dependency": "android_sdk", "version": "version:33v6"},
          {"dependency": "chrome_and_driver", "version": "version:117.0"},
          {"dependency": "open_jdk", "version": "version:11"}
        ]
      tags: >
        ["devicelab", "hostonly", "linux"]
      task_name: gradle_plugin_fat_apk_test
    runIf:
      - dev/**
      - bin/**
      - .ci.yaml

  - name: Linux gradle_plugin_light_apk_test
    recipe: devicelab/devicelab_drone
    timeout: 60
    properties:
      dependencies: >-
        [
          {"dependency": "android_sdk", "version": "version:33v6"},
          {"dependency": "chrome_and_driver", "version": "version:117.0"},
          {"dependency": "open_jdk", "version": "version:11"}
        ]
      tags: >
        ["devicelab", "hostonly", "linux"]
      task_name: gradle_plugin_light_apk_test
    runIf:
      - dev/**
      - bin/**
      - .ci.yaml

  - name: Linux module_custom_host_app_name_test
    recipe: devicelab/devicelab_drone
    timeout: 60
    properties:
      dependencies: >-
        [
          {"dependency": "android_sdk", "version": "version:33v6"},
          {"dependency": "chrome_and_driver", "version": "version:117.0"},
          {"dependency": "open_jdk", "version": "version:11"}
        ]
      tags: >
        ["devicelab", "hostonly", "linux"]
      task_name: module_custom_host_app_name_test
    runIf:
      - dev/**
      - packages/flutter_tools/**
      - bin/**
      - .ci.yaml

  - name: Linux module_host_with_custom_build_test
    recipe: devicelab/devicelab_drone
    timeout: 60
    properties:
      dependencies: >-
        [
          {"dependency": "android_sdk", "version": "version:33v6"},
          {"dependency": "chrome_and_driver", "version": "version:117.0"}
        ]
      tags: >
        ["devicelab", "hostonly", "linux"]
      task_name: module_host_with_custom_build_test
    runIf:
      - dev/**
      - packages/flutter_tools/**
      - bin/**
      - .ci.yaml

  - name: Linux module_test
    recipe: devicelab/devicelab_drone
    timeout: 60
    properties:
      dependencies: >-
        [
          {"dependency": "android_sdk", "version": "version:33v6"},
          {"dependency": "chrome_and_driver", "version": "version:117.0"},
          {"dependency": "open_jdk", "version": "version:11"}
        ]
      tags: >
        ["devicelab", "hostonly", "linux"]
      task_name: module_test
    runIf:
      - dev/**
      - packages/flutter_tools/**
      - bin/**
      - .ci.yaml

  - name: Linux plugin_dependencies_test
    recipe: devicelab/devicelab_drone
    timeout: 60
    properties:
      dependencies: >-
        [
          {"dependency": "android_sdk", "version": "version:33v6"},
          {"dependency": "chrome_and_driver", "version": "version:117.0"},
          {"dependency": "open_jdk", "version": "version:11"}
        ]
      tags: >
        ["devicelab", "hostonly", "linux"]
      task_name: plugin_dependencies_test
    runIf:
      - dev/**
      - packages/flutter_tools/**
      - bin/**
      - .ci.yaml

  - name: Linux plugin_test
    recipe: devicelab/devicelab_drone
    timeout: 60
    properties:
      dependencies: >-
        [
          {"dependency": "android_sdk", "version": "version:33v6"},
          {"dependency": "chrome_and_driver", "version": "version:117.0"},
          {"dependency": "open_jdk", "version": "version:11"}
        ]
      tags: >
        ["devicelab", "hostonly", "linux"]
      task_name: plugin_test
    runIf:
      - dev/**
      - packages/flutter_tools/**
      - bin/**
      - .ci.yaml

  - name: Linux plugin_test_linux
    recipe: devicelab/devicelab_drone
    timeout: 60
    properties:
      dependencies: >-
        [
          {"dependency": "clang", "version": "git_revision:5d5aba78dbbee75508f01bcaa69aedb2ab79065a"},
          {"dependency": "cmake", "version": "build_id:8787856497187628321"},
          {"dependency": "ninja", "version": "version:1.9.0"},
          {"dependency": "curl", "version": "version:7.64.0"}
        ]
      tags: >
        ["devicelab", "hostonly", "linux"]
      task_name: plugin_test_linux
    runIf:
      - dev/**
      - packages/flutter_tools/**
      - bin/**
      - .ci.yaml

  - name: Linux run_debug_test_linux
    recipe: devicelab/devicelab_drone
    timeout: 60
    properties:
      xvfb: "1"
      dependencies: >-
        [
          {"dependency": "clang", "version": "git_revision:5d5aba78dbbee75508f01bcaa69aedb2ab79065a"},
          {"dependency": "cmake", "version": "build_id:8787856497187628321"},
          {"dependency": "ninja", "version": "version:1.9.0"}
        ]
      tags: >
        ["devicelab", "hostonly", "linux"]
      task_name: run_debug_test_linux
    runIf:
      - dev/**
      - packages/flutter_tools/**
      - bin/**
      - .ci.yaml

  - name: Linux run_release_test_linux
    recipe: devicelab/devicelab_drone
    timeout: 60
    properties:
      xvfb: "1"
      dependencies: >-
        [
          {"dependency": "clang", "version": "git_revision:5d5aba78dbbee75508f01bcaa69aedb2ab79065a"},
          {"dependency": "cmake", "version": "build_id:8787856497187628321"},
          {"dependency": "ninja", "version": "version:1.9.0"}
        ]
      tags: >
        ["devicelab", "hostonly", "linux"]
      task_name: run_release_test_linux
    runIf:
      - dev/**
      - packages/flutter_tools/**
      - bin/**
      - .ci.yaml

  - name: Linux skp_generator
    enabled_branches:
      - main
      - master
    recipe: flutter/flutter_drone
    timeout: 60
    properties:
      shard: skp_generator
      subshard: "0"
      tags: >
        ["framework", "hostonly", "shard", "linux"]
    runIf:
      - dev/**
      - packages/flutter/**
      - packages/flutter_tools/**
      - bin/**
      - .ci.yaml

  - name: Linux technical_debt__cost
    recipe: devicelab/devicelab_drone
    presubmit: false
    timeout: 60
    properties:
      dependencies: >-
        [
          {"dependency": "android_sdk", "version": "version:33v6"},
          {"dependency": "chrome_and_driver", "version": "version:117.0"}
        ]
      tags: >
        ["devicelab", "hostonly", "linux"]
      task_name: technical_debt__cost

  - name: Linux test_ownership
    recipe: infra/test_ownership
    enabled_branches:
      - main
      - master
    properties:
      tags: >
        ["framework", "hostonly", "shard", "linux"]
    runIf:
      - bin/internal/engine.version
      - .ci.yaml

  - name: Linux tool_integration_tests_1_4
    recipe: flutter/flutter_drone
    timeout: 60
    properties:
      add_recipes_cq: "true"
      dependencies: >-
        [
          {"dependency": "android_sdk", "version": "version:33v6"},
          {"dependency": "chrome_and_driver", "version": "version:117.0"},
          {"dependency": "clang", "version": "git_revision:5d5aba78dbbee75508f01bcaa69aedb2ab79065a"},
          {"dependency": "cmake", "version": "build_id:8787856497187628321"},
          {"dependency": "goldctl", "version": "git_revision:f808dcff91b221ae313e540c09d79696cd08b8de"},
          {"dependency": "ninja", "version": "version:1.9.0"},
          {"dependency": "open_jdk", "version": "version:11"}
        ]
      shard: tool_integration_tests
      subshard: "1_4"
      tags: >
        ["framework", "hostonly", "shard", "linux"]
      test_timeout_secs: "2700"
    runIf:
      - dev/**
      - packages/flutter_tools/**
      - bin/**
      - .ci.yaml

  - name: Linux tool_integration_tests_2_4
    recipe: flutter/flutter_drone
    timeout: 60
    properties:
      add_recipes_cq: "true"
      dependencies: >-
        [
          {"dependency": "android_sdk", "version": "version:33v6"},
          {"dependency": "chrome_and_driver", "version": "version:117.0"},
          {"dependency": "clang", "version": "git_revision:5d5aba78dbbee75508f01bcaa69aedb2ab79065a"},
          {"dependency": "cmake", "version": "build_id:8787856497187628321"},
          {"dependency": "goldctl", "version": "git_revision:f808dcff91b221ae313e540c09d79696cd08b8de"},
          {"dependency": "ninja", "version": "version:1.9.0"},
          {"dependency": "open_jdk", "version": "version:11"}
        ]
      shard: tool_integration_tests
      subshard: "2_4"
      tags: >
        ["framework", "hostonly", "shard", "linux"]
      test_timeout_secs: "2700"
    runIf:
      - dev/**
      - packages/flutter_tools/**
      - bin/**
      - .ci.yaml

  - name: Linux tool_integration_tests_3_4
    recipe: flutter/flutter_drone
    timeout: 60
    properties:
      add_recipes_cq: "true"
      dependencies: >-
        [
          {"dependency": "android_sdk", "version": "version:33v6"},
          {"dependency": "chrome_and_driver", "version": "version:117.0"},
          {"dependency": "clang", "version": "git_revision:5d5aba78dbbee75508f01bcaa69aedb2ab79065a"},
          {"dependency": "cmake", "version": "build_id:8787856497187628321"},
          {"dependency": "goldctl", "version": "git_revision:f808dcff91b221ae313e540c09d79696cd08b8de"},
          {"dependency": "ninja", "version": "version:1.9.0"},
          {"dependency": "open_jdk", "version": "version:11"}
        ]
      shard: tool_integration_tests
      subshard: "3_4"
      tags: >
        ["framework", "hostonly", "shard", "linux"]
      test_timeout_secs: "2700"
    runIf:
      - dev/**
      - packages/flutter_tools/**
      - bin/**
      - .ci.yaml

  - name: Linux tool_integration_tests_4_4
    recipe: flutter/flutter_drone
    timeout: 60
    properties:
      add_recipes_cq: "true"
      dependencies: >-
        [
          {"dependency": "android_sdk", "version": "version:33v6"},
          {"dependency": "chrome_and_driver", "version": "version:117.0"},
          {"dependency": "clang", "version": "git_revision:5d5aba78dbbee75508f01bcaa69aedb2ab79065a"},
          {"dependency": "cmake", "version": "build_id:8787856497187628321"},
          {"dependency": "goldctl", "version": "git_revision:f808dcff91b221ae313e540c09d79696cd08b8de"},
          {"dependency": "ninja", "version": "version:1.9.0"},
          {"dependency": "open_jdk", "version": "version:11"}
        ]
      shard: tool_integration_tests
      subshard: "4_4"
      tags: >
        ["framework", "hostonly", "shard", "linux"]
      test_timeout_secs: "2700"
    runIf:
      - dev/**
      - packages/flutter_tools/**
      - bin/**
      - .ci.yaml

  - name: Linux tool_tests_commands
    recipe: flutter/flutter_drone
    timeout: 60
    properties:
      add_recipes_cq: "true"
      dependencies: >-
        [
          {"dependency": "android_sdk", "version": "version:33v6"},
          {"dependency": "open_jdk", "version": "version:11"}
        ]
      shard: tool_tests
      subshard: commands
      tags: >
        ["framework", "hostonly", "shard", "linux"]
    runIf:
      - dev/**
      - packages/flutter_tools/**
      - bin/**
      - .ci.yaml

  - name: Linux tool_tests_general
    recipe: flutter/flutter_drone
    timeout: 60
    properties:
      add_recipes_cq: "true"
      dependencies: >-
        [
          {"dependency": "android_sdk", "version": "version:33v6"},
          {"dependency": "open_jdk", "version": "version:11"}
        ]
      shard: tool_tests
      subshard: general
      tags: >
        ["framework", "hostonly", "shard", "linux"]
    runIf:
      - dev/**
      - packages/flutter_tools/**
      - bin/**
      - .ci.yaml

  - name: Linux web_benchmarks_canvaskit
    recipe: devicelab/devicelab_drone
    presubmit: false
    timeout: 60
    properties:
      dependencies: >-
        [
          {"dependency": "android_sdk", "version": "version:33v6"},
          {"dependency": "chrome_and_driver", "version": "version:117.0"}
        ]
      tags: >
        ["devicelab","hostonly", "linux"]
      task_name: web_benchmarks_canvaskit

  - name: Linux web_benchmarks_html
    recipe: devicelab/devicelab_drone
    timeout: 60
    properties:
      dependencies: >-
        [
          {"dependency": "android_sdk", "version": "version:33v6"},
          {"dependency": "chrome_and_driver", "version": "version:117.0"}
        ]
      tags: >
        ["devicelab"]
      task_name: web_benchmarks_html
    runIf:
      - dev/**
      - bin/**
      - .ci.yaml

  - name: Linux web_benchmarks_skwasm
    recipe: devicelab/devicelab_drone
    presubmit: false
    timeout: 60
    properties:
      dependencies: >-
        [
          {"dependency": "android_sdk", "version": "version:33v6"},
          {"dependency": "chrome_and_driver", "version": "version:117.0"}
        ]
      tags: >
        ["devicelab"]
      task_name: web_benchmarks_skwasm
    runIf:
      - dev/**
      - bin/**
      - .ci.yaml

  - name: Linux web_long_running_tests_1_5
    recipe: flutter/flutter_drone
    timeout: 60
    properties:
      dependencies: >-
        [
          {"dependency": "android_sdk", "version": "version:33v6"},
          {"dependency": "chrome_and_driver", "version": "version:117.0"},
          {"dependency": "goldctl", "version": "git_revision:f808dcff91b221ae313e540c09d79696cd08b8de"}
        ]
      shard: web_long_running_tests
      subshard: "1_5"
      tags: >
        ["framework", "hostonly", "shard", "linux"]
      # Retry for flakes caused by https://github.com/flutter/flutter/issues/132654
      presubmit_max_attempts: "2"
    runIf:
      - dev/**
      - packages/**
      - bin/**
      - .ci.yaml

  - name: Linux web_long_running_tests_2_5
    recipe: flutter/flutter_drone
    timeout: 60
    properties:
      dependencies: >-
        [
          {"dependency": "android_sdk", "version": "version:33v6"},
          {"dependency": "chrome_and_driver", "version": "version:117.0"},
          {"dependency": "goldctl", "version": "git_revision:f808dcff91b221ae313e540c09d79696cd08b8de"}
        ]
      shard: web_long_running_tests
      subshard: "2_5"
      tags: >
        ["framework", "hostonly", "shard", "linux"]
      # Retry for flakes caused by https://github.com/flutter/flutter/issues/132654
      presubmit_max_attempts: "2"
    runIf:
      - dev/**
      - packages/**
      - bin/**
      - .ci.yaml

  - name: Linux web_long_running_tests_3_5
    recipe: flutter/flutter_drone
    timeout: 60
    properties:
      dependencies: >-
        [
          {"dependency": "android_sdk", "version": "version:33v6"},
          {"dependency": "chrome_and_driver", "version": "version:117.0"},
          {"dependency": "goldctl", "version": "git_revision:f808dcff91b221ae313e540c09d79696cd08b8de"}
        ]
      shard: web_long_running_tests
      subshard: "3_5"
      tags: >
        ["framework", "hostonly", "shard", "linux"]
      # Retry for flakes caused by https://github.com/flutter/flutter/issues/132654
      presubmit_max_attempts: "2"
    runIf:
      - dev/**
      - packages/**
      - bin/**
      - .ci.yaml

  - name: Linux web_long_running_tests_4_5
    recipe: flutter/flutter_drone
    timeout: 60
    properties:
      dependencies: >-
        [
          {"dependency": "android_sdk", "version": "version:33v6"},
          {"dependency": "chrome_and_driver", "version": "version:117.0"},
          {"dependency": "goldctl", "version": "git_revision:f808dcff91b221ae313e540c09d79696cd08b8de"}
        ]
      shard: web_long_running_tests
      subshard: "4_5"
      tags: >
        ["framework", "hostonly", "shard", "linux"]
      # Retry for flakes caused by https://github.com/flutter/flutter/issues/132654
      presubmit_max_attempts: "2"
    runIf:
      - dev/**
      - packages/**
      - bin/**
      - .ci.yaml

  - name: Linux web_long_running_tests_5_5
    recipe: flutter/flutter_drone
    timeout: 60
    properties:
      dependencies: >-
        [
          {"dependency": "android_sdk", "version": "version:33v6"},
          {"dependency": "chrome_and_driver", "version": "version:117.0"},
          {"dependency": "goldctl", "version": "git_revision:f808dcff91b221ae313e540c09d79696cd08b8de"}
        ]
      shard: web_long_running_tests
      subshard: "5_5"
      tags: >
        ["framework", "hostonly", "shard", "linux"]
      # Retry for flakes caused by https://github.com/flutter/flutter/issues/132654
      presubmit_max_attempts: "2"
    runIf:
      - dev/**
      - packages/**
      - bin/**
      - .ci.yaml

  - name: Linux web_tests_0
    recipe: flutter/flutter_drone
    timeout: 60
    properties:
      dependencies: >-
        [
          {"dependency": "android_sdk", "version": "version:33v6"},
          {"dependency": "chrome_and_driver", "version": "version:117.0"},
          {"dependency": "goldctl", "version": "git_revision:f808dcff91b221ae313e540c09d79696cd08b8de"}
        ]
      shard: web_tests
      subshard: "0"
      tags: >
        ["framework", "hostonly", "shard", "linux"]
      # Retry for flakes caused by https://github.com/flutter/flutter/issues/132654
      presubmit_max_attempts: "2"
    runIf:
      - dev/**
      - packages/**
      - bin/**
      - .ci.yaml

  - name: Linux web_tests_1
    recipe: flutter/flutter_drone
    timeout: 60
    properties:
      dependencies: >-
        [
          {"dependency": "android_sdk", "version": "version:33v6"},
          {"dependency": "chrome_and_driver", "version": "version:117.0"},
          {"dependency": "goldctl", "version": "git_revision:f808dcff91b221ae313e540c09d79696cd08b8de"}
        ]
      shard: web_tests
      subshard: "1"
      tags: >
        ["framework", "hostonly", "shard", "linux"]
      # Retry for flakes caused by https://github.com/flutter/flutter/issues/132654
      presubmit_max_attempts: "2"
    runIf:
      - dev/**
      - packages/**
      - bin/**
      - .ci.yaml

  - name: Linux web_tests_2
    recipe: flutter/flutter_drone
    timeout: 60
    properties:
      dependencies: >-
        [
          {"dependency": "android_sdk", "version": "version:33v6"},
          {"dependency": "chrome_and_driver", "version": "version:117.0"},
          {"dependency": "goldctl", "version": "git_revision:f808dcff91b221ae313e540c09d79696cd08b8de"}
        ]
      shard: web_tests
      subshard: "2"
      tags: >
        ["framework", "hostonly", "shard", "linux"]
      # Retry for flakes caused by https://github.com/flutter/flutter/issues/132654
      presubmit_max_attempts: "2"
    runIf:
      - dev/**
      - packages/**
      - bin/**
      - .ci.yaml

  - name: Linux web_tests_3
    recipe: flutter/flutter_drone
    timeout: 60
    properties:
      dependencies: >-
        [
          {"dependency": "android_sdk", "version": "version:33v6"},
          {"dependency": "chrome_and_driver", "version": "version:117.0"},
          {"dependency": "goldctl", "version": "git_revision:f808dcff91b221ae313e540c09d79696cd08b8de"}
        ]
      shard: web_tests
      subshard: "3"
      tags: >
        ["framework", "hostonly", "shard", "linux"]
      # Retry for flakes caused by https://github.com/flutter/flutter/issues/132654
      presubmit_max_attempts: "2"
    runIf:
      - dev/**
      - packages/**
      - bin/**
      - .ci.yaml

  - name: Linux web_tests_4
    recipe: flutter/flutter_drone
    timeout: 60
    properties:
      dependencies: >-
        [
          {"dependency": "android_sdk", "version": "version:33v6"},
          {"dependency": "chrome_and_driver", "version": "version:117.0"},
          {"dependency": "goldctl", "version": "git_revision:f808dcff91b221ae313e540c09d79696cd08b8de"}
        ]
      shard: web_tests
      subshard: "4"
      tags: >
        ["framework", "hostonly", "shard", "linux"]
      # Retry for flakes caused by https://github.com/flutter/flutter/issues/132654
      presubmit_max_attempts: "2"
    runIf:
      - dev/**
      - packages/**
      - bin/**
      - .ci.yaml

  - name: Linux web_tests_5
    recipe: flutter/flutter_drone
    timeout: 60
    properties:
      dependencies: >-
        [
          {"dependency": "android_sdk", "version": "version:33v6"},
          {"dependency": "chrome_and_driver", "version": "version:117.0"},
          {"dependency": "goldctl", "version": "git_revision:f808dcff91b221ae313e540c09d79696cd08b8de"}
        ]
      shard: web_tests
      subshard: "5"
      tags: >
        ["framework", "hostonly", "shard", "linux"]
      # Retry for flakes caused by https://github.com/flutter/flutter/issues/132654
      presubmit_max_attempts: "2"
    runIf:
      - dev/**
      - packages/**
      - bin/**
      - .ci.yaml

  - name: Linux web_tests_6
    recipe: flutter/flutter_drone
    timeout: 60
    properties:
      dependencies: >-
        [
          {"dependency": "android_sdk", "version": "version:33v6"},
          {"dependency": "chrome_and_driver", "version": "version:117.0"},
          {"dependency": "goldctl", "version": "git_revision:f808dcff91b221ae313e540c09d79696cd08b8de"}
        ]
      shard: web_tests
      subshard: "6"
      tags: >
        ["framework", "hostonly", "shard", "linux"]
      # Retry for flakes caused by https://github.com/flutter/flutter/issues/132654
      presubmit_max_attempts: "2"
    runIf:
      - dev/**
      - packages/**
      - bin/**
      - .ci.yaml

  - name: Linux web_tests_7_last
    recipe: flutter/flutter_drone
    timeout: 60
    properties:
      dependencies: >-
        [
          {"dependency": "android_sdk", "version": "version:33v6"},
          {"dependency": "chrome_and_driver", "version": "version:117.0"},
          {"dependency": "goldctl", "version": "git_revision:f808dcff91b221ae313e540c09d79696cd08b8de"}
        ]
      shard: web_tests
      subshard: "7_last"
      tags: >
        ["framework", "hostonly", "shard", "linux"]
      # Retry for flakes caused by https://github.com/flutter/flutter/issues/132654
      presubmit_max_attempts: "2"
    runIf:
      - dev/**
      - packages/**
      - bin/**
      - .ci.yaml

  - name: Linux web_canvaskit_tests_0
    recipe: flutter/flutter_drone
    timeout: 60
    properties:
      dependencies: >-
        [
          {"dependency": "android_sdk", "version": "version:33v6"},
          {"dependency": "chrome_and_driver", "version": "version:117.0"},
          {"dependency": "goldctl", "version": "git_revision:f808dcff91b221ae313e540c09d79696cd08b8de"}
        ]
      shard: web_canvaskit_tests
      subshard: "0"
      tags: >
        ["framework", "hostonly", "shard", "linux"]
      # Retry for flakes caused by https://github.com/flutter/flutter/issues/132654
      presubmit_max_attempts: "2"
    runIf:
      - dev/**
      - packages/**
      - bin/**
      - .ci.yaml

  - name: Linux web_canvaskit_tests_1
    recipe: flutter/flutter_drone
    timeout: 60
    properties:
      dependencies: >-
        [
          {"dependency": "android_sdk", "version": "version:33v6"},
          {"dependency": "chrome_and_driver", "version": "version:117.0"},
          {"dependency": "goldctl", "version": "git_revision:f808dcff91b221ae313e540c09d79696cd08b8de"}
        ]
      shard: web_canvaskit_tests
      subshard: "1"
      tags: >
        ["framework", "hostonly", "shard", "linux"]
      # Retry for flakes caused by https://github.com/flutter/flutter/issues/132654
      presubmit_max_attempts: "2"
    runIf:
      - dev/**
      - packages/**
      - bin/**
      - .ci.yaml

  - name: Linux web_canvaskit_tests_2
    recipe: flutter/flutter_drone
    timeout: 60
    properties:
      dependencies: >-
        [
          {"dependency": "android_sdk", "version": "version:33v6"},
          {"dependency": "chrome_and_driver", "version": "version:117.0"},
          {"dependency": "goldctl", "version": "git_revision:f808dcff91b221ae313e540c09d79696cd08b8de"}
        ]
      shard: web_canvaskit_tests
      subshard: "2"
      tags: >
        ["framework", "hostonly", "shard", "linux"]
      # Retry for flakes caused by https://github.com/flutter/flutter/issues/132654
      presubmit_max_attempts: "2"
    runIf:
      - dev/**
      - packages/**
      - bin/**
      - .ci.yaml

  - name: Linux web_canvaskit_tests_3
    recipe: flutter/flutter_drone
    timeout: 60
    properties:
      dependencies: >-
        [
          {"dependency": "android_sdk", "version": "version:33v6"},
          {"dependency": "chrome_and_driver", "version": "version:117.0"},
          {"dependency": "goldctl", "version": "git_revision:f808dcff91b221ae313e540c09d79696cd08b8de"}
        ]
      shard: web_canvaskit_tests
      subshard: "3"
      tags: >
        ["framework", "hostonly", "shard", "linux"]
      # Retry for flakes caused by https://github.com/flutter/flutter/issues/132654
      presubmit_max_attempts: "2"
    runIf:
      - dev/**
      - packages/**
      - bin/**
      - .ci.yaml

  - name: Linux web_canvaskit_tests_4
    recipe: flutter/flutter_drone
    timeout: 60
    properties:
      dependencies: >-
        [
          {"dependency": "android_sdk", "version": "version:33v6"},
          {"dependency": "chrome_and_driver", "version": "version:117.0"},
          {"dependency": "goldctl", "version": "git_revision:f808dcff91b221ae313e540c09d79696cd08b8de"}
        ]
      shard: web_canvaskit_tests
      subshard: "4"
      tags: >
        ["framework", "hostonly", "shard", "linux"]
      # Retry for flakes caused by https://github.com/flutter/flutter/issues/132654
      presubmit_max_attempts: "2"
    runIf:
      - dev/**
      - packages/**
      - bin/**
      - .ci.yaml

  - name: Linux web_canvaskit_tests_5
    recipe: flutter/flutter_drone
    timeout: 60
    properties:
      dependencies: >-
        [
          {"dependency": "android_sdk", "version": "version:33v6"},
          {"dependency": "chrome_and_driver", "version": "version:117.0"},
          {"dependency": "goldctl", "version": "git_revision:f808dcff91b221ae313e540c09d79696cd08b8de"}
        ]
      shard: web_canvaskit_tests
      subshard: "5"
      tags: >
        ["framework", "hostonly", "shard", "linux"]
      # Retry for flakes caused by https://github.com/flutter/flutter/issues/132654
      presubmit_max_attempts: "2"
    runIf:
      - dev/**
      - packages/**
      - bin/**
      - .ci.yaml

  - name: Linux web_canvaskit_tests_6
    recipe: flutter/flutter_drone
    timeout: 60
    properties:
      dependencies: >-
        [
          {"dependency": "android_sdk", "version": "version:33v6"},
          {"dependency": "chrome_and_driver", "version": "version:117.0"},
          {"dependency": "goldctl", "version": "git_revision:f808dcff91b221ae313e540c09d79696cd08b8de"}
        ]
      shard: web_canvaskit_tests
      subshard: "6"
      tags: >
        ["framework", "hostonly", "shard", "linux"]
      # Retry for flakes caused by https://github.com/flutter/flutter/issues/132654
      presubmit_max_attempts: "2"
    runIf:
      - dev/**
      - packages/**
      - bin/**
      - .ci.yaml

  - name: Linux web_canvaskit_tests_7_last
    recipe: flutter/flutter_drone
    timeout: 60
    properties:
      dependencies: >-
        [
          {"dependency": "android_sdk", "version": "version:33v6"},
          {"dependency": "chrome_and_driver", "version": "version:117.0"},
          {"dependency": "goldctl", "version": "git_revision:f808dcff91b221ae313e540c09d79696cd08b8de"}
        ]
      shard: web_canvaskit_tests
      subshard: "7_last"
      tags: >
        ["framework", "hostonly", "shard", "linux"]
      # Retry for flakes caused by https://github.com/flutter/flutter/issues/132654
      presubmit_max_attempts: "2"
    runIf:
      - dev/**
      - packages/**
      - bin/**
      - .ci.yaml

  - name: Linux web_tool_tests
    recipe: flutter/flutter_drone
    timeout: 60
    properties:
      dependencies: >-
        [
          {"dependency": "android_sdk", "version": "version:33v6"},
          {"dependency": "chrome_and_driver", "version": "version:117.0"},
          {"dependency": "open_jdk", "version": "version:11"},
          {"dependency": "goldctl", "version": "git_revision:f808dcff91b221ae313e540c09d79696cd08b8de"}
        ]
      shard: web_tool_tests
      subshard: "1_1"
      tags: >
        ["framework", "hostonly", "shard", "linux"]
      # Retry for flakes caused by https://github.com/flutter/flutter/issues/132654
      presubmit_max_attempts: "2"
    runIf:
      - dev/**
      - packages/flutter_tools/**
      - bin/**
      - .ci.yaml

  - name: Linux_android android_defines_test
    recipe: devicelab/devicelab_drone
    presubmit: true
    timeout: 60
    dimensions:
      kvm: "1"
      cores: "8"
      machine_type: "n1-standard-8"
    properties:
      device_type: "none"
      tags: >
        ["devicelab", "linux"]
      task_name: android_defines_test
      dependencies: >-
        [
          {"dependency": "android_virtual_device", "version": "34"}
        ]

  - name: Linux_android android_obfuscate_test
    recipe: devicelab/devicelab_drone
    presubmit: false
    timeout: 60
    properties:
      tags: >
        ["devicelab", "android", "linux"]
      task_name: android_obfuscate_test

  - name: Linux_android android_semantics_integration_test
    recipe: devicelab/devicelab_drone
    bringup: true # Flaky: https://github.com/flutter/flutter/issues/124636
    presubmit: false
    timeout: 60
    properties:
      tags: >
        ["devicelab", "android", "linux"]
      task_name: android_semantics_integration_test

  - name: Linux_android android_stack_size_test
    recipe: devicelab/devicelab_drone
    presubmit: false
    timeout: 60
    properties:
      tags: >
        ["devicelab", "android", "linux"]
      task_name: android_stack_size_test

  - name: Linux_android android_view_scroll_perf__timeline_summary
    recipe: devicelab/devicelab_drone
    presubmit: false
    timeout: 60
    properties:
      tags: >
        ["devicelab", "android", "linux"]
      task_name: android_view_scroll_perf__timeline_summary

  - name: Linux_android animated_image_gc_perf
    recipe: devicelab/devicelab_drone
    presubmit: false
    timeout: 60
    properties:
      tags: >
        ["devicelab", "android", "linux"]
      task_name: animated_image_gc_perf

  - name: Linux_android animated_complex_opacity_perf__e2e_summary
    recipe: devicelab/devicelab_drone
    presubmit: false
    timeout: 60
    properties:
      tags: >
        ["devicelab", "android", "linux"]
      task_name: animated_complex_opacity_perf__e2e_summary

  - name: Linux_android animated_complex_image_filtered_perf__e2e_summary
    recipe: devicelab/devicelab_drone
    presubmit: false
    timeout: 60
    properties:
      tags: >
        ["devicelab", "android", "linux"]
      task_name: animated_complex_image_filtered_perf__e2e_summary

  - name: Linux_android animated_placeholder_perf__e2e_summary
    recipe: devicelab/devicelab_drone
    presubmit: false
    timeout: 60
    properties:
      tags: >
        ["devicelab", "android", "linux"]
      task_name: animated_placeholder_perf__e2e_summary

  - name: Linux_android backdrop_filter_perf__e2e_summary
    recipe: devicelab/devicelab_drone
    presubmit: false
    timeout: 60
    properties:
      tags: >
        ["devicelab", "android", "linux"]
      task_name: backdrop_filter_perf__e2e_summary

  - name: Linux_pixel_7pro backdrop_filter_perf__timeline_summary
    recipe: devicelab/devicelab_drone
    presubmit: false
    timeout: 60
    properties:
      tags: >
        ["devicelab", "android", "linux", "pixel", "7pro"]
      task_name: backdrop_filter_perf__timeline_summary

  - name: Linux_pixel_7pro draw_atlas_perf_opengles__timeline_summary
    recipe: devicelab/devicelab_drone
    presubmit: false
     # Uses Impeller.
    bringup: true
    timeout: 60
    properties:
      ignore_flakiness: "true"
      tags: >
        ["devicelab", "android", "linux", "pixel", "7pro"]
      task_name: draw_atlas_perf_opengles__timeline_summary

  - name: Linux_pixel_7pro draw_atlas_perf__timeline_summary
    recipe: devicelab/devicelab_drone
    presubmit: false
    # Uses Impeller.
    bringup: true
    timeout: 60
    properties:
      ignore_flakiness: "true"
      tags: >
        ["devicelab", "android", "linux", "pixel", "7pro"]
      task_name: draw_atlas_perf__timeline_summary

  - name: Linux_pixel_7pro dynamic_path_tessellation_perf__timeline_summary
    recipe: devicelab/devicelab_drone
    presubmit: false
    # Uses Impeller.
    bringup: true
    timeout: 60
    properties:
      ignore_flakiness: "true"
      tags: >
        ["devicelab", "android", "linux", "pixel", "7pro"]
      task_name: dynamic_path_tessellation_perf__timeline_summary

  - name: Linux_pixel_7pro static_path_tessellation_perf__timeline_summary
    recipe: devicelab/devicelab_drone
    presubmit: false
    # Uses Impeller.
    bringup: true
    timeout: 60
    properties:
      ignore_flakiness: "true"
      tags: >
        ["devicelab", "android", "linux", "pixel", "7pro"]
      task_name: static_path_tessellation_perf__timeline_summary

  - name: Linux_pixel_7pro hello_world_impeller
    recipe: devicelab/devicelab_drone
    presubmit: false
    # Uses Impeller.
    timeout: 60
    properties:
      tags: >
        ["devicelab", "android", "linux", "pixel", "7pro"]
      task_name: hello_world_impeller

  - name: Linux_android basic_material_app_android__compile
    recipe: devicelab/devicelab_drone
    presubmit: false
    timeout: 60
    properties:
      tags: >
        ["devicelab", "android", "linux"]
      task_name: basic_material_app_android__compile

  - name: Linux_android channels_integration_test
    recipe: devicelab/devicelab_drone
    presubmit: false
    timeout: 60
    properties:
      tags: >
        ["devicelab", "android", "linux"]
      task_name: channels_integration_test

  - name: Linux_android clipper_cache_perf__e2e_summary
    recipe: devicelab/devicelab_drone
    presubmit: false
    timeout: 60
    properties:
      tags: >
        ["devicelab","android","linux"]
      task_name: clipper_cache_perf__e2e_summary

  - name: Linux_android color_filter_and_fade_perf__e2e_summary
    recipe: devicelab/devicelab_drone
    presubmit: false
    timeout: 60
    properties:
      tags: >
        ["devicelab", "android", "linux"]
      task_name: color_filter_and_fade_perf__e2e_summary

  - name: Linux_android color_filter_cache_perf__e2e_summary
    recipe: devicelab/devicelab_drone
    presubmit: false
    timeout: 60
    properties:
      tags: >
        ["devicelab", "android", "linux"]
      task_name: color_filter_cache_perf__e2e_summary

  - name: Linux_android color_filter_with_unstable_child_perf__e2e_summary
    recipe: devicelab/devicelab_drone
    presubmit: false
    timeout: 60
    properties:
      tags: >
        ["devicelab","android","linux"]
      task_name: color_filter_with_unstable_child_perf__e2e_summary

  - name: Linux_android raster_cache_use_memory_perf__e2e_summary
    recipe: devicelab/devicelab_drone
    presubmit: false
    timeout: 60
    properties:
      tags: >
        ["devicelab","android","linux"]
      task_name: raster_cache_use_memory_perf__e2e_summary

  - name: Linux_android shader_mask_cache_perf__e2e_summary
    recipe: devicelab/devicelab_drone
    presubmit: false
    timeout: 60
    properties:
      tags: >
        ["devicelab", "android", "linux"]
      task_name: shader_mask_cache_perf__e2e_summary

  - name: Linux_android complex_layout_android__scroll_smoothness
    recipe: devicelab/devicelab_drone
    presubmit: false
    timeout: 60
    properties:
      tags: >
        ["devicelab", "android", "linux"]
      task_name: complex_layout_android__scroll_smoothness
      dependencies: >-
        [
          {"dependency": "open_jdk", "version": "version:11"}
        ]

  - name: Linux_android complex_layout_scroll_perf__devtools_memory
    recipe: devicelab/devicelab_drone
    presubmit: false
    timeout: 60
    properties:
      tags: >
        ["devicelab","android","linux"]
      task_name: complex_layout_scroll_perf__devtools_memory
      dependencies: >-
        [
          {"dependency": "open_jdk", "version": "version:11"}
        ]

  - name: Linux_android complex_layout_scroll_perf__memory
    recipe: devicelab/devicelab_drone
    presubmit: false
    timeout: 60
    properties:
      tags: >
        ["devicelab","android","linux"]
      task_name: complex_layout_scroll_perf__memory
      dependencies: >-
        [
          {"dependency": "open_jdk", "version": "version:11"}
        ]

  - name: Linux_android complex_layout_scroll_perf__timeline_summary
    recipe: devicelab/devicelab_drone
    presubmit: false
    timeout: 60
    properties:
      tags: >
        ["devicelab","android","linux"]
      task_name: complex_layout_scroll_perf__timeline_summary
      dependencies: >-
        [
          {"dependency": "open_jdk", "version": "version:11"}
        ]

  - name: Linux_pixel_7pro complex_layout_scroll_perf__timeline_summary
    recipe: devicelab/devicelab_drone
    presubmit: false
    timeout: 60
    properties:
      tags: >
        ["devicelab", "android", "linux", "pixel", "7pro"]
      task_name: complex_layout_scroll_perf__timeline_summary
      dependencies: >-
        [
          {"dependency": "open_jdk", "version": "version:11"}
        ]

  - name: Linux_android complex_layout_semantics_perf
    recipe: devicelab/devicelab_drone
    presubmit: false
    timeout: 60
    properties:
      tags: >
        ["devicelab", "android", "linux"]
      task_name: complex_layout_semantics_perf
      dependencies: >-
        [
          {"dependency": "open_jdk", "version": "version:11"}
        ]

  - name: Linux_android complex_layout__start_up
    recipe: devicelab/devicelab_drone
    presubmit: false
    timeout: 60
    properties:
      tags: >
        ["devicelab", "android", "linux"]
      task_name: complex_layout__start_up
      dependencies: >-
        [
          {"dependency": "open_jdk", "version": "version:11"}
        ]

  - name: Linux_android cubic_bezier_perf__e2e_summary
    recipe: devicelab/devicelab_drone
    presubmit: false
    timeout: 60
    properties:
      tags: >
        ["devicelab", "android", "linux"]
      task_name: cubic_bezier_perf__e2e_summary

  - name: Linux_pixel_7pro cubic_bezier_perf__timeline_summary
    recipe: devicelab/devicelab_drone
    presubmit: false
    timeout: 60
    properties:
      tags: >
        ["devicelab", "android", "linux", "pixel", "7pro"]
      task_name: cubic_bezier_perf__timeline_summary

  - name: Linux_android cull_opacity_perf__e2e_summary
    recipe: devicelab/devicelab_drone
    presubmit: false
    timeout: 60
    properties:
      tags: >
        ["devicelab", "android", "linux"]
      task_name: cull_opacity_perf__e2e_summary

  - name: Linux_pixel_7pro cull_opacity_perf__timeline_summary
    recipe: devicelab/devicelab_drone
    presubmit: false
    timeout: 60
    properties:
      tags: >
        ["devicelab", "android", "linux", "pixel", "7pro"]
      task_name: cull_opacity_perf__timeline_summary

  - name: Linux_android devtools_profile_start_test
    recipe: devicelab/devicelab_drone
    presubmit: false
    timeout: 60
    properties:
      tags: >
        ["devicelab", "android", "linux"]
      task_name: devtools_profile_start_test

  - name: Linux_android drive_perf_debug_warning
    recipe: devicelab/devicelab_drone
    presubmit: false
    timeout: 60
    properties:
      tags: >
        ["devicelab", "android", "linux"]
      task_name: drive_perf_debug_warning

  - name: Linux_android embedded_android_views_integration_test
    recipe: devicelab/devicelab_drone
    presubmit: false
    timeout: 60
    properties:
      tags: >
        ["devicelab", "android", "linux"]
      task_name: embedded_android_views_integration_test

  - name: Linux_android external_ui_integration_test
    recipe: devicelab/devicelab_drone
    presubmit: false
    timeout: 60
    properties:
      tags: >
        ["devicelab", "android", "linux"]
      task_name: external_ui_integration_test

  - name: Linux_android fading_child_animation_perf__timeline_summary
    recipe: devicelab/devicelab_drone
    presubmit: false
    timeout: 60
    properties:
      tags: >
        ["devicelab", "android", "linux"]
      task_name: fading_child_animation_perf__timeline_summary

  - name: Linux_android fast_scroll_heavy_gridview__memory
    recipe: devicelab/devicelab_drone
    presubmit: false
    timeout: 60
    properties:
      tags: >
        ["devicelab", "android", "linux"]
      task_name: fast_scroll_heavy_gridview__memory

  - name: Linux_android fast_scroll_large_images__memory
    recipe: devicelab/devicelab_drone
    presubmit: false
    timeout: 60
    properties:
      tags: >
        ["devicelab", "android", "linux"]
      task_name: fast_scroll_large_images__memory

  - name: Linux_android flavors_test
    recipe: devicelab/devicelab_drone
    presubmit: false
    timeout: 60
    properties:
      tags: >
        ["devicelab", "android", "linux"]
      task_name: flavors_test

  - name: Linux_android flutter_engine_group_performance
    recipe: devicelab/devicelab_drone
    presubmit: false
    timeout: 60
    properties:
      tags: >
        ["devicelab", "android", "linux"]
      task_name: flutter_engine_group_performance

  - name: Linux_android flutter_gallery__back_button_memory
    recipe: devicelab/devicelab_drone
    presubmit: false
    timeout: 60
    properties:
      tags: >
        ["devicelab", "android", "linux"]
      task_name: flutter_gallery__back_button_memory

  - name: Linux_android flutter_gallery__image_cache_memory
    recipe: devicelab/devicelab_drone
    presubmit: false
    timeout: 60
    properties:
      tags: >
        ["devicelab", "android", "linux"]
      task_name: flutter_gallery__image_cache_memory

  - name: Linux_android flutter_gallery__memory_nav
    recipe: devicelab/devicelab_drone
    presubmit: false
    timeout: 60
    properties:
      tags: >
        ["devicelab" ,"android", "linux"]
      task_name: flutter_gallery__memory_nav

  - name: Linux_android flutter_gallery__start_up
    recipe: devicelab/devicelab_drone
    presubmit: false
    timeout: 60
    properties:
      tags: >
        ["devicelab", "android", "linux"]
      task_name: flutter_gallery__start_up

  - name: Linux_android flutter_gallery__start_up_delayed
    recipe: devicelab/devicelab_drone
    presubmit: false
    timeout: 60
    properties:
      tags: >
        ["devicelab", "android", "linux"]
      task_name: flutter_gallery__start_up_delayed

  - name: Linux_android flutter_gallery_android__compile
    recipe: devicelab/devicelab_drone
    presubmit: false
    timeout: 60
    properties:
      tags: >
        ["devicelab", "android", "linux"]
      task_name: flutter_gallery_android__compile

  - name: Linux_android flutter_gallery_v2_chrome_run_test
    recipe: devicelab/devicelab_drone
    presubmit: false
    timeout: 60
    properties:
      tags: >
        ["devicelab", "android", "linux"]
      task_name: flutter_gallery_v2_chrome_run_test

  - name: Linux flutter_gallery_v2_web_compile_test
    recipe: devicelab/devicelab_drone
    presubmit: false
    timeout: 60
    properties:
      tags: >
        ["devicelab", "hostonly", "linux"]
      task_name: flutter_gallery_v2_web_compile_test

  - name: Linux_android flutter_test_performance
    recipe: devicelab/devicelab_drone
    presubmit: false
    timeout: 60
    properties:
      tags: >
        ["devicelab", "android", "linux"]
      task_name: flutter_test_performance

  - name: Linux_android flutter_view__start_up
    recipe: devicelab/devicelab_drone
    presubmit: false
    timeout: 60
    properties:
      tags: >
        ["devicelab", "android", "linux"]
      task_name: flutter_view__start_up

  - name: Linux_android frame_policy_delay_test_android
    recipe: devicelab/devicelab_drone
    presubmit: false
    timeout: 60
    properties:
      tags: >
        ["devicelab", "android", "linux"]
      task_name: frame_policy_delay_test_android

  - name: Linux_android fullscreen_textfield_perf
    recipe: devicelab/devicelab_drone
    presubmit: false
    timeout: 60
    properties:
      tags: >
        ["devicelab", "android", "linux"]
      task_name: fullscreen_textfield_perf

  - name: Linux_android fullscreen_textfield_perf__e2e_summary
    recipe: devicelab/devicelab_drone
    presubmit: false
    timeout: 60
    properties:
      tags: >
        ["devicelab", "android", "linux"]
      task_name: fullscreen_textfield_perf__e2e_summary

  - name: Linux_android very_long_picture_scrolling_perf__e2e_summary
    recipe: devicelab/devicelab_drone
    presubmit: false
    timeout: 120
    properties:
      tags: >
        ["devicelab", "android", "linux"]
      task_name: very_long_picture_scrolling_perf__e2e_summary

  - name: Linux_android hello_world__memory
    recipe: devicelab/devicelab_drone
    presubmit: false
    timeout: 60
    properties:
      tags: >
        ["devicelab", "android", "linux"]
      task_name: hello_world__memory

  - name: Linux_android home_scroll_perf__timeline_summary
    recipe: devicelab/devicelab_drone
    presubmit: false
    timeout: 60
    properties:
      tags: >
        ["devicelab", "android", "linux"]
      task_name: home_scroll_perf__timeline_summary

  - name: Linux_android hot_mode_dev_cycle_linux__benchmark
    recipe: devicelab/devicelab_drone
    timeout: 60
    properties:
      tags: >
        ["devicelab", "android", "linux"]
      task_name: hot_mode_dev_cycle_linux__benchmark
    runIf:
      - dev/**

  - name: Linux_android hybrid_android_views_integration_test
    recipe: devicelab/devicelab_drone
    presubmit: false
    timeout: 60
    properties:
      tags: >
        ["devicelab", "android", "linux"]
      task_name: hybrid_android_views_integration_test

  - name: Linux_android image_list_jit_reported_duration
    recipe: devicelab/devicelab_drone
    presubmit: false
    timeout: 60
    properties:
      tags: >
        ["devicelab", "android", "linux"]
      task_name: image_list_jit_reported_duration

  - name: Linux_android imagefiltered_transform_animation_perf__timeline_summary
    recipe: devicelab/devicelab_drone
    presubmit: false
    timeout: 60
    properties:
      tags: >
        ["devicelab", "android", "linux"]
      task_name: imagefiltered_transform_animation_perf__timeline_summary

  - name: Linux_pixel_7pro imagefiltered_transform_animation_perf__timeline_summary
    recipe: devicelab/devicelab_drone
    presubmit: false
    timeout: 60
    properties:
      tags: >
        ["devicelab", "android", "linux", "pixel", "7pro"]
      task_name: imagefiltered_transform_animation_perf__timeline_summary

  - name: Linux_android image_list_reported_duration
    recipe: devicelab/devicelab_drone
    presubmit: false
    timeout: 60
    properties:
      tags: >
        ["devicelab", "android", "linux"]
      task_name: image_list_reported_duration

  - name: Linux_android integration_ui_driver
    recipe: devicelab/devicelab_drone
    presubmit: false
    timeout: 60
    properties:
      tags: >
        ["devicelab" ,"android", "linux"]
      task_name: integration_ui_driver

  - name: Linux_android integration_ui_keyboard_resize
    recipe: devicelab/devicelab_drone
    presubmit: false
    timeout: 60
    properties:
      tags: >
        ["devicelab", "android", "linux"]
      task_name: integration_ui_keyboard_resize

  - name: Linux_android integration_ui_textfield
    recipe: devicelab/devicelab_drone
    presubmit: false
    timeout: 60
    properties:
      tags: >
        ["devicelab", "android", "linux"]
      task_name: integration_ui_textfield

  - name: Linux_android large_image_changer_perf_android
    recipe: devicelab/devicelab_drone
    presubmit: false
    timeout: 60
    properties:
      tags: >
        ["devicelab", "android", "linux"]
      task_name: large_image_changer_perf_android

  - name: Linux_android linux_chrome_dev_mode
    recipe: devicelab/devicelab_drone
    presubmit: false
    timeout: 60
    properties:
      tags: >
        ["devicelab", "android", "linux"]
      task_name: linux_chrome_dev_mode

  - name: Linux_android multi_widget_construction_perf__e2e_summary
    recipe: devicelab/devicelab_drone
    presubmit: false
    timeout: 60
    properties:
      tags: >
        ["devicelab", "android", "linux"]
      task_name: multi_widget_construction_perf__e2e_summary

  - name: Linux_android list_text_layout_perf__e2e_summary
    recipe: devicelab/devicelab_drone
    presubmit: false
    timeout: 60
    properties:
      tags: >
        ["devicelab", "android", "linux"]
      task_name: list_text_layout_perf__e2e_summary

  - name: Linux_android list_text_layout_impeller_perf__e2e_summary
    recipe: devicelab/devicelab_drone
    presubmit: false
    bringup: true
    timeout: 60
    properties:
      ignore_flakiness: "true"
      tags: >
        ["devicelab", "android", "linux"]
      task_name: list_text_layout_impeller_perf__e2e_summary

  - name: Linux_android new_gallery__crane_perf
    recipe: devicelab/devicelab_drone
    presubmit: false
    timeout: 60
    properties:
      tags: >
        ["devicelab", "android", "linux"]
      task_name: new_gallery__crane_perf

  - name: Linux_android old_gallery__transition_perf
    recipe: devicelab/devicelab_drone
    presubmit: false
    timeout: 60
    properties:
      tags: >
        ["devicelab", "android", "linux"]
      task_name: old_gallery__transition_perf

  - name: Linux_build_test flutter_gallery__transition_perf
    recipe: devicelab/devicelab_drone_build_test
    presubmit: false
    timeout: 60
    properties:
      tags: >
        ["devicelab", "android", "linux"]
      task_name: flutter_gallery__transition_perf
      artifact: gallery__transition_perf
      drone_dimensions: >
        ["device_os=N","os=Linux", "device_type=msm8952"]

  - name: Linux_build_test flutter_gallery__transition_perf_e2e
    recipe: devicelab/devicelab_drone_build_test
    presubmit: false
    timeout: 60
    properties:
      tags: >
        ["devicelab", "android", "linux"]
      task_name: flutter_gallery__transition_perf_e2e
      artifact: gallery__transition_perf_e2e
      drone_dimensions: >
        ["device_os=N","os=Linux", "device_type=msm8952"]

  - name: Linux_build_test flutter_gallery__transition_perf_hybrid
    recipe: devicelab/devicelab_drone_build_test
    presubmit: false
    timeout: 60
    properties:
      tags: >
        ["devicelab", "android", "linux"]
      task_name: flutter_gallery__transition_perf_hybrid
      artifact: gallery__transition_perf_hybrid
      drone_dimensions: >
        ["device_os=N","os=Linux", "device_type=msm8952"]

  - name: Linux_android flutter_gallery__transition_perf_with_semantics
    recipe: devicelab/devicelab_drone
    presubmit: false
    timeout: 60
    properties:
      tags: >
        ["devicelab", "android", "linux"]
      task_name: flutter_gallery__transition_perf_with_semantics

  # MotoG4, Skia
  - name: Linux_android new_gallery__transition_perf
    recipe: devicelab/devicelab_drone
    presubmit: false
    timeout: 60
    properties:
      tags: >
        ["devicelab", "android", "linux"]
      task_name: new_gallery__transition_perf

  # Pixel 7 Pro, Skia
  - name: Linux_pixel_7pro new_gallery__transition_perf
    recipe: devicelab/devicelab_drone
    presubmit: false
    timeout: 60
    properties:
      tags: >
        ["devicelab", "android", "linux", "pixel", "7pro"]
      task_name: new_gallery__transition_perf

  # Samsung A02, Skia
  - name: Linux_samsung_a02 new_gallery__transition_perf
    recipe: devicelab/devicelab_drone
    bringup: true
    presubmit: false
    timeout: 60
    properties:
      tags: >
        ["devicelab", "android", "linux", "samsung", "a02"]
      task_name: new_gallery__transition_perf

  # Moto G4, Impeller (OpenGL)
  - name: Linux_android new_gallery_impeller__transition_perf
    recipe: devicelab/devicelab_drone
    presubmit: false
    bringup: true
    timeout: 60
    properties:
      ignore_flakiness: "true"
      tags: >
        ["devicelab", "android", "linux"]
      task_name: new_gallery_impeller__transition_perf

  # Pixel 7 Pro, Impeller (Vulkan)
  - name: Linux_pixel_7pro new_gallery_impeller__transition_perf
    recipe: devicelab/devicelab_drone
    bringup: true
    presubmit: false
    timeout: 60
    properties:
      tags: >
        ["devicelab", "android", "linux", "pixel", "7pro"]
      task_name: new_gallery_impeller__transition_perf

  # Samsung A02, Impeller (OpenGL)
  - name: Linux_samsung_a02 new_gallery_impeller__transition_perf
    bringup: true
    recipe: devicelab/devicelab_drone
    presubmit: false
    timeout: 60
    properties:
      ignore_flakiness: "true"
      tags: >
        ["devicelab", "android", "linux", "samsung", "a02"]
      task_name: new_gallery_impeller__transition_perf

  # Pixel 7 Pro, Impeller (OpenGL)
  - name: Linux_pixel_7pro new_gallery_opengles_impeller__transition_perf
    bringup: true
    recipe: devicelab/devicelab_drone
    presubmit: false
    timeout: 60
    properties:
      ignore_flakiness: "true"
      tags: >
        ["devicelab", "android", "linux", "pixel", "7pro"]
      task_name: new_gallery_opengles_impeller__transition_perf

  - name: Linux_android picture_cache_perf__e2e_summary
    recipe: devicelab/devicelab_drone
    presubmit: false
    timeout: 60
    properties:
      tags: >
        ["devicelab", "android", "linux"]
      task_name: picture_cache_perf__e2e_summary

  - name: Linux_pixel_7pro picture_cache_perf__timeline_summary
    recipe: devicelab/devicelab_drone
    presubmit: false
    timeout: 60
    properties:
      tags: >
        ["devicelab", "android", "linux", "pixel", "7pro"]
      task_name: picture_cache_perf__timeline_summary

  - name: Linux_android android_picture_cache_complexity_scoring_perf__timeline_summary
    recipe: devicelab/devicelab_drone
    presubmit: false
    timeout: 60
    properties:
      tags: >
        ["devicelab", "android", "linux"]
      task_name: android_picture_cache_complexity_scoring_perf__timeline_summary

  - name: Linux_android slider_perf_android
    recipe: devicelab/devicelab_drone
    presubmit: false
    timeout: 60
    properties:
      tags: >
        ["devicelab", "android", "linux"]
      task_name: slider_perf_android

  - name: Linux_android platform_channels_benchmarks
    bringup: true # Flaky https://github.com/flutter/flutter/issues/135105
    recipe: devicelab/devicelab_drone
    presubmit: false
    timeout: 60
    properties:
      tags: >
        ["devicelab", "android", "linux"]
      task_name: platform_channels_benchmarks

  - name: Linux_android platform_channel_sample_test
    recipe: devicelab/devicelab_drone
    presubmit: false
    timeout: 60
    properties:
      tags: >
        ["devicelab", "android", "linux"]
      task_name: platform_channel_sample_test

  - name: Linux_android platform_interaction_test
    recipe: devicelab/devicelab_drone
    presubmit: false
    timeout: 60
    properties:
      tags: >
        ["devicelab", "android", "linux"]
      task_name: platform_interaction_test

  - name: Linux_android platform_views_scroll_perf__timeline_summary
    recipe: devicelab/devicelab_drone
    presubmit: false
    timeout: 60
    properties:
      tags: >
        ["devicelab", "android", "linux"]
      task_name: platform_views_scroll_perf__timeline_summary

  - name: Linux_pixel_7pro platform_views_scroll_perf__timeline_summary
    recipe: devicelab/devicelab_drone
    presubmit: false
    timeout: 60
    properties:
      tags: >
        ["devicelab", "android", "linux", "pixel", "7pro"]
      task_name: platform_views_scroll_perf__timeline_summary

  - name: Linux_android platform_views_scroll_perf_impeller__timeline_summary
    bringup: true
    recipe: devicelab/devicelab_drone
    presubmit: false
    timeout: 60
    properties:
      ignore_flakiness: "true"
      tags: >
        ["devicelab", "android", "linux"]
      task_name: platform_views_scroll_perf_impeller__timeline_summary

  - name: Linux_pixel_7pro platform_views_scroll_perf_impeller__timeline_summary
    bringup: true
    recipe: devicelab/devicelab_drone
    presubmit: false
    timeout: 60
    properties:
      ignore_flakiness: "true"
      tags: >
        ["devicelab", "android", "linux", "pixel", "7pro"]
      task_name: platform_views_scroll_perf_impeller__timeline_summary

  - name: Linux_android platform_view__start_up
    recipe: devicelab/devicelab_drone
    presubmit: false
    timeout: 60
    properties:
      tags: >
        ["devicelab", "android", "linux"]
      task_name: platform_view__start_up

  - name: Linux_android routing_test
    recipe: devicelab/devicelab_drone
    presubmit: false
    timeout: 60
    properties:
      tags: >
        ["devicelab", "android", "linux"]
      task_name: routing_test

  - name: Linux_android service_extensions_test
    recipe: devicelab/devicelab_drone
    presubmit: false
    timeout: 60
    properties:
      tags: >
        ["devicelab", "android", "linux"]
      task_name: service_extensions_test

  - name: Linux_android textfield_perf__e2e_summary
    recipe: devicelab/devicelab_drone
    presubmit: false
    timeout: 60
    properties:
      tags: >
        ["devicelab", "android", "linux"]
      task_name: textfield_perf__e2e_summary

  - name: Linux_pixel_7pro textfield_perf__timeline_summary
    recipe: devicelab/devicelab_drone
    presubmit: false
    timeout: 60
    properties:
      tags: >
        ["devicelab", "android", "linux", "pixel", "7pro"]
      task_name: textfield_perf__timeline_summary

  - name: Linux_android tiles_scroll_perf__timeline_summary
    recipe: devicelab/devicelab_drone
    presubmit: false
    timeout: 60
    properties:
      tags: >
        ["devicelab","android","linux"]
      task_name: tiles_scroll_perf__timeline_summary
      dependencies: >-
        [
          {"dependency": "open_jdk", "version": "version:11"}
        ]

  - name: Linux web_size__compile_test
    recipe: devicelab/devicelab_drone
    presubmit: false
    timeout: 60
    properties:
      tags: >
        ["devicelab", "hostonly", "linux"]
      task_name: web_size__compile_test

  - name: Linux_android opacity_peephole_one_rect_perf__e2e_summary
    recipe: devicelab/devicelab_drone
    presubmit: false
    timeout: 60
    properties:
      tags: >
        ["devicelab", "android", "linux"]
      task_name: opacity_peephole_one_rect_perf__e2e_summary

  - name: Linux_android opacity_peephole_col_of_rows_perf__e2e_summary
    recipe: devicelab/devicelab_drone
    presubmit: false
    timeout: 60
    properties:
      tags: >
        ["devicelab", "android", "linux"]
      task_name: opacity_peephole_col_of_rows_perf__e2e_summary

  - name: Linux_android opacity_peephole_opacity_of_grid_perf__e2e_summary
    recipe: devicelab/devicelab_drone
    presubmit: false
    timeout: 60
    properties:
      tags: >
        ["devicelab", "android", "linux"]
      task_name: opacity_peephole_opacity_of_grid_perf__e2e_summary

  - name: Linux_android opacity_peephole_grid_of_opacity_perf__e2e_summary
    recipe: devicelab/devicelab_drone
    presubmit: false
    timeout: 60
    properties:
      tags: >
        ["devicelab", "android", "linux"]
      task_name: opacity_peephole_grid_of_opacity_perf__e2e_summary

  - name: Linux_android opacity_peephole_fade_transition_text_perf__e2e_summary
    recipe: devicelab/devicelab_drone
    presubmit: false
    timeout: 60
    properties:
      tags: >
        ["devicelab", "android", "linux"]
      task_name: opacity_peephole_fade_transition_text_perf__e2e_summary

  - name: Linux_android opacity_peephole_grid_of_alpha_savelayers_perf__e2e_summary
    bringup: true # Flaky https://github.com/flutter/flutter/issues/135118
    recipe: devicelab/devicelab_drone
    presubmit: false
    timeout: 60
    properties:
      tags: >
        ["devicelab", "android", "linux"]
      task_name: opacity_peephole_grid_of_alpha_savelayers_perf__e2e_summary

  - name: Linux_android opacity_peephole_col_of_alpha_savelayer_rows_perf__e2e_summary
    recipe: devicelab/devicelab_drone
    presubmit: false
    timeout: 60
    properties:
      tags: >
        ["devicelab", "android", "linux"]
      task_name: opacity_peephole_col_of_alpha_savelayer_rows_perf__e2e_summary

  - name: Linux_android gradient_dynamic_perf__e2e_summary
    recipe: devicelab/devicelab_drone
    presubmit: false
    timeout: 60
    properties:
      tags: >
        ["devicelab", "android", "linux"]
      task_name: gradient_dynamic_perf__e2e_summary

  - name: Linux_android gradient_consistent_perf__e2e_summary
    recipe: devicelab/devicelab_drone
    presubmit: false
    timeout: 60
    properties:
      tags: >
        ["devicelab", "android", "linux"]
      task_name: gradient_consistent_perf__e2e_summary

  - name: Linux_android gradient_static_perf__e2e_summary
    recipe: devicelab/devicelab_drone
    presubmit: false
    timeout: 60
    properties:
      tags: >
        ["devicelab", "android", "linux"]
      task_name: gradient_static_perf__e2e_summary

  - name: Linux_android android_choreographer_do_frame_test
    recipe: devicelab/devicelab_drone
    presubmit: false
    timeout: 60
    properties:
      tags: >
        ["devicelab", "android", "linux"]
      task_name: android_choreographer_do_frame_test

  - name: Linux_android animated_blur_backdrop_filter_perf__timeline_summary
    recipe: devicelab/devicelab_drone
    presubmit: false
    bringup: true
    timeout: 60
    properties:
      ignore_flakiness: "true"
      tags: >
        ["devicelab", "android", "linux"]
      task_name: animated_blur_backdrop_filter_perf__timeline_summary

  - name: Linux_pixel_7pro animated_blur_backdrop_filter_perf__timeline_summary
    recipe: devicelab/devicelab_drone
    presubmit: false
    # Uses Impeller.
    bringup: true
    timeout: 60
    properties:
      ignore_flakiness: "true"
      tags: >
        ["devicelab", "android", "linux", "pixel", "7pro"]
      task_name: animated_blur_backdrop_filter_perf__timeline_summary

  - name: Linux_pixel_7pro animated_advanced_blend_perf_opengles__timeline_summary
    recipe: devicelab/devicelab_drone
    presubmit: false
    # Uses Impeller.
    bringup: true
    timeout: 60
    properties:
      ignore_flakiness: "true"
      tags: >
        ["devicelab", "android", "linux", "pixel", "7pro"]
      task_name: animated_advanced_blend_perf_opengles__timeline_summary

  - name: Linux_pixel_7pro animated_advanced_blend_perf__timeline_summary
    recipe: devicelab/devicelab_drone
    presubmit: false
    # Uses Impeller.
    bringup: true
    timeout: 60
    properties:
      ignore_flakiness: "true"
      tags: >
        ["devicelab", "android", "linux", "pixel", "7pro"]
      task_name: animated_advanced_blend_perf__timeline_summary

  - name: Mac_ios animated_advanced_blend_perf_ios__timeline_summary
    recipe: devicelab/devicelab_drone
    presubmit: false
    timeout: 60
    properties:
      tags: >
        ["devicelab", "ios", "mac"]
      task_name: animated_advanced_blend_perf_ios__timeline_summary

  - name: Linux_pixel_7pro animated_blur_backdrop_filter_perf_opengles__timeline_summary
    recipe: devicelab/devicelab_drone
    presubmit: false
    # Uses Impeller.
    bringup: true
    timeout: 60
    properties:
      ignore_flakiness: "true"
      tags: >
        ["devicelab", "android", "linux", "pixel", "7pro"]
      task_name: animated_blur_backdrop_filter_perf_opengles__timeline_summary

  - name: Linux_pixel_7pro draw_vertices_perf_opengles__timeline_summary
    recipe: devicelab/devicelab_drone
    presubmit: false
    # Uses Impeller
    bringup: true
    timeout: 60
    properties:
      ignore_flakiness: "true"
      tags: >
        ["devicelab", "android", "linux", "pixel", "7pro"]
      task_name: draw_vertices_perf_opengles__timeline_summary

  - name: Linux_pixel_7pro draw_vertices_perf__timeline_summary
    recipe: devicelab/devicelab_drone
    presubmit: false
    # Uses Impeller.
    bringup: true
    timeout: 60
    properties:
      ignore_flakiness: "true"
      tags: >
        ["devicelab", "android", "linux", "pixel", "7pro"]
      task_name: draw_vertices_perf__timeline_summary

  - name: Mac_ios draw_vertices_perf_ios__timeline_summary
    recipe: devicelab/devicelab_drone
    presubmit: false
    timeout: 60
    properties:
      tags: >
        ["devicelab", "ios", "mac"]
      task_name: draw_vertices_perf_ios__timeline_summary

  - name: Mac_ios draw_atlas_perf_ios__timeline_summary
    recipe: devicelab/devicelab_drone
    presubmit: false
    timeout: 60
    properties:
      tags: >
        ["devicelab", "ios", "mac"]
      task_name: draw_atlas_perf_ios__timeline_summary

  - name: Mac_ios static_path_tessellation_perf_ios__timeline_summary
    recipe: devicelab/devicelab_drone
    presubmit: false
    timeout: 60
    properties:
      tags: >
        ["devicelab", "ios", "mac"]
      task_name: static_path_tessellation_perf_ios__timeline_summary

  - name: Mac_ios dynamic_path_tessellation_perf_ios__timeline_summary
    recipe: devicelab/devicelab_drone
    presubmit: false
    timeout: 60
    properties:
      tags: >
        ["devicelab", "ios", "mac"]
      task_name: dynamic_path_tessellation_perf_ios__timeline_summary

  - name: Staging_build_linux analyze
    presubmit: false
    bringup: true
    recipe: flutter/flutter
    timeout: 60
    properties:
      ignore_flakiness: "true"
      tags: >
        ["framework","hostonly","linux"]
      validation: analyze
      validation_name: Analyze

  - name: Mac_benchmark animated_complex_opacity_perf_macos__e2e_summary
    presubmit: false
    recipe: devicelab/devicelab_drone
    timeout: 60
    properties:
      dependencies: >-
        [
          {"dependency": "gems", "version": "v3.3.14"}
        ]
      task_name: animated_complex_opacity_perf_macos__e2e_summary

  - name: Mac_benchmark basic_material_app_macos__compile
    presubmit: false
    recipe: devicelab/devicelab_drone
    timeout: 60
    properties:
      task_name: basic_material_app_macos__compile

  - name: Mac build_ios_framework_module_test
    recipe: devicelab/devicelab_drone
    timeout: 60
    properties:
      add_recipes_cq: "true"
      dependencies: >-
        [
          {"dependency": "gems", "version": "v3.3.14"}
        ]
      tags: >
        ["devicelab", "hostonly", "mac"]
      task_name: build_ios_framework_module_test
    runIf:
      - dev/**
      - packages/flutter_tools/**
      - bin/**
      - .ci.yaml

  - name: Mac_arm64_ios build_ios_framework_module_test
    recipe: devicelab/devicelab_drone
    presubmit: false
    timeout: 60
    properties:
      tags: >
        ["devicelab", "ios", "mac", "arm64"]
      task_name: build_ios_framework_module_test
    runIf:
      - dev/**
      - packages/flutter_tools/**
      - bin/**
      - .ci.yaml

  - name: Mac build_tests_1_4
    recipe: flutter/flutter_drone
    timeout: 60
    properties:
      add_recipes_cq: "true"
      dependencies: >-
        [
          {"dependency": "android_sdk", "version": "version:33v6"},
          {"dependency": "chrome_and_driver", "version": "version:117.0"},
          {"dependency": "open_jdk", "version": "version:17"},
          {"dependency": "gems", "version": "v3.3.14"},
          {"dependency": "goldctl", "version": "git_revision:f808dcff91b221ae313e540c09d79696cd08b8de"}
        ]
      shard: build_tests
      subshard: "1_4"
      tags: >
        ["framework", "hostonly", "shard", "mac"]

  - name: Mac build_tests_2_4
    recipe: flutter/flutter_drone
    timeout: 60
    properties:
      add_recipes_cq: "true"
      dependencies: >-
        [
          {"dependency": "android_sdk", "version": "version:33v6"},
          {"dependency": "chrome_and_driver", "version": "version:117.0"},
          {"dependency": "open_jdk", "version": "version:17"},
          {"dependency": "gems", "version": "v3.3.14"},
          {"dependency": "goldctl", "version": "git_revision:f808dcff91b221ae313e540c09d79696cd08b8de"}
        ]
      shard: build_tests
      subshard: "2_4"
      tags: >
        ["framework", "hostonly", "shard", "mac"]

  - name: Mac build_tests_3_4
    recipe: flutter/flutter_drone
    timeout: 60
    properties:
      add_recipes_cq: "true"
      dependencies: >-
        [
          {"dependency": "android_sdk", "version": "version:33v6"},
          {"dependency": "chrome_and_driver", "version": "version:117.0"},
          {"dependency": "open_jdk", "version": "version:17"},
          {"dependency": "gems", "version": "v3.3.14"},
          {"dependency": "goldctl", "version": "git_revision:f808dcff91b221ae313e540c09d79696cd08b8de"}
        ]
      shard: build_tests
      subshard: "3_4"
      tags: >
        ["framework", "hostonly", "shard", "mac"]

  - name: Mac build_tests_4_4
    recipe: flutter/flutter_drone
    timeout: 60
    properties:
      add_recipes_cq: "true"
      dependencies: >-
        [
          {"dependency": "android_sdk", "version": "version:33v6"},
          {"dependency": "chrome_and_driver", "version": "version:117.0"},
          {"dependency": "open_jdk", "version": "version:17"},
          {"dependency": "gems", "version": "v3.3.14"},
          {"dependency": "goldctl", "version": "git_revision:f808dcff91b221ae313e540c09d79696cd08b8de"}
        ]
      shard: build_tests
      subshard: "4_4"
      tags: >
        ["framework", "hostonly", "shard", "mac"]

  - name: Mac_benchmark complex_layout_macos__start_up
    presubmit: false
    recipe: devicelab/devicelab_drone
    timeout: 60
    properties:
      dependencies: >-
        [
          {"dependency": "gems", "version": "v3.3.14"}
        ]
      task_name: complex_layout_macos__start_up

  - name: Mac_benchmark complex_layout_scroll_perf_macos__timeline_summary
    presubmit: false
    recipe: devicelab/devicelab_drone
    timeout: 60
    properties:
      dependencies: >-
        [
          {"dependency": "gems", "version": "v3.3.14"}
        ]
      task_name: complex_layout_scroll_perf_macos__timeline_summary

  - name: Mac customer_testing
    enabled_branches:
      - master
    recipe: flutter/flutter
    timeout: 60
    properties:
      validation: customer_testing
      validation_name: Customer testing
      tags: >
        ["framework", "hostonly", "mac"]

  - name: Mac dart_plugin_registry_test
    recipe: devicelab/devicelab_drone
    timeout: 60
    properties:
      dependencies: >-
        [
          {"dependency": "gems", "version": "v3.3.14"}
        ]
      tags: >
        ["devicelab", "hostonly", "mac"]
      task_name: dart_plugin_registry_test
    runIf:
      - dev/**
      - packages/flutter_tools/**
      - bin/**
      - .ci.yaml

  - name: Mac_benchmark flutter_gallery_macos__compile
    presubmit: false
    recipe: devicelab/devicelab_drone
    timeout: 60
    properties:
      dependencies: >-
        [
          {"dependency": "gems", "version": "v3.3.14"}
        ]
      task_name: flutter_gallery_macos__compile

  - name: Mac_benchmark flutter_gallery_macos__start_up
    presubmit: false
    recipe: devicelab/devicelab_drone
    timeout: 60
    properties:
      dependencies: >-
        [
          {"dependency": "gems", "version": "v3.3.14"}
        ]
      task_name: flutter_gallery_macos__start_up

  - name: Mac flutter_packaging_test
    recipe: packaging/packaging
    timeout: 60
    enabled_branches:
      - master
      - beta
      - stable
    properties:
      task_name: flutter_packaging
      tags: >
        ["framework", "hostonly", "shard", "mac"]

  - name: Mac_arm64 flutter_packaging_test
    recipe: packaging/packaging
    timeout: 60
    enabled_branches:
      - master
      - beta
      - stable
    properties:
      task_name: flutter_packaging
      tags: >
        ["framework", "hostonly", "shard", "mac"]

  - name: Mac_benchmark flutter_view_macos__start_up
    presubmit: false
    recipe: devicelab/devicelab_drone
    timeout: 60
    properties:
      task_name: flutter_view_macos__start_up

  - name: Mac framework_tests_libraries
    recipe: flutter/flutter_drone
    timeout: 60
    properties:
      cpu: x86 # https://github.com/flutter/flutter/issues/119880
      dependencies: >-
        [
          {"dependency": "goldctl", "version": "git_revision:f808dcff91b221ae313e540c09d79696cd08b8de"}
        ]
      shard: framework_tests
      subshard: libraries
      tags: >
        ["framework", "hostonly", "shard", "mac"]
    runIf:
      - dev/**
      - packages/flutter/**
      - packages/flutter_driver/**
      - packages/integration_test/**
      - packages/flutter_localizations/**
      - packages/fuchsia_remote_debug_protocol/**
      - packages/flutter_test/**
      - packages/flutter_goldens/**
      - packages/flutter_tools/**
      - bin/**
      - .ci.yaml

  - name: Mac framework_tests_misc
    recipe: flutter/flutter_drone
    timeout: 60
    properties:
      dependencies: >-
        [
          {"dependency": "goldctl", "version": "git_revision:f808dcff91b221ae313e540c09d79696cd08b8de"},
          {"dependency": "gems", "version": "v3.3.14"},
          {"dependency": "open_jdk", "version": "version:17"},
          {"dependency": "android_sdk", "version": "version:33v6"}
        ]
      shard: framework_tests
      subshard: misc
      tags: >
        ["framework", "hostonly", "shard", "mac"]
    runIf:
      - dev/**
      - examples/api/**
      - packages/flutter/**
      - packages/flutter_driver/**
      - packages/integration_test/**
      - packages/flutter_localizations/**
      - packages/fuchsia_remote_debug_protocol/**
      - packages/flutter_test/**
      - packages/flutter_goldens/**
      - packages/flutter_tools/**
      - bin/**
      - .ci.yaml

  - name: Mac framework_tests_widgets
    recipe: flutter/flutter_drone
    timeout: 60
    properties:
      cpu: x86 # https://github.com/flutter/flutter/issues/119880
      dependencies: >-
        [
          {"dependency": "goldctl", "version": "git_revision:f808dcff91b221ae313e540c09d79696cd08b8de"}
        ]
      shard: framework_tests
      subshard: widgets
      tags: >
        ["framework", "hostonly", "shard", "mac"]
    runIf:
      - dev/**
      - packages/flutter/**
      - packages/flutter_driver/**
      - packages/integration_test/**
      - packages/flutter_localizations/**
      - packages/fuchsia_remote_debug_protocol/**
      - packages/flutter_test/**
      - packages/flutter_goldens/**
      - packages/flutter_tools/**
      - bin/**
      - .ci.yaml

  - name: Mac gradle_plugin_bundle_test
    recipe: devicelab/devicelab_drone
    timeout: 60
    properties:
      dependencies: >-
        [
          {"dependency": "android_sdk", "version": "version:33v6"},
          {"dependency": "open_jdk", "version": "version:11"}
        ]
      tags: >
        ["devicelab", "hostonly", "mac"]
      task_name: gradle_plugin_bundle_test
    runIf:
      - dev/**
      - bin/**
      - .ci.yaml

  - name: Mac_benchmark hello_world_macos__compile
    presubmit: false
    recipe: devicelab/devicelab_drone
    timeout: 60
    properties:
      task_name: hello_world_macos__compile

  - name: Mac integration_ui_test_test_macos
    recipe: devicelab/devicelab_drone
    presubmit: false
    timeout: 60
    properties:
      dependencies: >-
        [
          {"dependency": "gems", "version": "v3.3.14"}
        ]
      tags: >
        ["devicelab", "mac"]
      task_name: integration_ui_test_test_macos

  - name: Mac module_custom_host_app_name_test
    recipe: devicelab/devicelab_drone
    timeout: 60
    properties:
      dependencies: >-
        [
          {"dependency": "android_sdk", "version": "version:33v6"},
          {"dependency": "open_jdk", "version": "version:11"}
        ]
      tags: >
        ["devicelab", "hostonly", "mac"]
      task_name: module_custom_host_app_name_test
    runIf:
      - dev/**
      - packages/flutter_tools/**
      - bin/**
      - .ci.yaml

  - name: Mac module_host_with_custom_build_test
    recipe: devicelab/devicelab_drone
    timeout: 60
    properties:
      dependencies: >-
        [
          {"dependency": "android_sdk", "version": "version:33v6"},
          {"dependency": "open_jdk", "version": "version:11"}
        ]
      tags: >
        ["devicelab", "hostonly", "mac"]
      task_name: module_host_with_custom_build_test
    runIf:
      - dev/**
      - packages/flutter_tools/**
      - bin/**
      - .ci.yaml

  - name: Mac module_test
    recipe: devicelab/devicelab_drone
    timeout: 60
    properties:
      dependencies: >-
        [
          {"dependency": "android_sdk", "version": "version:33v6"},
          {"dependency": "open_jdk", "version": "version:11"}
        ]
      tags: >
        ["devicelab", "hostonly", "mac"]
      task_name: module_test
    runIf:
      - dev/**
      - packages/flutter_tools/**
      - bin/**
      - .ci.yaml

  - name: Mac module_test_ios
    recipe: devicelab/devicelab_drone
    timeout: 60
    properties:
      cpu: x86 # Codesigning fails on ARM https://github.com/flutter/flutter/issues/112033
      dependencies: >-
        [
          {"dependency": "gems", "version": "v3.3.14"}
        ]
      tags: >
        ["devicelab", "hostonly", "mac"]
      task_name: module_test_ios
    runIf:
      - dev/**
      - packages/flutter_tools/**
      - bin/**
      - .ci.yaml

  - name: Mac_arm64_ios module_test_ios
    recipe: devicelab/devicelab_drone
    presubmit: false
    timeout: 60
    properties:
      tags: >
        ["devicelab", "ios", "mac", "arm64"]
      task_name: module_test_ios
    runIf:
      - dev/**
      - packages/flutter_tools/**
      - bin/**
      - .ci.yaml

  - name: Mac_benchmark platform_view_macos__start_up
    presubmit: false
    recipe: devicelab/devicelab_drone
    timeout: 60
    properties:
      task_name: platform_view_macos__start_up

  - name: Mac platform_channel_sample_test_macos
    recipe: devicelab/devicelab_drone
    presubmit: false
    timeout: 60
    properties:
      tags: >
        ["devicelab", "hostonly", "mac"]
      task_name: platform_channel_sample_test_macos

  - name: Mac plugin_dependencies_test
    recipe: devicelab/devicelab_drone
    timeout: 60
    properties:
      dependencies: >-
        [
          {"dependency": "android_sdk", "version": "version:33v6"},
          {"dependency": "open_jdk", "version": "version:11"},
          {"dependency": "gems", "version": "v3.3.14"}
        ]
      tags: >
        ["devicelab", "hostonly", "mac"]
      task_name: plugin_dependencies_test
    runIf:
      - dev/**
      - packages/flutter_tools/**
      - bin/**
      - .ci.yaml

  - name: Mac plugin_lint_mac
    recipe: devicelab/devicelab_drone
    timeout: 60
    properties:
      dependencies: >-
        [
          {"dependency": "gems", "version": "v3.3.14"}
        ]
      tags: >
        ["devicelab", "hostonly", "mac"]
      task_name: plugin_lint_mac
    runIf:
      - dev/**
      - packages/flutter_tools/**
      - packages/integration_test/**
      - bin/**
      - .ci.yaml

  - name: Mac_arm64_ios plugin_lint_mac
    recipe: devicelab/devicelab_drone
    presubmit: false
    timeout: 60
    properties:
      tags: >
        ["devicelab", "ios", "mac", "arm64"]
      task_name: plugin_lint_mac
    runIf:
      - dev/**
      - packages/flutter_tools/**
      - packages/integration_test/**
      - bin/**
      - .ci.yaml

  - name: Mac plugin_test
    recipe: devicelab/devicelab_drone
    timeout: 60
    properties:
      dependencies: >-
        [
          {"dependency": "android_sdk", "version": "version:33v6"},
          {"dependency": "open_jdk", "version": "version:11"}
        ]
      tags: >
        ["devicelab", "hostonly", "mac"]
      task_name: plugin_test
    runIf:
      - dev/**
      - packages/flutter_tools/**
      - bin/**
      - .ci.yaml

  - name: Mac plugin_test_ios
    recipe: devicelab/devicelab_drone
    timeout: 60
    properties:
      dependencies: >-
        [
          {"dependency": "gems", "version": "v3.3.14"}
        ]
      tags: >
        ["devicelab", "hostonly", "mac"]
      task_name: plugin_test_ios
    runIf:
      - dev/**
      - packages/flutter_tools/**
      - bin/**
      - .ci.yaml

  - name: Mac plugin_test_macos
    recipe: devicelab/devicelab_drone
    timeout: 60
    properties:
      dependencies: >-
        [
          {"dependency": "gems", "version": "v3.3.14"}
        ]
      tags: >
        ["devicelab", "hostonly", "mac"]
      task_name: plugin_test_macos
    runIf:
      - dev/**
      - packages/flutter_tools/**
      - bin/**
      - .ci.yaml

  - name: Mac_x64 tool_host_cross_arch_tests
    recipe: flutter/flutter_drone
    timeout: 60
    properties:
      dependencies: >-
        [
          {"dependency": "gems", "version": "v3.3.14"}
        ]
      shard: tool_host_cross_arch_tests
      tags: >
        ["framework", "hostonly", "shard", "mac"]
      test_timeout_secs: "2700"
    runIf:
      - dev/**
      - packages/flutter_tools/**
      - bin/**
      - .ci.yaml

  - name: Mac_arm64 tool_host_cross_arch_tests
    recipe: flutter/flutter_drone
    timeout: 60
    properties:
      dependencies: >-
        [
          {"dependency": "gems", "version": "v3.3.14"}
        ]
      shard: tool_host_cross_arch_tests
      tags: >
        ["framework", "hostonly", "shard", "mac"]
      test_timeout_secs: "2700"
    runIf:
      - dev/**
      - packages/flutter_tools/**
      - bin/**
      - .ci.yaml

  - name: Mac tool_integration_tests_1_4
    recipe: flutter/flutter_drone
    timeout: 60
    properties:
      add_recipes_cq: "true"
      dependencies: >-
        [
          {"dependency": "android_sdk", "version": "version:33v6"},
          {"dependency": "chrome_and_driver", "version": "version:117.0"},
          {"dependency": "open_jdk", "version": "version:11"},
          {"dependency": "gems", "version": "v3.3.14"},
          {"dependency": "goldctl", "version": "git_revision:f808dcff91b221ae313e540c09d79696cd08b8de"}
        ]
      shard: tool_integration_tests
      subshard: "1_4"
      tags: >
        ["framework", "hostonly", "shard", "mac"]
      test_timeout_secs: "2700"
    runIf:
      - dev/**
      - packages/flutter_tools/**
      - bin/**
      - .ci.yaml

  - name: Mac tool_integration_tests_2_4
    recipe: flutter/flutter_drone
    timeout: 60
    properties:
      add_recipes_cq: "true"
      dependencies: >-
        [
          {"dependency": "android_sdk", "version": "version:33v6"},
          {"dependency": "chrome_and_driver", "version": "version:117.0"},
          {"dependency": "open_jdk", "version": "version:11"},
          {"dependency": "gems", "version": "v3.3.14"},
          {"dependency": "goldctl", "version": "git_revision:f808dcff91b221ae313e540c09d79696cd08b8de"}
        ]
      shard: tool_integration_tests
      subshard: "2_4"
      tags: >
        ["framework", "hostonly", "shard", "mac"]
      test_timeout_secs: "2700"
    runIf:
      - dev/**
      - packages/flutter_tools/**
      - bin/**
      - .ci.yaml

  - name: Mac tool_integration_tests_3_4
    recipe: flutter/flutter_drone
    timeout: 60
    properties:
      add_recipes_cq: "true"
      dependencies: >-
        [
          {"dependency": "android_sdk", "version": "version:33v6"},
          {"dependency": "chrome_and_driver", "version": "version:117.0"},
          {"dependency": "open_jdk", "version": "version:11"},
          {"dependency": "gems", "version": "v3.3.14"},
          {"dependency": "goldctl", "version": "git_revision:f808dcff91b221ae313e540c09d79696cd08b8de"}
        ]
      shard: tool_integration_tests
      subshard: "3_4"
      tags: >
        ["framework", "hostonly", "shard", "mac"]
      test_timeout_secs: "2700"
    runIf:
      - dev/**
      - packages/flutter_tools/**
      - bin/**
      - .ci.yaml

  - name: Mac tool_integration_tests_4_4
    recipe: flutter/flutter_drone
    timeout: 60
    properties:
      add_recipes_cq: "true"
      dependencies: >-
        [
          {"dependency": "android_sdk", "version": "version:33v6"},
          {"dependency": "chrome_and_driver", "version": "version:117.0"},
          {"dependency": "open_jdk", "version": "version:11"},
          {"dependency": "gems", "version": "v3.3.14"},
          {"dependency": "goldctl", "version": "git_revision:f808dcff91b221ae313e540c09d79696cd08b8de"}
        ]
      shard: tool_integration_tests
      subshard: "4_4"
      tags: >
        ["framework", "hostonly", "shard", "mac"]
      test_timeout_secs: "2700"
    runIf:
      - dev/**
      - packages/flutter_tools/**
      - bin/**
      - .ci.yaml

  - name: Mac tool_tests_commands
    recipe: flutter/flutter_drone
    timeout: 60
    properties:
      add_recipes_cq: "true"
      dependencies: >-
        [
          {"dependency": "android_sdk", "version": "version:33v6"},
          {"dependency": "open_jdk", "version": "version:11"}
        ]
      shard: tool_tests
      subshard: commands
      tags: >
        ["framework", "hostonly", "shard", "mac"]

  - name: Mac tool_tests_general
    recipe: flutter/flutter_drone
    timeout: 60
    properties:
      add_recipes_cq: "true"
      dependencies: >-
        [
          {"dependency": "android_sdk", "version": "version:33v6"},
          {"dependency": "open_jdk", "version": "version:11"}
        ]
      shard: tool_tests
      subshard: general
      tags: >
        ["framework", "hostonly", "shard", "mac"]
    runIf:
      - dev/**
      - packages/flutter_tools/**
      - bin/**
      - .ci.yaml

  - name: Mac_x64 verify_binaries_codesigned
    enabled_branches:
      - flutter-\d+\.\d+-candidate\.\d+
    recipe: flutter/flutter
    presubmit: false
    timeout: 60
    properties:
      tags: >
        ["framework", "hostonly", "shard", "mac"]
      validation: verify_binaries_codesigned
      validation_name: Verify x64 binaries codesigned

  - name: Mac_arm64 verify_binaries_codesigned
    enabled_branches:
      - flutter-\d+\.\d+-candidate\.\d+
    recipe: flutter/flutter
    presubmit: false
    timeout: 60
    properties:
      tags: >
        ["framework", "hostonly", "shard", "mac"]
      validation: verify_binaries_codesigned
      validation_name: Verify arm64 binaries codesigned

  - name: Mac web_tool_tests
    recipe: flutter/flutter_drone
    timeout: 60
    properties:
      dependencies: >-
        [
          {"dependency": "android_sdk", "version": "version:33v6"},
          {"dependency": "chrome_and_driver", "version": "version:117.0"},
          {"dependency": "open_jdk", "version": "version:11"},
          {"dependency": "goldctl", "version": "git_revision:f808dcff91b221ae313e540c09d79696cd08b8de"}
        ]
      shard: web_tool_tests
      subshard: "1_1"
      tags: >
        ["framework", "hostonly", "shard", "mac"]
    runIf:
      - dev/**
      - packages/flutter_tools/**
      - bin/**
      - .ci.yaml

  - name: Mac_android entrypoint_dart_registrant
    recipe: devicelab/devicelab_drone
    timeout: 60
    properties:
      tags: >
        ["devicelab", "android", "mac"]
      task_name: entrypoint_dart_registrant
    runIf:
      - dev/**
      - packages/flutter_tools/**
      - bin/**
      - .ci.yaml

  - name: Mac_android hello_world_android__compile
    recipe: devicelab/devicelab_drone
    presubmit: false
    timeout: 60
    properties:
      tags: >
        ["devicelab", "android", "mac"]
      task_name: hello_world_android__compile

  - name: Mac_arm64_android hello_world_android__compile
    recipe: devicelab/devicelab_drone
    presubmit: false
    timeout: 60
    properties:
      tags: >
        ["devicelab", "android", "mac", "arm64"]
      task_name: hello_world_android__compile

  - name: Mac_android hot_mode_dev_cycle__benchmark
    recipe: devicelab/devicelab_drone
    presubmit: false
    timeout: 60
    properties:
      tags: >
        ["devicelab", "android", "mac"]
      task_name: hot_mode_dev_cycle__benchmark

  - name: Mac_android integration_test_test
    recipe: devicelab/devicelab_drone
    presubmit: false
    timeout: 60
    properties:
      tags: >
        ["devicelab", "android", "mac"]
      task_name: integration_test_test

  - name: Mac_arm64_android integration_test_test
    recipe: devicelab/devicelab_drone
    presubmit: false
    timeout: 60
    properties:
      tags: >
        ["devicelab", "android", "mac", "arm64"]
      task_name: integration_test_test

  - name: Mac_android integration_ui_frame_number
    recipe: devicelab/devicelab_drone
    presubmit: false
    timeout: 60
    properties:
      tags: >
        ["devicelab", "android", "mac"]
      task_name: integration_ui_frame_number

  - name: Mac_android microbenchmarks
    recipe: devicelab/devicelab_drone
    presubmit: false
    timeout: 60
    properties:
      tags: >
        ["devicelab", "android", "mac"]
      task_name: microbenchmarks

  - name: Mac_android run_debug_test_android
    recipe: devicelab/devicelab_drone
    presubmit: false
    runIf:
      - dev/**
    timeout: 60
    properties:
      tags: >
        ["devicelab", "android", "mac"]
      task_name: run_debug_test_android

  - name: Mac_arm64_android run_debug_test_android
    recipe: devicelab/devicelab_drone
    presubmit: false
    runIf:
      - dev/**
    timeout: 60
    properties:
      tags: >
        ["devicelab", "android", "mac", "arm64"]
      task_name: run_debug_test_android

  - name: Mac_android run_release_test
    recipe: devicelab/devicelab_drone
    presubmit: false
    runIf:
      - dev/**
    timeout: 60
    properties:
      tags: >
        ["devicelab", "android", "mac"]
      task_name: run_release_test

  - name: Mac_arm64_android run_release_test
    recipe: devicelab/devicelab_drone
    presubmit: false
    runIf:
      - dev/**
    timeout: 60
    properties:
      tags: >
        ["devicelab", "android", "mac", "arm64"]
      task_name: run_release_test

  - name: Mac_ios animation_with_microtasks_perf_ios__timeline_summary
    recipe: devicelab/devicelab_drone
    presubmit: false
    timeout: 60
    properties:
      tags: >
        ["devicelab", "ios", "mac"]
      task_name: animation_with_microtasks_perf_ios__timeline_summary

  - name: Mac_ios backdrop_filter_perf_ios__timeline_summary
    recipe: devicelab/devicelab_drone
    presubmit: false
    timeout: 60
    properties:
      tags: >
        ["devicelab", "ios", "mac"]
      task_name: backdrop_filter_perf_ios__timeline_summary

  - name: Mac_ios basic_material_app_ios__compile
    recipe: devicelab/devicelab_drone
    presubmit: false
    timeout: 60
    properties:
      tags: >
        ["devicelab", "ios", "mac"]
      task_name: basic_material_app_ios__compile

  - name: Mac_ios channels_integration_test_ios
    recipe: devicelab/devicelab_drone
    presubmit: false
    timeout: 60
    properties:
      tags: >
        ["devicelab", "ios", "mac"]
      task_name: channels_integration_test_ios

  - name: Mac_ios complex_layout_ios__start_up
    recipe: devicelab/devicelab_drone
    presubmit: false
    timeout: 60
    properties:
      tags: >
        ["devicelab", "ios", "mac"]
      task_name: complex_layout_ios__start_up

  - name: Mac_ios complex_layout_scroll_perf_ios__timeline_summary
    recipe: devicelab/devicelab_drone
    presubmit: false
    timeout: 60
    properties:
      tags: >
        ["devicelab", "ios", "mac"]
      task_name: complex_layout_scroll_perf_ios__timeline_summary

  - name: Mac_ios complex_layout_scroll_perf_bad_ios__timeline_summary
    recipe: devicelab/devicelab_drone
    presubmit: false
    timeout: 60
    properties:
      tags: >
        ["devicelab", "ios", "mac"]
      task_name: complex_layout_scroll_perf_bad_ios__timeline_summary

  - name: Mac_ios color_filter_and_fade_perf_ios__e2e_summary
    recipe: devicelab/devicelab_drone
    presubmit: false
    timeout: 60
    properties:
      tags: >
        ["devicelab", "ios", "mac"]
      task_name: color_filter_and_fade_perf_ios__e2e_summary

  - name: Mac_ios imagefiltered_transform_animation_perf_ios__timeline_summary
    recipe: devicelab/devicelab_drone
    presubmit: false
    timeout: 60
    properties:
      tags: >
        ["devicelab", "ios", "mac"]
      task_name: imagefiltered_transform_animation_perf_ios__timeline_summary

  - name: Mac_ios external_ui_integration_test_ios
    recipe: devicelab/devicelab_drone
    presubmit: false
    timeout: 60
    properties:
      tags: >
        ["devicelab", "ios", "mac"]
      task_name: external_ui_integration_test_ios
      ignore_flakiness: "true"

  - name: Mac_ios route_test_ios
    recipe: devicelab/devicelab_drone
    presubmit: false
    timeout: 60
    properties:
      tags: >
        ["devicelab", "ios", "mac"]
      task_name: route_test_ios

  - name: Mac_ios flavors_test_ios
    recipe: devicelab/devicelab_drone
    presubmit: false
    timeout: 60
    properties:
      tags: >
        ["devicelab", "ios", "mac"]
      task_name: flavors_test_ios

  - name: Mac_ios flutter_gallery_ios__compile
    recipe: devicelab/devicelab_drone
    presubmit: false
    timeout: 60
    properties:
      tags: >
        ["devicelab", "ios", "mac"]
      task_name: flutter_gallery_ios__compile

  - name: Mac_arm64_ios flutter_gallery_ios__compile
    recipe: devicelab/devicelab_drone
    presubmit: false
    timeout: 60
    properties:
      tags: >
        ["devicelab", "ios", "mac", "arm64"]
      task_name: flutter_gallery_ios__compile

  - name: Mac_ios flutter_gallery_ios__start_up
    recipe: devicelab/devicelab_drone
    presubmit: false
    timeout: 60
    properties:
      tags: >
        ["devicelab", "ios", "mac"]
      task_name: flutter_gallery_ios__start_up

  - name: Mac_ios flutter_gallery_ios__start_up_xcode_debug
    recipe: devicelab/devicelab_drone
    presubmit: false
    timeout: 60
    properties:
      tags: >
        ["devicelab", "ios", "mac"]
      task_name: flutter_gallery_ios__start_up_xcode_debug
<<<<<<< HEAD
=======
      $flutter/osx_sdk : >-
        {
          "sdk_version": "14c18"
        }
>>>>>>> db7ef5bf
    bringup: true

  - name: Mac_ios flutter_view_ios__start_up
    recipe: devicelab/devicelab_drone
    presubmit: false
    timeout: 60
    properties:
      tags: >
        ["devicelab", "ios", "mac"]
      task_name: flutter_view_ios__start_up

  - name: Mac_ios hello_world_ios__compile
    recipe: devicelab/devicelab_drone
    presubmit: false
    timeout: 60
    properties:
      tags: >
        ["devicelab", "ios", "mac"]
      task_name: hello_world_ios__compile

  - name: Mac_arm64_ios hello_world_ios__compile
    recipe: devicelab/devicelab_drone
    presubmit: false
    timeout: 60
    properties:
      tags: >
        ["devicelab", "ios", "mac", "arm64"]
      task_name: hello_world_ios__compile

  - name: Mac_ios hot_mode_dev_cycle_macos_target__benchmark
    recipe: devicelab/devicelab_drone
    timeout: 60
    properties:
      tags: >
        ["devicelab", "ios", "mac"]
      task_name: hot_mode_dev_cycle_macos_target__benchmark
    runIf:
      - dev/**
      - .ci.yaml

  - name: Mac_arm64_ios hot_mode_dev_cycle_macos_target__benchmark
    recipe: devicelab/devicelab_drone
    presubmit: false
    timeout: 60
    properties:
      tags: >
        ["devicelab", "ios", "mac", "arm64"]
      task_name: hot_mode_dev_cycle_macos_target__benchmark
    runIf:
      - dev/**

  - name: Mac_ios integration_test_test_ios
    recipe: devicelab/devicelab_drone
    presubmit: false
    timeout: 60
    properties:
      tags: >
        ["devicelab", "ios", "mac"]
      task_name: integration_test_test_ios

  - name: Mac_ios integration_ui_ios_driver
    recipe: devicelab/devicelab_drone
    presubmit: false
    timeout: 60
    properties:
      tags: >
        ["devicelab", "ios", "mac"]
      task_name: integration_ui_ios_driver

  - name: Mac_ios integration_ui_ios_driver_xcode_debug
    recipe: devicelab/devicelab_drone
    presubmit: false
    timeout: 60
    properties:
      tags: >
        ["devicelab", "ios", "mac"]
      task_name: integration_ui_ios_driver_xcode_debug
<<<<<<< HEAD
=======
      $flutter/osx_sdk : >-
        {
          "sdk_version": "14c18"
        }
>>>>>>> db7ef5bf
    bringup: true

  - name: Mac_ios integration_ui_ios_frame_number
    recipe: devicelab/devicelab_drone
    presubmit: false
    timeout: 60
    properties:
      tags: >
        ["devicelab", "ios", "mac"]
      task_name: integration_ui_ios_frame_number

  - name: Mac_ios integration_ui_ios_keyboard_resize
    recipe: devicelab/devicelab_drone
    presubmit: false
    timeout: 60
    properties:
      tags: >
        ["devicelab", "ios", "mac"]
      task_name: integration_ui_ios_keyboard_resize

  - name: Mac_ios integration_ui_ios_textfield
    recipe: devicelab/devicelab_drone
    presubmit: false
    timeout: 60
    properties:
      tags: >
        ["devicelab", "ios", "mac"]
      task_name: integration_ui_ios_textfield

  - name: Mac_x64 ios_app_with_extensions_test
    recipe: devicelab/devicelab_drone
    presubmit: false
    timeout: 60
    properties:
      dependencies: >-
        [
          {"dependency": "gems", "version": "v3.3.14"}
        ]
      tags: >
        ["devicelab", "hostonly", "mac"]
      task_name: ios_app_with_extensions_test

  - name: Mac_arm64 ios_app_with_extensions_test
    recipe: devicelab/devicelab_drone
    presubmit: false
    timeout: 60
    properties:
      dependencies: >-
        [
          {"dependency": "gems", "version": "v3.3.14"}
        ]
      tags: >
        ["devicelab", "hostonly", "mac", "arm64"]
      task_name: ios_app_with_extensions_test

  - name: Mac_ios ios_content_validation_test
    recipe: devicelab/devicelab_drone
    presubmit: false
    timeout: 60
    properties:
      tags: >
        ["devicelab", "ios", "mac"]
      task_name: ios_content_validation_test

  - name: Mac_arm64_ios ios_content_validation_test
    recipe: devicelab/devicelab_drone
    presubmit: false
    timeout: 60
    properties:
      tags: >
        ["devicelab", "ios", "mac", "arm64"]
      task_name: ios_content_validation_test

  - name: Mac_ios ios_defines_test
    recipe: devicelab/devicelab_drone
    presubmit: false
    timeout: 60
    properties:
      tags: >
        ["devicelab", "ios", "mac"]
      task_name: ios_defines_test

  - name: Mac_ios ios_platform_view_tests
    recipe: devicelab/devicelab_drone
    presubmit: false
    timeout: 60
    properties:
      tags: >
        ["devicelab", "ios", "mac"]
      task_name: ios_platform_view_tests

  - name: Mac_ios large_image_changer_perf_ios
    recipe: devicelab/devicelab_drone
    presubmit: false
    timeout: 60
    properties:
      tags: >
        ["devicelab", "ios", "mac"]
      task_name: large_image_changer_perf_ios

  - name: Mac_ios macos_chrome_dev_mode
    recipe: devicelab/devicelab_drone
    presubmit: false
    timeout: 60
    properties:
      tags: >
        ["devicelab", "ios", "mac"]
      task_name: macos_chrome_dev_mode

  - name: Mac_arm64_ios macos_chrome_dev_mode
    recipe: devicelab/devicelab_drone
    presubmit: false
    timeout: 60
    properties:
      tags: >
        ["devicelab", "ios", "mac", "arm64"]
      task_name: macos_chrome_dev_mode

  - name: Mac_ios microbenchmarks_ios
    recipe: devicelab/devicelab_drone
    presubmit: false
    timeout: 60
    properties:
      tags: >
        ["devicelab", "ios", "mac"]
      task_name: microbenchmarks_ios

  # TODO(vashworth): Remove after Xcode 15 and iOS 17 are in CI (https://github.com/flutter/flutter/issues/132128)
  - name: Mac_ios microbenchmarks_ios_xcode_debug
    recipe: devicelab/devicelab_drone
    presubmit: false
    timeout: 60
    properties:
      tags: >
        ["devicelab", "ios", "mac"]
      task_name: microbenchmarks_ios_xcode_debug
<<<<<<< HEAD
    bringup: true

=======
      $flutter/osx_sdk : >-
        {
          "sdk_version": "14c18"
        }
    bringup: true

  - name: Mac_ios native_assets_ios_simulator
    recipe: devicelab/devicelab_drone
    presubmit: false
    timeout: 60
    properties:
      tags: >
        ["devicelab", "ios", "mac"]
      task_name: native_assets_ios_simulator

  - name: Mac_ios native_assets_ios
    recipe: devicelab/devicelab_drone
    presubmit: false
    timeout: 60
    properties:
      tags: >
        ["devicelab", "ios", "mac"]
      task_name: native_assets_ios

>>>>>>> db7ef5bf
  - name: Mac_ios native_platform_view_ui_tests_ios
    recipe: devicelab/devicelab_drone
    presubmit: false
    timeout: 60
    properties:
      tags: >
        ["devicelab", "ios", "mac"]
      task_name: native_platform_view_ui_tests_ios

  - name: Mac_ios new_gallery_ios__transition_perf
    recipe: devicelab/devicelab_drone
    presubmit: false
    timeout: 60
    properties:
      tags: >
        ["devicelab", "ios", "mac"]
      task_name: new_gallery_ios__transition_perf

  - name: Mac_ios new_gallery_skia_ios__transition_perf
    recipe: devicelab/devicelab_drone
    presubmit: false
    timeout: 60
    properties:
      tags: >
        ["devicelab", "ios", "mac"]
      task_name: new_gallery_skia_ios__transition_perf

  - name: Mac_ios platform_channel_sample_test_ios
    recipe: devicelab/devicelab_drone
    presubmit: false
    timeout: 60
    properties:
      tags: >
        ["devicelab", "ios", "mac"]
      task_name: platform_channel_sample_test_ios

  - name: Mac_ios platform_channel_sample_test_swift
    recipe: devicelab/devicelab_drone
    presubmit: false
    timeout: 60
    properties:
      tags: >
        ["devicelab", "ios", "mac"]
      task_name: platform_channel_sample_test_swift

  - name: Mac_ios platform_channels_benchmarks_ios
    recipe: devicelab/devicelab_drone
    presubmit: false
    timeout: 60
    properties:
      tags: >
        ["devicelab", "ios", "mac"]
      task_name: platform_channels_benchmarks_ios

  - name: Mac_ios platform_interaction_test_ios
    recipe: devicelab/devicelab_drone
    presubmit: false
    timeout: 60
    properties:
      tags: >
        ["devicelab", "ios", "mac"]
      task_name: platform_interaction_test_ios

  - name: Mac_ios platform_view_ios__start_up
    recipe: devicelab/devicelab_drone
    presubmit: false
    timeout: 60
    properties:
      tags: >
        ["devicelab", "ios", "mac"]
      task_name: platform_view_ios__start_up

  - name: Mac_ios platform_views_scroll_perf_ios__timeline_summary
    recipe: devicelab/devicelab_drone
    presubmit: false
    timeout: 60
    properties:
      tags: >
        ["devicelab", "ios", "mac"]
      task_name: platform_views_scroll_perf_ios__timeline_summary

  - name: Mac_ios platform_views_scroll_perf_non_intersecting_impeller_ios__timeline_summary
    recipe: devicelab/devicelab_drone
    presubmit: false
    timeout: 60
    properties:
      tags: >
        ["devicelab", "ios", "mac"]
      task_name: platform_views_scroll_perf_non_intersecting_impeller_ios__timeline_summary

  - name: Mac_ios post_backdrop_filter_perf_ios__timeline_summary
    recipe: devicelab/devicelab_drone
    presubmit: false
    timeout: 60
    properties:
      tags: >
        ["devicelab", "ios", "mac"]
      task_name: post_backdrop_filter_perf_ios__timeline_summary

  - name: Mac_ios simple_animation_perf_ios
    recipe: devicelab/devicelab_drone
    presubmit: false
    timeout: 60
    properties:
      tags: >
        ["devicelab", "ios", "mac"]
      task_name: simple_animation_perf_ios

  - name: Mac_ios wide_gamut_ios
    recipe: devicelab/devicelab_drone
    presubmit: false
    timeout: 60
    properties:
      tags: >
        ["devicelab", "ios", "mac"]
      task_name: wide_gamut_ios

  - name: Mac_ios hot_mode_dev_cycle_ios__benchmark
    recipe: devicelab/devicelab_drone
    presubmit: false
    timeout: 60
    properties:
      tags: >
        ["devicelab", "ios", "mac"]
      task_name: hot_mode_dev_cycle_ios__benchmark

  - name: Mac_ios hot_mode_dev_cycle_ios_simulator
    recipe: devicelab/devicelab_drone
    presubmit: false
    timeout: 60
    properties:
      tags: >
        ["devicelab", "ios", "mac"]
      task_name: hot_mode_dev_cycle_ios_simulator

  - name: Mac_ios fullscreen_textfield_perf_ios__e2e_summary
    recipe: devicelab/devicelab_drone
    presubmit: false
    timeout: 60
    properties:
      tags: >
        ["devicelab", "ios", "mac"]
      task_name: fullscreen_textfield_perf_ios__e2e_summary

  - name: Mac_ios very_long_picture_scrolling_perf_ios__e2e_summary
    recipe: devicelab/devicelab_drone
    presubmit: false
    timeout: 120
    properties:
      tags: >
        ["devicelab", "ios", "mac"]
      task_name: very_long_picture_scrolling_perf_ios__e2e_summary

  - name: Mac_ios tiles_scroll_perf_ios__timeline_summary
    recipe: devicelab/devicelab_drone
    presubmit: false
    timeout: 60
    properties:
      tags: >
        ["devicelab", "ios", "mac"]
      task_name: tiles_scroll_perf_ios__timeline_summary

  - name: Mac_build_test flutter_gallery__transition_perf_e2e_ios
    recipe: devicelab/devicelab_drone_build_test
    presubmit: false
    timeout: 60
    properties:
      tags: >
        ["devicelab", "ios", "mac"]
      task_name: flutter_gallery__transition_perf_e2e_ios
      drone_dimensions: >
        ["device_os=iOS-16","os=Mac-12", "cpu=x86"]

  - name: Mac_ios animated_blur_backdrop_filter_perf_ios__timeline_summary
    recipe: devicelab/devicelab_drone
    presubmit: false
    timeout: 60
    properties:
      tags: >
        ["devicelab", "ios", "mac"]
      task_name: animated_blur_backdrop_filter_perf_ios__timeline_summary

  - name: Mac_ios draw_points_perf_ios__timeline_summary
    recipe: devicelab/devicelab_drone
    presubmit: false
    timeout: 60
    properties:
      tags: >
        ["devicelab", "ios", "mac"]
      task_name: draw_points_perf_ios__timeline_summary

  - name: Mac_ios spell_check_test
    recipe: devicelab/devicelab_drone
    presubmit: false
    timeout: 60
    properties:
      tags: >
        ["devicelab", "ios", "mac"]
      task_name: spell_check_test_ios

  - name: Mac native_ui_tests_macos
    recipe: devicelab/devicelab_drone
    timeout: 60
    properties:
      dependencies: >-
        [
          {"dependency": "gems", "version": "v3.3.14"}
        ]
      tags: >
        ["devicelab", "hostonly", "mac"]
      task_name: native_ui_tests_macos
    runIf:
      - dev/**
      - packages/flutter_tools/**
      - bin/**
      - .ci.yaml

  - name: Mac channels_integration_test
    recipe: devicelab/devicelab_drone
    timeout: 60
    properties:
      dependencies: >-
        [
          {"dependency": "gems", "version": "v3.3.14"}
        ]
      tags: >
        ["devicelab", "hostonly", "mac"]
      task_name: channels_integration_test_macos
    runIf:
      - dev/**
      - packages/flutter_tools/**
      - bin/**
      - .ci.yaml

  - name: Mac run_debug_test_macos
    recipe: devicelab/devicelab_drone
    timeout: 60
    properties:
      dependencies: >-
        [
          {"dependency": "gems", "version": "v3.3.14"}
        ]
      tags: >
        ["devicelab", "hostonly", "mac"]
      task_name: run_debug_test_macos
    runIf:
      - dev/**
      - packages/flutter_tools/**
      - bin/**
      - .ci.yaml

  - name: Mac_arm64_ios run_debug_test_macos
    recipe: devicelab/devicelab_drone
    timeout: 60
    properties:
      tags: >
        ["devicelab", "ios", "mac", "arm64"]
      task_name: run_debug_test_macos
    runIf:
      - dev/**
      - packages/flutter_tools/**
      - bin/**
      - .ci.yaml

  - name: Mac run_release_test_macos
    recipe: devicelab/devicelab_drone
    presubmit: false
    timeout: 60
    properties:
      dependencies: >-
        [
          {"dependency": "gems", "version": "v3.3.14"}
        ]
      tags: >
        ["devicelab", "hostonly", "mac"]
      task_name: run_release_test_macos
    runIf:
      - dev/**
      - packages/flutter_tools/**
      - bin/**
      - .ci.yaml

  - name: Mac_arm64_ios run_release_test_macos
    recipe: devicelab/devicelab_drone
    presubmit: false
    timeout: 60
    properties:
      tags: >
        ["devicelab", "ios", "mac", "arm64"]
      task_name: run_release_test_macos
    runIf:
      - dev/**
      - packages/flutter_tools/**
      - bin/**
      - .ci.yaml

  - name: Windows build_tests_1_5
    recipe: flutter/flutter_drone
    timeout: 60
    properties:
      add_recipes_cq: "true"
      dependencies: >-
        [
          {"dependency": "android_sdk", "version": "version:33v6"},
          {"dependency": "chrome_and_driver", "version": "version:117.0"},
          {"dependency": "open_jdk", "version": "version:17"},
          {"dependency": "goldctl", "version": "git_revision:f808dcff91b221ae313e540c09d79696cd08b8de"},
          {"dependency": "vs_build", "version": "version:vs2019"}
        ]
      shard: build_tests
      subshard: "1_5"
      tags: >
        ["framework", "hostonly", "shard", "windows"]

  - name: Windows build_tests_2_5
    recipe: flutter/flutter_drone
    timeout: 60
    properties:
      add_recipes_cq: "true"
      dependencies: >-
        [
          {"dependency": "android_sdk", "version": "version:33v6"},
          {"dependency": "chrome_and_driver", "version": "version:117.0"},
          {"dependency": "open_jdk", "version": "version:17"},
          {"dependency": "goldctl", "version": "git_revision:f808dcff91b221ae313e540c09d79696cd08b8de"},
          {"dependency": "vs_build", "version": "version:vs2019"}
        ]
      shard: build_tests
      subshard: "2_5"
      tags: >
        ["framework", "hostonly", "shard", "windows"]

  - name: Windows build_tests_3_5
    recipe: flutter/flutter_drone
    timeout: 60
    properties:
      add_recipes_cq: "true"
      dependencies: >-
        [
          {"dependency": "android_sdk", "version": "version:33v6"},
          {"dependency": "chrome_and_driver", "version": "version:117.0"},
          {"dependency": "open_jdk", "version": "version:17"},
          {"dependency": "goldctl", "version": "git_revision:f808dcff91b221ae313e540c09d79696cd08b8de"},
          {"dependency": "vs_build", "version": "version:vs2019"}
        ]
      shard: build_tests
      subshard: "3_5"
      tags: >
        ["framework", "hostonly", "shard", "windows"]

  - name: Windows build_tests_4_5
    recipe: flutter/flutter_drone
    timeout: 60
    properties:
      add_recipes_cq: "true"
      dependencies: >-
        [
          {"dependency": "android_sdk", "version": "version:33v6"},
          {"dependency": "chrome_and_driver", "version": "version:117.0"},
          {"dependency": "open_jdk", "version": "version:17"},
          {"dependency": "goldctl", "version": "git_revision:f808dcff91b221ae313e540c09d79696cd08b8de"},
          {"dependency": "vs_build", "version": "version:vs2019"}
        ]
      shard: build_tests
      subshard: "4_5"
      tags: >
        ["framework", "hostonly", "shard", "windows"]

  - name: Windows build_tests_5_5
    recipe: flutter/flutter_drone
    timeout: 60
    properties:
      add_recipes_cq: "true"
      dependencies: >-
        [
          {"dependency": "android_sdk", "version": "version:33v6"},
          {"dependency": "chrome_and_driver", "version": "version:117.0"},
          {"dependency": "open_jdk", "version": "version:17"},
          {"dependency": "goldctl", "version": "git_revision:f808dcff91b221ae313e540c09d79696cd08b8de"},
          {"dependency": "vs_build", "version": "version:vs2019"}
        ]
      shard: build_tests
      subshard: "5_5"
      tags: >
        ["framework", "hostonly", "shard", "windows"]

  - name: Windows customer_testing
    enabled_branches:
      - master
    recipe: flutter/flutter
    timeout: 60
    properties:
      validation: customer_testing
      validation_name: Customer testing
      tags: >
        ["framework", "hostonly", "windows"]

  - name: Windows framework_tests_libraries
    recipe: flutter/flutter_drone
    timeout: 60
    properties:
      dependencies: >-
        [
          {"dependency": "goldctl", "version": "git_revision:f808dcff91b221ae313e540c09d79696cd08b8de"}
        ]
      shard: framework_tests
      subshard: libraries
      tags: >
        ["framework", "hostonly", "shard", "windows"]
    runIf:
      - dev/**
      - packages/flutter/**
      - packages/flutter_driver/**
      - packages/integration_test/**
      - packages/flutter_localizations/**
      - packages/fuchsia_remote_debug_protocol/**
      - packages/flutter_test/**
      - packages/flutter_goldens/**
      - packages/flutter_tools/**
      - bin/**
      - .ci.yaml

  - name: Windows framework_tests_misc
    recipe: flutter/flutter_drone
    timeout: 60
    properties:
      dependencies: >-
        [
          {"dependency": "goldctl", "version": "git_revision:f808dcff91b221ae313e540c09d79696cd08b8de"},
          {"dependency": "vs_build", "version": "version:vs2019"},
          {"dependency": "open_jdk", "version": "version:17"},
          {"dependency": "android_sdk", "version": "version:33v6"}
        ]
      shard: framework_tests
      subshard: misc
      tags: >
        ["framework", "hostonly", "shard", "windows"]
    runIf:
      - dev/**
      - examples/api/**
      - packages/flutter/**
      - packages/flutter_driver/**
      - packages/integration_test/**
      - packages/flutter_localizations/**
      - packages/fuchsia_remote_debug_protocol/**
      - packages/flutter_test/**
      - packages/flutter_goldens/**
      - packages/flutter_tools/**
      - bin/**
      - .ci.yaml

  - name: Windows framework_tests_widgets
    recipe: flutter/flutter_drone
    timeout: 60
    properties:
      dependencies: >-
        [
          {"dependency": "goldctl", "version": "git_revision:f808dcff91b221ae313e540c09d79696cd08b8de"}
        ]
      shard: framework_tests
      subshard: widgets
      tags: >
        ["framework", "hostonly", "shard", "windows"]
    runIf:
      - dev/**
      - packages/flutter/**
      - packages/flutter_driver/**
      - packages/integration_test/**
      - packages/flutter_localizations/**
      - packages/fuchsia_remote_debug_protocol/**
      - packages/flutter_test/**
      - packages/flutter_goldens/**
      - packages/flutter_tools/**
      - bin/**
      - .ci.yaml

  - name: Windows gradle_plugin_bundle_test
    recipe: devicelab/devicelab_drone
    timeout: 60
    properties:
      dependencies: >-
        [
          {"dependency": "android_sdk", "version": "version:33v6"},
          {"dependency": "chrome_and_driver", "version": "version:117.0"},
          {"dependency": "open_jdk", "version": "version:11"}
        ]
      tags: >
        ["devicelab", "hostonly", "windows"]
      task_name: gradle_plugin_bundle_test
    runIf:
      - dev/**
      - bin/**
      - .ci.yaml

  - name: Windows hot_mode_dev_cycle_win_target__benchmark
    recipe: devicelab/devicelab_drone
    presubmit: false
    timeout: 60
    properties:
      dependencies: >-
        [
          {"dependency": "vs_build", "version": "version:vs2019"}
        ]
      tags: >
        ["devicelab", "hostonly", "windows"]
      task_name: hot_mode_dev_cycle_win_target__benchmark

  - name: Windows module_custom_host_app_name_test
    bringup: true # Flaky https://github.com/flutter/flutter/issues/134644
    recipe: devicelab/devicelab_drone
    timeout: 60
    properties:
      dependencies: >-
        [
          {"dependency": "android_sdk", "version": "version:33v6"},
          {"dependency": "chrome_and_driver", "version": "version:117.0"},
          {"dependency": "open_jdk", "version": "version:11"}
        ]
      tags: >
        ["devicelab", "hostonly", "windows"]
      task_name: module_custom_host_app_name_test
    runIf:
      - dev/**
      - packages/flutter_tools/**
      - bin/**
      - .ci.yaml

  - name: Windows module_host_with_custom_build_test
    recipe: devicelab/devicelab_drone
    timeout: 60
    properties:
      dependencies: >-
        [
          {"dependency": "android_sdk", "version": "version:33v6"},
          {"dependency": "chrome_and_driver", "version": "version:117.0"},
          {"dependency": "open_jdk", "version": "version:11"}
        ]
      tags: >
        ["devicelab", "hostonly", "windows"]
      task_name: module_host_with_custom_build_test
    runIf:
      - dev/**
      - packages/flutter_tools/**
      - bin/**
      - .ci.yaml

  - name: Windows module_test
    recipe: devicelab/devicelab_drone
    timeout: 60
    properties:
      dependencies: >-
        [
          {"dependency": "android_sdk", "version": "version:33v6"},
          {"dependency": "chrome_and_driver", "version": "version:117.0"},
          {"dependency": "open_jdk", "version": "version:11"}
        ]
      tags: >
        ["devicelab", "hostonly", "windows"]
      task_name: module_test
    runIf:
      - dev/**
      - packages/flutter_tools/**
      - bin/**
      - .ci.yaml

  - name: Windows platform_channel_sample_test_windows
    recipe: devicelab/devicelab_drone
    presubmit: false
    timeout: 60
    properties:
      dependencies: >-
        [
          {"dependency": "vs_build", "version": "version:vs2019"}
        ]
      tags: >
        ["devicelab", "hostonly", "windows"]
      task_name: platform_channel_sample_test_windows

  - name: Windows plugin_dependencies_test
    recipe: devicelab/devicelab_drone
    timeout: 60
    properties:
      dependencies: >-
        [
          {"dependency": "android_sdk", "version": "version:33v6"},
          {"dependency": "chrome_and_driver", "version": "version:117.0"},
          {"dependency": "open_jdk", "version": "version:11"}
        ]
      tags: >
        ["devicelab", "hostonly", "windows"]
      task_name: plugin_dependencies_test
    runIf:
      - dev/**
      - packages/flutter_tools/**
      - bin/**
      - .ci.yaml

  - name: Windows plugin_test
    recipe: devicelab/devicelab_drone
    timeout: 60
    properties:
      dependencies: >-
        [
          {"dependency": "android_sdk", "version": "version:33v6"},
          {"dependency": "chrome_and_driver", "version": "version:117.0"},
          {"dependency": "open_jdk", "version": "version:11"}
        ]
      tags: >
        ["devicelab", "hostonly", "windows"]
      task_name: plugin_test
    runIf:
      - dev/**
      - packages/flutter_tools/**
      - bin/**
      - .ci.yaml

  - name: Windows plugin_test_windows
    recipe: devicelab/devicelab_drone
    timeout: 60
    properties:
      dependencies: >-
        [
          {"dependency": "vs_build", "version": "version:vs2019"}
        ]
      tags: >
        ["devicelab", "hostonly", "windows"]
      task_name: plugin_test_windows
    runIf:
      - dev/**
      - packages/flutter_tools/**
      - bin/**
      - .ci.yaml

  - name: Windows run_debug_test_windows
    recipe: devicelab/devicelab_drone
    presubmit: false
    timeout: 60
    properties:
      dependencies: >-
        [
          {"dependency": "vs_build", "version": "version:vs2019"}
        ]
      tags: >
        ["devicelab", "hostonly", "windows"]
      task_name: run_debug_test_windows
    runIf:
      - dev/**
      - packages/flutter_tools/**
      - bin/**
      - .ci.yaml

  - name: Windows_arm64 run_debug_test_windows
    recipe: devicelab/devicelab_drone
    bringup: true # https://github.com/flutter/flutter/issues/134083
    presubmit: false
    timeout: 60
    properties:
      dependencies: >-
        [
          {"dependency": "vs_build", "version": "version:vs2019"}
        ]
      tags: >
        ["devicelab", "hostonly", "windows", "arm64"]
      task_name: run_debug_test_windows
    runIf:
      - dev/**
      - packages/flutter_tools/**
      - bin/**
      - .ci.yaml

  - name: Windows run_release_test_windows
    recipe: devicelab/devicelab_drone
    presubmit: false
    timeout: 60
    properties:
      dependencies: >-
        [
          {"dependency": "vs_build", "version": "version:vs2019"}
        ]
      tags: >
        ["devicelab", "hostonly", "windows"]
      task_name: run_release_test_windows
    runIf:
      - dev/**
      - packages/flutter_tools/**
      - bin/**
      - .ci.yaml

  - name: Windows_arm64 run_release_test_windows
    recipe: devicelab/devicelab_drone
    bringup: true # https://github.com/flutter/flutter/issues/134083
    presubmit: false
    timeout: 60
    properties:
      dependencies: >-
        [
          {"dependency": "vs_build", "version": "version:vs2019"}
        ]
      tags: >
        ["devicelab", "hostonly", "windows", "arm64"]
      task_name: run_release_test_windows
    runIf:
      - dev/**
      - packages/flutter_tools/**
      - bin/**
      - .ci.yaml

  - name: Windows tool_integration_tests_1_6
    recipe: flutter/flutter_drone
    timeout: 60
    properties:
      add_recipes_cq: "true"
      dependencies: >-
        [
          {"dependency": "android_sdk", "version": "version:33v6"},
          {"dependency": "chrome_and_driver", "version": "version:117.0"},
          {"dependency": "open_jdk", "version": "version:11"},
          {"dependency": "goldctl", "version": "git_revision:f808dcff91b221ae313e540c09d79696cd08b8de"},
          {"dependency": "vs_build", "version": "version:vs2019"}
        ]
      shard: tool_integration_tests
      subshard: "1_6"
      tags: >
        ["framework", "hostonly", "shard", "windows"]
      test_timeout_secs: "2700"
    runIf:
      - dev/**
      - packages/flutter_tools/**
      - bin/**
      - .ci.yaml

  - name: Windows tool_integration_tests_2_6
    recipe: flutter/flutter_drone
    timeout: 60
    properties:
      add_recipes_cq: "true"
      dependencies: >-
        [
          {"dependency": "android_sdk", "version": "version:33v6"},
          {"dependency": "chrome_and_driver", "version": "version:117.0"},
          {"dependency": "open_jdk", "version": "version:11"},
          {"dependency": "goldctl", "version": "git_revision:f808dcff91b221ae313e540c09d79696cd08b8de"},
          {"dependency": "vs_build", "version": "version:vs2019"}
        ]
      shard: tool_integration_tests
      subshard: "2_6"
      tags: >
        ["framework", "hostonly", "shard", "windows"]
      test_timeout_secs: "2700"
    runIf:
      - dev/**
      - packages/flutter_tools/**
      - bin/**
      - .ci.yaml

  - name: Windows tool_integration_tests_3_6
    recipe: flutter/flutter_drone
    timeout: 60
    properties:
      add_recipes_cq: "true"
      dependencies: >-
        [
          {"dependency": "android_sdk", "version": "version:33v6"},
          {"dependency": "chrome_and_driver", "version": "version:117.0"},
          {"dependency": "open_jdk", "version": "version:11"},
          {"dependency": "goldctl", "version": "git_revision:f808dcff91b221ae313e540c09d79696cd08b8de"},
          {"dependency": "vs_build", "version": "version:vs2019"}
        ]
      shard: tool_integration_tests
      subshard: "3_6"
      tags: >
        ["framework", "hostonly", "shard", "windows"]
      test_timeout_secs: "2700"
    runIf:
      - dev/**
      - packages/flutter_tools/**
      - bin/**
      - .ci.yaml

  - name: Windows tool_integration_tests_4_6
    recipe: flutter/flutter_drone
    timeout: 60
    properties:
      add_recipes_cq: "true"
      dependencies: >-
        [
          {"dependency": "android_sdk", "version": "version:33v6"},
          {"dependency": "chrome_and_driver", "version": "version:117.0"},
          {"dependency": "open_jdk", "version": "version:11"},
          {"dependency": "goldctl", "version": "git_revision:f808dcff91b221ae313e540c09d79696cd08b8de"},
          {"dependency": "vs_build", "version": "version:vs2019"}
        ]
      shard: tool_integration_tests
      subshard: "4_6"
      tags: >
        ["framework", "hostonly", "shard", "windows"]
      test_timeout_secs: "2700"
    runIf:
      - dev/**
      - packages/flutter_tools/**
      - bin/**
      - .ci.yaml

  - name: Windows tool_integration_tests_5_6
    recipe: flutter/flutter_drone
    timeout: 60
    properties:
      add_recipes_cq: "true"
      dependencies: >-
        [
          {"dependency": "android_sdk", "version": "version:33v6"},
          {"dependency": "chrome_and_driver", "version": "version:117.0"},
          {"dependency": "open_jdk", "version": "version:11"},
          {"dependency": "goldctl", "version": "git_revision:f808dcff91b221ae313e540c09d79696cd08b8de"},
          {"dependency": "vs_build", "version": "version:vs2019"}
        ]
      shard: tool_integration_tests
      subshard: "5_6"
      tags: >
        ["framework", "hostonly", "shard", "windows"]
      test_timeout_secs: "2700"
    runIf:
      - dev/**
      - packages/flutter_tools/**
      - bin/**
      - .ci.yaml

  - name: Windows tool_integration_tests_6_6
    recipe: flutter/flutter_drone
    timeout: 60
    properties:
      add_recipes_cq: "true"
      dependencies: >-
        [
          {"dependency": "android_sdk", "version": "version:33v6"},
          {"dependency": "chrome_and_driver", "version": "version:117.0"},
          {"dependency": "open_jdk", "version": "version:11"},
          {"dependency": "goldctl", "version": "git_revision:f808dcff91b221ae313e540c09d79696cd08b8de"},
          {"dependency": "vs_build", "version": "version:vs2019"}
        ]
      shard: tool_integration_tests
      subshard: "6_6"
      tags: >
        ["framework", "hostonly", "shard", "windows"]
      test_timeout_secs: "2700"
    runIf:
      - dev/**
      - packages/flutter_tools/**
      - bin/**
      - .ci.yaml

  - name: Windows tool_tests_commands
    recipe: flutter/flutter_drone
    timeout: 60
    properties:
      add_recipes_cq: "true"
      dependencies: >-
        [
          {"dependency": "android_sdk", "version": "version:33v6"},
          {"dependency": "open_jdk", "version": "version:11"}
        ]
      shard: tool_tests
      subshard: commands
      tags: >
        ["framework", "hostonly", "shard", "windows"]
    runIf:
      - dev/**
      - packages/flutter_tools/**
      - bin/**
      - .ci.yaml

  - name: Windows tool_tests_general
    recipe: flutter/flutter_drone
    timeout: 60
    properties:
      add_recipes_cq: "true"
      dependencies: >-
        [
          {"dependency": "android_sdk", "version": "version:33v6"},
          {"dependency": "open_jdk", "version": "version:11"}
        ]
      shard: tool_tests
      subshard: general
      tags: >
        ["framework", "hostonly", "shard", "windows"]
    runIf:
      - dev/**
      - packages/flutter_tools/**
      - bin/**
      - .ci.yaml

  - name: Windows web_tool_tests_1_2
    recipe: flutter/flutter_drone
    timeout: 60
    properties:
      dependencies: >-
        [
          {"dependency": "android_sdk", "version": "version:33v6"},
          {"dependency": "chrome_and_driver", "version": "version:117.0"},
          {"dependency": "open_jdk", "version": "version:11"},
          {"dependency": "goldctl", "version": "git_revision:f808dcff91b221ae313e540c09d79696cd08b8de"}
        ]
      shard: web_tool_tests
      subshard: "1_2"
      tags: >
        ["framework", "hostonly", "shard", "windows"]
    runIf:
      - dev/**
      - packages/flutter_tools/**
      - bin/**
      - .ci.yaml

  - name: Windows web_tool_tests_2_2
    recipe: flutter/flutter_drone
    timeout: 60
    properties:
      dependencies: >-
        [
          {"dependency": "android_sdk", "version": "version:33v6"},
          {"dependency": "chrome_and_driver", "version": "version:117.0"},
          {"dependency": "open_jdk", "version": "version:11"},
          {"dependency": "goldctl", "version": "git_revision:f808dcff91b221ae313e540c09d79696cd08b8de"}
        ]
      shard: web_tool_tests
      subshard: "2_2"
      tags: >
        ["framework", "hostonly", "shard"]
    runIf:
    - dev/**
    - packages/flutter_tools/**
    - bin/**
    - .ci.yaml

  - name: Windows windows_home_scroll_perf__timeline_summary
    recipe: devicelab/devicelab_drone
    presubmit: false
    timeout: 60
    properties:
      tags: >
        ["devicelab", "hostonly", "windows"]
      dependencies: >-
        [
          {"dependency": "vs_build", "version": "version:vs2019"}
        ]
      task_name: windows_home_scroll_perf__timeline_summary

  - name: Windows hello_world_win_desktop__compile
    recipe: devicelab/devicelab_drone
    presubmit: false
    timeout: 60
    properties:
      tags: >
        ["devicelab", "hostonly", "windows"]
      dependencies: >-
        [
          {"dependency": "vs_build", "version": "version:vs2019"}
        ]
      task_name: hello_world_win_desktop__compile

  - name: Windows_arm64 hello_world_win_desktop__compile
    recipe: devicelab/devicelab_drone
    bringup: true # https://github.com/flutter/flutter/issues/134083
    presubmit: false
    timeout: 60
    properties:
      tags: >
        ["devicelab", "hostonly", "windows", "arm64"]
      dependencies: >-
        [
          {"dependency": "vs_build", "version": "version:vs2019"}
        ]
      task_name: hello_world_win_desktop__compile

  - name: Windows flutter_gallery_win_desktop__compile
    recipe: devicelab/devicelab_drone
    presubmit: false
    timeout: 60
    properties:
      tags: >
        ["devicelab", "hostonly", "windows"]
      dependencies: >-
        [
          {"dependency": "vs_build", "version": "version:vs2019"}
        ]
      task_name: flutter_gallery_win_desktop__compile

  - name: Windows_arm64 flutter_gallery_win_desktop__compile
    recipe: devicelab/devicelab_drone
    bringup: true # https://github.com/flutter/flutter/issues/134083
    presubmit: false
    timeout: 60
    properties:
      tags: >
        ["devicelab", "hostonly", "windows", "arm64"]
      dependencies: >-
        [
          {"dependency": "vs_build", "version": "version:vs2019"}
        ]
      task_name: flutter_gallery_win_desktop__compile

  - name: Windows flutter_gallery_win_desktop__start_up
    recipe: devicelab/devicelab_drone
    presubmit: false
    timeout: 60
    properties:
      tags: >
        ["devicelab", "hostonly", "windows"]
      dependencies: >-
        [
          {"dependency": "vs_build", "version": "version:vs2019"}
        ]
      task_name: flutter_gallery_win_desktop__start_up

  - name: Windows_arm64 flutter_gallery_win_desktop__start_up
    recipe: devicelab/devicelab_drone
    bringup: true # https://github.com/flutter/flutter/issues/134083
    presubmit: false
    timeout: 60
    properties:
      tags: >
        ["devicelab", "hostonly", "windows", "arm64"]
      dependencies: >-
        [
          {"dependency": "vs_build", "version": "version:vs2019"}
        ]
      task_name: flutter_gallery_win_desktop__start_up

  - name: Windows complex_layout_win_desktop__start_up
    recipe: devicelab/devicelab_drone
    presubmit: false
    timeout: 60
    properties:
      tags: >
        ["devicelab", "hostonly", "windows"]
      dependencies: >-
        [
          {"dependency": "vs_build", "version": "version:vs2019"}
        ]
      task_name: complex_layout_win_desktop__start_up

  - name: Windows_arm64 complex_layout_win_desktop__start_up
    recipe: devicelab/devicelab_drone
    bringup: true # https://github.com/flutter/flutter/issues/134083
    presubmit: false
    timeout: 60
    properties:
      tags: >
        ["devicelab", "hostonly", "windows", "arm64"]
      dependencies: >-
        [
          {"dependency": "vs_build", "version": "version:vs2019"}
        ]
      task_name: complex_layout_win_desktop__start_up

  - name: Windows flutter_view_win_desktop__start_up
    recipe: devicelab/devicelab_drone
    presubmit: false
    timeout: 60
    properties:
      tags: >
        ["devicelab", "hostonly", "windows"]
      dependencies: >-
        [
          {"dependency": "vs_build", "version": "version:vs2019"}
        ]
      task_name: flutter_view_win_desktop__start_up

  - name: Windows_arm64 flutter_view_win_desktop__start_up
    recipe: devicelab/devicelab_drone
    bringup: true # https://github.com/flutter/flutter/issues/134083
    presubmit: false
    timeout: 60
    properties:
      tags: >
        ["devicelab", "hostonly", "windows", "arm64"]
      dependencies: >-
        [
          {"dependency": "vs_build", "version": "version:vs2019"}
        ]
      task_name: flutter_view_win_desktop__start_up

  - name: Windows platform_view_win_desktop__start_up
    recipe: devicelab/devicelab_drone
    presubmit: false
    timeout: 60
    properties:
      tags: >
        ["devicelab", "hostonly", "windows"]
      dependencies: >-
        [
          {"dependency": "vs_build", "version": "version:vs2019"}
        ]
      task_name: platform_view_win_desktop__start_up

  - name: Windows_arm64 platform_view_win_desktop__start_up
    recipe: devicelab/devicelab_drone
    bringup: true # https://github.com/flutter/flutter/issues/134083
    presubmit: false
    timeout: 60
    properties:
      tags: >
        ["devicelab", "hostonly", "windows", "arm64"]
      dependencies: >-
        [
          {"dependency": "vs_build", "version": "version:vs2019"}
        ]
      task_name: platform_view_win_desktop__start_up

  - name: Windows_android basic_material_app_win__compile
    recipe: devicelab/devicelab_drone
    presubmit: false
    timeout: 60
    properties:
      tags: >
        ["devicelab", "android", "windows"]
      task_name: basic_material_app_win__compile

  - name: Windows_android channels_integration_test_win
    recipe: devicelab/devicelab_drone
    presubmit: false
    timeout: 60
    properties:
      tags: >
        ["devicelab", "android", "windows"]
      task_name: channels_integration_test_win

  - name: Windows_android flavors_test_win
    recipe: devicelab/devicelab_drone
    presubmit: false
    timeout: 60
    properties:
      tags: >
        ["devicelab", "android", "windows"]
      task_name: flavors_test

  - name: Windows_android flutter_gallery_win__compile
    recipe: devicelab/devicelab_drone
    presubmit: false
    timeout: 60
    properties:
      tags: >
        ["devicelab", "android", "windows"]
      task_name: flutter_gallery_win__compile

  - name: Windows_android hot_mode_dev_cycle_win__benchmark
    recipe: devicelab/devicelab_drone
    presubmit: false
    timeout: 60
    properties:
      tags: >
        ["devicelab", "android", "windows"]
      task_name: hot_mode_dev_cycle_win__benchmark

  - name: Windows_android windows_chrome_dev_mode
    recipe: devicelab/devicelab_drone
    presubmit: false
    timeout: 60
    properties:
      tags: >
        ["devicelab", "android", "windows"]
      task_name: windows_chrome_dev_mode

  - name: Windows flutter_packaging_test
    recipe: packaging/packaging
    timeout: 60
    enabled_branches:
      - master
      - beta
      - stable
    properties:
      task_name: flutter_packaging
      tags: >
        ["framework", "hostonly", "shard", "windows"]

  - name: Windows windows_startup_test
    recipe: devicelab/devicelab_drone
    presubmit: false
    timeout: 60
    properties:
      dependencies: >-
        [
          {"dependency": "vs_build", "version": "version:vs2019"}
        ]
      tags: >
        ["devicelab", "hostonly", "windows"]
      task_name: windows_startup_test

  - name: Windows_arm64 windows_startup_test
    recipe: devicelab/devicelab_drone
    bringup: true # https://github.com/flutter/flutter/issues/134083
    presubmit: false
    timeout: 60
    properties:
      dependencies: >-
        [
          {"dependency": "vs_build", "version": "version:vs2019"}
        ]
      tags: >
        ["devicelab", "hostonly", "windows", "arm64"]
      task_name: windows_startup_test

  - name: Windows flutter_tool_startup__windows
    recipe: devicelab/devicelab_drone
    presubmit: false
    timeout: 60
    properties:
      tags: >
        ["devicelab", "hostonly", "windows"]
      task_name: flutter_tool_startup

  - name: Windows_arm64 flutter_tool_startup__windows
    recipe: devicelab/devicelab_drone
    bringup: true # https://github.com/flutter/flutter/issues/134083
    presubmit: false
    timeout: 60
    properties:
      tags: >
        ["devicelab", "hostonly", "windows", "arm64"]
      task_name: flutter_tool_startup

  - name: Linux flutter_tool_startup__linux
    recipe: devicelab/devicelab_drone
    presubmit: false
    timeout: 60
    properties:
      tags: >
        ["devicelab", "hostonly", "linux"]
      task_name: flutter_tool_startup

  - name: Mac_benchmark flutter_tool_startup__macos
    presubmit: false
    recipe: devicelab/devicelab_drone
    timeout: 60
    properties:
      task_name: flutter_tool_startup

  - name: Linux flutter_packaging
    recipe: packaging/packaging
    timeout: 60
    scheduler: release
    bringup: true # https://github.com/flutter/flutter/issues/126286
    enabled_branches:
      - beta
      - stable
    properties:
      task_name: flutter_packaging
      tags: >
        ["framework", "hostonly", "shard", "linux"]
    drone_dimensions:
      - os=Linux

  - name: Mac flutter_packaging
    recipe: packaging/packaging
    timeout: 60
    scheduler: release
    enabled_branches:
      - beta
      - stable
    properties:
      task_name: flutter_packaging
      tags: >
        ["framework", "hostonly", "shard", "mac"]
    drone_dimensions:
      - os=Mac
      - cpu=x86


  - name: Mac_arm64 flutter_packaging
    recipe: packaging/packaging
    timeout: 60
    scheduler: release
    enabled_branches:
      - beta
      - stable
    properties:
      task_name: flutter_packaging
      tags: >
        ["framework", "hostonly", "shard", "mac"]
    drone_dimensions:
      - os=Mac
      - cpu=arm64

  - name: Windows flutter_packaging
    recipe: packaging/packaging
    timeout: 60
    scheduler: release
    bringup: true
    enabled_branches:
      - beta
      - stable
    properties:
      task_name: flutter_packaging
      tags: >
        ["framework", "hostonly", "shard", "windows"]
    drone_dimensions:
      - os=Windows


  - name: Linux docs_deploy_beta
    recipe: flutter/flutter
    scheduler: release
    bringup: true
    enabled_branches:
      - beta
    presubmit: false
    timeout: 60
    properties:
      cores: "32"
      dependencies: >-
        [
          {"dependency": "dashing", "version": "0.4.0"},
          {"dependency": "firebase", "version": "v11.0.1"}
        ]
      tags: >
        ["framework", "hostonly", "linux"]
      validation: docs_deploy
      validation_name: Docs_deploy
      firebase_project: master-docs-flutter-dev
    drone_dimensions:
      - os=Linux

  - name: Linux docs_deploy_stable
    recipe: flutter/flutter
    scheduler: release
    bringup: true
    enabled_branches:
      - stable
    presubmit: false
    timeout: 60
    properties:
      cores: "32"
      dependencies: >-
        [
          {"dependency": "dashing", "version": "0.4.0"},
          {"dependency": "firebase", "version": "v11.0.1"}
        ]
      tags: >
        ["framework", "hostonly", "linux"]
      validation: docs_deploy
      validation_name: Docs_deploy
      firebase_project: docs-flutter-dev
    drone_dimensions:
      - os=Linux<|MERGE_RESOLUTION|>--- conflicted
+++ resolved
@@ -3921,243 +3921,233 @@
       tags: >
         ["devicelab", "ios", "mac"]
       task_name: flutter_gallery_ios__start_up_xcode_debug
-<<<<<<< HEAD
-=======
-      $flutter/osx_sdk : >-
-        {
-          "sdk_version": "14c18"
-        }
->>>>>>> db7ef5bf
-    bringup: true
-
-  - name: Mac_ios flutter_view_ios__start_up
-    recipe: devicelab/devicelab_drone
-    presubmit: false
-    timeout: 60
-    properties:
-      tags: >
-        ["devicelab", "ios", "mac"]
-      task_name: flutter_view_ios__start_up
-
-  - name: Mac_ios hello_world_ios__compile
-    recipe: devicelab/devicelab_drone
-    presubmit: false
-    timeout: 60
-    properties:
-      tags: >
-        ["devicelab", "ios", "mac"]
-      task_name: hello_world_ios__compile
-
-  - name: Mac_arm64_ios hello_world_ios__compile
-    recipe: devicelab/devicelab_drone
-    presubmit: false
-    timeout: 60
-    properties:
-      tags: >
-        ["devicelab", "ios", "mac", "arm64"]
-      task_name: hello_world_ios__compile
-
-  - name: Mac_ios hot_mode_dev_cycle_macos_target__benchmark
-    recipe: devicelab/devicelab_drone
-    timeout: 60
-    properties:
-      tags: >
-        ["devicelab", "ios", "mac"]
-      task_name: hot_mode_dev_cycle_macos_target__benchmark
-    runIf:
-      - dev/**
-      - .ci.yaml
-
-  - name: Mac_arm64_ios hot_mode_dev_cycle_macos_target__benchmark
-    recipe: devicelab/devicelab_drone
-    presubmit: false
-    timeout: 60
-    properties:
-      tags: >
-        ["devicelab", "ios", "mac", "arm64"]
-      task_name: hot_mode_dev_cycle_macos_target__benchmark
-    runIf:
-      - dev/**
-
-  - name: Mac_ios integration_test_test_ios
-    recipe: devicelab/devicelab_drone
-    presubmit: false
-    timeout: 60
-    properties:
-      tags: >
-        ["devicelab", "ios", "mac"]
-      task_name: integration_test_test_ios
-
-  - name: Mac_ios integration_ui_ios_driver
-    recipe: devicelab/devicelab_drone
-    presubmit: false
-    timeout: 60
-    properties:
-      tags: >
-        ["devicelab", "ios", "mac"]
-      task_name: integration_ui_ios_driver
-
-  - name: Mac_ios integration_ui_ios_driver_xcode_debug
-    recipe: devicelab/devicelab_drone
-    presubmit: false
-    timeout: 60
-    properties:
-      tags: >
-        ["devicelab", "ios", "mac"]
-      task_name: integration_ui_ios_driver_xcode_debug
-<<<<<<< HEAD
-=======
-      $flutter/osx_sdk : >-
-        {
-          "sdk_version": "14c18"
-        }
->>>>>>> db7ef5bf
-    bringup: true
-
-  - name: Mac_ios integration_ui_ios_frame_number
-    recipe: devicelab/devicelab_drone
-    presubmit: false
-    timeout: 60
-    properties:
-      tags: >
-        ["devicelab", "ios", "mac"]
-      task_name: integration_ui_ios_frame_number
-
-  - name: Mac_ios integration_ui_ios_keyboard_resize
-    recipe: devicelab/devicelab_drone
-    presubmit: false
-    timeout: 60
-    properties:
-      tags: >
-        ["devicelab", "ios", "mac"]
-      task_name: integration_ui_ios_keyboard_resize
-
-  - name: Mac_ios integration_ui_ios_textfield
-    recipe: devicelab/devicelab_drone
-    presubmit: false
-    timeout: 60
-    properties:
-      tags: >
-        ["devicelab", "ios", "mac"]
-      task_name: integration_ui_ios_textfield
-
-  - name: Mac_x64 ios_app_with_extensions_test
-    recipe: devicelab/devicelab_drone
-    presubmit: false
-    timeout: 60
-    properties:
-      dependencies: >-
-        [
-          {"dependency": "gems", "version": "v3.3.14"}
-        ]
-      tags: >
-        ["devicelab", "hostonly", "mac"]
-      task_name: ios_app_with_extensions_test
-
-  - name: Mac_arm64 ios_app_with_extensions_test
-    recipe: devicelab/devicelab_drone
-    presubmit: false
-    timeout: 60
-    properties:
-      dependencies: >-
-        [
-          {"dependency": "gems", "version": "v3.3.14"}
-        ]
-      tags: >
-        ["devicelab", "hostonly", "mac", "arm64"]
-      task_name: ios_app_with_extensions_test
-
-  - name: Mac_ios ios_content_validation_test
-    recipe: devicelab/devicelab_drone
-    presubmit: false
-    timeout: 60
-    properties:
-      tags: >
-        ["devicelab", "ios", "mac"]
-      task_name: ios_content_validation_test
-
-  - name: Mac_arm64_ios ios_content_validation_test
-    recipe: devicelab/devicelab_drone
-    presubmit: false
-    timeout: 60
-    properties:
-      tags: >
-        ["devicelab", "ios", "mac", "arm64"]
-      task_name: ios_content_validation_test
-
-  - name: Mac_ios ios_defines_test
-    recipe: devicelab/devicelab_drone
-    presubmit: false
-    timeout: 60
-    properties:
-      tags: >
-        ["devicelab", "ios", "mac"]
-      task_name: ios_defines_test
-
-  - name: Mac_ios ios_platform_view_tests
-    recipe: devicelab/devicelab_drone
-    presubmit: false
-    timeout: 60
-    properties:
-      tags: >
-        ["devicelab", "ios", "mac"]
-      task_name: ios_platform_view_tests
-
-  - name: Mac_ios large_image_changer_perf_ios
-    recipe: devicelab/devicelab_drone
-    presubmit: false
-    timeout: 60
-    properties:
-      tags: >
-        ["devicelab", "ios", "mac"]
-      task_name: large_image_changer_perf_ios
-
-  - name: Mac_ios macos_chrome_dev_mode
-    recipe: devicelab/devicelab_drone
-    presubmit: false
-    timeout: 60
-    properties:
-      tags: >
-        ["devicelab", "ios", "mac"]
-      task_name: macos_chrome_dev_mode
-
-  - name: Mac_arm64_ios macos_chrome_dev_mode
-    recipe: devicelab/devicelab_drone
-    presubmit: false
-    timeout: 60
-    properties:
-      tags: >
-        ["devicelab", "ios", "mac", "arm64"]
-      task_name: macos_chrome_dev_mode
-
-  - name: Mac_ios microbenchmarks_ios
-    recipe: devicelab/devicelab_drone
-    presubmit: false
-    timeout: 60
-    properties:
-      tags: >
-        ["devicelab", "ios", "mac"]
-      task_name: microbenchmarks_ios
-
-  # TODO(vashworth): Remove after Xcode 15 and iOS 17 are in CI (https://github.com/flutter/flutter/issues/132128)
-  - name: Mac_ios microbenchmarks_ios_xcode_debug
-    recipe: devicelab/devicelab_drone
-    presubmit: false
-    timeout: 60
-    properties:
-      tags: >
-        ["devicelab", "ios", "mac"]
-      task_name: microbenchmarks_ios_xcode_debug
-<<<<<<< HEAD
-    bringup: true
-
-=======
       $flutter/osx_sdk : >-
         {
           "sdk_version": "14c18"
         }
     bringup: true
 
+  - name: Mac_ios flutter_view_ios__start_up
+    recipe: devicelab/devicelab_drone
+    presubmit: false
+    timeout: 60
+    properties:
+      tags: >
+        ["devicelab", "ios", "mac"]
+      task_name: flutter_view_ios__start_up
+
+  - name: Mac_ios hello_world_ios__compile
+    recipe: devicelab/devicelab_drone
+    presubmit: false
+    timeout: 60
+    properties:
+      tags: >
+        ["devicelab", "ios", "mac"]
+      task_name: hello_world_ios__compile
+
+  - name: Mac_arm64_ios hello_world_ios__compile
+    recipe: devicelab/devicelab_drone
+    presubmit: false
+    timeout: 60
+    properties:
+      tags: >
+        ["devicelab", "ios", "mac", "arm64"]
+      task_name: hello_world_ios__compile
+
+  - name: Mac_ios hot_mode_dev_cycle_macos_target__benchmark
+    recipe: devicelab/devicelab_drone
+    timeout: 60
+    properties:
+      tags: >
+        ["devicelab", "ios", "mac"]
+      task_name: hot_mode_dev_cycle_macos_target__benchmark
+    runIf:
+      - dev/**
+      - .ci.yaml
+
+  - name: Mac_arm64_ios hot_mode_dev_cycle_macos_target__benchmark
+    recipe: devicelab/devicelab_drone
+    presubmit: false
+    timeout: 60
+    properties:
+      tags: >
+        ["devicelab", "ios", "mac", "arm64"]
+      task_name: hot_mode_dev_cycle_macos_target__benchmark
+    runIf:
+      - dev/**
+
+  - name: Mac_ios integration_test_test_ios
+    recipe: devicelab/devicelab_drone
+    presubmit: false
+    timeout: 60
+    properties:
+      tags: >
+        ["devicelab", "ios", "mac"]
+      task_name: integration_test_test_ios
+
+  - name: Mac_ios integration_ui_ios_driver
+    recipe: devicelab/devicelab_drone
+    presubmit: false
+    timeout: 60
+    properties:
+      tags: >
+        ["devicelab", "ios", "mac"]
+      task_name: integration_ui_ios_driver
+
+  - name: Mac_ios integration_ui_ios_driver_xcode_debug
+    recipe: devicelab/devicelab_drone
+    presubmit: false
+    timeout: 60
+    properties:
+      tags: >
+        ["devicelab", "ios", "mac"]
+      task_name: integration_ui_ios_driver_xcode_debug
+      $flutter/osx_sdk : >-
+        {
+          "sdk_version": "14c18"
+        }
+    bringup: true
+
+  - name: Mac_ios integration_ui_ios_frame_number
+    recipe: devicelab/devicelab_drone
+    presubmit: false
+    timeout: 60
+    properties:
+      tags: >
+        ["devicelab", "ios", "mac"]
+      task_name: integration_ui_ios_frame_number
+
+  - name: Mac_ios integration_ui_ios_keyboard_resize
+    recipe: devicelab/devicelab_drone
+    presubmit: false
+    timeout: 60
+    properties:
+      tags: >
+        ["devicelab", "ios", "mac"]
+      task_name: integration_ui_ios_keyboard_resize
+
+  - name: Mac_ios integration_ui_ios_textfield
+    recipe: devicelab/devicelab_drone
+    presubmit: false
+    timeout: 60
+    properties:
+      tags: >
+        ["devicelab", "ios", "mac"]
+      task_name: integration_ui_ios_textfield
+
+  - name: Mac_x64 ios_app_with_extensions_test
+    recipe: devicelab/devicelab_drone
+    presubmit: false
+    timeout: 60
+    properties:
+      dependencies: >-
+        [
+          {"dependency": "gems", "version": "v3.3.14"}
+        ]
+      tags: >
+        ["devicelab", "hostonly", "mac"]
+      task_name: ios_app_with_extensions_test
+
+  - name: Mac_arm64 ios_app_with_extensions_test
+    recipe: devicelab/devicelab_drone
+    presubmit: false
+    timeout: 60
+    properties:
+      dependencies: >-
+        [
+          {"dependency": "gems", "version": "v3.3.14"}
+        ]
+      tags: >
+        ["devicelab", "hostonly", "mac", "arm64"]
+      task_name: ios_app_with_extensions_test
+
+  - name: Mac_ios ios_content_validation_test
+    recipe: devicelab/devicelab_drone
+    presubmit: false
+    timeout: 60
+    properties:
+      tags: >
+        ["devicelab", "ios", "mac"]
+      task_name: ios_content_validation_test
+
+  - name: Mac_arm64_ios ios_content_validation_test
+    recipe: devicelab/devicelab_drone
+    presubmit: false
+    timeout: 60
+    properties:
+      tags: >
+        ["devicelab", "ios", "mac", "arm64"]
+      task_name: ios_content_validation_test
+
+  - name: Mac_ios ios_defines_test
+    recipe: devicelab/devicelab_drone
+    presubmit: false
+    timeout: 60
+    properties:
+      tags: >
+        ["devicelab", "ios", "mac"]
+      task_name: ios_defines_test
+
+  - name: Mac_ios ios_platform_view_tests
+    recipe: devicelab/devicelab_drone
+    presubmit: false
+    timeout: 60
+    properties:
+      tags: >
+        ["devicelab", "ios", "mac"]
+      task_name: ios_platform_view_tests
+
+  - name: Mac_ios large_image_changer_perf_ios
+    recipe: devicelab/devicelab_drone
+    presubmit: false
+    timeout: 60
+    properties:
+      tags: >
+        ["devicelab", "ios", "mac"]
+      task_name: large_image_changer_perf_ios
+
+  - name: Mac_ios macos_chrome_dev_mode
+    recipe: devicelab/devicelab_drone
+    presubmit: false
+    timeout: 60
+    properties:
+      tags: >
+        ["devicelab", "ios", "mac"]
+      task_name: macos_chrome_dev_mode
+
+  - name: Mac_arm64_ios macos_chrome_dev_mode
+    recipe: devicelab/devicelab_drone
+    presubmit: false
+    timeout: 60
+    properties:
+      tags: >
+        ["devicelab", "ios", "mac", "arm64"]
+      task_name: macos_chrome_dev_mode
+
+  - name: Mac_ios microbenchmarks_ios
+    recipe: devicelab/devicelab_drone
+    presubmit: false
+    timeout: 60
+    properties:
+      tags: >
+        ["devicelab", "ios", "mac"]
+      task_name: microbenchmarks_ios
+
+  # TODO(vashworth): Remove after Xcode 15 and iOS 17 are in CI (https://github.com/flutter/flutter/issues/132128)
+  - name: Mac_ios microbenchmarks_ios_xcode_debug
+    recipe: devicelab/devicelab_drone
+    presubmit: false
+    timeout: 60
+    properties:
+      tags: >
+        ["devicelab", "ios", "mac"]
+      task_name: microbenchmarks_ios_xcode_debug
+      $flutter/osx_sdk : >-
+        {
+          "sdk_version": "14c18"
+        }
+    bringup: true
+
   - name: Mac_ios native_assets_ios_simulator
     recipe: devicelab/devicelab_drone
     presubmit: false
@@ -4176,7 +4166,6 @@
         ["devicelab", "ios", "mac"]
       task_name: native_assets_ios
 
->>>>>>> db7ef5bf
   - name: Mac_ios native_platform_view_ui_tests_ios
     recipe: devicelab/devicelab_drone
     presubmit: false
