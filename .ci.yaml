--- conflicted
+++ resolved
@@ -78,83 +78,42 @@
         ]
       os: Mac-12
       device_type: none
-<<<<<<< HEAD
-      xcode: 14a5294e # xcode 14.0 beta 5
-      $flutter/osx_sdk : >-
-        {
-          "sdk_version": "14a5294e"
-=======
-      $flutter/osx_sdk : >-
-        {
-          "sdk_version": "14e300c"
->>>>>>> 12fccda5
-        }
-  mac_arm64:
-    properties:
-      dependencies: >-
-        [
-          {"dependency": "apple_signing", "version": "version:2022_to_2023"}
-        ]
-      os: Mac-12
-      device_type: none
-      cpu: arm64
-<<<<<<< HEAD
-      xcode: 14a5294e # xcode 14.0 beta 5
-      $flutter/osx_sdk : >-
-        {
-          "sdk_version": "14a5294e"
-=======
-      $flutter/osx_sdk : >-
-        {
-          "sdk_version": "14e300c"
->>>>>>> 12fccda5
-        }
-  mac_benchmark:
-    properties:
-      dependencies: >-
-        [
-          {"dependency": "apple_signing", "version": "version:2022_to_2023"}
-        ]
-      device_type: none
-      mac_model: "Macmini8,1"
-      os: Mac-12
-      tags: >
-        ["devicelab", "hostonly", "mac"]
-<<<<<<< HEAD
-      xcode: 14a5294e # xcode 14.0 beta 5
-      $flutter/osx_sdk : >-
-        {
-          "sdk_version": "14a5294e"
-=======
-      $flutter/osx_sdk : >-
-        {
-          "sdk_version": "14e300c"
->>>>>>> 12fccda5
-        }
-  mac_x64:
-    properties:
-      dependencies: >-
-        [
-          {"dependency": "apple_signing", "version": "version:2022_to_2023"}
-        ]
-      os: Mac-12
-      device_type: none
-      cpu: x86
-<<<<<<< HEAD
-      xcode: 14a5294e # xcode 14.0 beta 5
-      $flutter/osx_sdk : >-
-        {
-          "sdk_version": "14a5294e"
-=======
       $flutter/osx_sdk : >-
         {
           "sdk_version": "14e300c"
         }
-  mac_build_test:
-    properties:
-      dependencies: >-
-        [
-          {"dependency": "gems", "version": "v3.3.14"},
+  mac_arm64:
+    properties:
+      dependencies: >-
+        [
+          {"dependency": "apple_signing", "version": "version:2022_to_2023"}
+        ]
+      os: Mac-12
+      device_type: none
+      cpu: arm64
+      $flutter/osx_sdk : >-
+        {
+          "sdk_version": "14e300c"
+        }
+  mac_benchmark:
+    properties:
+      dependencies: >-
+        [
+          {"dependency": "apple_signing", "version": "version:2022_to_2023"}
+        ]
+      device_type: none
+      mac_model: "Macmini8,1"
+      os: Mac-12
+      tags: >
+        ["devicelab", "hostonly", "mac"]
+      $flutter/osx_sdk : >-
+        {
+          "sdk_version": "14e300c"
+        }
+  mac_x64:
+    properties:
+      dependencies: >-
+        [
           {"dependency": "apple_signing", "version": "version:2022_to_2023"}
         ]
       os: Mac-12
@@ -163,7 +122,20 @@
       $flutter/osx_sdk : >-
         {
           "sdk_version": "14e300c"
->>>>>>> 12fccda5
+        }
+  mac_build_test:
+    properties:
+      dependencies: >-
+        [
+          {"dependency": "gems", "version": "v3.3.14"},
+          {"dependency": "apple_signing", "version": "version:2022_to_2023"}
+        ]
+      os: Mac-12
+      device_type: none
+      cpu: x86
+      $flutter/osx_sdk : >-
+        {
+          "sdk_version": "14e300c"
         }
   mac_android:
     properties:
@@ -196,16 +168,9 @@
       os: Mac-12
       cpu: x86
       device_os: iOS-16
-<<<<<<< HEAD
-      xcode: 14c18 # Xcode 14.2 to support iOS 16.2 in devicelab.
-      $flutter/osx_sdk : >-
-        {
-          "sdk_version": "14c18"
-=======
       $flutter/osx_sdk : >-
         {
           "sdk_version": "14e300c"
->>>>>>> 12fccda5
         }
   mac_arm64_ios:
     properties:
@@ -217,16 +182,9 @@
       os: Mac-12
       cpu: arm64
       device_os: iOS-16
-<<<<<<< HEAD
-      xcode: 14c18 # Xcode 14.2 to support iOS 16.2 in devicelab.
-      $flutter/osx_sdk : >-
-        {
-          "sdk_version": "14c18"
-=======
       $flutter/osx_sdk : >-
         {
           "sdk_version": "14e300c"
->>>>>>> 12fccda5
         }
   windows:
     properties:
@@ -2699,10 +2657,6 @@
           {"dependency": "gems", "version": "v3.3.14"}
         ]
       task_name: animated_complex_opacity_perf_macos__e2e_summary
-      $flutter/osx_sdk : >-
-        {
-          "sdk_version": "14a5294e"
-        }
 
   - name: Mac_benchmark basic_material_app_macos__compile
     presubmit: false
@@ -2710,10 +2664,6 @@
     timeout: 60
     properties:
       task_name: basic_material_app_macos__compile
-      $flutter/osx_sdk : >-
-        {
-          "sdk_version": "14a5294e"
-        }
 
   - name: Mac build_ios_framework_module_test
     recipe: devicelab/devicelab_drone
@@ -2727,10 +2677,6 @@
       tags: >
         ["devicelab", "hostonly", "mac"]
       task_name: build_ios_framework_module_test
-      $flutter/osx_sdk : >-
-        {
-          "sdk_version": "14a5294e"
-        }
     runIf:
       - dev/**
       - packages/flutter_tools/**
@@ -2833,10 +2779,6 @@
           {"dependency": "gems", "version": "v3.3.14"}
         ]
       task_name: complex_layout_macos__start_up
-      $flutter/osx_sdk : >-
-        {
-          "sdk_version": "14a5294e"
-        }
 
   - name: Mac_benchmark complex_layout_scroll_perf_macos__timeline_summary
     presubmit: false
@@ -2848,10 +2790,6 @@
           {"dependency": "gems", "version": "v3.3.14"}
         ]
       task_name: complex_layout_scroll_perf_macos__timeline_summary
-      $flutter/osx_sdk : >-
-        {
-          "sdk_version": "14a5294e"
-        }
 
   - name: Mac customer_testing
     enabled_branches:
@@ -2891,10 +2829,6 @@
           {"dependency": "gems", "version": "v3.3.14"}
         ]
       task_name: flutter_gallery_macos__compile
-      $flutter/osx_sdk : >-
-        {
-          "sdk_version": "14a5294e"
-        }
 
   - name: Mac_benchmark flutter_gallery_macos__start_up
     presubmit: false
@@ -2906,10 +2840,6 @@
           {"dependency": "gems", "version": "v3.3.14"}
         ]
       task_name: flutter_gallery_macos__start_up
-      $flutter/osx_sdk : >-
-        {
-          "sdk_version": "14a5294e"
-        }
 
   - name: Mac flutter_packaging_test
     recipe: packaging/packaging
@@ -2941,10 +2871,6 @@
     timeout: 60
     properties:
       task_name: flutter_view_macos__start_up
-      $flutter/osx_sdk : >-
-        {
-          "sdk_version": "14a5294e"
-        }
 
   - name: Mac framework_tests_libraries
     recipe: flutter/flutter_drone
@@ -3050,10 +2976,6 @@
     timeout: 60
     properties:
       task_name: hello_world_macos__compile
-      $flutter/osx_sdk : >-
-        {
-          "sdk_version": "14a5294e"
-        }
 
   - name: Mac integration_ui_test_test_macos
     recipe: devicelab/devicelab_drone
@@ -3160,10 +3082,6 @@
     timeout: 60
     properties:
       task_name: platform_view_macos__start_up
-      $flutter/osx_sdk : >-
-        {
-          "sdk_version": "14a5294e"
-        }
 
   - name: Mac platform_channel_sample_test_macos
     recipe: devicelab/devicelab_drone
@@ -5051,18 +4969,10 @@
       task_name: flutter_packaging
       tags: >
         ["framework", "hostonly", "shard", "mac"]
-<<<<<<< HEAD
-    dimensions:
-      cpu: "x86"
     drone_dimensions:
       - os=Mac
       - cpu=x86
-=======
-    drone_dimensions:
-      - os=Mac
-      - cpu=x86
-
->>>>>>> 12fccda5
+
 
   - name: Mac_arm64 flutter_packaging
     recipe: packaging/packaging
@@ -5075,11 +4985,6 @@
       task_name: flutter_packaging
       tags: >
         ["framework", "hostonly", "shard", "mac"]
-<<<<<<< HEAD
-    dimensions:
-      cpu: "arm64"
-=======
->>>>>>> 12fccda5
     drone_dimensions:
       - os=Mac
       - cpu=arm64
@@ -5098,10 +5003,7 @@
         ["framework", "hostonly", "shard", "windows"]
     drone_dimensions:
       - os=Windows
-<<<<<<< HEAD
-=======
-
->>>>>>> 12fccda5
+
 
   - name: Linux docs_deploy_beta
     recipe: flutter/flutter
