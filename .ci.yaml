--- conflicted
+++ resolved
@@ -983,13 +983,8 @@
       # https://chrome-infra-packages.appspot.com/p/flutter/android/sdk/all/mac-arm64/+/version:udcv1
       dependencies: >-
         [
-<<<<<<< HEAD
-          {"dependency": "android_sdk", "version": "version:udcv1"},
-          {"dependency": "chrome_and_driver", "version": "version:115.0"},
-=======
-          {"dependency": "android_sdk", "version": "version:33v6"},
-          {"dependency": "chrome_and_driver", "version": "version:119.0.6045.9"},
->>>>>>> 4ce5421c
+          {"dependency": "android_sdk", "version": "version:33v6"},
+          {"dependency": "chrome_and_driver", "version": "version:119.0.6045.9"},
           {"dependency": "clang", "version": "git_revision:5d5aba78dbbee75508f01bcaa69aedb2ab79065a"},
           {"dependency": "cmake", "version": "build_id:8787856497187628321"},
           {"dependency": "goldctl", "version": "git_revision:720a542f6fe4f92922c3b8f0fdcc4d2ac6bb83cd"},
@@ -1014,13 +1009,8 @@
       add_recipes_cq: "true"
       dependencies: >-
         [
-<<<<<<< HEAD
-          {"dependency": "android_sdk", "version": "version:udcv1"},
-          {"dependency": "chrome_and_driver", "version": "version:115.0"},
-=======
-          {"dependency": "android_sdk", "version": "version:33v6"},
-          {"dependency": "chrome_and_driver", "version": "version:119.0.6045.9"},
->>>>>>> 4ce5421c
+          {"dependency": "android_sdk", "version": "version:33v6"},
+          {"dependency": "chrome_and_driver", "version": "version:119.0.6045.9"},
           {"dependency": "clang", "version": "git_revision:5d5aba78dbbee75508f01bcaa69aedb2ab79065a"},
           {"dependency": "cmake", "version": "build_id:8787856497187628321"},
           {"dependency": "goldctl", "version": "git_revision:720a542f6fe4f92922c3b8f0fdcc4d2ac6bb83cd"},
@@ -1045,13 +1035,8 @@
       add_recipes_cq: "true"
       dependencies: >-
         [
-<<<<<<< HEAD
-          {"dependency": "android_sdk", "version": "version:udcv1"},
-          {"dependency": "chrome_and_driver", "version": "version:115.0"},
-=======
-          {"dependency": "android_sdk", "version": "version:33v6"},
-          {"dependency": "chrome_and_driver", "version": "version:119.0.6045.9"},
->>>>>>> 4ce5421c
+          {"dependency": "android_sdk", "version": "version:33v6"},
+          {"dependency": "chrome_and_driver", "version": "version:119.0.6045.9"},
           {"dependency": "clang", "version": "git_revision:5d5aba78dbbee75508f01bcaa69aedb2ab79065a"},
           {"dependency": "cmake", "version": "build_id:8787856497187628321"},
           {"dependency": "goldctl", "version": "git_revision:720a542f6fe4f92922c3b8f0fdcc4d2ac6bb83cd"},
@@ -1076,13 +1061,8 @@
       add_recipes_cq: "true"
       dependencies: >-
         [
-<<<<<<< HEAD
-          {"dependency": "android_sdk", "version": "version:udcv1"},
-          {"dependency": "chrome_and_driver", "version": "version:115.0"},
-=======
-          {"dependency": "android_sdk", "version": "version:33v6"},
-          {"dependency": "chrome_and_driver", "version": "version:119.0.6045.9"},
->>>>>>> 4ce5421c
+          {"dependency": "android_sdk", "version": "version:33v6"},
+          {"dependency": "chrome_and_driver", "version": "version:119.0.6045.9"},
           {"dependency": "clang", "version": "git_revision:5d5aba78dbbee75508f01bcaa69aedb2ab79065a"},
           {"dependency": "cmake", "version": "build_id:8787856497187628321"},
           {"dependency": "goldctl", "version": "git_revision:720a542f6fe4f92922c3b8f0fdcc4d2ac6bb83cd"},
