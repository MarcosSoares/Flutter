# Describes the targets run in continuous integration environment.
#
# Flutter infra uses this file to generate a checklist of tasks to be performed
# for every commit.
#
# More information at:
#  * https://github.com/flutter/cocoon/blob/main/CI_YAML.md
enabled_branches:
  - master
  - flutter-\d+\.\d+-candidate\.\d+

platform_properties:
  staging_build_linux:
    properties:
<<<<<<< HEAD
      ignore_flakiness: "true"
      caches: >-
        [
          {"name": "builder_linux_framework", "path": "builder"},
          {"name": "android_sdk", "path": "android"},
          {"name": "chrome_and_driver_96", "path": "chrome"},
          {"name": "flutter_sdk", "path": "flutter sdk"},
          {"name": "openjdk_11", "path": "java"},
          {"name": "pub_cache", "path": ".pub-cache"}
        ]
=======
>>>>>>> 5e85d237
      dependencies: >-
        [
          {"dependency": "curl"}
        ]
      os: Ubuntu
      device_type: none
  linux:
    properties:
      dependencies: >-
        [
          {"dependency": "curl"}
        ]
      os: Debian
      device_type: none
  linux_android:
    properties:
      dependencies: >-
        [
          {"dependency": "android_sdk", "version": "version:31v8"},
          {"dependency": "open_jdk", "version": "11"},
          {"dependency": "curl"}
        ]
      os: Linux
      device_os: "N"
  linux_samsung_s10:
    properties:
      dependencies: >-
        [
          {"dependency": "android_sdk", "version": "version:31v8"},
          {"dependency": "open_jdk", "version": "11"},
          {"dependency": "curl"}
        ]
      os: Linux
      device_os: "R"
  mac:
    properties:
      dependencies: >-
        []
      os: Mac-12
      device_type: none
      cpu: x86
      xcode: 13a233
  mac_android:
    properties:
      dependencies: >-
        [
          {"dependency": "android_sdk", "version": "version:31v8"},
          {"dependency": "chrome_and_driver", "version": "version:98.1"},
          {"dependency": "open_jdk", "version": "11"}
        ]
      os: Mac-12
      cpu: x86
      device_os: N
  mac_arm64_android:
    properties:
      dependencies: >-
        [
          {"dependency": "android_sdk", "version": "version:31v8"},
          {"dependency": "open_jdk", "version": "version:11"}
        ]
      os: Mac-12
      cpu: arm64
      device_os: N
  mac_ios:
    properties:
      dependencies: >-
        [
          {"dependency": "xcode"},
          {"dependency": "gems"},
          {"dependency": "apple_signing"}
        ]
      os: Mac-12
      cpu: x86
      device_os: iOS-15.1
      xcode: 13a233
  mac_arm64_ios:
    properties:
      dependencies: >-
        [
          {"dependency": "xcode"},
          {"dependency": "gems"},
          {"dependency": "apple_signing"}
        ]
      os: Mac-12
      cpu: arm64
      device_os: iOS-15.1
      xcode: 13a233
  windows:
    properties:
      dependencies: >-
          [
            {"dependency": "certs"}
          ]
      os: Windows-10
      device_type: none
  windows_android:
    properties:
      dependencies: >-
          [
            {"dependency": "android_sdk", "version": "version:31v8"},
            {"dependency": "certs"},
            {"dependency": "chrome_and_driver", "version": "version:96.2"},
            {"dependency": "open_jdk", "version": "11"}
          ]
      os: Windows-10
      device_os: N

targets:
  - name: Linux analyze
    recipe: flutter/flutter
    timeout: 60
    properties:
      tags: >
        ["framework","hostonly"]
      validation: analyze
      validation_name: Analyze

  - name: Linux build_tests_1_2
    recipe: flutter/flutter_drone
    timeout: 60
    properties:
      dependencies: >-
        [
          {"dependency": "android_sdk", "version": "version:31v8"},
          {"dependency": "chrome_and_driver", "version": "version:96.2"},
          {"dependency": "open_jdk", "version": "11"},
          {"dependency": "goldctl"},
          {"dependency": "clang"},
          {"dependency": "cmake"},
          {"dependency": "ninja"}
        ]
      shard: build_tests
      subshard: "1_2"
      tags: >
        ["framework", "hostonly", "shard"]

  - name: Linux build_tests_2_2
    recipe: flutter/flutter_drone
    timeout: 60
    properties:
      dependencies: >-
        [
          {"dependency": "android_sdk", "version": "version:31v8"},
          {"dependency": "chrome_and_driver", "version": "version:96.2"},
          {"dependency": "open_jdk", "version": "11"},
          {"dependency": "goldctl"},
          {"dependency": "clang"},
          {"dependency": "cmake"},
          {"dependency": "ninja"}
        ]
      shard: build_tests
      subshard: "2_2"
      tags: >
        ["framework", "hostonly", "shard"]

  - name: Linux ci_yaml flutter roller
    recipe: infra/ci_yaml
    timeout: 30
    properties:
      tags: >
        ["framework", "hostonly", "shard"]
    runIf:
      - .ci.yaml

  - name: Linux customer_testing
    recipe: flutter/flutter
    timeout: 60
    properties:
      tags: >
        ["framework", "hostonly"]
      validation: customer_testing
      validation_name: Customer testing

  - name: Linux docs_publish
    enabled_branches:
      - main
      - master
    recipe: flutter/flutter
    presubmit: false
    timeout: 60
    properties:
      dependencies: >-
        [
          {"dependency": "dashing"},
          {"dependency": "firebase"}
        ]
      tags: >
        ["framework", "hostonly"]
      validation: docs
      validation_name: Docs
      firebase_project: master-docs-flutter-dev
      release_ref: refs/heads/master

  - name: Linux docs_test
    recipe: flutter/flutter
    timeout: 60
    properties:
      dependencies: >-
        [
          {"dependency": "dashing"}
        ]
      firebase_project: ""
      release_ref: ""
      tags: >
        ["framework","hostonly"]
      validation: docs
      validation_name: Docs
    runIf:
      - dev/
      - packages/flutter/
      - packages/flutter_test/
      - packages/flutter_drive/
      - packages/flutter_localizations/
      - bin/
      - .ci.yaml

  - name: Linux firebase_abstract_method_smoke_test
    recipe: firebaselab/firebaselab
    timeout: 60
    properties:
      dependencies: >-
        [
          {"dependency": "android_sdk", "version": "version:31v8"}
        ]
      tags: >
        ["firebaselab"]
      task_name: abstract_method_smoke_test

  - name: Linux firebase_android_embedding_v2_smoke_test
    recipe: firebaselab/firebaselab
    timeout: 60
    properties:
      dependencies: >-
        [
          {"dependency": "android_sdk", "version": "version:31v8"}
        ]
      tags: >
        ["firebaselab"]
      task_name: android_embedding_v2_smoke_test

  - name: Linux firebase_release_smoke_test
    recipe: firebaselab/firebaselab
    timeout: 60
    properties:
      dependencies: >-
        [
          {"dependency": "android_sdk", "version": "version:31v8"}
        ]
      tags: >
        ["firebaselab"]
      task_name: release_smoke_test

  - name: Linux flutter_plugins
    recipe: flutter/flutter_drone
    timeout: 60
    properties:
      shard: flutter_plugins
      subshard: analyze
      tags: >
        ["framework", "hostonly", "shard"]

  - name: Linux framework_tests_libraries
    recipe: flutter/flutter_drone
    timeout: 60
    properties:
      dependencies: >-
        [
          {"dependency": "goldctl"}
        ]
      shard: framework_tests
      subshard: libraries
      tags: >
        ["framework","hostonly","shard"]
    runIf:
      - dev/
      - packages/flutter/
      - packages/flutter_driver/
      - packages/integration_test/
      - packages/flutter_localizations/
      - packages/fuchsia_remote_debug_protocol/
      - packages/flutter_test/
      - packages/flutter_goldens/
      - packages/flutter_tools/
      - bin/
      - .ci.yaml

  - name: Linux framework_tests_misc
    recipe: flutter/flutter_drone
    timeout: 60
    properties:
      dependencies: >-
        [
          {"dependency": "goldctl"},
          {"dependency": "clang"},
          {"dependency": "cmake"},
          {"dependency": "ninja"},
          {"dependency": "open_jdk", "version": "11"},
          {"dependency": "android_sdk", "version": "version:31v8"}
        ]
      shard: framework_tests
      subshard: misc
      tags: >
        ["framework", "hostonly", "shard"]
    runIf:
      - dev/
      - packages/flutter/
      - packages/flutter_driver/
      - packages/integration_test/
      - packages/flutter_localizations/
      - packages/fuchsia_remote_debug_protocol/
      - packages/flutter_test/
      - packages/flutter_goldens/
      - packages/flutter_tools/
      - bin/
      - .ci.yaml

  - name: Linux framework_tests_widgets
    recipe: flutter/flutter_drone
    timeout: 60
    properties:
      dependencies: >-
        [
          {"dependency": "goldctl"}
        ]
      shard: framework_tests
      subshard: widgets
      tags: >
        ["framework","hostonly","shard"]
    runIf:
      - dev/
      - packages/flutter/
      - packages/flutter_driver/
      - packages/integration_test/
      - packages/flutter_localizations/
      - packages/fuchsia_remote_debug_protocol/
      - packages/flutter_test/
      - packages/flutter_goldens/
      - packages/flutter_tools/
      - bin/
      - .ci.yaml

  - name: Linux fuchsia_precache
    recipe: flutter/flutter
    timeout: 60
    properties:
      validation: fuchsia_precache
      validation_name: Fuchsia precache
      tags: >
        ["framework", "hostonly", "shard"]

  - name: Linux gradle_desugar_classes_test
    recipe: devicelab/devicelab_drone
    timeout: 60
    properties:
      dependencies: >-
        [
          {"dependency": "android_sdk", "version": "version:31v8"},
          {"dependency": "chrome_and_driver", "version": "version:96.2"},
          {"dependency": "open_jdk", "version": "11"}
        ]
      tags: >
        ["devicelab", "hostonly"]
      task_name: gradle_desugar_classes_test
    runIf:
      - dev/**
      - bin/**
      - .ci.yaml

  - name: Linux gradle_java8_compile_test
    recipe: devicelab/devicelab_drone
    timeout: 60
    properties:
      dependencies: >-
        [
          {"dependency": "android_sdk", "version": "version:31v8"},
          {"dependency": "chrome_and_driver", "version": "version:96.2"},
          {"dependency": "open_jdk", "version": "11"}
        ]
      tags: >
        ["devicelab", "hostonly"]
      task_name: gradle_java8_compile_test
    runIf:
      - dev/**
      - bin/**
      - .ci.yaml

  - name: Linux gradle_plugin_bundle_test
    recipe: devicelab/devicelab_drone
    timeout: 60
    properties:
      dependencies: >-
        [
          {"dependency": "android_sdk", "version": "version:31v8"},
          {"dependency": "chrome_and_driver", "version": "version:96.2"},
          {"dependency": "open_jdk", "version": "11"}
        ]
      tags: >
        ["devicelab", "hostonly"]
      task_name: gradle_plugin_bundle_test
    runIf:
      - dev/**
      - bin/**
      - .ci.yaml

  - name: Linux gradle_plugin_fat_apk_test
    recipe: devicelab/devicelab_drone
    timeout: 60
    properties:
      dependencies: >-
        [
          {"dependency": "android_sdk", "version": "version:31v8"},
          {"dependency": "chrome_and_driver", "version": "version:96.2"},
          {"dependency": "open_jdk", "version": "11"}
        ]
      tags: >
        ["devicelab", "hostonly"]
      task_name: gradle_plugin_fat_apk_test
    runIf:
      - dev/**
      - bin/**
      - .ci.yaml

  - name: Linux gradle_plugin_light_apk_test
    recipe: devicelab/devicelab_drone
    timeout: 60
    properties:
      dependencies: >-
        [
          {"dependency": "android_sdk", "version": "version:31v8"},
          {"dependency": "chrome_and_driver", "version": "version:96.2"},
          {"dependency": "open_jdk", "version": "11"}
        ]
      tags: >
        ["devicelab", "hostonly"]
      task_name: gradle_plugin_light_apk_test
    runIf:
      - dev/**
      - bin/**
      - .ci.yaml

  - name: Linux module_custom_host_app_name_test
    recipe: devicelab/devicelab_drone
    timeout: 60
    properties:
      dependencies: >-
        [
          {"dependency": "android_sdk", "version": "version:31v8"},
          {"dependency": "chrome_and_driver", "version": "version:96.2"},
          {"dependency": "open_jdk", "version": "11"}
        ]
      tags: >
        ["devicelab", "hostonly"]
      task_name: module_custom_host_app_name_test
    runIf:
      - dev/**
      - packages/flutter_tools/**
      - bin/**
      - .ci.yaml

  - name: Linux module_host_with_custom_build_test
    recipe: devicelab/devicelab_drone
    timeout: 60
    properties:
      dependencies: >-
        [
          {"dependency": "android_sdk", "version": "version:31v8"},
          {"dependency": "chrome_and_driver", "version": "version:96.2"}
        ]
      tags: >
        ["devicelab", "hostonly"]
      task_name: module_host_with_custom_build_test
    runIf:
      - dev/**
      - packages/flutter_tools/**
      - bin/**
      - .ci.yaml

  - name: Linux module_test
    recipe: devicelab/devicelab_drone
    timeout: 60
    properties:
      dependencies: >-
        [
          {"dependency": "android_sdk", "version": "version:31v8"},
          {"dependency": "chrome_and_driver", "version": "version:96.2"},
          {"dependency": "open_jdk", "version": "11"}
        ]
      tags: >
        ["devicelab", "hostonly"]
      task_name: module_test
    runIf:
      - dev/**
      - packages/flutter_tools/**
      - bin/**
      - .ci.yaml

  - name: Linux plugin_dependencies_test
    recipe: devicelab/devicelab_drone
    timeout: 60
    properties:
      dependencies: >-
        [
          {"dependency": "android_sdk", "version": "version:31v8"},
          {"dependency": "chrome_and_driver", "version": "version:96.2"},
          {"dependency": "open_jdk", "version": "11"}
        ]
      tags: >
        ["devicelab", "hostonly"]
      task_name: plugin_dependencies_test
    runIf:
      - dev/**
      - packages/flutter_tools/**
      - bin/**
      - .ci.yaml

  - name: Linux plugin_test
    recipe: devicelab/devicelab_drone
    timeout: 60
    properties:
      dependencies: >-
        [
          {"dependency": "android_sdk", "version": "version:31v8"},
          {"dependency": "chrome_and_driver", "version": "version:96.2"},
          {"dependency": "open_jdk", "version": "11"}
        ]
      tags: >
        ["devicelab", "hostonly"]
      task_name: plugin_test
    runIf:
      - dev/**
      - packages/flutter_tools/**
      - bin/**
      - .ci.yaml

  - name: Linux skp_generator
    enabled_branches:
      - main
      - master
    recipe: flutter/flutter_drone
    timeout: 60
    properties:
      shard: skp_generator
      subshard: "0"
      tags: >
        ["framework", "hostonly", "shard"]
    runIf:
      - dev/
      - packages/flutter/
      - packages/flutter_tools/
      - bin/
      - .ci.yaml

  - name: Linux technical_debt__cost
    recipe: devicelab/devicelab_drone
    presubmit: false
    timeout: 60
    properties:
      dependencies: >-
        [
          {"dependency": "android_sdk", "version": "version:31v8"},
          {"dependency": "chrome_and_driver", "version": "version:96.2"}
        ]
      tags: >
        ["devicelab", "hostonly"]
      task_name: technical_debt__cost

  - name: Linux test_ownership
    recipe: infra/test_ownership
    enabled_branches:
      - main
      - master
    properties:
      tags: >
        ["framework", "hostonly", "shard"]
    runIf:
      - .ci.yaml

  - name: Linux tool_integration_tests_1_4
    recipe: flutter/flutter_drone
    timeout: 60
    properties:
      add_recipes_cq: "true"
      dependencies: >-
        [
          {"dependency": "android_sdk", "version": "version:31v8"},
          {"dependency": "chrome_and_driver", "version": "version:96.2"},
          {"dependency": "clang"},
          {"dependency": "open_jdk", "version": "11"},
          {"dependency": "goldctl"}
        ]
      shard: tool_integration_tests
      subshard: "1_4"
      tags: >
        ["framework", "hostonly", "shard"]
      test_timeout_secs: "2700"
    runIf:
      - dev/
      - packages/flutter_tools/
      - bin/
      - .ci.yaml

  - name: Linux tool_integration_tests_2_4
    recipe: flutter/flutter_drone
    timeout: 60
    properties:
      add_recipes_cq: "true"
      dependencies: >-
        [
          {"dependency": "android_sdk", "version": "version:31v8"},
          {"dependency": "chrome_and_driver", "version": "version:96.2"},
          {"dependency": "clang"},
          {"dependency": "open_jdk", "version": "11"},
          {"dependency": "goldctl"}
        ]
      shard: tool_integration_tests
      subshard: "2_4"
      tags: >
        ["framework", "hostonly", "shard"]
      test_timeout_secs: "2700"
    runIf:
      - dev/
      - packages/flutter_tools/
      - bin/
      - .ci.yaml

  - name: Linux tool_integration_tests_3_4
    recipe: flutter/flutter_drone
    timeout: 60
    properties:
      add_recipes_cq: "true"
      dependencies: >-
        [
          {"dependency": "android_sdk", "version": "version:31v8"},
          {"dependency": "chrome_and_driver", "version": "version:96.2"},
          {"dependency": "clang"},
          {"dependency": "open_jdk", "version": "11"},
          {"dependency": "goldctl"}
        ]
      shard: tool_integration_tests
      subshard: "3_4"
      tags: >
        ["framework", "hostonly", "shard"]
      test_timeout_secs: "2700"
    runIf:
      - dev/
      - packages/flutter_tools/
      - bin/
      - .ci.yaml

  - name: Linux tool_integration_tests_4_4
    recipe: flutter/flutter_drone
    timeout: 60
    properties:
      add_recipes_cq: "true"
      dependencies: >-
        [
          {"dependency": "android_sdk", "version": "version:31v8"},
          {"dependency": "chrome_and_driver", "version": "version:96.2"},
          {"dependency": "clang"},
          {"dependency": "open_jdk", "version": "11"},
          {"dependency": "goldctl"}
        ]
      shard: tool_integration_tests
      subshard: "4_4"
      tags: >
        ["framework", "hostonly", "shard"]
      test_timeout_secs: "2700"
    runIf:
      - dev/
      - packages/flutter_tools/
      - bin/
      - .ci.yaml

  - name: Linux tool_tests_commands
    recipe: flutter/flutter_drone
    timeout: 60
    properties:
      add_recipes_cq: "true"
      dependencies: >-
        [
          {"dependency": "android_sdk", "version": "version:31v8"},
          {"dependency": "open_jdk", "version": "11"}
        ]
      shard: tool_tests
      subshard: commands
      tags: >
        ["framework", "hostonly", "shard"]
    runIf:
      - dev/
      - packages/flutter_tools/
      - bin/
      - .ci.yaml

  - name: Linux tool_tests_general
    recipe: flutter/flutter_drone
    timeout: 60
    properties:
      add_recipes_cq: "true"
      dependencies: >-
        [
          {"dependency": "android_sdk", "version": "version:31v8"},
          {"dependency": "open_jdk", "version": "11"}
        ]
      shard: tool_tests
      subshard: general
      tags: >
        ["framework", "hostonly", "shard"]
    runIf:
      - dev/
      - packages/flutter_tools/
      - bin/
      - .ci.yaml

  - name: Linux web_benchmarks_canvaskit
    recipe: devicelab/devicelab_drone
    presubmit: false
    timeout: 60
    properties:
      dependencies: >-
        [
          {"dependency": "android_sdk", "version": "version:31v8"},
          {"dependency": "chrome_and_driver", "version": "version:96.2"}
        ]
      tags: >
        ["devicelab","hostonly"]
      task_name: web_benchmarks_canvaskit

  - name: Linux web_benchmarks_html
    recipe: devicelab/devicelab_drone
    timeout: 60
    properties:
      dependencies: >-
        [
          {"dependency": "android_sdk", "version": "version:31v8"},
          {"dependency": "chrome_and_driver", "version": "version:96.2"}
        ]
      tags: >
        ["devicelab"]
      task_name: web_benchmarks_html
    runIf:
      - dev/**
      - bin/**
      - .ci.yaml

  - name: Linux web_long_running_tests_1_5
    recipe: flutter/flutter_drone
    timeout: 60
    properties:
      dependencies: >-
        [
          {"dependency": "android_sdk", "version": "version:31v8"},
          {"dependency": "chrome_and_driver", "version": "version:96.2"},
          {"dependency": "goldctl"}
        ]
      shard: web_long_running_tests
      subshard: "1_5"
      tags: >
        ["framework", "hostonly", "shard"]
    runIf:
      - dev/
      - packages/
      - bin/
      - .ci.yaml

  - name: Linux web_long_running_tests_2_5
    recipe: flutter/flutter_drone
    timeout: 60
    properties:
      dependencies: >-
        [
          {"dependency": "android_sdk", "version": "version:31v8"},
          {"dependency": "chrome_and_driver", "version": "version:96.2"},
          {"dependency": "goldctl"}
        ]
      shard: web_long_running_tests
      subshard: "2_5"
      tags: >
        ["framework", "hostonly", "shard"]
    runIf:
      - dev/
      - packages/
      - bin/
      - .ci.yaml

  - name: Linux web_long_running_tests_3_5
    recipe: flutter/flutter_drone
    timeout: 60
    properties:
      dependencies: >-
        [
          {"dependency": "android_sdk", "version": "version:31v8"},
          {"dependency": "chrome_and_driver", "version": "version:96.2"},
          {"dependency": "goldctl"}
        ]
      shard: web_long_running_tests
      subshard: "3_5"
      tags: >
        ["framework", "hostonly", "shard"]
    runIf:
      - dev/
      - packages/
      - bin/
      - .ci.yaml

  - name: Linux web_long_running_tests_4_5
    recipe: flutter/flutter_drone
    timeout: 60
    properties:
      dependencies: >-
        [
          {"dependency": "android_sdk", "version": "version:31v8"},
          {"dependency": "chrome_and_driver", "version": "version:96.2"},
          {"dependency": "goldctl"}
        ]
      shard: web_long_running_tests
      subshard: "4_5"
      tags: >
        ["framework", "hostonly", "shard"]
    runIf:
      - dev/
      - packages/
      - bin/
      - .ci.yaml

  - name: Linux web_long_running_tests_5_5
    recipe: flutter/flutter_drone
    timeout: 60
    properties:
      dependencies: >-
        [
          {"dependency": "android_sdk", "version": "version:31v8"},
          {"dependency": "chrome_and_driver", "version": "version:96.2"},
          {"dependency": "goldctl"}
        ]
      shard: web_long_running_tests
      subshard: "5_5"
      tags: >
        ["framework", "hostonly", "shard"]
    runIf:
      - dev/
      - packages/
      - bin/
      - .ci.yaml

  - name: Linux web_tests_0
    recipe: flutter/flutter_drone
    timeout: 60
    properties:
      dependencies: >-
        [
          {"dependency": "android_sdk", "version": "version:31v8"},
          {"dependency": "chrome_and_driver", "version": "version:96.2"},
          {"dependency": "goldctl"}
        ]
      shard: web_tests
      subshard: "0"
      tags: >
        ["framework", "hostonly", "shard"]
    scheduler: luci
    runIf:
      - dev/
      - packages/
      - bin/
      - .ci.yaml

  - name: Linux web_tests_1
    recipe: flutter/flutter_drone
    timeout: 60
    properties:
      dependencies: >-
        [
          {"dependency": "android_sdk", "version": "version:31v8"},
          {"dependency": "chrome_and_driver", "version": "version:96.2"},
          {"dependency": "goldctl"}
        ]
      shard: web_tests
      subshard: "1"
      tags: >
        ["framework", "hostonly", "shard"]
    scheduler: luci
    runIf:
      - dev/
      - packages/
      - bin/
      - .ci.yaml

  - name: Linux web_tests_2
    recipe: flutter/flutter_drone
    timeout: 60
    properties:
      dependencies: >-
        [
          {"dependency": "android_sdk", "version": "version:31v8"},
          {"dependency": "chrome_and_driver", "version": "version:96.2"},
          {"dependency": "goldctl"}
        ]
      shard: web_tests
      subshard: "2"
      tags: >
        ["framework", "hostonly", "shard"]
    scheduler: luci
    runIf:
      - dev/
      - packages/
      - bin/
      - .ci.yaml

  - name: Linux web_tests_3
    recipe: flutter/flutter_drone
    timeout: 60
    properties:
      dependencies: >-
        [
          {"dependency": "android_sdk", "version": "version:31v8"},
          {"dependency": "chrome_and_driver", "version": "version:96.2"},
          {"dependency": "goldctl"}
        ]
      shard: web_tests
      subshard: "3"
      tags: >
        ["framework", "hostonly", "shard"]
    scheduler: luci
    runIf:
      - dev/
      - packages/
      - bin/
      - .ci.yaml

  - name: Linux web_tests_4
    recipe: flutter/flutter_drone
    timeout: 60
    properties:
      dependencies: >-
        [
          {"dependency": "android_sdk", "version": "version:31v8"},
          {"dependency": "chrome_and_driver", "version": "version:96.2"},
          {"dependency": "goldctl"}
        ]
      shard: web_tests
      subshard: "4"
      tags: >
        ["framework", "hostonly", "shard"]
    scheduler: luci
    runIf:
      - dev/
      - packages/
      - bin/
      - .ci.yaml

  - name: Linux web_tests_5
    recipe: flutter/flutter_drone
    timeout: 60
    properties:
      dependencies: >-
        [
          {"dependency": "android_sdk", "version": "version:31v8"},
          {"dependency": "chrome_and_driver", "version": "version:96.2"},
          {"dependency": "goldctl"}
        ]
      shard: web_tests
      subshard: "5"
      tags: >
        ["framework", "hostonly", "shard"]
    scheduler: luci
    runIf:
      - dev/
      - packages/
      - bin/
      - .ci.yaml

  - name: Linux web_tests_6
    recipe: flutter/flutter_drone
    timeout: 60
    properties:
      dependencies: >-
        [
          {"dependency": "android_sdk", "version": "version:31v8"},
          {"dependency": "chrome_and_driver", "version": "version:96.2"},
          {"dependency": "goldctl"}
        ]
      shard: web_tests
      subshard: "6"
      tags: >
        ["framework", "hostonly", "shard"]
    scheduler: luci
    runIf:
      - dev/
      - packages/
      - bin/
      - .ci.yaml

  - name: Linux web_tests_7_last
    recipe: flutter/flutter_drone
    timeout: 60
    properties:
      dependencies: >-
        [
          {"dependency": "android_sdk", "version": "version:31v8"},
          {"dependency": "chrome_and_driver", "version": "version:96.2"},
          {"dependency": "goldctl"}
        ]
      shard: web_tests
      subshard: "7_last"
      tags: >
        ["framework", "hostonly", "shard"]
    scheduler: luci
    runIf:
      - dev/
      - packages/
      - bin/
      - .ci.yaml

  - name: Linux web_canvaskit_tests_0
    recipe: flutter/flutter_drone
    timeout: 60
    properties:
      dependencies: >-
        [
          {"dependency": "android_sdk", "version": "version:31v8"},
          {"dependency": "chrome_and_driver", "version": "version:96.2"},
          {"dependency": "goldctl"}
        ]
      shard: web_canvaskit_tests
      subshard: "0"
      tags: >
        ["framework", "hostonly", "shard"]
    scheduler: luci
    runIf:
      - dev/
      - packages/
      - bin/

  - name: Linux web_canvaskit_tests_1
    recipe: flutter/flutter_drone
    timeout: 60
    properties:
      dependencies: >-
        [
          {"dependency": "android_sdk", "version": "version:31v8"},
          {"dependency": "chrome_and_driver", "version": "version:96.2"},
          {"dependency": "goldctl"}
        ]
      shard: web_canvaskit_tests
      subshard: "1"
      tags: >
        ["framework", "hostonly", "shard"]
    scheduler: luci
    runIf:
      - dev/
      - packages/
      - bin/

  - name: Linux web_canvaskit_tests_2
    recipe: flutter/flutter_drone
    timeout: 60
    properties:
      dependencies: >-
        [
          {"dependency": "android_sdk", "version": "version:31v8"},
          {"dependency": "chrome_and_driver", "version": "version:96.2"},
          {"dependency": "goldctl"}
        ]
      shard: web_canvaskit_tests
      subshard: "2"
      tags: >
        ["framework", "hostonly", "shard"]
    scheduler: luci
    runIf:
      - dev/
      - packages/
      - bin/

  - name: Linux web_canvaskit_tests_3
    recipe: flutter/flutter_drone
    timeout: 60
    properties:
      dependencies: >-
        [
          {"dependency": "android_sdk", "version": "version:31v8"},
          {"dependency": "chrome_and_driver", "version": "version:96.2"},
          {"dependency": "goldctl"}
        ]
      shard: web_canvaskit_tests
      subshard: "3"
      tags: >
        ["framework", "hostonly", "shard"]
    scheduler: luci
    runIf:
      - dev/
      - packages/
      - bin/

  - name: Linux web_canvaskit_tests_4
    recipe: flutter/flutter_drone
    timeout: 60
    properties:
      dependencies: >-
        [
          {"dependency": "android_sdk", "version": "version:31v8"},
          {"dependency": "chrome_and_driver", "version": "version:96.2"},
          {"dependency": "goldctl"}
        ]
      shard: web_canvaskit_tests
      subshard: "4"
      tags: >
        ["framework", "hostonly", "shard"]
    scheduler: luci
    runIf:
      - dev/
      - packages/
      - bin/

  - name: Linux web_canvaskit_tests_5
    recipe: flutter/flutter_drone
    timeout: 60
    properties:
      dependencies: >-
        [
          {"dependency": "android_sdk", "version": "version:31v8"},
          {"dependency": "chrome_and_driver", "version": "version:96.2"},
          {"dependency": "goldctl"}
        ]
      shard: web_canvaskit_tests
      subshard: "5"
      tags: >
        ["framework", "hostonly", "shard"]
    scheduler: luci
    runIf:
      - dev/
      - packages/
      - bin/

  - name: Linux web_canvaskit_tests_6
    recipe: flutter/flutter_drone
    timeout: 60
    properties:
      dependencies: >-
        [
          {"dependency": "android_sdk", "version": "version:31v8"},
          {"dependency": "chrome_and_driver", "version": "version:96.2"},
          {"dependency": "goldctl"}
        ]
      shard: web_canvaskit_tests
      subshard: "6"
      tags: >
        ["framework", "hostonly", "shard"]
    scheduler: luci
    runIf:
      - dev/
      - packages/
      - bin/

  - name: Linux web_canvaskit_tests_7_last
    recipe: flutter/flutter_drone
    timeout: 60
    properties:
      dependencies: >-
        [
          {"dependency": "android_sdk", "version": "version:31v8"},
          {"dependency": "chrome_and_driver", "version": "version:96.2"},
          {"dependency": "goldctl"}
        ]
      shard: web_canvaskit_tests
      subshard: "7_last"
      tags: >
        ["framework", "hostonly", "shard"]
    scheduler: luci
    runIf:
      - dev/
      - packages/
      - bin/

  - name: Linux web_tool_tests
    recipe: flutter/flutter_drone
    timeout: 60
    properties:
      dependencies: >-
        [
          {"dependency": "android_sdk", "version": "version:31v8"},
          {"dependency": "chrome_and_driver", "version": "version:96.2"},
          {"dependency": "open_jdk", "version": "11"},
          {"dependency": "goldctl"}
        ]
      shard: web_tool_tests
      subshard: web
      tags: >
        ["framework", "hostonly", "shard"]
    scheduler: luci
    runIf:
      - dev/
      - packages/flutter_tools/
      - bin/
      - .ci.yaml

  - name: Linux_android analyzer_benchmark
    recipe: devicelab/devicelab_drone
    presubmit: false
    timeout: 60
    properties:
      tags: >
        ["devicelab", "android", "linux"]
      task_name: analyzer_benchmark
    scheduler: luci

  - name: Linux_android android_defines_test
    recipe: devicelab/devicelab_drone
    presubmit: false
    timeout: 60
    properties:
      tags: >
        ["devicelab" ,"android", "linux"]
      task_name: android_defines_test
    scheduler: luci

  - name: Linux_android android_obfuscate_test
    recipe: devicelab/devicelab_drone
    presubmit: false
    timeout: 60
    properties:
      tags: >
        ["devicelab", "android", "linux"]
      task_name: android_obfuscate_test
    scheduler: luci

  - name: Linux_android android_semantics_integration_test
    recipe: devicelab/devicelab_drone
    presubmit: false
    timeout: 60
    properties:
      tags: >
        ["devicelab", "android", "linux"]
      task_name: android_semantics_integration_test
    scheduler: luci

  - name: Linux_android android_stack_size_test
    recipe: devicelab/devicelab_drone
    presubmit: false
    timeout: 60
    properties:
      tags: >
        ["devicelab", "android", "linux"]
      task_name: android_stack_size_test
    scheduler: luci

  - name: Linux_android android_view_scroll_perf__timeline_summary
    recipe: devicelab/devicelab_drone
    presubmit: false
    timeout: 60
    properties:
      tags: >
        ["devicelab", "android", "linux"]
      task_name: android_view_scroll_perf__timeline_summary
    scheduler: luci

  - name: Linux_android animated_image_gc_perf
    recipe: devicelab/devicelab_drone
    presubmit: false
    timeout: 60
    properties:
      tags: >
        ["devicelab", "android", "linux"]
      task_name: animated_image_gc_perf
    scheduler: luci

  - name: Linux_android animated_complex_opacity_perf__e2e_summary
    recipe: devicelab/devicelab_drone
    presubmit: false
    bringup: true
    timeout: 60
    properties:
      tags: >
        ["devicelab", "android", "linux"]
      task_name: animated_complex_opacity_perf__e2e_summary

  - name: Linux_android animated_placeholder_perf__e2e_summary
    recipe: devicelab/devicelab_drone
    presubmit: false
    timeout: 60
    properties:
      tags: >
        ["devicelab", "android", "linux"]
      task_name: animated_placeholder_perf__e2e_summary
    scheduler: luci

  - name: Linux_android backdrop_filter_perf__e2e_summary
    recipe: devicelab/devicelab_drone
    presubmit: false
    timeout: 60
    properties:
      tags: >
        ["devicelab", "android", "linux"]
      task_name: backdrop_filter_perf__e2e_summary
    scheduler: luci

  - name: Linux_samsung_s10 backdrop_filter_perf__timeline_summary
    recipe: devicelab/devicelab_drone
    presubmit: false
    timeout: 60
    properties:
      tags: >
        ["devicelab", "android", "linux", "samsung", "s10"]
      task_name: backdrop_filter_perf__timeline_summary
    scheduler: luci

  - name: Linux_android basic_material_app_android__compile
    recipe: devicelab/devicelab_drone
    presubmit: false
    timeout: 60
    properties:
      tags: >
        ["devicelab", "android", "linux"]
      task_name: basic_material_app_android__compile
    scheduler: luci

  - name: Linux_android channels_integration_test
    recipe: devicelab/devicelab_drone
    presubmit: false
    timeout: 60
    properties:
      tags: >
        ["devicelab", "android", "linux"]
      task_name: channels_integration_test
    scheduler: luci

  - name: Linux_android color_filter_and_fade_perf__e2e_summary
    recipe: devicelab/devicelab_drone
    presubmit: false
    timeout: 60
    properties:
      tags: >
        ["devicelab", "android", "linux"]
      task_name: color_filter_and_fade_perf__e2e_summary
    scheduler: luci

  - name: Linux_android color_filter_cache_perf__e2e_summary
    recipe: devicelab/devicelab_drone
    presubmit: false
    timeout: 60
    properties:
      tags: >
        ["devicelab", "android", "linux"]
      task_name: color_filter_cache_perf__e2e_summary
    scheduler: luci

  - name: Linux_android shader_mask_cache_perf__e2e_summary
    recipe: devicelab/devicelab_drone
    presubmit: false
    timeout: 60
    properties:
      tags: >
        ["devicelab", "android", "linux"]
      task_name: shader_mask_cache_perf__e2e_summary
    scheduler: luci

  - name: Linux_android complex_layout_android__compile
    recipe: devicelab/devicelab_drone
    presubmit: false
    timeout: 60
    properties:
      tags: >
        ["devicelab", "android", "linux"]
      task_name: complex_layout_android__compile
      dependencies: >-
        [
          {"dependency": "open_jdk", "version": "11"}
        ]
    scheduler: luci

  - name: Linux_android complex_layout_android__scroll_smoothness
    recipe: devicelab/devicelab_drone
    presubmit: false
    timeout: 60
    properties:
      tags: >
        ["devicelab", "android", "linux"]
      task_name: complex_layout_android__scroll_smoothness
      dependencies: >-
        [
          {"dependency": "open_jdk", "version": "11"}
        ]
    scheduler: luci

  - name: Linux_android complex_layout_scroll_perf__devtools_memory
    recipe: devicelab/devicelab_drone
    presubmit: false
    timeout: 60
    properties:
      tags: >
        ["devicelab","android","linux"]
      task_name: complex_layout_scroll_perf__devtools_memory
      dependencies: >-
        [
          {"dependency": "open_jdk", "version": "11"}
        ]
    scheduler: luci

  - name: Linux_android complex_layout_scroll_perf__memory
    recipe: devicelab/devicelab_drone
    presubmit: false
    timeout: 60
    properties:
      tags: >
        ["devicelab","android","linux"]
      task_name: complex_layout_scroll_perf__memory
      dependencies: >-
        [
          {"dependency": "open_jdk", "version": "11"}
        ]
    scheduler: luci

  - name: Linux_android complex_layout_scroll_perf__timeline_summary
    recipe: devicelab/devicelab_drone
    presubmit: false
    timeout: 60
    properties:
      tags: >
        ["devicelab","android","linux"]
      task_name: complex_layout_scroll_perf__timeline_summary
      dependencies: >-
        [
          {"dependency": "open_jdk", "version": "11"}
        ]
    scheduler: luci

  - name: Linux_samsung_s10 complex_layout_scroll_perf__timeline_summary
    recipe: devicelab/devicelab_drone
    presubmit: false
    timeout: 60
    properties:
      tags: >
        ["devicelab", "android", "linux", "samsung", "s10"]
      task_name: complex_layout_scroll_perf__timeline_summary
      dependencies: >-
        [
          {"dependency": "open_jdk", "version": "11"}
        ]
    scheduler: luci

  - name: Linux_android complex_layout_semantics_perf
    recipe: devicelab/devicelab_drone
    presubmit: false
    timeout: 60
    properties:
      tags: >
        ["devicelab", "android", "linux"]
      task_name: complex_layout_semantics_perf
      dependencies: >-
        [
          {"dependency": "open_jdk", "version": "11"}
        ]
    scheduler: luci

  - name: Linux_android complex_layout__start_up
    recipe: devicelab/devicelab_drone
    presubmit: false
    timeout: 60
    properties:
      tags: >
        ["devicelab", "android", "linux"]
      task_name: complex_layout__start_up
      dependencies: >-
        [
          {"dependency": "open_jdk", "version": "11"}
        ]
    scheduler: luci

  - name: Linux_android cubic_bezier_perf__e2e_summary
    recipe: devicelab/devicelab_drone
    presubmit: false
    timeout: 60
    properties:
      tags: >
        ["devicelab", "android", "linux"]
      task_name: cubic_bezier_perf__e2e_summary
    scheduler: luci

  - name: Linux_android cubic_bezier_perf_sksl_warmup__e2e_summary
    recipe: devicelab/devicelab_drone
    presubmit: false
    timeout: 60
    properties:
      tags: >
        ["devicelab", "android", "linux"]
      task_name: cubic_bezier_perf_sksl_warmup__e2e_summary
    scheduler: luci

  - name: Linux_samsung_s10 cubic_bezier_perf__timeline_summary
    recipe: devicelab/devicelab_drone
    presubmit: false
    timeout: 60
    properties:
      tags: >
        ["devicelab", "android", "linux", "samsung", "s10"]
      task_name: cubic_bezier_perf__timeline_summary
    scheduler: luci

  - name: Linux_android cull_opacity_perf__e2e_summary
    recipe: devicelab/devicelab_drone
    presubmit: false
    timeout: 60
    properties:
      tags: >
        ["devicelab", "android", "linux"]
      task_name: cull_opacity_perf__e2e_summary
    scheduler: luci

  - name: Linux_samsung_s10 cull_opacity_perf__timeline_summary
    recipe: devicelab/devicelab_drone
    presubmit: false
    timeout: 60
    properties:
      tags: >
        ["devicelab", "android", "linux", "samsung", "s10"]
      task_name: cull_opacity_perf__timeline_summary
    scheduler: luci

  - name: Linux_android devtools_profile_start_test
    recipe: devicelab/devicelab_drone
    presubmit: false
    timeout: 60
    properties:
      tags: >
        ["devicelab", "android", "linux"]
      task_name: devtools_profile_start_test
    scheduler: luci

  - name: Linux_android drive_perf_debug_warning
    recipe: devicelab/devicelab_drone
    presubmit: false
    timeout: 60
    properties:
      tags: >
        ["devicelab", "android", "linux"]
      task_name: drive_perf_debug_warning
    scheduler: luci

  - name: Linux_android embedded_android_views_integration_test
    recipe: devicelab/devicelab_drone
    presubmit: false
    timeout: 60
    properties:
      tags: >
        ["devicelab", "android", "linux"]
      task_name: embedded_android_views_integration_test
    scheduler: luci

  - name: Linux_android external_ui_integration_test
    recipe: devicelab/devicelab_drone
    presubmit: false
    timeout: 60
    properties:
      tags: >
        ["devicelab", "android", "linux"]
      task_name: external_ui_integration_test
    scheduler: luci

  - name: Linux_android fading_child_animation_perf__timeline_summary
    recipe: devicelab/devicelab_drone
    presubmit: false
    timeout: 60
    properties:
      tags: >
        ["devicelab", "android", "linux"]
      task_name: fading_child_animation_perf__timeline_summary
    scheduler: luci

  - name: Linux_android fast_scroll_heavy_gridview__memory
    recipe: devicelab/devicelab_drone
    presubmit: false
    timeout: 60
    properties:
      tags: >
        ["devicelab", "android", "linux"]
      task_name: fast_scroll_heavy_gridview__memory
    scheduler: luci

  - name: Linux_android fast_scroll_large_images__memory
    recipe: devicelab/devicelab_drone
    presubmit: false
    timeout: 60
    properties:
      tags: >
        ["devicelab", "android", "linux"]
      task_name: fast_scroll_large_images__memory
    scheduler: luci

  - name: Linux_android flavors_test
    recipe: devicelab/devicelab_drone
    presubmit: false
    timeout: 60
    properties:
      tags: >
        ["devicelab", "android", "linux"]
      task_name: flavors_test
    scheduler: luci

  - name: Linux_android flutter_engine_group_performance
    recipe: devicelab/devicelab_drone
    presubmit: false
    timeout: 60
    properties:
      tags: >
        ["devicelab", "android", "linux"]
      task_name: flutter_engine_group_performance
    scheduler: luci

  - name: Linux_android flutter_gallery__back_button_memory
    recipe: devicelab/devicelab_drone
    presubmit: false
    timeout: 60
    properties:
      tags: >
        ["devicelab", "android", "linux"]
      task_name: flutter_gallery__back_button_memory
    scheduler: luci

  - name: Linux_android flutter_gallery__image_cache_memory
    recipe: devicelab/devicelab_drone
    presubmit: false
    timeout: 60
    properties:
      tags: >
        ["devicelab", "android", "linux"]
      task_name: flutter_gallery__image_cache_memory
    scheduler: luci

  - name: Linux_android flutter_gallery__memory_nav
    recipe: devicelab/devicelab_drone
    presubmit: false
    timeout: 60
    properties:
      tags: >
        ["devicelab" ,"android", "linux"]
      task_name: flutter_gallery__memory_nav
    scheduler: luci

  - name: Linux_android flutter_gallery__start_up
    recipe: devicelab/devicelab_drone
    presubmit: false
    timeout: 60
    properties:
      tags: >
        ["devicelab", "android", "linux"]
      task_name: flutter_gallery__start_up
    scheduler: luci

  - name: Linux_android flutter_gallery__start_up_delayed
    recipe: devicelab/devicelab_drone
    presubmit: false
    timeout: 60
    properties:
      tags: >
        ["devicelab", "android", "linux"]
      task_name: flutter_gallery__start_up_delayed
    scheduler: luci

  - name: Linux_android flutter_gallery_android__compile
    recipe: devicelab/devicelab_drone
    presubmit: false
    timeout: 60
    properties:
      tags: >
        ["devicelab", "android", "linux"]
      task_name: flutter_gallery_android__compile
    scheduler: luci

  - name: Linux_android flutter_gallery_v2_chrome_run_test
    recipe: devicelab/devicelab_drone
    presubmit: false
    timeout: 60
    properties:
      tags: >
        ["devicelab", "android", "linux"]
      task_name: flutter_gallery_v2_chrome_run_test
    scheduler: luci

  - name: Linux_android flutter_gallery_v2_web_compile_test
    recipe: devicelab/devicelab_drone
    presubmit: false
    timeout: 60
    properties:
      tags: >
        ["devicelab", "android", "linux"]
      task_name: flutter_gallery_v2_web_compile_test
    scheduler: luci

  - name: Linux_android flutter_test_performance
    recipe: devicelab/devicelab_drone
    presubmit: false
    timeout: 60
    properties:
      tags: >
        ["devicelab", "android", "linux"]
      task_name: flutter_test_performance
    scheduler: luci

  - name: Linux_android flutter_view__start_up
    recipe: devicelab/devicelab_drone
    presubmit: false
    timeout: 60
    properties:
      tags: >
        ["devicelab", "android", "linux"]
      task_name: flutter_view__start_up
    scheduler: luci

  - name: Linux_android frame_policy_delay_test_android
    recipe: devicelab/devicelab_drone
    presubmit: false
    timeout: 60
    properties:
      tags: >
        ["devicelab", "android", "linux"]
      task_name: frame_policy_delay_test_android
    scheduler: luci

  - name: Linux_android fullscreen_textfield_perf
    recipe: devicelab/devicelab_drone
    presubmit: false
    timeout: 60
    properties:
      tags: >
        ["devicelab", "android", "linux"]
      task_name: fullscreen_textfield_perf
    scheduler: luci

  - name: Linux_android fullscreen_textfield_perf__e2e_summary
    recipe: devicelab/devicelab_drone
    presubmit: false
    timeout: 60
    properties:
      tags: >
        ["devicelab", "android", "linux"]
      task_name: fullscreen_textfield_perf__e2e_summary
    scheduler: luci

  - name: Linux_android hello_world__memory
    recipe: devicelab/devicelab_drone
    presubmit: false
    timeout: 60
    properties:
      tags: >
        ["devicelab", "android", "linux"]
      task_name: hello_world__memory
    scheduler: luci

  - name: Linux_android home_scroll_perf__timeline_summary
    recipe: devicelab/devicelab_drone
    presubmit: false
    timeout: 60
    properties:
      tags: >
        ["devicelab", "android", "linux"]
      task_name: home_scroll_perf__timeline_summary
    scheduler: luci

  - name: Linux_android hot_mode_dev_cycle_linux__benchmark
    recipe: devicelab/devicelab_drone
    timeout: 60
    properties:
      tags: >
        ["devicelab", "android", "linux"]
      task_name: hot_mode_dev_cycle_linux__benchmark
    runIf:
      - dev/**
    scheduler: luci

  - name: Linux_android hybrid_android_views_integration_test
    recipe: devicelab/devicelab_drone
    presubmit: false
    timeout: 60
    properties:
      tags: >
        ["devicelab", "android", "linux"]
      task_name: hybrid_android_views_integration_test
    scheduler: luci

  - name: Linux_android image_list_jit_reported_duration
    recipe: devicelab/devicelab_drone
    presubmit: false
    timeout: 60
    properties:
      tags: >
        ["devicelab", "android", "linux"]
      task_name: image_list_jit_reported_duration
    scheduler: luci

  - name: Linux_android imagefiltered_transform_animation_perf__timeline_summary
    recipe: devicelab/devicelab_drone
    presubmit: false
    timeout: 60
    properties:
      tags: >
        ["devicelab", "android", "linux"]
      task_name: imagefiltered_transform_animation_perf__timeline_summary
    scheduler: luci

  - name: Linux_samsung_s10 imagefiltered_transform_animation_perf__timeline_summary
    recipe: devicelab/devicelab_drone
    presubmit: false
    timeout: 60
    properties:
      tags: >
        ["devicelab", "android", "linux", "samsung", "s10"]
      task_name: imagefiltered_transform_animation_perf__timeline_summary
    scheduler: luci

  - name: Linux_android image_list_reported_duration
    recipe: devicelab/devicelab_drone
    presubmit: false
    timeout: 60
    properties:
      tags: >
        ["devicelab", "android", "linux"]
      task_name: image_list_reported_duration
    scheduler: luci

  - name: Linux_android integration_ui_driver
    recipe: devicelab/devicelab_drone
    presubmit: false
    timeout: 60
    properties:
      tags: >
        ["devicelab" ,"android", "linux"]
      task_name: integration_ui_driver
    scheduler: luci

  - name: Linux_android integration_ui_keyboard_resize
    recipe: devicelab/devicelab_drone
    presubmit: false
    timeout: 60
    properties:
      tags: >
        ["devicelab", "android", "linux"]
      task_name: integration_ui_keyboard_resize
    scheduler: luci

  - name: Linux_android integration_ui_screenshot
    recipe: devicelab/devicelab_drone
    presubmit: false
    timeout: 60
    properties:
      tags: >
        ["devicelab", "android", "linux"]
      task_name: integration_ui_screenshot
    scheduler: luci

  - name: Linux_android integration_ui_textfield
    recipe: devicelab/devicelab_drone
    presubmit: false
    timeout: 60
    properties:
      tags: >
        ["devicelab", "android", "linux"]
      task_name: integration_ui_textfield
    scheduler: luci

  - name: Linux_android large_image_changer_perf_android
    recipe: devicelab/devicelab_drone
    presubmit: false
    timeout: 60
    properties:
      tags: >
        ["devicelab", "android", "linux"]
      task_name: large_image_changer_perf_android
    scheduler: luci

  - name: Linux_android linux_chrome_dev_mode
    recipe: devicelab/devicelab_drone
    presubmit: false
    timeout: 60
    properties:
      tags: >
        ["devicelab", "android", "linux"]
      task_name: linux_chrome_dev_mode
    scheduler: luci

  - name: Linux_android multi_widget_construction_perf__e2e_summary
    recipe: devicelab/devicelab_drone
    presubmit: false
    timeout: 60
    properties:
      tags: >
        ["devicelab", "android", "linux"]
      task_name: multi_widget_construction_perf__e2e_summary
    scheduler: luci

  - name: Linux_android new_gallery__crane_perf
    bringup: true # Flaky https://github.com/flutter/flutter/issues/102232
    recipe: devicelab/devicelab_drone
    presubmit: false
    timeout: 60
    properties:
      tags: >
        ["devicelab", "android", "linux"]
      task_name: new_gallery__crane_perf
    scheduler: luci

  - name: Linux_android new_gallery__transition_perf
    recipe: devicelab/devicelab_drone
    presubmit: false
    timeout: 60
    properties:
      tags: >
        ["devicelab", "android", "linux"]
      task_name: new_gallery__transition_perf
    scheduler: luci

  - name: Linux_samsung_s10 new_gallery__transition_perf
    recipe: devicelab/devicelab_drone
    presubmit: false
    timeout: 60
    properties:
      tags: >
        ["devicelab", "android", "linux", "samsung", "s10"]
      task_name: new_gallery__transition_perf
    scheduler: luci

  - name: Linux_android picture_cache_perf__e2e_summary
    recipe: devicelab/devicelab_drone
    presubmit: false
    timeout: 60
    properties:
      tags: >
        ["devicelab", "android", "linux"]
      task_name: picture_cache_perf__e2e_summary
    scheduler: luci

  - name: Linux_samsung_s10 picture_cache_perf__timeline_summary
    recipe: devicelab/devicelab_drone
    presubmit: false
    timeout: 60
    properties:
      tags: >
        ["devicelab", "android", "linux", "samsung", "s10"]
      task_name: picture_cache_perf__timeline_summary
    scheduler: luci

  - name: Linux_android android_picture_cache_complexity_scoring_perf__timeline_summary
    recipe: devicelab/devicelab_drone
    presubmit: false
    timeout: 60
    properties:
      tags: >
        ["devicelab", "android", "linux"]
      task_name: android_picture_cache_complexity_scoring_perf__timeline_summary
    scheduler: luci

  - name: Linux_android platform_channels_benchmarks
    recipe: devicelab/devicelab_drone
    presubmit: false
    timeout: 60
    properties:
      tags: >
        ["devicelab", "android", "linux"]
      task_name: platform_channels_benchmarks
    scheduler: luci

  - name: Linux_android platform_channel_sample_test
    recipe: devicelab/devicelab_drone
    presubmit: false
    timeout: 60
    properties:
      tags: >
        ["devicelab", "android", "linux"]
      task_name: platform_channel_sample_test
    scheduler: luci

  - name: Linux_android platform_interaction_test
    recipe: devicelab/devicelab_drone
    presubmit: false
    timeout: 60
    properties:
      tags: >
        ["devicelab", "android", "linux"]
      task_name: platform_interaction_test
    scheduler: luci

  - name: Linux_android platform_views_scroll_perf__timeline_summary
    recipe: devicelab/devicelab_drone
    presubmit: false
    timeout: 60
    properties:
      tags: >
        ["devicelab", "android", "linux"]
      task_name: platform_views_scroll_perf__timeline_summary
    scheduler: luci

  - name: Linux_samsung_s10 platform_views_scroll_perf__timeline_summary
    recipe: devicelab/devicelab_drone
    presubmit: false
    timeout: 60
    properties:
      tags: >
        ["devicelab", "android", "linux", "samsung", "s10"]
      task_name: platform_views_scroll_perf__timeline_summary
    scheduler: luci

  - name: Linux_android platform_view__start_up
    recipe: devicelab/devicelab_drone
    presubmit: false
    timeout: 60
    properties:
      tags: >
        ["devicelab", "android", "linux"]
      task_name: platform_view__start_up
    scheduler: luci

  - name: Linux_android routing_test
    recipe: devicelab/devicelab_drone
    presubmit: false
    timeout: 60
    properties:
      tags: >
        ["devicelab", "android", "linux"]
      task_name: routing_test
    scheduler: luci

  - name: Linux_android service_extensions_test
    recipe: devicelab/devicelab_drone
    presubmit: false
    timeout: 60
    properties:
      tags: >
        ["devicelab", "android", "linux"]
      task_name: service_extensions_test
    scheduler: luci

  - name: Linux_android textfield_perf__e2e_summary
    recipe: devicelab/devicelab_drone
    presubmit: false
    timeout: 60
    properties:
      tags: >
        ["devicelab", "android", "linux"]
      task_name: textfield_perf__e2e_summary
    scheduler: luci

  - name: Linux_samsung_s10 textfield_perf__timeline_summary
    recipe: devicelab/devicelab_drone
    presubmit: false
    timeout: 60
    properties:
      tags: >
        ["devicelab", "android", "linux", "samsung", "s10"]
      task_name: textfield_perf__timeline_summary
    scheduler: luci

  - name: Linux_android tiles_scroll_perf__timeline_summary
    recipe: devicelab/devicelab_drone
    presubmit: false
    timeout: 60
    properties:
      tags: >
        ["devicelab","android","linux"]
      task_name: tiles_scroll_perf__timeline_summary
      dependencies: >-
        [
          {"dependency": "open_jdk", "version": "11"}
        ]
    scheduler: luci

  - name: Linux_android web_size__compile_test
    recipe: devicelab/devicelab_drone
    presubmit: false
    timeout: 60
    properties:
      tags: >
        ["devicelab", "android", "linux"]
      task_name: web_size__compile_test
    scheduler: luci

  - name: Linux_android opacity_peephole_one_rect_perf__e2e_summary
    recipe: devicelab/devicelab_drone
    presubmit: false
    timeout: 60
    properties:
      tags: >
        ["devicelab", "android", "linux"]
      task_name: opacity_peephole_one_rect_perf__e2e_summary
    scheduler: luci

  - name: Linux_android opacity_peephole_col_of_rows_perf__e2e_summary
    recipe: devicelab/devicelab_drone
    presubmit: false
    timeout: 60
    properties:
      tags: >
        ["devicelab", "android", "linux"]
      task_name: opacity_peephole_col_of_rows_perf__e2e_summary
    scheduler: luci

  - name: Linux_android opacity_peephole_opacity_of_grid_perf__e2e_summary
    recipe: devicelab/devicelab_drone
    presubmit: false
    timeout: 60
    properties:
      tags: >
        ["devicelab", "android", "linux"]
      task_name: opacity_peephole_opacity_of_grid_perf__e2e_summary
    scheduler: luci

  - name: Linux_android opacity_peephole_grid_of_opacity_perf__e2e_summary
    recipe: devicelab/devicelab_drone
    presubmit: false
    timeout: 60
    properties:
      tags: >
        ["devicelab", "android", "linux"]
      task_name: opacity_peephole_grid_of_opacity_perf__e2e_summary
    scheduler: luci

  - name: Linux_android opacity_peephole_fade_transition_text_perf__e2e_summary
    recipe: devicelab/devicelab_drone
    presubmit: false
    timeout: 60
    properties:
      tags: >
        ["devicelab", "android", "linux"]
      task_name: opacity_peephole_fade_transition_text_perf__e2e_summary
    scheduler: luci

  - name: Linux_android opacity_peephole_grid_of_alpha_savelayers_perf__e2e_summary
    recipe: devicelab/devicelab_drone
    presubmit: false
    timeout: 60
    properties:
      tags: >
        ["devicelab", "android", "linux"]
      task_name: opacity_peephole_grid_of_alpha_savelayers_perf__e2e_summary
    scheduler: luci

  - name: Linux_android opacity_peephole_col_of_alpha_savelayer_rows_perf__e2e_summary
    recipe: devicelab/devicelab_drone
    presubmit: false
    timeout: 60
    properties:
      tags: >
        ["devicelab", "android", "linux"]
      task_name: opacity_peephole_col_of_alpha_savelayer_rows_perf__e2e_summary
    scheduler: luci

  - name: Linux_android gradient_dynamic_perf__e2e_summary
    recipe: devicelab/devicelab_drone
    presubmit: false
    timeout: 60
    properties:
      tags: >
        ["devicelab", "android", "linux"]
      task_name: gradient_dynamic_perf__e2e_summary

  - name: Linux_android gradient_consistent_perf__e2e_summary
    bringup: true
    recipe: devicelab/devicelab_drone
    presubmit: false
    timeout: 60
    properties:
      tags: >
        ["devicelab", "android", "linux"]
      task_name: gradient_consistent_perf__e2e_summary
    scheduler: luci

  - name: Linux_android gradient_static_perf__e2e_summary
    bringup: true
    recipe: devicelab/devicelab_drone
    presubmit: false
    timeout: 60
    properties:
      tags: >
        ["devicelab", "android", "linux"]
      task_name: gradient_static_perf__e2e_summary
    scheduler: luci

  - name: Linux_android android_choreographer_do_frame_test
    recipe: devicelab/devicelab_drone
    presubmit: false
    timeout: 60
    properties:
      tags: >
        ["devicelab", "android", "linux"]
      task_name: android_choreographer_do_frame_test
    scheduler: luci

  - name: Linux_android android_lifecycles_test
    bringup: true
    recipe: devicelab/devicelab_drone
    presubmit: false
    timeout: 60
    properties:
      tags: >
        ["devicelab", "android", "linux"]
      task_name: android_lifecycles_test
    scheduler: luci

<<<<<<< HEAD
=======
  - name: Staging_build_linux analyze
    presubmit: false
    bringup: true
    recipe: flutter/flutter
    timeout: 60
    properties:
      tags: >
        ["framework","hostonly"]
      validation: analyze
      validation_name: Analyze

  - name: Staging_build_linux framework_tests_misc
    presubmit: false
    bringup: true
    recipe: flutter/flutter_drone
    timeout: 60
    properties:
      dependencies: >-
        [
          {"dependency": "goldctl"},
          {"dependency": "clang"},
          {"dependency": "cmake"},
          {"dependency": "ninja"},
          {"dependency": "open_jdk", "version": "11"},
          {"dependency": "android_sdk", "version": "version:31v8"}
        ]
      shard: framework_tests
      subshard: misc
      tags: >
        ["framework", "hostonly", "shard"]
    runIf:
      - dev/
      - packages/flutter/
      - packages/flutter_driver/
      - packages/integration_test/
      - packages/flutter_localizations/
      - packages/fuchsia_remote_debug_protocol/
      - packages/flutter_test/
      - packages/flutter_goldens/
      - packages/flutter_tools/
      - bin/
      - .ci.yaml

>>>>>>> 5e85d237
  - name: Mac build_ios_framework_module_test
    recipe: devicelab/devicelab_drone
    timeout: 60
    properties:
      dependencies: >-
        [
          {"dependency": "android_sdk", "version": "version:31v8"},
          {"dependency": "open_jdk", "version": "11"},
          {"dependency": "xcode"},
          {"dependency": "gems"}
        ]
      tags: >
        ["devicelab", "hostonly"]
      task_name: build_ios_framework_module_test
    scheduler: luci
    runIf:
      - dev/**
      - packages/flutter_tools/**
      - bin/**
      - .ci.yaml

  - name: Mac_arm64_ios build_ios_framework_module_test
    recipe: devicelab/devicelab_drone
    presubmit: false
    timeout: 60
    properties:
      tags: >
        ["devicelab", "ios", "mac", "arm64"]
      task_name: build_ios_framework_module_test
    runIf:
      - dev/**
      - packages/flutter_tools/**
      - bin/**
      - .ci.yaml
    scheduler: luci

  - name: Mac build_tests_1_4
    recipe: flutter/flutter_drone
    timeout: 60
    properties:
      add_recipes_cq: "true"
      dependencies: >-
        [
          {"dependency": "android_sdk", "version": "version:31v8"},
          {"dependency": "chrome_and_driver", "version": "version:98.1"},
          {"dependency": "open_jdk", "version": "11"},
          {"dependency": "xcode"},
          {"dependency": "gems"},
          {"dependency": "goldctl"}
        ]
      shard: build_tests
      subshard: "1_4"
      tags: >
        ["framework", "hostonly", "shard"]
    scheduler: luci

  - name: Mac build_tests_2_4
    recipe: flutter/flutter_drone
    timeout: 60
    properties:
      add_recipes_cq: "true"
      dependencies: >-
        [
          {"dependency": "android_sdk", "version": "version:31v8"},
          {"dependency": "chrome_and_driver", "version": "version:98.1"},
          {"dependency": "open_jdk", "version": "11"},
          {"dependency": "xcode"},
          {"dependency": "gems"},
          {"dependency": "goldctl"}
        ]
      shard: build_tests
      subshard: "2_4"
      tags: >
        ["framework", "hostonly", "shard"]
    scheduler: luci

  - name: Mac build_tests_3_4
    recipe: flutter/flutter_drone
    timeout: 60
    properties:
      add_recipes_cq: "true"
      dependencies: >-
        [
          {"dependency": "android_sdk", "version": "version:31v8"},
          {"dependency": "chrome_and_driver", "version": "version:98.1"},
          {"dependency": "open_jdk", "version": "11"},
          {"dependency": "xcode"},
          {"dependency": "gems"},
          {"dependency": "goldctl"}
        ]
      shard: build_tests
      subshard: "3_4"
      tags: >
        ["framework", "hostonly", "shard"]
    scheduler: luci

  - name: Mac build_tests_4_4
    recipe: flutter/flutter_drone
    timeout: 60
    properties:
      add_recipes_cq: "true"
      dependencies: >-
        [
          {"dependency": "android_sdk", "version": "version:31v8"},
          {"dependency": "chrome_and_driver", "version": "version:98.1"},
          {"dependency": "open_jdk", "version": "11"},
          {"dependency": "xcode"},
          {"dependency": "gems"},
          {"dependency": "goldctl"}
        ]
      shard: build_tests
      subshard: "4_4"
      tags: >
        ["framework", "hostonly", "shard"]
    scheduler: luci

  - name: Mac customer_testing
    recipe: flutter/flutter
    timeout: 60
    properties:
      add_recipes_cq: "true"
      validation: customer_testing
      validation_name: Customer testing
      tags: >
        ["framework", "hostonly"]
    scheduler: luci

  - name: Mac dart_plugin_registry_test
    recipe: devicelab/devicelab_drone
    timeout: 60
    properties:
      dependencies: >-
        [
          {"dependency": "xcode"},
          {"dependency": "gems"}
        ]
      tags: >
        ["devicelab", "hostonly"]
      task_name: dart_plugin_registry_test
    scheduler: luci
    runIf:
      - dev/**
      - packages/flutter_tools/**
      - bin/**
      - .ci.yaml

  - name: Mac framework_tests_libraries
    recipe: flutter/flutter_drone
    timeout: 60
    properties:
      dependencies: >-
        [
          {"dependency": "goldctl"}
        ]
      shard: framework_tests
      subshard: libraries
      tags: >
        ["framework", "hostonly", "shard"]
    scheduler: luci
    runIf:
      - dev/**
      - packages/flutter/**
      - packages/flutter_driver/**
      - packages/integration_test/**
      - packages/flutter_localizations/**
      - packages/fuchsia_remote_debug_protocol/**
      - packages/flutter_test/**
      - packages/flutter_goldens/**
      - packages/flutter_tools/**
      - bin/**
      - .ci.yaml

  - name: Mac framework_tests_misc
    recipe: flutter/flutter_drone
    timeout: 60
    properties:
      dependencies: >-
        [
          {"dependency": "goldctl"},
          {"dependency": "xcode"},
          {"dependency": "gems"},
          {"dependency": "open_jdk", "version": "11"},
          {"dependency": "android_sdk", "version": "version:31v8"}
        ]
      shard: framework_tests
      subshard: misc
      tags: >
        ["framework", "hostonly", "shard"]
    scheduler: luci
    runIf:
      - dev/**
      - packages/flutter/**
      - packages/flutter_driver/**
      - packages/integration_test/**
      - packages/flutter_localizations/**
      - packages/fuchsia_remote_debug_protocol/**
      - packages/flutter_test/**
      - packages/flutter_goldens/**
      - packages/flutter_tools/**
      - bin/**
      - .ci.yaml

  - name: Mac framework_tests_widgets
    recipe: flutter/flutter_drone
    timeout: 60
    properties:
      dependencies: >-
        [
          {"dependency": "goldctl"}
        ]
      shard: framework_tests
      subshard: widgets
      tags: >
        ["framework", "hostonly", "shard"]
    scheduler: luci
    runIf:
      - dev/**
      - packages/flutter/**
      - packages/flutter_driver/**
      - packages/integration_test/**
      - packages/flutter_localizations/**
      - packages/fuchsia_remote_debug_protocol/**
      - packages/flutter_test/**
      - packages/flutter_goldens/**
      - packages/flutter_tools/**
      - bin/**
      - .ci.yaml

  - name: Mac gradle_plugin_bundle_test
    recipe: devicelab/devicelab_drone
    timeout: 60
    properties:
      dependencies: >-
        [
          {"dependency": "android_sdk", "version": "version:31v8"},
          {"dependency": "open_jdk", "version": "11"}
        ]
      tags: >
        ["devicelab", "hostonly"]
      task_name: gradle_plugin_bundle_test
    scheduler: luci
    runIf:
      - dev/**
      - bin/**
      - .ci.yaml

  - name: Mac module_custom_host_app_name_test
    recipe: devicelab/devicelab_drone
    timeout: 60
    properties:
      dependencies: >-
        [
          {"dependency": "android_sdk", "version": "version:31v8"},
          {"dependency": "open_jdk", "version": "11"}
        ]
      tags: >
        ["devicelab", "hostonly"]
      task_name: module_custom_host_app_name_test
    scheduler: luci
    runIf:
      - dev/**
      - packages/flutter_tools/**
      - bin/**
      - .ci.yaml

  - name: Mac module_host_with_custom_build_test
    recipe: devicelab/devicelab_drone
    timeout: 60
    properties:
      dependencies: >-
        [
          {"dependency": "android_sdk", "version": "version:31v8"},
          {"dependency": "open_jdk", "version": "11"}
        ]
      tags: >
        ["devicelab", "hostonly"]
      task_name: module_host_with_custom_build_test
    scheduler: luci
    runIf:
      - dev/**
      - packages/flutter_tools/**
      - bin/**
      - .ci.yaml

  - name: Mac module_test
    recipe: devicelab/devicelab_drone
    timeout: 60
    properties:
      dependencies: >-
        [
          {"dependency": "android_sdk", "version": "version:31v8"},
          {"dependency": "open_jdk", "version": "11"}
        ]
      tags: >
        ["devicelab", "hostonly"]
      task_name: module_test
    scheduler: luci
    runIf:
      - dev/**
      - packages/flutter_tools/**
      - bin/**
      - .ci.yaml

  - name: Mac module_test_ios
    recipe: devicelab/devicelab_drone
    timeout: 60
    properties:
      dependencies: >-
        [
          {"dependency": "android_sdk", "version": "version:31v8"},
          {"dependency": "open_jdk", "version": "11"},
          {"dependency": "xcode"},
          {"dependency": "gems"}
        ]
      tags: >
        ["devicelab", "hostonly"]
      task_name: module_test_ios
    scheduler: luci
    runIf:
      - dev/**
      - packages/flutter_tools/**
      - bin/**
      - .ci.yaml

  - name: Mac plugin_dependencies_test
    recipe: devicelab/devicelab_drone
    timeout: 60
    properties:
      dependencies: >-
        [
          {"dependency": "android_sdk", "version": "version:31v8"},
          {"dependency": "open_jdk", "version": "11"},
          {"dependency": "xcode"},
          {"dependency": "gems"}
        ]
      tags: >
        ["devicelab", "hostonly"]
      task_name: plugin_dependencies_test
    scheduler: luci
    runIf:
      - dev/**
      - packages/flutter_tools/**
      - bin/**
      - .ci.yaml

  - name: Mac plugin_lint_mac
    recipe: devicelab/devicelab_drone
    timeout: 60
    properties:
      dependencies: >-
        [
          {"dependency": "android_sdk", "version": "version:31v8"},
          {"dependency": "open_jdk", "version": "11"},
          {"dependency": "xcode"},
          {"dependency": "gems"}
        ]
      tags: >
        ["devicelab", "hostonly"]
      task_name: plugin_lint_mac
    scheduler: luci
    runIf:
      - dev/**
      - packages/flutter_tools/**
      - packages/integration_test/**
      - bin/**
      - .ci.yaml

  - name: Mac plugin_test
    recipe: devicelab/devicelab_drone
    timeout: 60
    properties:
      dependencies: >-
        [
          {"dependency": "android_sdk", "version": "version:31v8"},
          {"dependency": "open_jdk", "version": "11"}
        ]
      tags: >
        ["devicelab", "hostonly"]
      task_name: plugin_test
    scheduler: luci
    runIf:
      - dev/**
      - packages/flutter_tools/**
      - bin/**
      - .ci.yaml

  - name: Mac plugin_test_ios
    recipe: devicelab/devicelab_drone
    timeout: 60
    properties:
      dependencies: >-
        [
          {"dependency": "android_sdk", "version": "version:31v8"},
          {"dependency": "open_jdk", "version": "11"},
          {"dependency": "xcode"},
          {"dependency": "gems"}
        ]
      tags: >
        ["devicelab", "hostonly"]
      task_name: plugin_test_ios
    scheduler: luci
    runIf:
      - dev/**
      - packages/flutter_tools/**
      - bin/**
      - .ci.yaml

  - name: Mac tool_host_cross_arch_tests
    recipe: flutter/flutter_drone
    timeout: 60
    properties:
      add_recipes_cq: "true"
      dependencies: >-
        [
          {"dependency": "xcode"},
          {"dependency": "gems"}
        ]
      shard: tool_host_cross_arch_tests
      tags: >
        ["framework", "hostonly", "shard"]
      test_timeout_secs: "2700"
    runIf:
      - dev/**
      - packages/flutter_tools/**
      - bin/**
      - .ci.yaml

  - name: Mac tool_integration_tests_1_4
    recipe: flutter/flutter_drone
    timeout: 60
    properties:
      add_recipes_cq: "true"
      dependencies: >-
        [
          {"dependency": "android_sdk", "version": "version:31v8"},
          {"dependency": "chrome_and_driver", "version": "version:98.1"},
          {"dependency": "open_jdk", "version": "11"},
          {"dependency": "xcode"},
          {"dependency": "gems"},
          {"dependency": "goldctl"}
        ]
      shard: tool_integration_tests
      subshard: "1_4"
      tags: >
        ["framework", "hostonly", "shard"]
      test_timeout_secs: "2700"
    scheduler: luci
    runIf:
      - dev/**
      - packages/flutter_tools/**
      - bin/**
      - .ci.yaml

  - name: Mac tool_integration_tests_2_4
    recipe: flutter/flutter_drone
    timeout: 60
    properties:
      add_recipes_cq: "true"
      dependencies: >-
        [
          {"dependency": "android_sdk", "version": "version:31v8"},
          {"dependency": "chrome_and_driver", "version": "version:98.1"},
          {"dependency": "open_jdk", "version": "11"},
          {"dependency": "xcode"},
          {"dependency": "gems"},
          {"dependency": "goldctl"}
        ]
      shard: tool_integration_tests
      subshard: "2_4"
      tags: >
        ["framework", "hostonly", "shard"]
      test_timeout_secs: "2700"
    scheduler: luci
    runIf:
      - dev/**
      - packages/flutter_tools/**
      - bin/**
      - .ci.yaml

  - name: Mac tool_integration_tests_3_4
    recipe: flutter/flutter_drone
    timeout: 60
    properties:
      add_recipes_cq: "true"
      dependencies: >-
        [
          {"dependency": "android_sdk", "version": "version:31v8"},
          {"dependency": "chrome_and_driver", "version": "version:98.1"},
          {"dependency": "open_jdk", "version": "11"},
          {"dependency": "xcode"},
          {"dependency": "gems"},
          {"dependency": "goldctl"}
        ]
      shard: tool_integration_tests
      subshard: "3_4"
      tags: >
        ["framework", "hostonly", "shard"]
      test_timeout_secs: "2700"
    scheduler: luci
    runIf:
      - dev/**
      - packages/flutter_tools/**
      - bin/**
      - .ci.yaml

  - name: Mac tool_integration_tests_4_4
    recipe: flutter/flutter_drone
    timeout: 60
    properties:
      add_recipes_cq: "true"
      dependencies: >-
        [
          {"dependency": "android_sdk", "version": "version:31v8"},
          {"dependency": "chrome_and_driver", "version": "version:98.1"},
          {"dependency": "open_jdk", "version": "11"},
          {"dependency": "xcode"},
          {"dependency": "gems"},
          {"dependency": "goldctl"}
        ]
      shard: tool_integration_tests
      subshard: "4_4"
      tags: >
        ["framework", "hostonly", "shard"]
      test_timeout_secs: "2700"
    scheduler: luci
    runIf:
      - dev/**
      - packages/flutter_tools/**
      - bin/**
      - .ci.yaml

  - name: Mac tool_tests_commands
    recipe: flutter/flutter_drone
    timeout: 60
    properties:
      add_recipes_cq: "true"
      dependencies: >-
        [
          {"dependency": "android_sdk", "version": "version:31v8"},
          {"dependency": "open_jdk", "version": "11"}
        ]
      shard: tool_tests
      subshard: commands
      tags: >
        ["framework", "hostonly", "shard"]
    scheduler: luci

  - name: Mac tool_tests_general
    recipe: flutter/flutter_drone
    timeout: 60
    properties:
      add_recipes_cq: "true"
      dependencies: >-
        [
          {"dependency": "android_sdk", "version": "version:31v8"},
          {"dependency": "open_jdk", "version": "11"}
        ]
      shard: tool_tests
      subshard: general
      tags: >
        ["framework", "hostonly", "shard"]
    scheduler: luci
    runIf:
      - dev/**
      - packages/flutter_tools/**
      - bin/**
      - .ci.yaml

  - name: Mac verify_binaries_codesigned
    enabled_branches:
      - dev
      - beta
      - stable
    recipe: flutter/flutter
    timeout: 60
    properties:
      dependencies: >-
        [
          {"dependency": "xcode"}
        ]
      tags: >
        ["framework", "hostonly", "shard"]
      validation: verify_binaries_codesigned
      validation_name: Verify binaries codesigned
    scheduler: luci

  - name: Mac web_tool_tests
    recipe: flutter/flutter_drone
    timeout: 60
    properties:
      dependencies: >-
        [
          {"dependency": "android_sdk", "version": "version:31v8"},
          {"dependency": "chrome_and_driver", "version": "version:98.1"},
          {"dependency": "open_jdk", "version": "11"},
          {"dependency": "goldctl"}
        ]
      shard: web_tool_tests
      subshard: web
      tags: >
        ["framework", "hostonly", "shard"]
    scheduler: luci
    runIf:
      - dev/**
      - packages/flutter_tools/**
      - bin/**
      - .ci.yaml

  - name: Mac_android entrypoint_dart_registrant
    recipe: devicelab/devicelab_drone
    timeout: 60
    properties:
      tags: >
        ["devicelab", "android", "mac"]
      task_name: entrypoint_dart_registrant
    runIf:
      - dev/**
      - packages/flutter_tools/**
      - bin/**
      - .ci.yaml
    scheduler: luci

  - name: Mac_android hello_world_android__compile
    recipe: devicelab/devicelab_drone
    presubmit: false
    timeout: 60
    properties:
      tags: >
        ["devicelab", "android", "mac"]
      task_name: hello_world_android__compile
    scheduler: luci

  - name: Mac_arm64_android hello_world_android__compile
    recipe: devicelab/devicelab_drone
    presubmit: false
    timeout: 60
    properties:
      tags: >
        ["devicelab", "android", "mac", "arm64"]
      task_name: hello_world_android__compile
    scheduler: luci

  - name: Mac_android hot_mode_dev_cycle__benchmark
    recipe: devicelab/devicelab_drone
    presubmit: false
    timeout: 60
    properties:
      tags: >
        ["devicelab", "android", "mac"]
      task_name: hot_mode_dev_cycle__benchmark
    scheduler: luci

  - name: Mac_android integration_test_test
    recipe: devicelab/devicelab_drone
    presubmit: false
    timeout: 60
    properties:
      tags: >
        ["devicelab", "android", "mac"]
      task_name: integration_test_test
    scheduler: luci

  - name: Mac_arm64_android integration_test_test
    recipe: devicelab/devicelab_drone
    presubmit: false
    timeout: 60
    properties:
      tags: >
        ["devicelab", "android", "mac", "arm64"]
      task_name: integration_test_test

  - name: Mac_android integration_ui_frame_number
    recipe: devicelab/devicelab_drone
    presubmit: false
    timeout: 60
    properties:
      tags: >
        ["devicelab", "android", "mac"]
      task_name: integration_ui_frame_number
    scheduler: luci

  - name: Mac_android microbenchmarks
    recipe: devicelab/devicelab_drone
    presubmit: false
    timeout: 60
    properties:
      tags: >
        ["devicelab", "android", "mac"]
      task_name: microbenchmarks
    scheduler: luci

  - name: Mac_android run_release_test
    recipe: devicelab/devicelab_drone
    runIf:
      - dev/**
    timeout: 60
    properties:
      tags: >
        ["devicelab", "android", "mac"]
      task_name: run_release_test
    scheduler: luci

  - name: Mac_arm64_android run_release_test
    bringup: true # Flaky https://github.com/flutter/flutter/issues/103059
    recipe: devicelab/devicelab_drone
    presubmit: false
    runIf:
      - dev/**
    timeout: 60
    properties:
      tags: >
        ["devicelab", "android", "mac", "arm64"]
      task_name: run_release_test
    scheduler: luci

  - name: Mac_android flutter_gallery_mac__start_up
    recipe: devicelab/devicelab_drone
    presubmit: false
    timeout: 60
    properties:
      tags: >
        ["devicelab", "android", "mac"]
      task_name: flutter_gallery_mac__start_up
    scheduler: luci

  - name: Mac_ios animation_with_microtasks_perf_ios__timeline_summary
    recipe: devicelab/devicelab_drone
    presubmit: false
    timeout: 60
    properties:
      tags: >
        ["devicelab", "ios", "mac"]
      task_name: animation_with_microtasks_perf_ios__timeline_summary
    scheduler: luci

  - name: Mac_ios backdrop_filter_perf_ios__timeline_summary
    recipe: devicelab/devicelab_drone
    presubmit: false
    timeout: 60
    properties:
      tags: >
        ["devicelab", "ios", "mac"]
      task_name: backdrop_filter_perf_ios__timeline_summary
    scheduler: luci

  - name: Mac_ios basic_material_app_ios__compile
    recipe: devicelab/devicelab_drone
    presubmit: false
    timeout: 60
    properties:
      tags: >
        ["devicelab", "ios", "mac"]
      task_name: basic_material_app_ios__compile
    scheduler: luci

  - name: Mac_ios channels_integration_test_ios
    recipe: devicelab/devicelab_drone
    presubmit: false
    timeout: 60
    properties:
      tags: >
        ["devicelab", "ios", "mac"]
      task_name: channels_integration_test_ios
    scheduler: luci

  - name: Mac_ios complex_layout_ios__compile
    recipe: devicelab/devicelab_drone
    presubmit: false
    timeout: 60
    properties:
      tags: >
        ["devicelab", "ios", "mac"]
      task_name: complex_layout_ios__compile
      dependencies: >-
        [
          {"dependency": "open_jdk", "version": "11"}
        ]
    scheduler: luci

  - name: Mac_ios complex_layout_ios__start_up
    recipe: devicelab/devicelab_drone
    presubmit: false
    timeout: 60
    properties:
      tags: >
        ["devicelab", "ios", "mac"]
      task_name: complex_layout_ios__start_up
      dependencies: >-
        [
          {"dependency": "open_jdk", "version": "11"}
        ]
    scheduler: luci

  - name: Mac_ios complex_layout_scroll_perf_ios__timeline_summary
    recipe: devicelab/devicelab_drone
    presubmit: false
    timeout: 60
    properties:
      tags: >
        ["devicelab", "ios", "mac"]
      task_name: complex_layout_scroll_perf_ios__timeline_summary
      dependencies: >-
        [
          {"dependency": "open_jdk", "version": "11"}
        ]
    scheduler: luci

  - name: Mac_ios cubic_bezier_perf_ios_sksl_warmup__timeline_summary
    bringup: true # Flaky https://github.com/flutter/flutter/issues/102230
    recipe: devicelab/devicelab_drone
    presubmit: false
    timeout: 60
    properties:
      tags: >
        ["devicelab", "ios", "mac"]
      task_name: cubic_bezier_perf_ios_sksl_warmup__timeline_summary
    scheduler: luci

  - name: Mac_ios external_ui_integration_test_ios
    bringup: true # Flaky https://github.com/flutter/flutter/issues/103057
    recipe: devicelab/devicelab_drone
    presubmit: false
    timeout: 60
    properties:
      tags: >
        ["devicelab", "ios", "mac"]
      task_name: external_ui_integration_test_ios
    scheduler: luci

  - name: Mac_ios route_test_ios
    recipe: devicelab/devicelab_drone
    presubmit: false
    timeout: 60
    properties:
      tags: >
        ["devicelab", "ios", "mac"]
      task_name: route_test_ios
    scheduler: luci

  - name: Mac_ios flavors_test_ios
    recipe: devicelab/devicelab_drone
    presubmit: false
    timeout: 60
    properties:
      tags: >
        ["devicelab", "ios", "mac"]
      task_name: flavors_test_ios
    scheduler: luci

  - name: Mac_ios flutter_gallery_ios__compile
    recipe: devicelab/devicelab_drone
    presubmit: false
    timeout: 60
    properties:
      tags: >
        ["devicelab", "ios", "mac"]
      task_name: flutter_gallery_ios__compile
    scheduler: luci

  - name: Mac_arm64_ios flutter_gallery_ios__compile
    recipe: devicelab/devicelab_drone
    presubmit: false
    timeout: 60
    properties:
      tags: >
        ["devicelab", "ios", "mac", "arm64"]
      task_name: flutter_gallery_ios__compile
    scheduler: luci

  - name: Mac_ios flutter_gallery_ios__start_up
    recipe: devicelab/devicelab_drone
    presubmit: false
    timeout: 60
    properties:
      tags: >
        ["devicelab", "ios", "mac"]
      task_name: flutter_gallery_ios__start_up
    scheduler: luci

  - name: Mac_ios flutter_view_ios__start_up
    recipe: devicelab/devicelab_drone
    presubmit: false
    timeout: 60
    properties:
      tags: >
        ["devicelab", "ios", "mac"]
      task_name: flutter_view_ios__start_up
    scheduler: luci

  - name: Mac_ios hello_world_ios__compile
    recipe: devicelab/devicelab_drone
    presubmit: false
    timeout: 60
    properties:
      tags: >
        ["devicelab", "ios", "mac"]
      task_name: hello_world_ios__compile
    scheduler: luci

  - name: Mac_arm64_ios hello_world_ios__compile
    recipe: devicelab/devicelab_drone
    presubmit: false
    timeout: 60
    properties:
      tags: >
        ["devicelab", "ios", "mac", "arm64"]
      task_name: hello_world_ios__compile
    scheduler: luci

  - name: Mac_ios hot_mode_dev_cycle_macos_target__benchmark
    recipe: devicelab/devicelab_drone
    timeout: 60
    properties:
      tags: >
        ["devicelab", "ios", "mac"]
      task_name: hot_mode_dev_cycle_macos_target__benchmark
    runIf:
      - dev/**
      - .ci.yaml
    scheduler: luci

  - name: Mac_arm64_ios hot_mode_dev_cycle_macos_target__benchmark
    recipe: devicelab/devicelab_drone
    presubmit: false
    timeout: 60
    properties:
      tags: >
        ["devicelab", "ios", "mac", "arm64"]
      task_name: hot_mode_dev_cycle_macos_target__benchmark
    runIf:
      - dev/**
    scheduler: luci

  - name: Mac_ios integration_test_test_ios
    recipe: devicelab/devicelab_drone
    presubmit: false
    timeout: 60
    properties:
      tags: >
        ["devicelab", "ios", "mac"]
      task_name: integration_test_test_ios
    scheduler: luci

  - name: Mac_ios integration_ui_ios_driver
    recipe: devicelab/devicelab_drone
    presubmit: false
    timeout: 60
    properties:
      tags: >
        ["devicelab", "ios", "mac"]
      task_name: integration_ui_ios_driver
    scheduler: luci

  - name: Mac_ios integration_ui_ios_frame_number
    recipe: devicelab/devicelab_drone
    presubmit: false
    timeout: 60
    properties:
      tags: >
        ["devicelab", "ios", "mac"]
      task_name: integration_ui_ios_frame_number
    scheduler: luci

  - name: Mac_ios integration_ui_ios_keyboard_resize
    recipe: devicelab/devicelab_drone
    presubmit: false
    timeout: 60
    properties:
      tags: >
        ["devicelab", "ios", "mac"]
      task_name: integration_ui_ios_keyboard_resize
    scheduler: luci

  - name: Mac_ios integration_ui_ios_screenshot
    recipe: devicelab/devicelab_drone
    presubmit: false
    timeout: 60
    properties:
      tags: >
        ["devicelab", "ios", "mac"]
      task_name: integration_ui_ios_screenshot
    scheduler: luci

  - name: Mac_ios integration_ui_ios_textfield
    recipe: devicelab/devicelab_drone
    presubmit: false
    timeout: 60
    properties:
      tags: >
        ["devicelab", "ios", "mac"]
      task_name: integration_ui_ios_textfield
    scheduler: luci

  - name: Mac_ios ios_app_with_extensions_test
    recipe: devicelab/devicelab_drone
    presubmit: false
    timeout: 60
    properties:
      tags: >
        ["devicelab", "ios", "mac"]
      task_name: ios_app_with_extensions_test
    scheduler: luci

  - name: Mac_arm64_ios ios_app_with_extensions_test
    recipe: devicelab/devicelab_drone
    presubmit: false
    timeout: 60
    properties:
      tags: >
        ["devicelab", "ios", "mac", "arm64"]
      task_name: ios_app_with_extensions_test
    scheduler: luci

  - name: Mac_ios ios_content_validation_test
    recipe: devicelab/devicelab_drone
    presubmit: false
    timeout: 60
    properties:
      tags: >
        ["devicelab", "ios", "mac"]
      task_name: ios_content_validation_test
    scheduler: luci

  - name: Mac_arm64_ios ios_content_validation_test
    recipe: devicelab/devicelab_drone
    presubmit: false
    timeout: 60
    properties:
      tags: >
        ["devicelab", "ios", "mac", "arm64"]
      task_name: ios_content_validation_test
    scheduler: luci

  - name: Mac_ios ios_defines_test
    recipe: devicelab/devicelab_drone
    presubmit: false
    timeout: 60
    properties:
      tags: >
        ["devicelab", "ios", "mac"]
      task_name: ios_defines_test
    scheduler: luci

  - name: Mac_ios ios_platform_view_tests
    recipe: devicelab/devicelab_drone
    presubmit: false
    timeout: 60
    properties:
      tags: >
        ["devicelab", "ios", "mac"]
      task_name: ios_platform_view_tests
    scheduler: luci

  - name: Mac_ios large_image_changer_perf_ios
    bringup: true # Flaky https://github.com/flutter/flutter/issues/101059
    recipe: devicelab/devicelab_drone
    presubmit: false
    timeout: 60
    properties:
      tags: >
        ["devicelab", "ios", "mac"]
      task_name: large_image_changer_perf_ios
    scheduler: luci

  - name: Mac_ios macos_chrome_dev_mode
    recipe: devicelab/devicelab_drone
    presubmit: false
    timeout: 60
    properties:
      tags: >
        ["devicelab", "ios", "mac"]
      task_name: macos_chrome_dev_mode
    scheduler: luci

  - name: Mac_arm64_ios macos_chrome_dev_mode
    recipe: devicelab/devicelab_drone
    presubmit: false
    timeout: 60
    properties:
      tags: >
        ["devicelab", "ios", "mac", "arm64"]
      task_name: macos_chrome_dev_mode
    scheduler: luci

  - name: Mac_ios microbenchmarks_ios
    recipe: devicelab/devicelab_drone
    presubmit: false
    timeout: 60
    properties:
      tags: >
        ["devicelab", "ios", "mac"]
      task_name: microbenchmarks_ios
    scheduler: luci

  - name: Mac_ios new_gallery_ios__transition_perf
    bringup: true # Flaky https://github.com/flutter/flutter/issues/96401
    recipe: devicelab/devicelab_drone
    presubmit: false
    timeout: 60
    properties:
      tags: >
        ["devicelab", "ios", "mac"]
      task_name: new_gallery_ios__transition_perf
    scheduler: luci

  - name: Mac_ios new_gallery_impeller_ios__transition_perf
    bringup: true # Flaky https://github.com/flutter/flutter/issues/96401
    recipe: devicelab/devicelab_drone
    presubmit: false
    timeout: 60
    properties:
      tags: >
        ["devicelab", "ios", "mac"]
      task_name: new_gallery_impeller_ios__transition_perf
    scheduler: luci

  - name: Mac_ios ios_picture_cache_complexity_scoring_perf__timeline_summary
    recipe: devicelab/devicelab_drone
    presubmit: false
    timeout: 60
    properties:
      tags: >
        ["devicelab", "ios", "mac"]
      task_name: ios_picture_cache_complexity_scoring_perf__timeline_summary
    scheduler: luci

  - name: Mac_ios platform_channel_sample_test_ios
    recipe: devicelab/devicelab_drone
    presubmit: false
    timeout: 60
    properties:
      tags: >
        ["devicelab", "ios", "mac"]
      task_name: platform_channel_sample_test_ios
    scheduler: luci

  - name: Mac_ios platform_channel_sample_test_swift
    recipe: devicelab/devicelab_drone
    presubmit: false
    timeout: 60
    properties:
      tags: >
        ["devicelab", "ios", "mac"]
      task_name: platform_channel_sample_test_swift
    scheduler: luci

  - name: Mac_ios platform_channels_benchmarks_ios
    recipe: devicelab/devicelab_drone
    presubmit: false
    timeout: 60
    properties:
      tags: >
        ["devicelab", "ios", "mac"]
      task_name: platform_channels_benchmarks_ios
    scheduler: luci

  - name: Mac_ios platform_interaction_test_ios
    recipe: devicelab/devicelab_drone
    presubmit: false
    timeout: 60
    properties:
      tags: >
        ["devicelab", "ios", "mac"]
      task_name: platform_interaction_test_ios
    scheduler: luci

  - name: Mac_ios platform_view_ios__start_up
    recipe: devicelab/devicelab_drone
    presubmit: false
    timeout: 60
    properties:
      tags: >
        ["devicelab", "ios", "mac"]
      task_name: platform_view_ios__start_up
    scheduler: luci

  - name: Mac_ios platform_views_scroll_perf_ios__timeline_summary
    recipe: devicelab/devicelab_drone
    presubmit: false
    timeout: 60
    properties:
      tags: >
        ["devicelab", "ios", "mac"]
      task_name: platform_views_scroll_perf_ios__timeline_summary
    scheduler: luci

  - name: Mac_ios post_backdrop_filter_perf_ios__timeline_summary
    recipe: devicelab/devicelab_drone
    presubmit: false
    timeout: 60
    properties:
      tags: >
        ["devicelab", "ios", "mac"]
      task_name: post_backdrop_filter_perf_ios__timeline_summary
    scheduler: luci

  - name: Mac_ios simple_animation_perf_ios
    recipe: devicelab/devicelab_drone
    presubmit: false
    timeout: 60
    properties:
      tags: >
        ["devicelab", "ios", "mac"]
      task_name: simple_animation_perf_ios
    scheduler: luci

  - name: Mac_ios hot_mode_dev_cycle_ios__benchmark
    bringup: true # Flaky https://github.com/flutter/flutter/issues/95582
    recipe: devicelab/devicelab_drone
    presubmit: false
    timeout: 60
    properties:
      tags: >
        ["devicelab", "ios", "mac"]
      task_name: hot_mode_dev_cycle_ios__benchmark
    scheduler: luci

  - name: Mac_ios tiles_scroll_perf_ios__timeline_summary
    recipe: devicelab/devicelab_drone
    presubmit: false
    timeout: 60
    properties:
      tags: >
        ["devicelab", "ios", "mac"]
      task_name: tiles_scroll_perf_ios__timeline_summary
    scheduler: luci

  - name: Mac_ios native_ui_tests_ios
    recipe: devicelab/devicelab_drone
    presubmit: false
    timeout: 60
    properties:
      tags: >
        ["devicelab", "ios", "mac"]
      task_name: native_ui_tests_ios
    scheduler: luci

  - name: Mac_arm64_ios native_ui_tests_ios
    recipe: devicelab/devicelab_drone
    presubmit: false
    timeout: 60
    properties:
      tags: >
        ["devicelab", "ios", "mac", "arm64"]
      task_name: native_ui_tests_ios
    scheduler: luci

  - name: Mac native_ui_tests_macos
    recipe: devicelab/devicelab_drone
    timeout: 60
    properties:
      dependencies: >-
        [
          {"dependency": "xcode"},
          {"dependency": "gems"}
        ]
      tags: >
        ["devicelab", "hostonly"]
      task_name: native_ui_tests_macos
    scheduler: luci
    runIf:
      - dev/**
      - packages/flutter_tools/**
      - bin/**
      - .ci.yaml

  - name: Mac run_release_test_macos
    recipe: devicelab/devicelab_drone
    timeout: 60
    properties:
      dependencies: >-
        [
          {"dependency": "xcode"},
          {"dependency": "gems"}
        ]
      tags: >
        ["devicelab", "hostonly"]
      task_name: run_release_test_macos
    runIf:
      - dev/**
      - packages/flutter_tools/**
      - bin/**
      - .ci.yaml
    scheduler: luci

  - name: Mac_arm64_ios run_release_test_macos
    recipe: devicelab/devicelab_drone
    presubmit: false
    timeout: 60
    properties:
      tags: >
        ["devicelab", "ios", "mac", "arm64"]
      task_name: run_release_test_macos
    runIf:
      - dev/**
      - packages/flutter_tools/**
      - bin/**
      - .ci.yaml
    scheduler: luci

  - name: Windows build_tests_1_3
    recipe: flutter/flutter_drone
    timeout: 60
    properties:
      add_recipes_cq: "true"
      dependencies: >-
        [
          {"dependency": "android_sdk", "version": "version:31v8"},
          {"dependency": "chrome_and_driver", "version": "version:96.2"},
          {"dependency": "open_jdk", "version": "11"},
          {"dependency": "goldctl"},
          {"dependency": "vs_build", "version": "version:vs2019"}
        ]
      shard: build_tests
      subshard: "1_3"
      tags: >
        ["framework", "hostonly", "shard"]
    scheduler: luci

  - name: Windows build_tests_2_3
    recipe: flutter/flutter_drone
    timeout: 60
    properties:
      add_recipes_cq: "true"
      dependencies: >-
        [
          {"dependency": "android_sdk", "version": "version:31v8"},
          {"dependency": "chrome_and_driver", "version": "version:96.2"},
          {"dependency": "open_jdk", "version": "11"},
          {"dependency": "goldctl"},
          {"dependency": "vs_build", "version": "version:vs2019"}
        ]
      shard: build_tests
      subshard: "2_3"
      tags: >
        ["framework", "hostonly", "shard"]
    scheduler: luci

  - name: Windows build_tests_3_3
    recipe: flutter/flutter_drone
    timeout: 60
    properties:
      add_recipes_cq: "true"
      dependencies: >-
        [
          {"dependency": "android_sdk", "version": "version:31v8"},
          {"dependency": "chrome_and_driver", "version": "version:96.2"},
          {"dependency": "open_jdk", "version": "11"},
          {"dependency": "goldctl"},
          {"dependency": "vs_build", "version": "version:vs2019"}
        ]
      shard: build_tests
      subshard: "3_3"
      tags: >
        ["framework", "hostonly", "shard"]
    scheduler: luci

  - name: Windows customer_testing
    recipe: flutter/flutter
    timeout: 60
    properties:
      add_recipes_cq: "true"
      validation: customer_testing
      validation_name: Customer testing
      tags: >
        ["framework", "hostonly"]
    scheduler: luci

  - name: Windows framework_tests_libraries
    recipe: flutter/flutter_drone
    timeout: 60
    properties:
      dependencies: >-
        [
          {"dependency": "goldctl"}
        ]
      shard: framework_tests
      subshard: libraries
      tags: >
        ["framework", "hostonly", "shard"]
    scheduler: luci
    runIf:
      - dev/
      - packages/flutter/
      - packages/flutter_driver/
      - packages/integration_test/
      - packages/flutter_localizations/
      - packages/fuchsia_remote_debug_protocol/
      - packages/flutter_test/
      - packages/flutter_goldens/
      - packages/flutter_tools/
      - bin/
      - .ci.yaml

  - name: Windows framework_tests_misc
    recipe: flutter/flutter_drone
    timeout: 60
    properties:
      dependencies: >-
        [
          {"dependency": "goldctl"},
          {"dependency": "vs_build", "version": "version:vs2019"},
          {"dependency": "open_jdk", "version": "11"},
          {"dependency": "android_sdk", "version": "version:31v8"}
        ]
      shard: framework_tests
      subshard: misc
      tags: >
        ["framework", "hostonly", "shard"]
    scheduler: luci
    runIf:
      - dev/
      - packages/flutter/
      - packages/flutter_driver/
      - packages/integration_test/
      - packages/flutter_localizations/
      - packages/fuchsia_remote_debug_protocol/
      - packages/flutter_test/
      - packages/flutter_goldens/
      - packages/flutter_tools/
      - bin/
      - .ci.yaml

  - name: Windows framework_tests_widgets
    recipe: flutter/flutter_drone
    timeout: 60
    properties:
      dependencies: >-
        [
          {"dependency": "goldctl"}
        ]
      shard: framework_tests
      subshard: widgets
      tags: >
        ["framework", "hostonly", "shard"]
    scheduler: luci
    runIf:
      - dev/
      - packages/flutter/
      - packages/flutter_driver/
      - packages/integration_test/
      - packages/flutter_localizations/
      - packages/fuchsia_remote_debug_protocol/
      - packages/flutter_test/
      - packages/flutter_goldens/
      - packages/flutter_tools/
      - bin/
      - .ci.yaml

  - name: Windows gradle_plugin_bundle_test
    recipe: devicelab/devicelab_drone
    timeout: 60
    properties:
      dependencies: >-
        [
          {"dependency": "android_sdk", "version": "version:31v8"},
          {"dependency": "chrome_and_driver", "version": "version:96.2"},
          {"dependency": "open_jdk", "version": "11"}
        ]
      tags: >
        ["devicelab", "hostonly"]
      task_name: gradle_plugin_bundle_test
    scheduler: luci
    runIf:
      - dev/**
      - bin/**
      - .ci.yaml

  - name: Windows hot_mode_dev_cycle_win_target__benchmark
    recipe: devicelab/devicelab_drone
    presubmit: false
    timeout: 60
    properties:
      dependencies: >-
        [
          {"dependency": "vs_build", "version": "version:vs2019"}
        ]
      tags: >
        ["devicelab", "hostonly"]
      task_name: hot_mode_dev_cycle_win_target__benchmark
    scheduler: luci

  - name: Windows module_custom_host_app_name_test
    recipe: devicelab/devicelab_drone
    timeout: 60
    properties:
      dependencies: >-
        [
          {"dependency": "android_sdk", "version": "version:31v8"},
          {"dependency": "chrome_and_driver", "version": "version:96.2"},
          {"dependency": "open_jdk", "version": "11"}
        ]
      tags: >
        ["devicelab", "hostonly"]
      task_name: module_custom_host_app_name_test
    scheduler: luci
    runIf:
      - dev/**
      - packages/flutter_tools/**
      - bin/**
      - .ci.yaml

  - name: Windows module_host_with_custom_build_test
    recipe: devicelab/devicelab_drone
    timeout: 60
    properties:
      dependencies: >-
        [
          {"dependency": "android_sdk", "version": "version:31v8"},
          {"dependency": "chrome_and_driver", "version": "version:96.2"},
          {"dependency": "open_jdk", "version": "11"}
        ]
      tags: >
        ["devicelab", "hostonly"]
      task_name: module_host_with_custom_build_test
    scheduler: luci
    runIf:
      - dev/**
      - packages/flutter_tools/**
      - bin/**
      - .ci.yaml

  - name: Windows module_test
    recipe: devicelab/devicelab_drone
    timeout: 60
    properties:
      dependencies: >-
        [
          {"dependency": "android_sdk", "version": "version:31v8"},
          {"dependency": "chrome_and_driver", "version": "version:96.2"},
          {"dependency": "open_jdk", "version": "11"}
        ]
      tags: >
        ["devicelab", "hostonly"]
      task_name: module_test
    scheduler: luci
    runIf:
      - dev/**
      - packages/flutter_tools/**
      - bin/**
      - .ci.yaml

  - name: Windows plugin_dependencies_test
    recipe: devicelab/devicelab_drone
    timeout: 60
    properties:
      dependencies: >-
        [
          {"dependency": "android_sdk", "version": "version:31v8"},
          {"dependency": "chrome_and_driver", "version": "version:96.2"},
          {"dependency": "open_jdk", "version": "11"}
        ]
      tags: >
        ["devicelab", "hostonly"]
      task_name: plugin_dependencies_test
    scheduler: luci
    runIf:
      - dev/**
      - packages/flutter_tools/**
      - bin/**
      - .ci.yaml

  - name: Windows plugin_test
    recipe: devicelab/devicelab_drone
    timeout: 60
    properties:
      dependencies: >-
        [
          {"dependency": "android_sdk", "version": "version:31v8"},
          {"dependency": "chrome_and_driver", "version": "version:96.2"},
          {"dependency": "open_jdk", "version": "11"}
        ]
      tags: >
        ["devicelab", "hostonly"]
      task_name: plugin_test
    scheduler: luci
    runIf:
      - dev/**
      - packages/flutter_tools/**
      - bin/**
      - .ci.yaml

  - name: Windows tool_integration_tests_1_6
    recipe: flutter/flutter_drone
    timeout: 60
    properties:
      add_recipes_cq: "true"
      dependencies: >-
        [
          {"dependency": "android_sdk", "version": "version:31v8"},
          {"dependency": "chrome_and_driver", "version": "version:96.2"},
          {"dependency": "open_jdk", "version": "11"},
          {"dependency": "goldctl"},
          {"dependency": "vs_build", "version": "version:vs2019"}
        ]
      shard: tool_integration_tests
      subshard: "1_6"
      tags: >
        ["framework", "hostonly", "shard"]
      test_timeout_secs: "2700"
    scheduler: luci
    runIf:
      - dev/**
      - packages/flutter_tools/**
      - bin/**
      - .ci.yaml

  - name: Windows tool_integration_tests_2_6
    recipe: flutter/flutter_drone
    timeout: 60
    properties:
      add_recipes_cq: "true"
      dependencies: >-
        [
          {"dependency": "android_sdk", "version": "version:31v8"},
          {"dependency": "chrome_and_driver", "version": "version:96.2"},
          {"dependency": "open_jdk", "version": "11"},
          {"dependency": "goldctl"},
          {"dependency": "vs_build", "version": "version:vs2019"}
        ]
      shard: tool_integration_tests
      subshard: "2_6"
      tags: >
        ["framework", "hostonly", "shard"]
      test_timeout_secs: "2700"
    scheduler: luci
    runIf:
      - dev/**
      - packages/flutter_tools/**
      - bin/**
      - .ci.yaml

  - name: Windows tool_integration_tests_3_6
    recipe: flutter/flutter_drone
    timeout: 60
    properties:
      add_recipes_cq: "true"
      dependencies: >-
        [
          {"dependency": "android_sdk", "version": "version:31v8"},
          {"dependency": "chrome_and_driver", "version": "version:96.2"},
          {"dependency": "open_jdk", "version": "11"},
          {"dependency": "goldctl"},
          {"dependency": "vs_build", "version": "version:vs2019"}
        ]
      shard: tool_integration_tests
      subshard: "3_6"
      tags: >
        ["framework", "hostonly", "shard"]
      test_timeout_secs: "2700"
    scheduler: luci
    runIf:
      - dev/**
      - packages/flutter_tools/**
      - bin/**
      - .ci.yaml

  - name: Windows tool_integration_tests_4_6
    recipe: flutter/flutter_drone
    timeout: 60
    properties:
      add_recipes_cq: "true"
      dependencies: >-
        [
          {"dependency": "android_sdk", "version": "version:31v8"},
          {"dependency": "chrome_and_driver", "version": "version:96.2"},
          {"dependency": "open_jdk", "version": "11"},
          {"dependency": "goldctl"},
          {"dependency": "vs_build", "version": "version:vs2019"}
        ]
      shard: tool_integration_tests
      subshard: "4_6"
      tags: >
        ["framework", "hostonly", "shard"]
      test_timeout_secs: "2700"
    scheduler: luci
    runIf:
      - dev/**
      - packages/flutter_tools/**
      - bin/**
      - .ci.yaml

  - name: Windows tool_integration_tests_5_6
    recipe: flutter/flutter_drone
    timeout: 60
    properties:
      add_recipes_cq: "true"
      dependencies: >-
        [
          {"dependency": "android_sdk", "version": "version:31v8"},
          {"dependency": "chrome_and_driver", "version": "version:96.2"},
          {"dependency": "open_jdk", "version": "11"},
          {"dependency": "goldctl"},
          {"dependency": "vs_build", "version": "version:vs2019"}
        ]
      shard: tool_integration_tests
      subshard: "5_6"
      tags: >
        ["framework", "hostonly", "shard"]
      test_timeout_secs: "2700"
    scheduler: luci
    runIf:
      - dev/**
      - packages/flutter_tools/**
      - bin/**
      - .ci.yaml

  - name: Windows tool_integration_tests_6_6
    recipe: flutter/flutter_drone
    timeout: 60
    properties:
      add_recipes_cq: "true"
      dependencies: >-
        [
          {"dependency": "android_sdk", "version": "version:31v8"},
          {"dependency": "chrome_and_driver", "version": "version:96.2"},
          {"dependency": "open_jdk", "version": "11"},
          {"dependency": "goldctl"},
          {"dependency": "vs_build", "version": "version:vs2019"}
        ]
      shard: tool_integration_tests
      subshard: "6_6"
      tags: >
        ["framework", "hostonly", "shard"]
      test_timeout_secs: "2700"
    scheduler: luci
    runIf:
      - dev/**
      - packages/flutter_tools/**
      - bin/**
      - .ci.yaml

  - name: Windows tool_tests_commands
    recipe: flutter/flutter_drone
    timeout: 60
    properties:
      add_recipes_cq: "true"
      dependencies: >-
        [
          {"dependency": "android_sdk", "version": "version:31v8"},
          {"dependency": "open_jdk", "version": "11"}
        ]
      shard: tool_tests
      subshard: commands
      tags: >
        ["framework", "hostonly", "shard"]
    scheduler: luci
    runIf:
      - dev/**
      - packages/flutter_tools/**
      - bin/**
      - .ci.yaml

  - name: Windows tool_tests_general
    recipe: flutter/flutter_drone
    timeout: 60
    properties:
      add_recipes_cq: "true"
      dependencies: >-
        [
          {"dependency": "android_sdk", "version": "version:31v8"},
          {"dependency": "open_jdk", "version": "11"}
        ]
      shard: tool_tests
      subshard: general
      tags: >
        ["framework", "hostonly", "shard"]
    scheduler: luci
    runIf:
      - dev/**
      - packages/flutter_tools/**
      - bin/**
      - .ci.yaml

  - name: Windows web_tool_tests
    recipe: flutter/flutter_drone
    timeout: 60
    properties:
      dependencies: >-
        [
          {"dependency": "android_sdk", "version": "version:31v8"},
          {"dependency": "chrome_and_driver", "version": "version:96.2"},
          {"dependency": "open_jdk", "version": "11"},
          {"dependency": "goldctl"}
        ]
      shard: web_tool_tests
      subshard: web
      tags: >
        ["framework", "hostonly", "shard"]
    scheduler: luci
    runIf:
      - dev/**
      - packages/flutter_tools/**
      - bin/**
      - .ci.yaml

  - name: Windows windows_home_scroll_perf__timeline_summary
    recipe: devicelab/devicelab_drone
    timeout: 60
    properties:
      tags: >
        ["devicelab", "hostonly"]
      dependencies: >-
        [
          {"dependency": "vs_build", "version": "version:vs2019"}
        ]
      task_name: windows_home_scroll_perf__timeline_summary
    scheduler: luci

  - name: Windows_android basic_material_app_win__compile
    recipe: devicelab/devicelab_drone
    presubmit: false
    timeout: 60
    properties:
      tags: >
        ["devicelab", "android", "windows"]
      task_name: basic_material_app_win__compile
    scheduler: luci

  - name: Windows_android channels_integration_test_win
    recipe: devicelab/devicelab_drone
    presubmit: false
    timeout: 60
    properties:
      tags: >
        ["devicelab", "android", "windows"]
      task_name: channels_integration_test_win
    scheduler: luci

  - name: Windows_android complex_layout_win__compile
    recipe: devicelab/devicelab_drone
    presubmit: false
    timeout: 60
    properties:
      tags: >
        ["devicelab", "android", "windows"]
      task_name: complex_layout_win__compile
      dependencies: >-
        [
          {"dependency": "open_jdk", "version": "11"}
        ]
    scheduler: luci

  - name: Windows_android flavors_test_win
    recipe: devicelab/devicelab_drone
    presubmit: false
    timeout: 60
    properties:
      tags: >
        ["devicelab", "android", "windows"]
      task_name: flavors_test_win
    scheduler: luci

  - name: Windows_android flutter_gallery_win__compile
    recipe: devicelab/devicelab_drone
    presubmit: false
    timeout: 60
    properties:
      tags: >
        ["devicelab", "android", "windows"]
      task_name: flutter_gallery_win__compile
    scheduler: luci

  - name: Windows_android hot_mode_dev_cycle_win__benchmark
    recipe: devicelab/devicelab_drone
    presubmit: false
    timeout: 60
    properties:
      tags: >
        ["devicelab", "android", "windows"]
      task_name: hot_mode_dev_cycle_win__benchmark
    scheduler: luci

  - name: Windows_android windows_chrome_dev_mode
    recipe: devicelab/devicelab_drone
    presubmit: false
    timeout: 60
    properties:
      tags: >
        ["devicelab", "android", "windows"]
      task_name: windows_chrome_dev_mode
    scheduler: luci

  - name: google_test
    bringup: true
    presubmit: false
    scheduler: google_internal
    properties:
      tags: >
          ["framework", "hostonly", "shard"]

# Staging builds are specially constructed tasks.
#
# Names should begin with `Staging_build_` prefix.
# Task should include presubmit: false
# Task should inherit ignore_flakiness: true
# Task should include bringup: true
  - name: Staging_build_linux analyze
    presubmit: false
    bringup: true
    recipe: flutter/flutter
    timeout: 60
    properties:
      tags: >
        ["framework","hostonly"]
      validation: analyze
      validation_name: Analyze

  - name: Staging_build_linux build_tests_2_2
    presubmit: false
    bringup: true
    recipe: flutter/flutter_drone
    timeout: 60
    properties:
      dependencies: >-
        [
          {"dependency": "android_sdk", "version": "version:31v8"},
          {"dependency": "chrome_and_driver", "version": "version:96.2"},
          {"dependency": "open_jdk", "version": "11"},
          {"dependency": "goldctl"},
          {"dependency": "clang"},
          {"dependency": "cmake"},
          {"dependency": "ninja"}
        ]
      shard: build_tests
      subshard: "2_2"
      tags: >
        ["framework", "hostonly", "shard"]

  - name: Staging_build_linux ci_yaml flutter roller
    presubmit: false
    bringup: true
    recipe: infra/ci_yaml
    timeout: 30
    properties:
      tags: >
        ["framework", "hostonly", "shard"]
    runIf:
      - .ci.yaml

  - name: Staging_build_linux customer_testing
    presubmit: false
    bringup: true
    recipe: flutter/flutter
    timeout: 60
    properties:
      tags: >
        ["framework", "hostonly"]
      validation: customer_testing
      validation_name: Customer testing

  - name: Staging_build_linux docs_publish
    presubmit: false
    bringup: true
    enabled_branches:
      - main
      - master
    recipe: flutter/flutter
    timeout: 60
    properties:
      dependencies: >-
        [
          {"dependency": "dashing"},
          {"dependency": "firebase"}
        ]
      tags: >
        ["framework", "hostonly"]
      validation: docs
      validation_name: Docs
      firebase_project: master-docs-flutter-dev
      release_ref: refs/heads/master

  - name: Staging_build_linux docs_test
    presubmit: false
    bringup: true
    recipe: flutter/flutter
    timeout: 60
    properties:
      dependencies: >-
        [
          {"dependency": "dashing"}
        ]
      firebase_project: ""
      release_ref: ""
      tags: >
        ["framework","hostonly"]
      validation: docs
      validation_name: Docs
    runIf:
      - dev/
      - packages/flutter/
      - packages/flutter_test/
      - packages/flutter_drive/
      - packages/flutter_localizations/
      - bin/
      - .ci.yaml

  - name: Staging_build_linux firebase_abstract_method_smoke_test
    presubmit: false
    bringup: true
    recipe: firebaselab/firebaselab
    timeout: 60
    properties:
      dependencies: >-
        [
          {"dependency": "android_sdk", "version": "version:31v8"}
        ]
      tags: >
        ["firebaselab"]
      task_name: abstract_method_smoke_test

  - name: Staging_build_linux firebase_android_embedding_v2_smoke_test
    presubmit: false
    bringup: true
    recipe: firebaselab/firebaselab
    timeout: 60
    properties:
      dependencies: >-
        [
          {"dependency": "android_sdk", "version": "version:31v8"}
        ]
      tags: >
        ["firebaselab"]
      task_name: android_embedding_v2_smoke_test

  - name: Staging_build_linux firebase_release_smoke_test
    presubmit: false
    bringup: true
    recipe: firebaselab/firebaselab
    timeout: 60
    properties:
      dependencies: >-
        [
          {"dependency": "android_sdk", "version": "version:31v8"}
        ]
      tags: >
        ["firebaselab"]
      task_name: release_smoke_test

  - name: Staging_build_linux flutter_plugins
    presubmit: false
    bringup: true
    recipe: flutter/flutter_drone
    timeout: 60
    properties:
      shard: flutter_plugins
      subshard: analyze
      tags: >
        ["framework", "hostonly", "shard"]

  - name: Staging_build_linux framework_tests_libraries
    presubmit: false
    bringup: true
    recipe: flutter/flutter_drone
    timeout: 60
    properties:
      dependencies: >-
        [
          {"dependency": "goldctl"}
        ]
      shard: framework_tests
      subshard: libraries
      tags: >
        ["framework","hostonly","shard"]
    runIf:
      - dev/
      - packages/flutter/
      - packages/flutter_driver/
      - packages/integration_test/
      - packages/flutter_localizations/
      - packages/fuchsia_remote_debug_protocol/
      - packages/flutter_test/
      - packages/flutter_goldens/
      - packages/flutter_tools/
      - bin/
      - .ci.yaml

  - name: Staging_build_linux framework_tests_misc
    presubmit: false
    bringup: true
    recipe: flutter/flutter_drone
    timeout: 60
    properties:
      dependencies: >-
        [
          {"dependency": "goldctl"},
          {"dependency": "clang"},
          {"dependency": "cmake"},
          {"dependency": "ninja"},
          {"dependency": "open_jdk", "version": "11"},
          {"dependency": "android_sdk", "version": "version:31v8"}
        ]
      shard: framework_tests
      subshard: misc
      tags: >
        ["framework", "hostonly", "shard"]
    runIf:
      - dev/
      - packages/flutter/
      - packages/flutter_driver/
      - packages/integration_test/
      - packages/flutter_localizations/
      - packages/fuchsia_remote_debug_protocol/
      - packages/flutter_test/
      - packages/flutter_goldens/
      - packages/flutter_tools/
      - bin/
      - .ci.yaml

  - name: Staging_build_linux framework_tests_widgets
    presubmit: false
    bringup: true
    recipe: flutter/flutter_drone
    timeout: 60
    properties:
      dependencies: >-
        [
          {"dependency": "goldctl"}
        ]
      shard: framework_tests
      subshard: widgets
      tags: >
        ["framework","hostonly","shard"]
    runIf:
      - dev/
      - packages/flutter/
      - packages/flutter_driver/
      - packages/integration_test/
      - packages/flutter_localizations/
      - packages/fuchsia_remote_debug_protocol/
      - packages/flutter_test/
      - packages/flutter_goldens/
      - packages/flutter_tools/
      - bin/
      - .ci.yaml

  - name: Staging_build_linux fuchsia_precache
    presubmit: false
    bringup: true
    recipe: flutter/flutter
    timeout: 60
    properties:
      validation: fuchsia_precache
      validation_name: Fuchsia precache
      tags: >
        ["framework", "hostonly", "shard"]

  - name: Staging_build_linux gradle_desugar_classes_test
    presubmit: false
    bringup: true
    recipe: devicelab/devicelab_drone
    timeout: 60
    properties:
      caches: >-
        [
          {"name": "gradle", "path": "gradle"},
          {"name": "openjdk_11", "path": "java"}
        ]
      dependencies: >-
        [
          {"dependency": "android_sdk", "version": "version:31v8"},
          {"dependency": "chrome_and_driver", "version": "version:96.2"},
          {"dependency": "open_jdk", "version": "11"}
        ]
      tags: >
        ["devicelab", "hostonly"]
      task_name: gradle_desugar_classes_test
    runIf:
      - dev/**
      - bin/**
      - .ci.yaml

  - name: Staging_build_linux gradle_java8_compile_test
    presubmit: false
    bringup: true
    recipe: devicelab/devicelab_drone
    timeout: 60
    properties:
      caches: >-
        [
          {"name": "gradle", "path": "gradle"},
          {"name": "openjdk_11", "path": "java"}
        ]
      dependencies: >-
        [
          {"dependency": "android_sdk", "version": "version:31v8"},
          {"dependency": "chrome_and_driver", "version": "version:96.2"},
          {"dependency": "open_jdk", "version": "11"}
        ]
      tags: >
        ["devicelab", "hostonly"]
      task_name: gradle_java8_compile_test
    runIf:
      - dev/**
      - bin/**
      - .ci.yaml

  - name: Staging_build_linux gradle_plugin_bundle_test
    presubmit: false
    bringup: true
    recipe: devicelab/devicelab_drone
    timeout: 60
    properties:
      caches: >-
        [
          {"name": "gradle", "path": "gradle"},
          {"name": "openjdk_11", "path": "java"}
        ]
      dependencies: >-
        [
          {"dependency": "android_sdk", "version": "version:31v8"},
          {"dependency": "chrome_and_driver", "version": "version:96.2"},
          {"dependency": "open_jdk", "version": "11"}
        ]
      tags: >
        ["devicelab", "hostonly"]
      task_name: gradle_plugin_bundle_test
    runIf:
      - dev/**
      - bin/**
      - .ci.yaml

  - name: Staging_build_linux gradle_plugin_fat_apk_test
    presubmit: false
    bringup: true
    recipe: devicelab/devicelab_drone
    timeout: 60
    properties:
      caches: >-
        [
          {"name": "gradle", "path": "gradle"},
          {"name": "openjdk_11", "path": "java"}
        ]
      dependencies: >-
        [
          {"dependency": "android_sdk", "version": "version:31v8"},
          {"dependency": "chrome_and_driver", "version": "version:96.2"},
          {"dependency": "open_jdk", "version": "11"}
        ]
      tags: >
        ["devicelab", "hostonly"]
      task_name: gradle_plugin_fat_apk_test
    runIf:
      - dev/**
      - bin/**
      - .ci.yaml

  - name: Staging_build_linux gradle_plugin_light_apk_test
    presubmit: false
    bringup: true
    recipe: devicelab/devicelab_drone
    timeout: 60
    properties:
      caches: >-
        [
          {"name": "gradle", "path": "gradle"},
          {"name": "openjdk_11", "path": "java"}
        ]
      dependencies: >-
        [
          {"dependency": "android_sdk", "version": "version:31v8"},
          {"dependency": "chrome_and_driver", "version": "version:96.2"},
          {"dependency": "open_jdk", "version": "11"}
        ]
      tags: >
        ["devicelab", "hostonly"]
      task_name: gradle_plugin_light_apk_test
    runIf:
      - dev/**
      - bin/**
      - .ci.yaml

  - name: Staging_build_linux module_custom_host_app_name_test
    presubmit: false
    bringup: true
    recipe: devicelab/devicelab_drone
    timeout: 60
    properties:
      caches: >-
        [
          {"name": "gradle", "path": "gradle"},
          {"name": "openjdk_11", "path": "java"}
        ]
      dependencies: >-
        [
          {"dependency": "android_sdk", "version": "version:31v8"},
          {"dependency": "chrome_and_driver", "version": "version:96.2"},
          {"dependency": "open_jdk", "version": "11"}
        ]
      tags: >
        ["devicelab", "hostonly"]
      task_name: module_custom_host_app_name_test
    runIf:
      - dev/**
      - packages/flutter_tools/**
      - bin/**
      - .ci.yaml

  - name: Staging_build_linux module_host_with_custom_build_test
    presubmit: false
    bringup: true
    recipe: devicelab/devicelab_drone
    timeout: 60
    properties:
      caches: >-
        [
          {"name": "gradle", "path": "gradle"},
          {"name": "openjdk_11", "path": "java"}
        ]
      dependencies: >-
        [
          {"dependency": "android_sdk", "version": "version:31v8"},
          {"dependency": "chrome_and_driver", "version": "version:96.2"}
        ]
      tags: >
        ["devicelab", "hostonly"]
      task_name: module_host_with_custom_build_test
    runIf:
      - dev/**
      - packages/flutter_tools/**
      - bin/**
      - .ci.yaml

  - name: Staging_build_linux module_test
    presubmit: false
    bringup: true
    recipe: devicelab/devicelab_drone
    timeout: 60
    properties:
      caches: >-
        [
          {"name": "gradle", "path": "gradle"},
          {"name": "openjdk_11", "path": "java"}
        ]
      dependencies: >-
        [
          {"dependency": "android_sdk", "version": "version:31v8"},
          {"dependency": "chrome_and_driver", "version": "version:96.2"},
          {"dependency": "open_jdk", "version": "11"}
        ]
      tags: >
        ["devicelab", "hostonly"]
      task_name: module_test
    runIf:
      - dev/**
      - packages/flutter_tools/**
      - bin/**
      - .ci.yaml

  - name: Staging_build_linux plugin_dependencies_test
    presubmit: false
    bringup: true
    recipe: devicelab/devicelab_drone
    timeout: 60
    properties:
      caches: >-
        [
          {"name": "gradle", "path": "gradle"},
          {"name": "openjdk_11", "path": "java"}
        ]
      dependencies: >-
        [
          {"dependency": "android_sdk", "version": "version:31v8"},
          {"dependency": "chrome_and_driver", "version": "version:96.2"},
          {"dependency": "open_jdk", "version": "11"}
        ]
      tags: >
        ["devicelab", "hostonly"]
      task_name: plugin_dependencies_test
    runIf:
      - dev/**
      - packages/flutter_tools/**
      - bin/**
      - .ci.yaml

  - name: Staging_build_linux plugin_test
    presubmit: false
    bringup: true
    recipe: devicelab/devicelab_drone
    timeout: 60
    properties:
      caches: >-
        [
          {"name": "gradle", "path": "gradle"},
          {"name": "openjdk_11", "path": "java"}
        ]
      dependencies: >-
        [
          {"dependency": "android_sdk", "version": "version:31v8"},
          {"dependency": "chrome_and_driver", "version": "version:96.2"},
          {"dependency": "open_jdk", "version": "11"}
        ]
      tags: >
        ["devicelab", "hostonly"]
      task_name: plugin_test
    runIf:
      - dev/**
      - packages/flutter_tools/**
      - bin/**
      - .ci.yaml

  - name: Staging_build_linux skp_generator
    presubmit: false
    bringup: true
    enabled_branches:
      - main
      - master
    recipe: flutter/flutter_drone
    timeout: 60
    properties:
      shard: skp_generator
      subshard: "0"
      tags: >
        ["framework", "hostonly", "shard"]
    runIf:
      - dev/
      - packages/flutter/
      - packages/flutter_tools/
      - bin/
      - .ci.yaml

  - name: Staging_build_linux technical_debt__cost
    presubmit: false
    bringup: true
    recipe: devicelab/devicelab_drone
    timeout: 60
    properties:
      dependencies: >-
        [
          {"dependency": "android_sdk", "version": "version:31v8"},
          {"dependency": "chrome_and_driver", "version": "version:96.2"}
        ]
      tags: >
        ["devicelab", "hostonly"]
      task_name: technical_debt__cost

  - name: Staging_build_linux test_ownership
    presubmit: false
    bringup: true
    recipe: infra/test_ownership
    enabled_branches:
      - main
      - master
    properties:
      tags: >
        ["framework", "hostonly", "shard"]
    runIf:
      - .ci.yaml

  - name: Staging_build_linux tool_integration_tests_1_4
    presubmit: false
    bringup: true
    recipe: flutter/flutter_drone
    timeout: 60
    properties:
      add_recipes_cq: "true"
      dependencies: >-
        [
          {"dependency": "android_sdk", "version": "version:31v8"},
          {"dependency": "chrome_and_driver", "version": "version:96.2"},
          {"dependency": "clang"},
          {"dependency": "open_jdk", "version": "11"},
          {"dependency": "goldctl"}
        ]
      shard: tool_integration_tests
      subshard: "1_4"
      tags: >
        ["framework", "hostonly", "shard"]
      test_timeout_secs: "2700"
    runIf:
      - dev/
      - packages/flutter_tools/
      - bin/
      - .ci.yaml

  - name: Staging_build_linux tool_integration_tests_2_4
    presubmit: false
    bringup: true
    recipe: flutter/flutter_drone
    timeout: 60
    properties:
      add_recipes_cq: "true"
      dependencies: >-
        [
          {"dependency": "android_sdk", "version": "version:31v8"},
          {"dependency": "chrome_and_driver", "version": "version:96.2"},
          {"dependency": "clang"},
          {"dependency": "open_jdk", "version": "11"},
          {"dependency": "goldctl"}
        ]
      shard: tool_integration_tests
      subshard: "2_4"
      tags: >
        ["framework", "hostonly", "shard"]
      test_timeout_secs: "2700"
    runIf:
      - dev/
      - packages/flutter_tools/
      - bin/
      - .ci.yaml

  - name: Staging_build_linux tool_integration_tests_3_4
    presubmit: false
    bringup: true
    recipe: flutter/flutter_drone
    timeout: 60
    properties:
      add_recipes_cq: "true"
      dependencies: >-
        [
          {"dependency": "android_sdk", "version": "version:31v8"},
          {"dependency": "chrome_and_driver", "version": "version:96.2"},
          {"dependency": "clang"},
          {"dependency": "open_jdk", "version": "11"},
          {"dependency": "goldctl"}
        ]
      shard: tool_integration_tests
      subshard: "3_4"
      tags: >
        ["framework", "hostonly", "shard"]
      test_timeout_secs: "2700"
    runIf:
      - dev/
      - packages/flutter_tools/
      - bin/
      - .ci.yaml

  - name: Staging_build_linux tool_integration_tests_4_4
    presubmit: false
    bringup: true
    recipe: flutter/flutter_drone
    timeout: 60
    properties:
      add_recipes_cq: "true"
      dependencies: >-
        [
          {"dependency": "android_sdk", "version": "version:31v8"},
          {"dependency": "chrome_and_driver", "version": "version:96.2"},
          {"dependency": "clang"},
          {"dependency": "open_jdk", "version": "11"},
          {"dependency": "goldctl"}
        ]
      shard: tool_integration_tests
      subshard: "4_4"
      tags: >
        ["framework", "hostonly", "shard"]
      test_timeout_secs: "2700"
    runIf:
      - dev/
      - packages/flutter_tools/
      - bin/
      - .ci.yaml

  - name: Staging_build_linux tool_tests_commands
    presubmit: false
    bringup: true
    recipe: flutter/flutter_drone
    timeout: 60
    properties:
      add_recipes_cq: "true"
      dependencies: >-
        [
          {"dependency": "android_sdk", "version": "version:31v8"},
          {"dependency": "open_jdk", "version": "11"}
        ]
      shard: tool_tests
      subshard: commands
      tags: >
        ["framework", "hostonly", "shard"]
    runIf:
      - dev/
      - packages/flutter_tools/
      - bin/
      - .ci.yaml

  - name: Staging_build_linux tool_tests_general
    presubmit: false
    bringup: true
    recipe: flutter/flutter_drone
    timeout: 60
    properties:
      add_recipes_cq: "true"
      dependencies: >-
        [
          {"dependency": "android_sdk", "version": "version:31v8"},
          {"dependency": "open_jdk", "version": "11"}
        ]
      shard: tool_tests
      subshard: general
      tags: >
        ["framework", "hostonly", "shard"]
    runIf:
      - dev/
      - packages/flutter_tools/
      - bin/
      - .ci.yaml

  - name: Staging_build_linux web_benchmarks_canvaskit
    presubmit: false
    bringup: true
    recipe: devicelab/devicelab_drone
    timeout: 60
    properties:
      caches: >-
        [
          {"name": "gradle", "path": "gradle"},
          {"name": "openjdk_11", "path": "java"}
        ]
      dependencies: >-
        [
          {"dependency": "android_sdk", "version": "version:31v8"},
          {"dependency": "chrome_and_driver", "version": "version:96.2"}
        ]
      tags: >
        ["devicelab","hostonly"]
      task_name: web_benchmarks_canvaskit

  - name: Staging_build_linux web_benchmarks_html
    presubmit: false
    bringup: true
    recipe: devicelab/devicelab_drone
    timeout: 60
    properties:
      caches: >-
        [
          {"name": "gradle", "path": "gradle"},
          {"name": "openjdk_11", "path": "java"}
        ]
      dependencies: >-
        [
          {"dependency": "android_sdk", "version": "version:31v8"},
          {"dependency": "chrome_and_driver", "version": "version:96.2"}
        ]
      tags: >
        ["devicelab"]
      task_name: web_benchmarks_html
    runIf:
      - dev/**
      - bin/**
      - .ci.yaml

  - name: Staging_build_linux web_long_running_tests_1_5
    presubmit: false
    bringup: true
    recipe: flutter/flutter_drone
    timeout: 60
    properties:
      dependencies: >-
        [
          {"dependency": "android_sdk", "version": "version:31v8"},
          {"dependency": "chrome_and_driver", "version": "version:96.2"},
          {"dependency": "goldctl"}
        ]
      shard: web_long_running_tests
      subshard: "1_5"
      tags: >
        ["framework", "hostonly", "shard"]
    runIf:
      - dev/
      - packages/
      - bin/
      - .ci.yaml

  - name: Staging_build_linux web_long_running_tests_2_5
    presubmit: false
    bringup: true
    recipe: flutter/flutter_drone
    timeout: 60
    properties:
      dependencies: >-
        [
          {"dependency": "android_sdk", "version": "version:31v8"},
          {"dependency": "chrome_and_driver", "version": "version:96.2"},
          {"dependency": "goldctl"}
        ]
      shard: web_long_running_tests
      subshard: "2_5"
      tags: >
        ["framework", "hostonly", "shard"]
    runIf:
      - dev/
      - packages/
      - bin/
      - .ci.yaml

  - name: Staging_build_linux web_long_running_tests_3_5
    presubmit: false
    bringup: true
    recipe: flutter/flutter_drone
    timeout: 60
    properties:
      dependencies: >-
        [
          {"dependency": "android_sdk", "version": "version:31v8"},
          {"dependency": "chrome_and_driver", "version": "version:96.2"},
          {"dependency": "goldctl"}
        ]
      shard: web_long_running_tests
      subshard: "3_5"
      tags: >
        ["framework", "hostonly", "shard"]
    runIf:
      - dev/
      - packages/
      - bin/
      - .ci.yaml

  - name: Staging_build_linux web_long_running_tests_4_5
    presubmit: false
    bringup: true
    recipe: flutter/flutter_drone
    timeout: 60
    properties:
      dependencies: >-
        [
          {"dependency": "android_sdk", "version": "version:31v8"},
          {"dependency": "chrome_and_driver", "version": "version:96.2"},
          {"dependency": "goldctl"}
        ]
      shard: web_long_running_tests
      subshard: "4_5"
      tags: >
        ["framework", "hostonly", "shard"]
    runIf:
      - dev/
      - packages/
      - bin/
      - .ci.yaml

  - name: Staging_build_linux web_long_running_tests_5_5
    presubmit: false
    bringup: true
    recipe: flutter/flutter_drone
    timeout: 60
    properties:
      dependencies: >-
        [
          {"dependency": "android_sdk", "version": "version:31v8"},
          {"dependency": "chrome_and_driver", "version": "version:96.2"},
          {"dependency": "goldctl"}
        ]
      shard: web_long_running_tests
      subshard: "5_5"
      tags: >
        ["framework", "hostonly", "shard"]
    runIf:
      - dev/
      - packages/
      - bin/
      - .ci.yaml

  - name: Staging_build_linux web_tests_0
    presubmit: false
    bringup: true
    recipe: flutter/flutter_drone
    timeout: 60
    properties:
      dependencies: >-
        [
          {"dependency": "android_sdk", "version": "version:31v8"},
          {"dependency": "chrome_and_driver", "version": "version:96.2"},
          {"dependency": "goldctl"}
        ]
      shard: web_tests
      subshard: "0"
      tags: >
        ["framework", "hostonly", "shard"]
    scheduler: luci
    runIf:
      - dev/
      - packages/
      - bin/
      - .ci.yaml

  - name: Staging_build_linux web_tests_1
    presubmit: false
    bringup: true
    recipe: flutter/flutter_drone
    timeout: 60
    properties:
      dependencies: >-
        [
          {"dependency": "android_sdk", "version": "version:31v8"},
          {"dependency": "chrome_and_driver", "version": "version:96.2"},
          {"dependency": "goldctl"}
        ]
      shard: web_tests
      subshard: "1"
      tags: >
        ["framework", "hostonly", "shard"]
    scheduler: luci
    runIf:
      - dev/
      - packages/
      - bin/
      - .ci.yaml

  - name: Staging_build_linux web_tests_2
    presubmit: false
    bringup: true
    recipe: flutter/flutter_drone
    timeout: 60
    properties:
      dependencies: >-
        [
          {"dependency": "android_sdk", "version": "version:31v8"},
          {"dependency": "chrome_and_driver", "version": "version:96.2"},
          {"dependency": "goldctl"}
        ]
      shard: web_tests
      subshard: "2"
      tags: >
        ["framework", "hostonly", "shard"]
    scheduler: luci
    runIf:
      - dev/
      - packages/
      - bin/
      - .ci.yaml

  - name: Staging_build_linux web_tests_3
    presubmit: false
    bringup: true
    recipe: flutter/flutter_drone
    timeout: 60
    properties:
      dependencies: >-
        [
          {"dependency": "android_sdk", "version": "version:31v8"},
          {"dependency": "chrome_and_driver", "version": "version:96.2"},
          {"dependency": "goldctl"}
        ]
      shard: web_tests
      subshard: "3"
      tags: >
        ["framework", "hostonly", "shard"]
    scheduler: luci
    runIf:
      - dev/
      - packages/
      - bin/
      - .ci.yaml

  - name: Staging_build_linux web_tests_4
    presubmit: false
    bringup: true
    recipe: flutter/flutter_drone
    timeout: 60
    properties:
      dependencies: >-
        [
          {"dependency": "android_sdk", "version": "version:31v8"},
          {"dependency": "chrome_and_driver", "version": "version:96.2"},
          {"dependency": "goldctl"}
        ]
      shard: web_tests
      subshard: "4"
      tags: >
        ["framework", "hostonly", "shard"]
    scheduler: luci
    runIf:
      - dev/
      - packages/
      - bin/
      - .ci.yaml

  - name: Staging_build_linux web_tests_5
    presubmit: false
    bringup: true
    recipe: flutter/flutter_drone
    timeout: 60
    properties:
      dependencies: >-
        [
          {"dependency": "android_sdk", "version": "version:31v8"},
          {"dependency": "chrome_and_driver", "version": "version:96.2"},
          {"dependency": "goldctl"}
        ]
      shard: web_tests
      subshard: "5"
      tags: >
        ["framework", "hostonly", "shard"]
    scheduler: luci
    runIf:
      - dev/
      - packages/
      - bin/
      - .ci.yaml

  - name: Staging_build_linux web_tests_6
    presubmit: false
    bringup: true
    recipe: flutter/flutter_drone
    timeout: 60
    properties:
      dependencies: >-
        [
          {"dependency": "android_sdk", "version": "version:31v8"},
          {"dependency": "chrome_and_driver", "version": "version:96.2"},
          {"dependency": "goldctl"}
        ]
      shard: web_tests
      subshard: "6"
      tags: >
        ["framework", "hostonly", "shard"]
    scheduler: luci
    runIf:
      - dev/
      - packages/
      - bin/
      - .ci.yaml

  - name: Staging_build_linux web_tests_7_last
    presubmit: false
    bringup: true
    recipe: flutter/flutter_drone
    timeout: 60
    properties:
      dependencies: >-
        [
          {"dependency": "android_sdk", "version": "version:31v8"},
          {"dependency": "chrome_and_driver", "version": "version:96.2"},
          {"dependency": "goldctl"}
        ]
      shard: web_tests
      subshard: "7_last"
      tags: >
        ["framework", "hostonly", "shard"]
    scheduler: luci
    runIf:
      - dev/
      - packages/
      - bin/
      - .ci.yaml

  - name: Staging_build_linux web_canvaskit_tests_0
    presubmit: false
    bringup: true
    recipe: flutter/flutter_drone
    timeout: 60
    properties:
      dependencies: >-
        [
          {"dependency": "android_sdk", "version": "version:31v8"},
          {"dependency": "chrome_and_driver", "version": "version:96.2"},
          {"dependency": "goldctl"}
        ]
      shard: web_canvaskit_tests
      subshard: "0"
      tags: >
        ["framework", "hostonly", "shard"]
    scheduler: luci
    runIf:
      - dev/
      - packages/
      - bin/

  - name: Staging_build_linux web_canvaskit_tests_1
    presubmit: false
    bringup: true
    recipe: flutter/flutter_drone
    timeout: 60
    properties:
      dependencies: >-
        [
          {"dependency": "android_sdk", "version": "version:31v8"},
          {"dependency": "chrome_and_driver", "version": "version:96.2"},
          {"dependency": "goldctl"}
        ]
      shard: web_canvaskit_tests
      subshard: "1"
      tags: >
        ["framework", "hostonly", "shard"]
    scheduler: luci
    runIf:
      - dev/
      - packages/
      - bin/

  - name: Staging_build_linux web_canvaskit_tests_2
    presubmit: false
    bringup: true
    recipe: flutter/flutter_drone
    timeout: 60
    properties:
      dependencies: >-
        [
          {"dependency": "android_sdk", "version": "version:31v8"},
          {"dependency": "chrome_and_driver", "version": "version:96.2"},
          {"dependency": "goldctl"}
        ]
      shard: web_canvaskit_tests
      subshard: "2"
      tags: >
        ["framework", "hostonly", "shard"]
    scheduler: luci
    runIf:
      - dev/
      - packages/
      - bin/

  - name: Staging_build_linux web_canvaskit_tests_3
    presubmit: false
    bringup: true
    recipe: flutter/flutter_drone
    timeout: 60
    properties:
      dependencies: >-
        [
          {"dependency": "android_sdk", "version": "version:31v8"},
          {"dependency": "chrome_and_driver", "version": "version:96.2"},
          {"dependency": "goldctl"}
        ]
      shard: web_canvaskit_tests
      subshard: "3"
      tags: >
        ["framework", "hostonly", "shard"]
    scheduler: luci
    runIf:
      - dev/
      - packages/
      - bin/

  - name: Staging_build_linux web_canvaskit_tests_4
    presubmit: false
    bringup: true
    recipe: flutter/flutter_drone
    timeout: 60
    properties:
      dependencies: >-
        [
          {"dependency": "android_sdk", "version": "version:31v8"},
          {"dependency": "chrome_and_driver", "version": "version:96.2"},
          {"dependency": "goldctl"}
        ]
      shard: web_canvaskit_tests
      subshard: "4"
      tags: >
        ["framework", "hostonly", "shard"]
    scheduler: luci
    runIf:
      - dev/
      - packages/
      - bin/

  - name: Staging_build_linux web_canvaskit_tests_5
    presubmit: false
    bringup: true
    recipe: flutter/flutter_drone
    timeout: 60
    properties:
      dependencies: >-
        [
          {"dependency": "android_sdk", "version": "version:31v8"},
          {"dependency": "chrome_and_driver", "version": "version:96.2"},
          {"dependency": "goldctl"}
        ]
      shard: web_canvaskit_tests
      subshard: "5"
      tags: >
        ["framework", "hostonly", "shard"]
    scheduler: luci
    runIf:
      - dev/
      - packages/
      - bin/

  - name: Staging_build_linux web_canvaskit_tests_6
    presubmit: false
    bringup: true
    recipe: flutter/flutter_drone
    timeout: 60
    properties:
      dependencies: >-
        [
          {"dependency": "android_sdk", "version": "version:31v8"},
          {"dependency": "chrome_and_driver", "version": "version:96.2"},
          {"dependency": "goldctl"}
        ]
      shard: web_canvaskit_tests
      subshard: "6"
      tags: >
        ["framework", "hostonly", "shard"]
    scheduler: luci
    runIf:
      - dev/
      - packages/
      - bin/

  - name: Staging_build_linux web_canvaskit_tests_7_last
    presubmit: false
    bringup: true
    recipe: flutter/flutter_drone
    timeout: 60
    properties:
      dependencies: >-
        [
          {"dependency": "android_sdk", "version": "version:31v8"},
          {"dependency": "chrome_and_driver", "version": "version:96.2"},
          {"dependency": "goldctl"}
        ]
      shard: web_canvaskit_tests
      subshard: "7_last"
      tags: >
        ["framework", "hostonly", "shard"]
    scheduler: luci
    runIf:
      - dev/
      - packages/
      - bin/

  - name: Staging_build_linux web_tool_tests
    presubmit: false
    bringup: true
    recipe: flutter/flutter_drone
    timeout: 60
    properties:
      dependencies: >-
        [
          {"dependency": "android_sdk", "version": "version:31v8"},
          {"dependency": "chrome_and_driver", "version": "version:96.2"},
          {"dependency": "open_jdk", "version": "11"},
          {"dependency": "goldctl"}
        ]
      shard: web_tool_tests
      subshard: web
      tags: >
        ["framework", "hostonly", "shard"]
    scheduler: luci
    runIf:
      - dev/
      - packages/flutter_tools/
      - bin/
      - .ci.yaml<|MERGE_RESOLUTION|>--- conflicted
+++ resolved
@@ -12,19 +12,7 @@
 platform_properties:
   staging_build_linux:
     properties:
-<<<<<<< HEAD
       ignore_flakiness: "true"
-      caches: >-
-        [
-          {"name": "builder_linux_framework", "path": "builder"},
-          {"name": "android_sdk", "path": "android"},
-          {"name": "chrome_and_driver_96", "path": "chrome"},
-          {"name": "flutter_sdk", "path": "flutter sdk"},
-          {"name": "openjdk_11", "path": "java"},
-          {"name": "pub_cache", "path": ".pub-cache"}
-        ]
-=======
->>>>>>> 5e85d237
       dependencies: >-
         [
           {"dependency": "curl"}
@@ -2219,31 +2207,187 @@
       task_name: android_lifecycles_test
     scheduler: luci
 
-<<<<<<< HEAD
-=======
-  - name: Staging_build_linux analyze
-    presubmit: false
-    bringup: true
+  - name: Mac build_ios_framework_module_test
+    recipe: devicelab/devicelab_drone
+    timeout: 60
+    properties:
+      dependencies: >-
+        [
+          {"dependency": "android_sdk", "version": "version:31v8"},
+          {"dependency": "open_jdk", "version": "11"},
+          {"dependency": "xcode"},
+          {"dependency": "gems"}
+        ]
+      tags: >
+        ["devicelab", "hostonly"]
+      task_name: build_ios_framework_module_test
+    scheduler: luci
+    runIf:
+      - dev/**
+      - packages/flutter_tools/**
+      - bin/**
+      - .ci.yaml
+
+  - name: Mac_arm64_ios build_ios_framework_module_test
+    recipe: devicelab/devicelab_drone
+    presubmit: false
+    timeout: 60
+    properties:
+      tags: >
+        ["devicelab", "ios", "mac", "arm64"]
+      task_name: build_ios_framework_module_test
+    runIf:
+      - dev/**
+      - packages/flutter_tools/**
+      - bin/**
+      - .ci.yaml
+    scheduler: luci
+
+  - name: Mac build_tests_1_4
+    recipe: flutter/flutter_drone
+    timeout: 60
+    properties:
+      add_recipes_cq: "true"
+      dependencies: >-
+        [
+          {"dependency": "android_sdk", "version": "version:31v8"},
+          {"dependency": "chrome_and_driver", "version": "version:98.1"},
+          {"dependency": "open_jdk", "version": "11"},
+          {"dependency": "xcode"},
+          {"dependency": "gems"},
+          {"dependency": "goldctl"}
+        ]
+      shard: build_tests
+      subshard: "1_4"
+      tags: >
+        ["framework", "hostonly", "shard"]
+    scheduler: luci
+
+  - name: Mac build_tests_2_4
+    recipe: flutter/flutter_drone
+    timeout: 60
+    properties:
+      add_recipes_cq: "true"
+      dependencies: >-
+        [
+          {"dependency": "android_sdk", "version": "version:31v8"},
+          {"dependency": "chrome_and_driver", "version": "version:98.1"},
+          {"dependency": "open_jdk", "version": "11"},
+          {"dependency": "xcode"},
+          {"dependency": "gems"},
+          {"dependency": "goldctl"}
+        ]
+      shard: build_tests
+      subshard: "2_4"
+      tags: >
+        ["framework", "hostonly", "shard"]
+    scheduler: luci
+
+  - name: Mac build_tests_3_4
+    recipe: flutter/flutter_drone
+    timeout: 60
+    properties:
+      add_recipes_cq: "true"
+      dependencies: >-
+        [
+          {"dependency": "android_sdk", "version": "version:31v8"},
+          {"dependency": "chrome_and_driver", "version": "version:98.1"},
+          {"dependency": "open_jdk", "version": "11"},
+          {"dependency": "xcode"},
+          {"dependency": "gems"},
+          {"dependency": "goldctl"}
+        ]
+      shard: build_tests
+      subshard: "3_4"
+      tags: >
+        ["framework", "hostonly", "shard"]
+    scheduler: luci
+
+  - name: Mac build_tests_4_4
+    recipe: flutter/flutter_drone
+    timeout: 60
+    properties:
+      add_recipes_cq: "true"
+      dependencies: >-
+        [
+          {"dependency": "android_sdk", "version": "version:31v8"},
+          {"dependency": "chrome_and_driver", "version": "version:98.1"},
+          {"dependency": "open_jdk", "version": "11"},
+          {"dependency": "xcode"},
+          {"dependency": "gems"},
+          {"dependency": "goldctl"}
+        ]
+      shard: build_tests
+      subshard: "4_4"
+      tags: >
+        ["framework", "hostonly", "shard"]
+    scheduler: luci
+
+  - name: Mac customer_testing
     recipe: flutter/flutter
     timeout: 60
     properties:
-      tags: >
-        ["framework","hostonly"]
-      validation: analyze
-      validation_name: Analyze
-
-  - name: Staging_build_linux framework_tests_misc
-    presubmit: false
-    bringup: true
+      add_recipes_cq: "true"
+      validation: customer_testing
+      validation_name: Customer testing
+      tags: >
+        ["framework", "hostonly"]
+    scheduler: luci
+
+  - name: Mac dart_plugin_registry_test
+    recipe: devicelab/devicelab_drone
+    timeout: 60
+    properties:
+      dependencies: >-
+        [
+          {"dependency": "xcode"},
+          {"dependency": "gems"}
+        ]
+      tags: >
+        ["devicelab", "hostonly"]
+      task_name: dart_plugin_registry_test
+    scheduler: luci
+    runIf:
+      - dev/**
+      - packages/flutter_tools/**
+      - bin/**
+      - .ci.yaml
+
+  - name: Mac framework_tests_libraries
+    recipe: flutter/flutter_drone
+    timeout: 60
+    properties:
+      dependencies: >-
+        [
+          {"dependency": "goldctl"}
+        ]
+      shard: framework_tests
+      subshard: libraries
+      tags: >
+        ["framework", "hostonly", "shard"]
+    scheduler: luci
+    runIf:
+      - dev/**
+      - packages/flutter/**
+      - packages/flutter_driver/**
+      - packages/integration_test/**
+      - packages/flutter_localizations/**
+      - packages/fuchsia_remote_debug_protocol/**
+      - packages/flutter_test/**
+      - packages/flutter_goldens/**
+      - packages/flutter_tools/**
+      - bin/**
+      - .ci.yaml
+
+  - name: Mac framework_tests_misc
     recipe: flutter/flutter_drone
     timeout: 60
     properties:
       dependencies: >-
         [
           {"dependency": "goldctl"},
-          {"dependency": "clang"},
-          {"dependency": "cmake"},
-          {"dependency": "ninja"},
+          {"dependency": "xcode"},
+          {"dependency": "gems"},
           {"dependency": "open_jdk", "version": "11"},
           {"dependency": "android_sdk", "version": "version:31v8"}
         ]
@@ -2251,6 +2395,1199 @@
       subshard: misc
       tags: >
         ["framework", "hostonly", "shard"]
+    scheduler: luci
+    runIf:
+      - dev/**
+      - packages/flutter/**
+      - packages/flutter_driver/**
+      - packages/integration_test/**
+      - packages/flutter_localizations/**
+      - packages/fuchsia_remote_debug_protocol/**
+      - packages/flutter_test/**
+      - packages/flutter_goldens/**
+      - packages/flutter_tools/**
+      - bin/**
+      - .ci.yaml
+
+  - name: Mac framework_tests_widgets
+    recipe: flutter/flutter_drone
+    timeout: 60
+    properties:
+      dependencies: >-
+        [
+          {"dependency": "goldctl"}
+        ]
+      shard: framework_tests
+      subshard: widgets
+      tags: >
+        ["framework", "hostonly", "shard"]
+    scheduler: luci
+    runIf:
+      - dev/**
+      - packages/flutter/**
+      - packages/flutter_driver/**
+      - packages/integration_test/**
+      - packages/flutter_localizations/**
+      - packages/fuchsia_remote_debug_protocol/**
+      - packages/flutter_test/**
+      - packages/flutter_goldens/**
+      - packages/flutter_tools/**
+      - bin/**
+      - .ci.yaml
+
+  - name: Mac gradle_plugin_bundle_test
+    recipe: devicelab/devicelab_drone
+    timeout: 60
+    properties:
+      dependencies: >-
+        [
+          {"dependency": "android_sdk", "version": "version:31v8"},
+          {"dependency": "open_jdk", "version": "11"}
+        ]
+      tags: >
+        ["devicelab", "hostonly"]
+      task_name: gradle_plugin_bundle_test
+    scheduler: luci
+    runIf:
+      - dev/**
+      - bin/**
+      - .ci.yaml
+
+  - name: Mac module_custom_host_app_name_test
+    recipe: devicelab/devicelab_drone
+    timeout: 60
+    properties:
+      dependencies: >-
+        [
+          {"dependency": "android_sdk", "version": "version:31v8"},
+          {"dependency": "open_jdk", "version": "11"}
+        ]
+      tags: >
+        ["devicelab", "hostonly"]
+      task_name: module_custom_host_app_name_test
+    scheduler: luci
+    runIf:
+      - dev/**
+      - packages/flutter_tools/**
+      - bin/**
+      - .ci.yaml
+
+  - name: Mac module_host_with_custom_build_test
+    recipe: devicelab/devicelab_drone
+    timeout: 60
+    properties:
+      dependencies: >-
+        [
+          {"dependency": "android_sdk", "version": "version:31v8"},
+          {"dependency": "open_jdk", "version": "11"}
+        ]
+      tags: >
+        ["devicelab", "hostonly"]
+      task_name: module_host_with_custom_build_test
+    scheduler: luci
+    runIf:
+      - dev/**
+      - packages/flutter_tools/**
+      - bin/**
+      - .ci.yaml
+
+  - name: Mac module_test
+    recipe: devicelab/devicelab_drone
+    timeout: 60
+    properties:
+      dependencies: >-
+        [
+          {"dependency": "android_sdk", "version": "version:31v8"},
+          {"dependency": "open_jdk", "version": "11"}
+        ]
+      tags: >
+        ["devicelab", "hostonly"]
+      task_name: module_test
+    scheduler: luci
+    runIf:
+      - dev/**
+      - packages/flutter_tools/**
+      - bin/**
+      - .ci.yaml
+
+  - name: Mac module_test_ios
+    recipe: devicelab/devicelab_drone
+    timeout: 60
+    properties:
+      dependencies: >-
+        [
+          {"dependency": "android_sdk", "version": "version:31v8"},
+          {"dependency": "open_jdk", "version": "11"},
+          {"dependency": "xcode"},
+          {"dependency": "gems"}
+        ]
+      tags: >
+        ["devicelab", "hostonly"]
+      task_name: module_test_ios
+    scheduler: luci
+    runIf:
+      - dev/**
+      - packages/flutter_tools/**
+      - bin/**
+      - .ci.yaml
+
+  - name: Mac plugin_dependencies_test
+    recipe: devicelab/devicelab_drone
+    timeout: 60
+    properties:
+      dependencies: >-
+        [
+          {"dependency": "android_sdk", "version": "version:31v8"},
+          {"dependency": "open_jdk", "version": "11"},
+          {"dependency": "xcode"},
+          {"dependency": "gems"}
+        ]
+      tags: >
+        ["devicelab", "hostonly"]
+      task_name: plugin_dependencies_test
+    scheduler: luci
+    runIf:
+      - dev/**
+      - packages/flutter_tools/**
+      - bin/**
+      - .ci.yaml
+
+  - name: Mac plugin_lint_mac
+    recipe: devicelab/devicelab_drone
+    timeout: 60
+    properties:
+      dependencies: >-
+        [
+          {"dependency": "android_sdk", "version": "version:31v8"},
+          {"dependency": "open_jdk", "version": "11"},
+          {"dependency": "xcode"},
+          {"dependency": "gems"}
+        ]
+      tags: >
+        ["devicelab", "hostonly"]
+      task_name: plugin_lint_mac
+    scheduler: luci
+    runIf:
+      - dev/**
+      - packages/flutter_tools/**
+      - packages/integration_test/**
+      - bin/**
+      - .ci.yaml
+
+  - name: Mac plugin_test
+    recipe: devicelab/devicelab_drone
+    timeout: 60
+    properties:
+      dependencies: >-
+        [
+          {"dependency": "android_sdk", "version": "version:31v8"},
+          {"dependency": "open_jdk", "version": "11"}
+        ]
+      tags: >
+        ["devicelab", "hostonly"]
+      task_name: plugin_test
+    scheduler: luci
+    runIf:
+      - dev/**
+      - packages/flutter_tools/**
+      - bin/**
+      - .ci.yaml
+
+  - name: Mac plugin_test_ios
+    recipe: devicelab/devicelab_drone
+    timeout: 60
+    properties:
+      dependencies: >-
+        [
+          {"dependency": "android_sdk", "version": "version:31v8"},
+          {"dependency": "open_jdk", "version": "11"},
+          {"dependency": "xcode"},
+          {"dependency": "gems"}
+        ]
+      tags: >
+        ["devicelab", "hostonly"]
+      task_name: plugin_test_ios
+    scheduler: luci
+    runIf:
+      - dev/**
+      - packages/flutter_tools/**
+      - bin/**
+      - .ci.yaml
+
+  - name: Mac tool_host_cross_arch_tests
+    recipe: flutter/flutter_drone
+    timeout: 60
+    properties:
+      add_recipes_cq: "true"
+      dependencies: >-
+        [
+          {"dependency": "xcode"},
+          {"dependency": "gems"}
+        ]
+      shard: tool_host_cross_arch_tests
+      tags: >
+        ["framework", "hostonly", "shard"]
+      test_timeout_secs: "2700"
+    runIf:
+      - dev/**
+      - packages/flutter_tools/**
+      - bin/**
+      - .ci.yaml
+
+  - name: Mac tool_integration_tests_1_4
+    recipe: flutter/flutter_drone
+    timeout: 60
+    properties:
+      add_recipes_cq: "true"
+      dependencies: >-
+        [
+          {"dependency": "android_sdk", "version": "version:31v8"},
+          {"dependency": "chrome_and_driver", "version": "version:98.1"},
+          {"dependency": "open_jdk", "version": "11"},
+          {"dependency": "xcode"},
+          {"dependency": "gems"},
+          {"dependency": "goldctl"}
+        ]
+      shard: tool_integration_tests
+      subshard: "1_4"
+      tags: >
+        ["framework", "hostonly", "shard"]
+      test_timeout_secs: "2700"
+    scheduler: luci
+    runIf:
+      - dev/**
+      - packages/flutter_tools/**
+      - bin/**
+      - .ci.yaml
+
+  - name: Mac tool_integration_tests_2_4
+    recipe: flutter/flutter_drone
+    timeout: 60
+    properties:
+      add_recipes_cq: "true"
+      dependencies: >-
+        [
+          {"dependency": "android_sdk", "version": "version:31v8"},
+          {"dependency": "chrome_and_driver", "version": "version:98.1"},
+          {"dependency": "open_jdk", "version": "11"},
+          {"dependency": "xcode"},
+          {"dependency": "gems"},
+          {"dependency": "goldctl"}
+        ]
+      shard: tool_integration_tests
+      subshard: "2_4"
+      tags: >
+        ["framework", "hostonly", "shard"]
+      test_timeout_secs: "2700"
+    scheduler: luci
+    runIf:
+      - dev/**
+      - packages/flutter_tools/**
+      - bin/**
+      - .ci.yaml
+
+  - name: Mac tool_integration_tests_3_4
+    recipe: flutter/flutter_drone
+    timeout: 60
+    properties:
+      add_recipes_cq: "true"
+      dependencies: >-
+        [
+          {"dependency": "android_sdk", "version": "version:31v8"},
+          {"dependency": "chrome_and_driver", "version": "version:98.1"},
+          {"dependency": "open_jdk", "version": "11"},
+          {"dependency": "xcode"},
+          {"dependency": "gems"},
+          {"dependency": "goldctl"}
+        ]
+      shard: tool_integration_tests
+      subshard: "3_4"
+      tags: >
+        ["framework", "hostonly", "shard"]
+      test_timeout_secs: "2700"
+    scheduler: luci
+    runIf:
+      - dev/**
+      - packages/flutter_tools/**
+      - bin/**
+      - .ci.yaml
+
+  - name: Mac tool_integration_tests_4_4
+    recipe: flutter/flutter_drone
+    timeout: 60
+    properties:
+      add_recipes_cq: "true"
+      dependencies: >-
+        [
+          {"dependency": "android_sdk", "version": "version:31v8"},
+          {"dependency": "chrome_and_driver", "version": "version:98.1"},
+          {"dependency": "open_jdk", "version": "11"},
+          {"dependency": "xcode"},
+          {"dependency": "gems"},
+          {"dependency": "goldctl"}
+        ]
+      shard: tool_integration_tests
+      subshard: "4_4"
+      tags: >
+        ["framework", "hostonly", "shard"]
+      test_timeout_secs: "2700"
+    scheduler: luci
+    runIf:
+      - dev/**
+      - packages/flutter_tools/**
+      - bin/**
+      - .ci.yaml
+
+  - name: Mac tool_tests_commands
+    recipe: flutter/flutter_drone
+    timeout: 60
+    properties:
+      add_recipes_cq: "true"
+      dependencies: >-
+        [
+          {"dependency": "android_sdk", "version": "version:31v8"},
+          {"dependency": "open_jdk", "version": "11"}
+        ]
+      shard: tool_tests
+      subshard: commands
+      tags: >
+        ["framework", "hostonly", "shard"]
+    scheduler: luci
+
+  - name: Mac tool_tests_general
+    recipe: flutter/flutter_drone
+    timeout: 60
+    properties:
+      add_recipes_cq: "true"
+      dependencies: >-
+        [
+          {"dependency": "android_sdk", "version": "version:31v8"},
+          {"dependency": "open_jdk", "version": "11"}
+        ]
+      shard: tool_tests
+      subshard: general
+      tags: >
+        ["framework", "hostonly", "shard"]
+    scheduler: luci
+    runIf:
+      - dev/**
+      - packages/flutter_tools/**
+      - bin/**
+      - .ci.yaml
+
+  - name: Mac verify_binaries_codesigned
+    enabled_branches:
+      - dev
+      - beta
+      - stable
+    recipe: flutter/flutter
+    timeout: 60
+    properties:
+      dependencies: >-
+        [
+          {"dependency": "xcode"}
+        ]
+      tags: >
+        ["framework", "hostonly", "shard"]
+      validation: verify_binaries_codesigned
+      validation_name: Verify binaries codesigned
+    scheduler: luci
+
+  - name: Mac web_tool_tests
+    recipe: flutter/flutter_drone
+    timeout: 60
+    properties:
+      dependencies: >-
+        [
+          {"dependency": "android_sdk", "version": "version:31v8"},
+          {"dependency": "chrome_and_driver", "version": "version:98.1"},
+          {"dependency": "open_jdk", "version": "11"},
+          {"dependency": "goldctl"}
+        ]
+      shard: web_tool_tests
+      subshard: web
+      tags: >
+        ["framework", "hostonly", "shard"]
+    scheduler: luci
+    runIf:
+      - dev/**
+      - packages/flutter_tools/**
+      - bin/**
+      - .ci.yaml
+
+  - name: Mac_android entrypoint_dart_registrant
+    recipe: devicelab/devicelab_drone
+    timeout: 60
+    properties:
+      tags: >
+        ["devicelab", "android", "mac"]
+      task_name: entrypoint_dart_registrant
+    runIf:
+      - dev/**
+      - packages/flutter_tools/**
+      - bin/**
+      - .ci.yaml
+    scheduler: luci
+
+  - name: Mac_android hello_world_android__compile
+    recipe: devicelab/devicelab_drone
+    presubmit: false
+    timeout: 60
+    properties:
+      tags: >
+        ["devicelab", "android", "mac"]
+      task_name: hello_world_android__compile
+    scheduler: luci
+
+  - name: Mac_arm64_android hello_world_android__compile
+    recipe: devicelab/devicelab_drone
+    presubmit: false
+    timeout: 60
+    properties:
+      tags: >
+        ["devicelab", "android", "mac", "arm64"]
+      task_name: hello_world_android__compile
+    scheduler: luci
+
+  - name: Mac_android hot_mode_dev_cycle__benchmark
+    recipe: devicelab/devicelab_drone
+    presubmit: false
+    timeout: 60
+    properties:
+      tags: >
+        ["devicelab", "android", "mac"]
+      task_name: hot_mode_dev_cycle__benchmark
+    scheduler: luci
+
+  - name: Mac_android integration_test_test
+    recipe: devicelab/devicelab_drone
+    presubmit: false
+    timeout: 60
+    properties:
+      tags: >
+        ["devicelab", "android", "mac"]
+      task_name: integration_test_test
+    scheduler: luci
+
+  - name: Mac_arm64_android integration_test_test
+    recipe: devicelab/devicelab_drone
+    presubmit: false
+    timeout: 60
+    properties:
+      tags: >
+        ["devicelab", "android", "mac", "arm64"]
+      task_name: integration_test_test
+
+  - name: Mac_android integration_ui_frame_number
+    recipe: devicelab/devicelab_drone
+    presubmit: false
+    timeout: 60
+    properties:
+      tags: >
+        ["devicelab", "android", "mac"]
+      task_name: integration_ui_frame_number
+    scheduler: luci
+
+  - name: Mac_android microbenchmarks
+    recipe: devicelab/devicelab_drone
+    presubmit: false
+    timeout: 60
+    properties:
+      tags: >
+        ["devicelab", "android", "mac"]
+      task_name: microbenchmarks
+    scheduler: luci
+
+  - name: Mac_android run_release_test
+    recipe: devicelab/devicelab_drone
+    runIf:
+      - dev/**
+    timeout: 60
+    properties:
+      tags: >
+        ["devicelab", "android", "mac"]
+      task_name: run_release_test
+    scheduler: luci
+
+  - name: Mac_arm64_android run_release_test
+    bringup: true # Flaky https://github.com/flutter/flutter/issues/103059
+    recipe: devicelab/devicelab_drone
+    presubmit: false
+    runIf:
+      - dev/**
+    timeout: 60
+    properties:
+      tags: >
+        ["devicelab", "android", "mac", "arm64"]
+      task_name: run_release_test
+    scheduler: luci
+
+  - name: Mac_android flutter_gallery_mac__start_up
+    recipe: devicelab/devicelab_drone
+    presubmit: false
+    timeout: 60
+    properties:
+      tags: >
+        ["devicelab", "android", "mac"]
+      task_name: flutter_gallery_mac__start_up
+    scheduler: luci
+
+  - name: Mac_ios animation_with_microtasks_perf_ios__timeline_summary
+    recipe: devicelab/devicelab_drone
+    presubmit: false
+    timeout: 60
+    properties:
+      tags: >
+        ["devicelab", "ios", "mac"]
+      task_name: animation_with_microtasks_perf_ios__timeline_summary
+    scheduler: luci
+
+  - name: Mac_ios backdrop_filter_perf_ios__timeline_summary
+    recipe: devicelab/devicelab_drone
+    presubmit: false
+    timeout: 60
+    properties:
+      tags: >
+        ["devicelab", "ios", "mac"]
+      task_name: backdrop_filter_perf_ios__timeline_summary
+    scheduler: luci
+
+  - name: Mac_ios basic_material_app_ios__compile
+    recipe: devicelab/devicelab_drone
+    presubmit: false
+    timeout: 60
+    properties:
+      tags: >
+        ["devicelab", "ios", "mac"]
+      task_name: basic_material_app_ios__compile
+    scheduler: luci
+
+  - name: Mac_ios channels_integration_test_ios
+    recipe: devicelab/devicelab_drone
+    presubmit: false
+    timeout: 60
+    properties:
+      tags: >
+        ["devicelab", "ios", "mac"]
+      task_name: channels_integration_test_ios
+    scheduler: luci
+
+  - name: Mac_ios complex_layout_ios__compile
+    recipe: devicelab/devicelab_drone
+    presubmit: false
+    timeout: 60
+    properties:
+      tags: >
+        ["devicelab", "ios", "mac"]
+      task_name: complex_layout_ios__compile
+      dependencies: >-
+        [
+          {"dependency": "open_jdk", "version": "11"}
+        ]
+    scheduler: luci
+
+  - name: Mac_ios complex_layout_ios__start_up
+    recipe: devicelab/devicelab_drone
+    presubmit: false
+    timeout: 60
+    properties:
+      tags: >
+        ["devicelab", "ios", "mac"]
+      task_name: complex_layout_ios__start_up
+      dependencies: >-
+        [
+          {"dependency": "open_jdk", "version": "11"}
+        ]
+    scheduler: luci
+
+  - name: Mac_ios complex_layout_scroll_perf_ios__timeline_summary
+    recipe: devicelab/devicelab_drone
+    presubmit: false
+    timeout: 60
+    properties:
+      tags: >
+        ["devicelab", "ios", "mac"]
+      task_name: complex_layout_scroll_perf_ios__timeline_summary
+      dependencies: >-
+        [
+          {"dependency": "open_jdk", "version": "11"}
+        ]
+    scheduler: luci
+
+  - name: Mac_ios cubic_bezier_perf_ios_sksl_warmup__timeline_summary
+    bringup: true # Flaky https://github.com/flutter/flutter/issues/102230
+    recipe: devicelab/devicelab_drone
+    presubmit: false
+    timeout: 60
+    properties:
+      tags: >
+        ["devicelab", "ios", "mac"]
+      task_name: cubic_bezier_perf_ios_sksl_warmup__timeline_summary
+    scheduler: luci
+
+  - name: Mac_ios external_ui_integration_test_ios
+    bringup: true # Flaky https://github.com/flutter/flutter/issues/103057
+    recipe: devicelab/devicelab_drone
+    presubmit: false
+    timeout: 60
+    properties:
+      tags: >
+        ["devicelab", "ios", "mac"]
+      task_name: external_ui_integration_test_ios
+    scheduler: luci
+
+  - name: Mac_ios route_test_ios
+    recipe: devicelab/devicelab_drone
+    presubmit: false
+    timeout: 60
+    properties:
+      tags: >
+        ["devicelab", "ios", "mac"]
+      task_name: route_test_ios
+    scheduler: luci
+
+  - name: Mac_ios flavors_test_ios
+    recipe: devicelab/devicelab_drone
+    presubmit: false
+    timeout: 60
+    properties:
+      tags: >
+        ["devicelab", "ios", "mac"]
+      task_name: flavors_test_ios
+    scheduler: luci
+
+  - name: Mac_ios flutter_gallery_ios__compile
+    recipe: devicelab/devicelab_drone
+    presubmit: false
+    timeout: 60
+    properties:
+      tags: >
+        ["devicelab", "ios", "mac"]
+      task_name: flutter_gallery_ios__compile
+    scheduler: luci
+
+  - name: Mac_arm64_ios flutter_gallery_ios__compile
+    recipe: devicelab/devicelab_drone
+    presubmit: false
+    timeout: 60
+    properties:
+      tags: >
+        ["devicelab", "ios", "mac", "arm64"]
+      task_name: flutter_gallery_ios__compile
+    scheduler: luci
+
+  - name: Mac_ios flutter_gallery_ios__start_up
+    recipe: devicelab/devicelab_drone
+    presubmit: false
+    timeout: 60
+    properties:
+      tags: >
+        ["devicelab", "ios", "mac"]
+      task_name: flutter_gallery_ios__start_up
+    scheduler: luci
+
+  - name: Mac_ios flutter_view_ios__start_up
+    recipe: devicelab/devicelab_drone
+    presubmit: false
+    timeout: 60
+    properties:
+      tags: >
+        ["devicelab", "ios", "mac"]
+      task_name: flutter_view_ios__start_up
+    scheduler: luci
+
+  - name: Mac_ios hello_world_ios__compile
+    recipe: devicelab/devicelab_drone
+    presubmit: false
+    timeout: 60
+    properties:
+      tags: >
+        ["devicelab", "ios", "mac"]
+      task_name: hello_world_ios__compile
+    scheduler: luci
+
+  - name: Mac_arm64_ios hello_world_ios__compile
+    recipe: devicelab/devicelab_drone
+    presubmit: false
+    timeout: 60
+    properties:
+      tags: >
+        ["devicelab", "ios", "mac", "arm64"]
+      task_name: hello_world_ios__compile
+    scheduler: luci
+
+  - name: Mac_ios hot_mode_dev_cycle_macos_target__benchmark
+    recipe: devicelab/devicelab_drone
+    timeout: 60
+    properties:
+      tags: >
+        ["devicelab", "ios", "mac"]
+      task_name: hot_mode_dev_cycle_macos_target__benchmark
+    runIf:
+      - dev/**
+      - .ci.yaml
+    scheduler: luci
+
+  - name: Mac_arm64_ios hot_mode_dev_cycle_macos_target__benchmark
+    recipe: devicelab/devicelab_drone
+    presubmit: false
+    timeout: 60
+    properties:
+      tags: >
+        ["devicelab", "ios", "mac", "arm64"]
+      task_name: hot_mode_dev_cycle_macos_target__benchmark
+    runIf:
+      - dev/**
+    scheduler: luci
+
+  - name: Mac_ios integration_test_test_ios
+    recipe: devicelab/devicelab_drone
+    presubmit: false
+    timeout: 60
+    properties:
+      tags: >
+        ["devicelab", "ios", "mac"]
+      task_name: integration_test_test_ios
+    scheduler: luci
+
+  - name: Mac_ios integration_ui_ios_driver
+    recipe: devicelab/devicelab_drone
+    presubmit: false
+    timeout: 60
+    properties:
+      tags: >
+        ["devicelab", "ios", "mac"]
+      task_name: integration_ui_ios_driver
+    scheduler: luci
+
+  - name: Mac_ios integration_ui_ios_frame_number
+    recipe: devicelab/devicelab_drone
+    presubmit: false
+    timeout: 60
+    properties:
+      tags: >
+        ["devicelab", "ios", "mac"]
+      task_name: integration_ui_ios_frame_number
+    scheduler: luci
+
+  - name: Mac_ios integration_ui_ios_keyboard_resize
+    recipe: devicelab/devicelab_drone
+    presubmit: false
+    timeout: 60
+    properties:
+      tags: >
+        ["devicelab", "ios", "mac"]
+      task_name: integration_ui_ios_keyboard_resize
+    scheduler: luci
+
+  - name: Mac_ios integration_ui_ios_screenshot
+    recipe: devicelab/devicelab_drone
+    presubmit: false
+    timeout: 60
+    properties:
+      tags: >
+        ["devicelab", "ios", "mac"]
+      task_name: integration_ui_ios_screenshot
+    scheduler: luci
+
+  - name: Mac_ios integration_ui_ios_textfield
+    recipe: devicelab/devicelab_drone
+    presubmit: false
+    timeout: 60
+    properties:
+      tags: >
+        ["devicelab", "ios", "mac"]
+      task_name: integration_ui_ios_textfield
+    scheduler: luci
+
+  - name: Mac_ios ios_app_with_extensions_test
+    recipe: devicelab/devicelab_drone
+    presubmit: false
+    timeout: 60
+    properties:
+      tags: >
+        ["devicelab", "ios", "mac"]
+      task_name: ios_app_with_extensions_test
+    scheduler: luci
+
+  - name: Mac_arm64_ios ios_app_with_extensions_test
+    recipe: devicelab/devicelab_drone
+    presubmit: false
+    timeout: 60
+    properties:
+      tags: >
+        ["devicelab", "ios", "mac", "arm64"]
+      task_name: ios_app_with_extensions_test
+    scheduler: luci
+
+  - name: Mac_ios ios_content_validation_test
+    recipe: devicelab/devicelab_drone
+    presubmit: false
+    timeout: 60
+    properties:
+      tags: >
+        ["devicelab", "ios", "mac"]
+      task_name: ios_content_validation_test
+    scheduler: luci
+
+  - name: Mac_arm64_ios ios_content_validation_test
+    recipe: devicelab/devicelab_drone
+    presubmit: false
+    timeout: 60
+    properties:
+      tags: >
+        ["devicelab", "ios", "mac", "arm64"]
+      task_name: ios_content_validation_test
+    scheduler: luci
+
+  - name: Mac_ios ios_defines_test
+    recipe: devicelab/devicelab_drone
+    presubmit: false
+    timeout: 60
+    properties:
+      tags: >
+        ["devicelab", "ios", "mac"]
+      task_name: ios_defines_test
+    scheduler: luci
+
+  - name: Mac_ios ios_platform_view_tests
+    recipe: devicelab/devicelab_drone
+    presubmit: false
+    timeout: 60
+    properties:
+      tags: >
+        ["devicelab", "ios", "mac"]
+      task_name: ios_platform_view_tests
+    scheduler: luci
+
+  - name: Mac_ios large_image_changer_perf_ios
+    bringup: true # Flaky https://github.com/flutter/flutter/issues/101059
+    recipe: devicelab/devicelab_drone
+    presubmit: false
+    timeout: 60
+    properties:
+      tags: >
+        ["devicelab", "ios", "mac"]
+      task_name: large_image_changer_perf_ios
+    scheduler: luci
+
+  - name: Mac_ios macos_chrome_dev_mode
+    recipe: devicelab/devicelab_drone
+    presubmit: false
+    timeout: 60
+    properties:
+      tags: >
+        ["devicelab", "ios", "mac"]
+      task_name: macos_chrome_dev_mode
+    scheduler: luci
+
+  - name: Mac_arm64_ios macos_chrome_dev_mode
+    recipe: devicelab/devicelab_drone
+    presubmit: false
+    timeout: 60
+    properties:
+      tags: >
+        ["devicelab", "ios", "mac", "arm64"]
+      task_name: macos_chrome_dev_mode
+    scheduler: luci
+
+  - name: Mac_ios microbenchmarks_ios
+    recipe: devicelab/devicelab_drone
+    presubmit: false
+    timeout: 60
+    properties:
+      tags: >
+        ["devicelab", "ios", "mac"]
+      task_name: microbenchmarks_ios
+    scheduler: luci
+
+  - name: Mac_ios new_gallery_ios__transition_perf
+    bringup: true # Flaky https://github.com/flutter/flutter/issues/96401
+    recipe: devicelab/devicelab_drone
+    presubmit: false
+    timeout: 60
+    properties:
+      tags: >
+        ["devicelab", "ios", "mac"]
+      task_name: new_gallery_ios__transition_perf
+    scheduler: luci
+
+  - name: Mac_ios new_gallery_impeller_ios__transition_perf
+    bringup: true # Flaky https://github.com/flutter/flutter/issues/96401
+    recipe: devicelab/devicelab_drone
+    presubmit: false
+    timeout: 60
+    properties:
+      tags: >
+        ["devicelab", "ios", "mac"]
+      task_name: new_gallery_impeller_ios__transition_perf
+    scheduler: luci
+
+  - name: Mac_ios ios_picture_cache_complexity_scoring_perf__timeline_summary
+    recipe: devicelab/devicelab_drone
+    presubmit: false
+    timeout: 60
+    properties:
+      tags: >
+        ["devicelab", "ios", "mac"]
+      task_name: ios_picture_cache_complexity_scoring_perf__timeline_summary
+    scheduler: luci
+
+  - name: Mac_ios platform_channel_sample_test_ios
+    recipe: devicelab/devicelab_drone
+    presubmit: false
+    timeout: 60
+    properties:
+      tags: >
+        ["devicelab", "ios", "mac"]
+      task_name: platform_channel_sample_test_ios
+    scheduler: luci
+
+  - name: Mac_ios platform_channel_sample_test_swift
+    recipe: devicelab/devicelab_drone
+    presubmit: false
+    timeout: 60
+    properties:
+      tags: >
+        ["devicelab", "ios", "mac"]
+      task_name: platform_channel_sample_test_swift
+    scheduler: luci
+
+  - name: Mac_ios platform_channels_benchmarks_ios
+    recipe: devicelab/devicelab_drone
+    presubmit: false
+    timeout: 60
+    properties:
+      tags: >
+        ["devicelab", "ios", "mac"]
+      task_name: platform_channels_benchmarks_ios
+    scheduler: luci
+
+  - name: Mac_ios platform_interaction_test_ios
+    recipe: devicelab/devicelab_drone
+    presubmit: false
+    timeout: 60
+    properties:
+      tags: >
+        ["devicelab", "ios", "mac"]
+      task_name: platform_interaction_test_ios
+    scheduler: luci
+
+  - name: Mac_ios platform_view_ios__start_up
+    recipe: devicelab/devicelab_drone
+    presubmit: false
+    timeout: 60
+    properties:
+      tags: >
+        ["devicelab", "ios", "mac"]
+      task_name: platform_view_ios__start_up
+    scheduler: luci
+
+  - name: Mac_ios platform_views_scroll_perf_ios__timeline_summary
+    recipe: devicelab/devicelab_drone
+    presubmit: false
+    timeout: 60
+    properties:
+      tags: >
+        ["devicelab", "ios", "mac"]
+      task_name: platform_views_scroll_perf_ios__timeline_summary
+    scheduler: luci
+
+  - name: Mac_ios post_backdrop_filter_perf_ios__timeline_summary
+    recipe: devicelab/devicelab_drone
+    presubmit: false
+    timeout: 60
+    properties:
+      tags: >
+        ["devicelab", "ios", "mac"]
+      task_name: post_backdrop_filter_perf_ios__timeline_summary
+    scheduler: luci
+
+  - name: Mac_ios simple_animation_perf_ios
+    recipe: devicelab/devicelab_drone
+    presubmit: false
+    timeout: 60
+    properties:
+      tags: >
+        ["devicelab", "ios", "mac"]
+      task_name: simple_animation_perf_ios
+    scheduler: luci
+
+  - name: Mac_ios hot_mode_dev_cycle_ios__benchmark
+    bringup: true # Flaky https://github.com/flutter/flutter/issues/95582
+    recipe: devicelab/devicelab_drone
+    presubmit: false
+    timeout: 60
+    properties:
+      tags: >
+        ["devicelab", "ios", "mac"]
+      task_name: hot_mode_dev_cycle_ios__benchmark
+    scheduler: luci
+
+  - name: Mac_ios tiles_scroll_perf_ios__timeline_summary
+    recipe: devicelab/devicelab_drone
+    presubmit: false
+    timeout: 60
+    properties:
+      tags: >
+        ["devicelab", "ios", "mac"]
+      task_name: tiles_scroll_perf_ios__timeline_summary
+    scheduler: luci
+
+  - name: Mac_ios native_ui_tests_ios
+    recipe: devicelab/devicelab_drone
+    presubmit: false
+    timeout: 60
+    properties:
+      tags: >
+        ["devicelab", "ios", "mac"]
+      task_name: native_ui_tests_ios
+    scheduler: luci
+
+  - name: Mac_arm64_ios native_ui_tests_ios
+    recipe: devicelab/devicelab_drone
+    presubmit: false
+    timeout: 60
+    properties:
+      tags: >
+        ["devicelab", "ios", "mac", "arm64"]
+      task_name: native_ui_tests_ios
+    scheduler: luci
+
+  - name: Mac native_ui_tests_macos
+    recipe: devicelab/devicelab_drone
+    timeout: 60
+    properties:
+      dependencies: >-
+        [
+          {"dependency": "xcode"},
+          {"dependency": "gems"}
+        ]
+      tags: >
+        ["devicelab", "hostonly"]
+      task_name: native_ui_tests_macos
+    scheduler: luci
+    runIf:
+      - dev/**
+      - packages/flutter_tools/**
+      - bin/**
+      - .ci.yaml
+
+  - name: Mac run_release_test_macos
+    recipe: devicelab/devicelab_drone
+    timeout: 60
+    properties:
+      dependencies: >-
+        [
+          {"dependency": "xcode"},
+          {"dependency": "gems"}
+        ]
+      tags: >
+        ["devicelab", "hostonly"]
+      task_name: run_release_test_macos
+    runIf:
+      - dev/**
+      - packages/flutter_tools/**
+      - bin/**
+      - .ci.yaml
+    scheduler: luci
+
+  - name: Mac_arm64_ios run_release_test_macos
+    recipe: devicelab/devicelab_drone
+    presubmit: false
+    timeout: 60
+    properties:
+      tags: >
+        ["devicelab", "ios", "mac", "arm64"]
+      task_name: run_release_test_macos
+    runIf:
+      - dev/**
+      - packages/flutter_tools/**
+      - bin/**
+      - .ci.yaml
+    scheduler: luci
+
+  - name: Windows build_tests_1_3
+    recipe: flutter/flutter_drone
+    timeout: 60
+    properties:
+      add_recipes_cq: "true"
+      dependencies: >-
+        [
+          {"dependency": "android_sdk", "version": "version:31v8"},
+          {"dependency": "chrome_and_driver", "version": "version:96.2"},
+          {"dependency": "open_jdk", "version": "11"},
+          {"dependency": "goldctl"},
+          {"dependency": "vs_build", "version": "version:vs2019"}
+        ]
+      shard: build_tests
+      subshard: "1_3"
+      tags: >
+        ["framework", "hostonly", "shard"]
+    scheduler: luci
+
+  - name: Windows build_tests_2_3
+    recipe: flutter/flutter_drone
+    timeout: 60
+    properties:
+      add_recipes_cq: "true"
+      dependencies: >-
+        [
+          {"dependency": "android_sdk", "version": "version:31v8"},
+          {"dependency": "chrome_and_driver", "version": "version:96.2"},
+          {"dependency": "open_jdk", "version": "11"},
+          {"dependency": "goldctl"},
+          {"dependency": "vs_build", "version": "version:vs2019"}
+        ]
+      shard: build_tests
+      subshard: "2_3"
+      tags: >
+        ["framework", "hostonly", "shard"]
+    scheduler: luci
+
+  - name: Windows build_tests_3_3
+    recipe: flutter/flutter_drone
+    timeout: 60
+    properties:
+      add_recipes_cq: "true"
+      dependencies: >-
+        [
+          {"dependency": "android_sdk", "version": "version:31v8"},
+          {"dependency": "chrome_and_driver", "version": "version:96.2"},
+          {"dependency": "open_jdk", "version": "11"},
+          {"dependency": "goldctl"},
+          {"dependency": "vs_build", "version": "version:vs2019"}
+        ]
+      shard: build_tests
+      subshard: "3_3"
+      tags: >
+        ["framework", "hostonly", "shard"]
+    scheduler: luci
+
+  - name: Windows customer_testing
+    recipe: flutter/flutter
+    timeout: 60
+    properties:
+      add_recipes_cq: "true"
+      validation: customer_testing
+      validation_name: Customer testing
+      tags: >
+        ["framework", "hostonly"]
+    scheduler: luci
+
+  - name: Windows framework_tests_libraries
+    recipe: flutter/flutter_drone
+    timeout: 60
+    properties:
+      dependencies: >-
+        [
+          {"dependency": "goldctl"}
+        ]
+      shard: framework_tests
+      subshard: libraries
+      tags: >
+        ["framework", "hostonly", "shard"]
+    scheduler: luci
     runIf:
       - dev/
       - packages/flutter/
@@ -2264,1385 +3601,19 @@
       - bin/
       - .ci.yaml
 
->>>>>>> 5e85d237
-  - name: Mac build_ios_framework_module_test
-    recipe: devicelab/devicelab_drone
-    timeout: 60
-    properties:
-      dependencies: >-
-        [
-          {"dependency": "android_sdk", "version": "version:31v8"},
-          {"dependency": "open_jdk", "version": "11"},
-          {"dependency": "xcode"},
-          {"dependency": "gems"}
-        ]
-      tags: >
-        ["devicelab", "hostonly"]
-      task_name: build_ios_framework_module_test
-    scheduler: luci
-    runIf:
-      - dev/**
-      - packages/flutter_tools/**
-      - bin/**
-      - .ci.yaml
-
-  - name: Mac_arm64_ios build_ios_framework_module_test
-    recipe: devicelab/devicelab_drone
-    presubmit: false
-    timeout: 60
-    properties:
-      tags: >
-        ["devicelab", "ios", "mac", "arm64"]
-      task_name: build_ios_framework_module_test
-    runIf:
-      - dev/**
-      - packages/flutter_tools/**
-      - bin/**
-      - .ci.yaml
-    scheduler: luci
-
-  - name: Mac build_tests_1_4
-    recipe: flutter/flutter_drone
-    timeout: 60
-    properties:
-      add_recipes_cq: "true"
-      dependencies: >-
-        [
-          {"dependency": "android_sdk", "version": "version:31v8"},
-          {"dependency": "chrome_and_driver", "version": "version:98.1"},
-          {"dependency": "open_jdk", "version": "11"},
-          {"dependency": "xcode"},
-          {"dependency": "gems"},
-          {"dependency": "goldctl"}
-        ]
-      shard: build_tests
-      subshard: "1_4"
-      tags: >
-        ["framework", "hostonly", "shard"]
-    scheduler: luci
-
-  - name: Mac build_tests_2_4
-    recipe: flutter/flutter_drone
-    timeout: 60
-    properties:
-      add_recipes_cq: "true"
-      dependencies: >-
-        [
-          {"dependency": "android_sdk", "version": "version:31v8"},
-          {"dependency": "chrome_and_driver", "version": "version:98.1"},
-          {"dependency": "open_jdk", "version": "11"},
-          {"dependency": "xcode"},
-          {"dependency": "gems"},
-          {"dependency": "goldctl"}
-        ]
-      shard: build_tests
-      subshard: "2_4"
-      tags: >
-        ["framework", "hostonly", "shard"]
-    scheduler: luci
-
-  - name: Mac build_tests_3_4
-    recipe: flutter/flutter_drone
-    timeout: 60
-    properties:
-      add_recipes_cq: "true"
-      dependencies: >-
-        [
-          {"dependency": "android_sdk", "version": "version:31v8"},
-          {"dependency": "chrome_and_driver", "version": "version:98.1"},
-          {"dependency": "open_jdk", "version": "11"},
-          {"dependency": "xcode"},
-          {"dependency": "gems"},
-          {"dependency": "goldctl"}
-        ]
-      shard: build_tests
-      subshard: "3_4"
-      tags: >
-        ["framework", "hostonly", "shard"]
-    scheduler: luci
-
-  - name: Mac build_tests_4_4
-    recipe: flutter/flutter_drone
-    timeout: 60
-    properties:
-      add_recipes_cq: "true"
-      dependencies: >-
-        [
-          {"dependency": "android_sdk", "version": "version:31v8"},
-          {"dependency": "chrome_and_driver", "version": "version:98.1"},
-          {"dependency": "open_jdk", "version": "11"},
-          {"dependency": "xcode"},
-          {"dependency": "gems"},
-          {"dependency": "goldctl"}
-        ]
-      shard: build_tests
-      subshard: "4_4"
-      tags: >
-        ["framework", "hostonly", "shard"]
-    scheduler: luci
-
-  - name: Mac customer_testing
-    recipe: flutter/flutter
-    timeout: 60
-    properties:
-      add_recipes_cq: "true"
-      validation: customer_testing
-      validation_name: Customer testing
-      tags: >
-        ["framework", "hostonly"]
-    scheduler: luci
-
-  - name: Mac dart_plugin_registry_test
-    recipe: devicelab/devicelab_drone
-    timeout: 60
-    properties:
-      dependencies: >-
-        [
-          {"dependency": "xcode"},
-          {"dependency": "gems"}
-        ]
-      tags: >
-        ["devicelab", "hostonly"]
-      task_name: dart_plugin_registry_test
-    scheduler: luci
-    runIf:
-      - dev/**
-      - packages/flutter_tools/**
-      - bin/**
-      - .ci.yaml
-
-  - name: Mac framework_tests_libraries
-    recipe: flutter/flutter_drone
-    timeout: 60
-    properties:
-      dependencies: >-
-        [
-          {"dependency": "goldctl"}
-        ]
-      shard: framework_tests
-      subshard: libraries
-      tags: >
-        ["framework", "hostonly", "shard"]
-    scheduler: luci
-    runIf:
-      - dev/**
-      - packages/flutter/**
-      - packages/flutter_driver/**
-      - packages/integration_test/**
-      - packages/flutter_localizations/**
-      - packages/fuchsia_remote_debug_protocol/**
-      - packages/flutter_test/**
-      - packages/flutter_goldens/**
-      - packages/flutter_tools/**
-      - bin/**
-      - .ci.yaml
-
-  - name: Mac framework_tests_misc
+  - name: Windows framework_tests_misc
     recipe: flutter/flutter_drone
     timeout: 60
     properties:
       dependencies: >-
         [
           {"dependency": "goldctl"},
-          {"dependency": "xcode"},
-          {"dependency": "gems"},
+          {"dependency": "vs_build", "version": "version:vs2019"},
           {"dependency": "open_jdk", "version": "11"},
           {"dependency": "android_sdk", "version": "version:31v8"}
         ]
       shard: framework_tests
       subshard: misc
-      tags: >
-        ["framework", "hostonly", "shard"]
-    scheduler: luci
-    runIf:
-      - dev/**
-      - packages/flutter/**
-      - packages/flutter_driver/**
-      - packages/integration_test/**
-      - packages/flutter_localizations/**
-      - packages/fuchsia_remote_debug_protocol/**
-      - packages/flutter_test/**
-      - packages/flutter_goldens/**
-      - packages/flutter_tools/**
-      - bin/**
-      - .ci.yaml
-
-  - name: Mac framework_tests_widgets
-    recipe: flutter/flutter_drone
-    timeout: 60
-    properties:
-      dependencies: >-
-        [
-          {"dependency": "goldctl"}
-        ]
-      shard: framework_tests
-      subshard: widgets
-      tags: >
-        ["framework", "hostonly", "shard"]
-    scheduler: luci
-    runIf:
-      - dev/**
-      - packages/flutter/**
-      - packages/flutter_driver/**
-      - packages/integration_test/**
-      - packages/flutter_localizations/**
-      - packages/fuchsia_remote_debug_protocol/**
-      - packages/flutter_test/**
-      - packages/flutter_goldens/**
-      - packages/flutter_tools/**
-      - bin/**
-      - .ci.yaml
-
-  - name: Mac gradle_plugin_bundle_test
-    recipe: devicelab/devicelab_drone
-    timeout: 60
-    properties:
-      dependencies: >-
-        [
-          {"dependency": "android_sdk", "version": "version:31v8"},
-          {"dependency": "open_jdk", "version": "11"}
-        ]
-      tags: >
-        ["devicelab", "hostonly"]
-      task_name: gradle_plugin_bundle_test
-    scheduler: luci
-    runIf:
-      - dev/**
-      - bin/**
-      - .ci.yaml
-
-  - name: Mac module_custom_host_app_name_test
-    recipe: devicelab/devicelab_drone
-    timeout: 60
-    properties:
-      dependencies: >-
-        [
-          {"dependency": "android_sdk", "version": "version:31v8"},
-          {"dependency": "open_jdk", "version": "11"}
-        ]
-      tags: >
-        ["devicelab", "hostonly"]
-      task_name: module_custom_host_app_name_test
-    scheduler: luci
-    runIf:
-      - dev/**
-      - packages/flutter_tools/**
-      - bin/**
-      - .ci.yaml
-
-  - name: Mac module_host_with_custom_build_test
-    recipe: devicelab/devicelab_drone
-    timeout: 60
-    properties:
-      dependencies: >-
-        [
-          {"dependency": "android_sdk", "version": "version:31v8"},
-          {"dependency": "open_jdk", "version": "11"}
-        ]
-      tags: >
-        ["devicelab", "hostonly"]
-      task_name: module_host_with_custom_build_test
-    scheduler: luci
-    runIf:
-      - dev/**
-      - packages/flutter_tools/**
-      - bin/**
-      - .ci.yaml
-
-  - name: Mac module_test
-    recipe: devicelab/devicelab_drone
-    timeout: 60
-    properties:
-      dependencies: >-
-        [
-          {"dependency": "android_sdk", "version": "version:31v8"},
-          {"dependency": "open_jdk", "version": "11"}
-        ]
-      tags: >
-        ["devicelab", "hostonly"]
-      task_name: module_test
-    scheduler: luci
-    runIf:
-      - dev/**
-      - packages/flutter_tools/**
-      - bin/**
-      - .ci.yaml
-
-  - name: Mac module_test_ios
-    recipe: devicelab/devicelab_drone
-    timeout: 60
-    properties:
-      dependencies: >-
-        [
-          {"dependency": "android_sdk", "version": "version:31v8"},
-          {"dependency": "open_jdk", "version": "11"},
-          {"dependency": "xcode"},
-          {"dependency": "gems"}
-        ]
-      tags: >
-        ["devicelab", "hostonly"]
-      task_name: module_test_ios
-    scheduler: luci
-    runIf:
-      - dev/**
-      - packages/flutter_tools/**
-      - bin/**
-      - .ci.yaml
-
-  - name: Mac plugin_dependencies_test
-    recipe: devicelab/devicelab_drone
-    timeout: 60
-    properties:
-      dependencies: >-
-        [
-          {"dependency": "android_sdk", "version": "version:31v8"},
-          {"dependency": "open_jdk", "version": "11"},
-          {"dependency": "xcode"},
-          {"dependency": "gems"}
-        ]
-      tags: >
-        ["devicelab", "hostonly"]
-      task_name: plugin_dependencies_test
-    scheduler: luci
-    runIf:
-      - dev/**
-      - packages/flutter_tools/**
-      - bin/**
-      - .ci.yaml
-
-  - name: Mac plugin_lint_mac
-    recipe: devicelab/devicelab_drone
-    timeout: 60
-    properties:
-      dependencies: >-
-        [
-          {"dependency": "android_sdk", "version": "version:31v8"},
-          {"dependency": "open_jdk", "version": "11"},
-          {"dependency": "xcode"},
-          {"dependency": "gems"}
-        ]
-      tags: >
-        ["devicelab", "hostonly"]
-      task_name: plugin_lint_mac
-    scheduler: luci
-    runIf:
-      - dev/**
-      - packages/flutter_tools/**
-      - packages/integration_test/**
-      - bin/**
-      - .ci.yaml
-
-  - name: Mac plugin_test
-    recipe: devicelab/devicelab_drone
-    timeout: 60
-    properties:
-      dependencies: >-
-        [
-          {"dependency": "android_sdk", "version": "version:31v8"},
-          {"dependency": "open_jdk", "version": "11"}
-        ]
-      tags: >
-        ["devicelab", "hostonly"]
-      task_name: plugin_test
-    scheduler: luci
-    runIf:
-      - dev/**
-      - packages/flutter_tools/**
-      - bin/**
-      - .ci.yaml
-
-  - name: Mac plugin_test_ios
-    recipe: devicelab/devicelab_drone
-    timeout: 60
-    properties:
-      dependencies: >-
-        [
-          {"dependency": "android_sdk", "version": "version:31v8"},
-          {"dependency": "open_jdk", "version": "11"},
-          {"dependency": "xcode"},
-          {"dependency": "gems"}
-        ]
-      tags: >
-        ["devicelab", "hostonly"]
-      task_name: plugin_test_ios
-    scheduler: luci
-    runIf:
-      - dev/**
-      - packages/flutter_tools/**
-      - bin/**
-      - .ci.yaml
-
-  - name: Mac tool_host_cross_arch_tests
-    recipe: flutter/flutter_drone
-    timeout: 60
-    properties:
-      add_recipes_cq: "true"
-      dependencies: >-
-        [
-          {"dependency": "xcode"},
-          {"dependency": "gems"}
-        ]
-      shard: tool_host_cross_arch_tests
-      tags: >
-        ["framework", "hostonly", "shard"]
-      test_timeout_secs: "2700"
-    runIf:
-      - dev/**
-      - packages/flutter_tools/**
-      - bin/**
-      - .ci.yaml
-
-  - name: Mac tool_integration_tests_1_4
-    recipe: flutter/flutter_drone
-    timeout: 60
-    properties:
-      add_recipes_cq: "true"
-      dependencies: >-
-        [
-          {"dependency": "android_sdk", "version": "version:31v8"},
-          {"dependency": "chrome_and_driver", "version": "version:98.1"},
-          {"dependency": "open_jdk", "version": "11"},
-          {"dependency": "xcode"},
-          {"dependency": "gems"},
-          {"dependency": "goldctl"}
-        ]
-      shard: tool_integration_tests
-      subshard: "1_4"
-      tags: >
-        ["framework", "hostonly", "shard"]
-      test_timeout_secs: "2700"
-    scheduler: luci
-    runIf:
-      - dev/**
-      - packages/flutter_tools/**
-      - bin/**
-      - .ci.yaml
-
-  - name: Mac tool_integration_tests_2_4
-    recipe: flutter/flutter_drone
-    timeout: 60
-    properties:
-      add_recipes_cq: "true"
-      dependencies: >-
-        [
-          {"dependency": "android_sdk", "version": "version:31v8"},
-          {"dependency": "chrome_and_driver", "version": "version:98.1"},
-          {"dependency": "open_jdk", "version": "11"},
-          {"dependency": "xcode"},
-          {"dependency": "gems"},
-          {"dependency": "goldctl"}
-        ]
-      shard: tool_integration_tests
-      subshard: "2_4"
-      tags: >
-        ["framework", "hostonly", "shard"]
-      test_timeout_secs: "2700"
-    scheduler: luci
-    runIf:
-      - dev/**
-      - packages/flutter_tools/**
-      - bin/**
-      - .ci.yaml
-
-  - name: Mac tool_integration_tests_3_4
-    recipe: flutter/flutter_drone
-    timeout: 60
-    properties:
-      add_recipes_cq: "true"
-      dependencies: >-
-        [
-          {"dependency": "android_sdk", "version": "version:31v8"},
-          {"dependency": "chrome_and_driver", "version": "version:98.1"},
-          {"dependency": "open_jdk", "version": "11"},
-          {"dependency": "xcode"},
-          {"dependency": "gems"},
-          {"dependency": "goldctl"}
-        ]
-      shard: tool_integration_tests
-      subshard: "3_4"
-      tags: >
-        ["framework", "hostonly", "shard"]
-      test_timeout_secs: "2700"
-    scheduler: luci
-    runIf:
-      - dev/**
-      - packages/flutter_tools/**
-      - bin/**
-      - .ci.yaml
-
-  - name: Mac tool_integration_tests_4_4
-    recipe: flutter/flutter_drone
-    timeout: 60
-    properties:
-      add_recipes_cq: "true"
-      dependencies: >-
-        [
-          {"dependency": "android_sdk", "version": "version:31v8"},
-          {"dependency": "chrome_and_driver", "version": "version:98.1"},
-          {"dependency": "open_jdk", "version": "11"},
-          {"dependency": "xcode"},
-          {"dependency": "gems"},
-          {"dependency": "goldctl"}
-        ]
-      shard: tool_integration_tests
-      subshard: "4_4"
-      tags: >
-        ["framework", "hostonly", "shard"]
-      test_timeout_secs: "2700"
-    scheduler: luci
-    runIf:
-      - dev/**
-      - packages/flutter_tools/**
-      - bin/**
-      - .ci.yaml
-
-  - name: Mac tool_tests_commands
-    recipe: flutter/flutter_drone
-    timeout: 60
-    properties:
-      add_recipes_cq: "true"
-      dependencies: >-
-        [
-          {"dependency": "android_sdk", "version": "version:31v8"},
-          {"dependency": "open_jdk", "version": "11"}
-        ]
-      shard: tool_tests
-      subshard: commands
-      tags: >
-        ["framework", "hostonly", "shard"]
-    scheduler: luci
-
-  - name: Mac tool_tests_general
-    recipe: flutter/flutter_drone
-    timeout: 60
-    properties:
-      add_recipes_cq: "true"
-      dependencies: >-
-        [
-          {"dependency": "android_sdk", "version": "version:31v8"},
-          {"dependency": "open_jdk", "version": "11"}
-        ]
-      shard: tool_tests
-      subshard: general
-      tags: >
-        ["framework", "hostonly", "shard"]
-    scheduler: luci
-    runIf:
-      - dev/**
-      - packages/flutter_tools/**
-      - bin/**
-      - .ci.yaml
-
-  - name: Mac verify_binaries_codesigned
-    enabled_branches:
-      - dev
-      - beta
-      - stable
-    recipe: flutter/flutter
-    timeout: 60
-    properties:
-      dependencies: >-
-        [
-          {"dependency": "xcode"}
-        ]
-      tags: >
-        ["framework", "hostonly", "shard"]
-      validation: verify_binaries_codesigned
-      validation_name: Verify binaries codesigned
-    scheduler: luci
-
-  - name: Mac web_tool_tests
-    recipe: flutter/flutter_drone
-    timeout: 60
-    properties:
-      dependencies: >-
-        [
-          {"dependency": "android_sdk", "version": "version:31v8"},
-          {"dependency": "chrome_and_driver", "version": "version:98.1"},
-          {"dependency": "open_jdk", "version": "11"},
-          {"dependency": "goldctl"}
-        ]
-      shard: web_tool_tests
-      subshard: web
-      tags: >
-        ["framework", "hostonly", "shard"]
-    scheduler: luci
-    runIf:
-      - dev/**
-      - packages/flutter_tools/**
-      - bin/**
-      - .ci.yaml
-
-  - name: Mac_android entrypoint_dart_registrant
-    recipe: devicelab/devicelab_drone
-    timeout: 60
-    properties:
-      tags: >
-        ["devicelab", "android", "mac"]
-      task_name: entrypoint_dart_registrant
-    runIf:
-      - dev/**
-      - packages/flutter_tools/**
-      - bin/**
-      - .ci.yaml
-    scheduler: luci
-
-  - name: Mac_android hello_world_android__compile
-    recipe: devicelab/devicelab_drone
-    presubmit: false
-    timeout: 60
-    properties:
-      tags: >
-        ["devicelab", "android", "mac"]
-      task_name: hello_world_android__compile
-    scheduler: luci
-
-  - name: Mac_arm64_android hello_world_android__compile
-    recipe: devicelab/devicelab_drone
-    presubmit: false
-    timeout: 60
-    properties:
-      tags: >
-        ["devicelab", "android", "mac", "arm64"]
-      task_name: hello_world_android__compile
-    scheduler: luci
-
-  - name: Mac_android hot_mode_dev_cycle__benchmark
-    recipe: devicelab/devicelab_drone
-    presubmit: false
-    timeout: 60
-    properties:
-      tags: >
-        ["devicelab", "android", "mac"]
-      task_name: hot_mode_dev_cycle__benchmark
-    scheduler: luci
-
-  - name: Mac_android integration_test_test
-    recipe: devicelab/devicelab_drone
-    presubmit: false
-    timeout: 60
-    properties:
-      tags: >
-        ["devicelab", "android", "mac"]
-      task_name: integration_test_test
-    scheduler: luci
-
-  - name: Mac_arm64_android integration_test_test
-    recipe: devicelab/devicelab_drone
-    presubmit: false
-    timeout: 60
-    properties:
-      tags: >
-        ["devicelab", "android", "mac", "arm64"]
-      task_name: integration_test_test
-
-  - name: Mac_android integration_ui_frame_number
-    recipe: devicelab/devicelab_drone
-    presubmit: false
-    timeout: 60
-    properties:
-      tags: >
-        ["devicelab", "android", "mac"]
-      task_name: integration_ui_frame_number
-    scheduler: luci
-
-  - name: Mac_android microbenchmarks
-    recipe: devicelab/devicelab_drone
-    presubmit: false
-    timeout: 60
-    properties:
-      tags: >
-        ["devicelab", "android", "mac"]
-      task_name: microbenchmarks
-    scheduler: luci
-
-  - name: Mac_android run_release_test
-    recipe: devicelab/devicelab_drone
-    runIf:
-      - dev/**
-    timeout: 60
-    properties:
-      tags: >
-        ["devicelab", "android", "mac"]
-      task_name: run_release_test
-    scheduler: luci
-
-  - name: Mac_arm64_android run_release_test
-    bringup: true # Flaky https://github.com/flutter/flutter/issues/103059
-    recipe: devicelab/devicelab_drone
-    presubmit: false
-    runIf:
-      - dev/**
-    timeout: 60
-    properties:
-      tags: >
-        ["devicelab", "android", "mac", "arm64"]
-      task_name: run_release_test
-    scheduler: luci
-
-  - name: Mac_android flutter_gallery_mac__start_up
-    recipe: devicelab/devicelab_drone
-    presubmit: false
-    timeout: 60
-    properties:
-      tags: >
-        ["devicelab", "android", "mac"]
-      task_name: flutter_gallery_mac__start_up
-    scheduler: luci
-
-  - name: Mac_ios animation_with_microtasks_perf_ios__timeline_summary
-    recipe: devicelab/devicelab_drone
-    presubmit: false
-    timeout: 60
-    properties:
-      tags: >
-        ["devicelab", "ios", "mac"]
-      task_name: animation_with_microtasks_perf_ios__timeline_summary
-    scheduler: luci
-
-  - name: Mac_ios backdrop_filter_perf_ios__timeline_summary
-    recipe: devicelab/devicelab_drone
-    presubmit: false
-    timeout: 60
-    properties:
-      tags: >
-        ["devicelab", "ios", "mac"]
-      task_name: backdrop_filter_perf_ios__timeline_summary
-    scheduler: luci
-
-  - name: Mac_ios basic_material_app_ios__compile
-    recipe: devicelab/devicelab_drone
-    presubmit: false
-    timeout: 60
-    properties:
-      tags: >
-        ["devicelab", "ios", "mac"]
-      task_name: basic_material_app_ios__compile
-    scheduler: luci
-
-  - name: Mac_ios channels_integration_test_ios
-    recipe: devicelab/devicelab_drone
-    presubmit: false
-    timeout: 60
-    properties:
-      tags: >
-        ["devicelab", "ios", "mac"]
-      task_name: channels_integration_test_ios
-    scheduler: luci
-
-  - name: Mac_ios complex_layout_ios__compile
-    recipe: devicelab/devicelab_drone
-    presubmit: false
-    timeout: 60
-    properties:
-      tags: >
-        ["devicelab", "ios", "mac"]
-      task_name: complex_layout_ios__compile
-      dependencies: >-
-        [
-          {"dependency": "open_jdk", "version": "11"}
-        ]
-    scheduler: luci
-
-  - name: Mac_ios complex_layout_ios__start_up
-    recipe: devicelab/devicelab_drone
-    presubmit: false
-    timeout: 60
-    properties:
-      tags: >
-        ["devicelab", "ios", "mac"]
-      task_name: complex_layout_ios__start_up
-      dependencies: >-
-        [
-          {"dependency": "open_jdk", "version": "11"}
-        ]
-    scheduler: luci
-
-  - name: Mac_ios complex_layout_scroll_perf_ios__timeline_summary
-    recipe: devicelab/devicelab_drone
-    presubmit: false
-    timeout: 60
-    properties:
-      tags: >
-        ["devicelab", "ios", "mac"]
-      task_name: complex_layout_scroll_perf_ios__timeline_summary
-      dependencies: >-
-        [
-          {"dependency": "open_jdk", "version": "11"}
-        ]
-    scheduler: luci
-
-  - name: Mac_ios cubic_bezier_perf_ios_sksl_warmup__timeline_summary
-    bringup: true # Flaky https://github.com/flutter/flutter/issues/102230
-    recipe: devicelab/devicelab_drone
-    presubmit: false
-    timeout: 60
-    properties:
-      tags: >
-        ["devicelab", "ios", "mac"]
-      task_name: cubic_bezier_perf_ios_sksl_warmup__timeline_summary
-    scheduler: luci
-
-  - name: Mac_ios external_ui_integration_test_ios
-    bringup: true # Flaky https://github.com/flutter/flutter/issues/103057
-    recipe: devicelab/devicelab_drone
-    presubmit: false
-    timeout: 60
-    properties:
-      tags: >
-        ["devicelab", "ios", "mac"]
-      task_name: external_ui_integration_test_ios
-    scheduler: luci
-
-  - name: Mac_ios route_test_ios
-    recipe: devicelab/devicelab_drone
-    presubmit: false
-    timeout: 60
-    properties:
-      tags: >
-        ["devicelab", "ios", "mac"]
-      task_name: route_test_ios
-    scheduler: luci
-
-  - name: Mac_ios flavors_test_ios
-    recipe: devicelab/devicelab_drone
-    presubmit: false
-    timeout: 60
-    properties:
-      tags: >
-        ["devicelab", "ios", "mac"]
-      task_name: flavors_test_ios
-    scheduler: luci
-
-  - name: Mac_ios flutter_gallery_ios__compile
-    recipe: devicelab/devicelab_drone
-    presubmit: false
-    timeout: 60
-    properties:
-      tags: >
-        ["devicelab", "ios", "mac"]
-      task_name: flutter_gallery_ios__compile
-    scheduler: luci
-
-  - name: Mac_arm64_ios flutter_gallery_ios__compile
-    recipe: devicelab/devicelab_drone
-    presubmit: false
-    timeout: 60
-    properties:
-      tags: >
-        ["devicelab", "ios", "mac", "arm64"]
-      task_name: flutter_gallery_ios__compile
-    scheduler: luci
-
-  - name: Mac_ios flutter_gallery_ios__start_up
-    recipe: devicelab/devicelab_drone
-    presubmit: false
-    timeout: 60
-    properties:
-      tags: >
-        ["devicelab", "ios", "mac"]
-      task_name: flutter_gallery_ios__start_up
-    scheduler: luci
-
-  - name: Mac_ios flutter_view_ios__start_up
-    recipe: devicelab/devicelab_drone
-    presubmit: false
-    timeout: 60
-    properties:
-      tags: >
-        ["devicelab", "ios", "mac"]
-      task_name: flutter_view_ios__start_up
-    scheduler: luci
-
-  - name: Mac_ios hello_world_ios__compile
-    recipe: devicelab/devicelab_drone
-    presubmit: false
-    timeout: 60
-    properties:
-      tags: >
-        ["devicelab", "ios", "mac"]
-      task_name: hello_world_ios__compile
-    scheduler: luci
-
-  - name: Mac_arm64_ios hello_world_ios__compile
-    recipe: devicelab/devicelab_drone
-    presubmit: false
-    timeout: 60
-    properties:
-      tags: >
-        ["devicelab", "ios", "mac", "arm64"]
-      task_name: hello_world_ios__compile
-    scheduler: luci
-
-  - name: Mac_ios hot_mode_dev_cycle_macos_target__benchmark
-    recipe: devicelab/devicelab_drone
-    timeout: 60
-    properties:
-      tags: >
-        ["devicelab", "ios", "mac"]
-      task_name: hot_mode_dev_cycle_macos_target__benchmark
-    runIf:
-      - dev/**
-      - .ci.yaml
-    scheduler: luci
-
-  - name: Mac_arm64_ios hot_mode_dev_cycle_macos_target__benchmark
-    recipe: devicelab/devicelab_drone
-    presubmit: false
-    timeout: 60
-    properties:
-      tags: >
-        ["devicelab", "ios", "mac", "arm64"]
-      task_name: hot_mode_dev_cycle_macos_target__benchmark
-    runIf:
-      - dev/**
-    scheduler: luci
-
-  - name: Mac_ios integration_test_test_ios
-    recipe: devicelab/devicelab_drone
-    presubmit: false
-    timeout: 60
-    properties:
-      tags: >
-        ["devicelab", "ios", "mac"]
-      task_name: integration_test_test_ios
-    scheduler: luci
-
-  - name: Mac_ios integration_ui_ios_driver
-    recipe: devicelab/devicelab_drone
-    presubmit: false
-    timeout: 60
-    properties:
-      tags: >
-        ["devicelab", "ios", "mac"]
-      task_name: integration_ui_ios_driver
-    scheduler: luci
-
-  - name: Mac_ios integration_ui_ios_frame_number
-    recipe: devicelab/devicelab_drone
-    presubmit: false
-    timeout: 60
-    properties:
-      tags: >
-        ["devicelab", "ios", "mac"]
-      task_name: integration_ui_ios_frame_number
-    scheduler: luci
-
-  - name: Mac_ios integration_ui_ios_keyboard_resize
-    recipe: devicelab/devicelab_drone
-    presubmit: false
-    timeout: 60
-    properties:
-      tags: >
-        ["devicelab", "ios", "mac"]
-      task_name: integration_ui_ios_keyboard_resize
-    scheduler: luci
-
-  - name: Mac_ios integration_ui_ios_screenshot
-    recipe: devicelab/devicelab_drone
-    presubmit: false
-    timeout: 60
-    properties:
-      tags: >
-        ["devicelab", "ios", "mac"]
-      task_name: integration_ui_ios_screenshot
-    scheduler: luci
-
-  - name: Mac_ios integration_ui_ios_textfield
-    recipe: devicelab/devicelab_drone
-    presubmit: false
-    timeout: 60
-    properties:
-      tags: >
-        ["devicelab", "ios", "mac"]
-      task_name: integration_ui_ios_textfield
-    scheduler: luci
-
-  - name: Mac_ios ios_app_with_extensions_test
-    recipe: devicelab/devicelab_drone
-    presubmit: false
-    timeout: 60
-    properties:
-      tags: >
-        ["devicelab", "ios", "mac"]
-      task_name: ios_app_with_extensions_test
-    scheduler: luci
-
-  - name: Mac_arm64_ios ios_app_with_extensions_test
-    recipe: devicelab/devicelab_drone
-    presubmit: false
-    timeout: 60
-    properties:
-      tags: >
-        ["devicelab", "ios", "mac", "arm64"]
-      task_name: ios_app_with_extensions_test
-    scheduler: luci
-
-  - name: Mac_ios ios_content_validation_test
-    recipe: devicelab/devicelab_drone
-    presubmit: false
-    timeout: 60
-    properties:
-      tags: >
-        ["devicelab", "ios", "mac"]
-      task_name: ios_content_validation_test
-    scheduler: luci
-
-  - name: Mac_arm64_ios ios_content_validation_test
-    recipe: devicelab/devicelab_drone
-    presubmit: false
-    timeout: 60
-    properties:
-      tags: >
-        ["devicelab", "ios", "mac", "arm64"]
-      task_name: ios_content_validation_test
-    scheduler: luci
-
-  - name: Mac_ios ios_defines_test
-    recipe: devicelab/devicelab_drone
-    presubmit: false
-    timeout: 60
-    properties:
-      tags: >
-        ["devicelab", "ios", "mac"]
-      task_name: ios_defines_test
-    scheduler: luci
-
-  - name: Mac_ios ios_platform_view_tests
-    recipe: devicelab/devicelab_drone
-    presubmit: false
-    timeout: 60
-    properties:
-      tags: >
-        ["devicelab", "ios", "mac"]
-      task_name: ios_platform_view_tests
-    scheduler: luci
-
-  - name: Mac_ios large_image_changer_perf_ios
-    bringup: true # Flaky https://github.com/flutter/flutter/issues/101059
-    recipe: devicelab/devicelab_drone
-    presubmit: false
-    timeout: 60
-    properties:
-      tags: >
-        ["devicelab", "ios", "mac"]
-      task_name: large_image_changer_perf_ios
-    scheduler: luci
-
-  - name: Mac_ios macos_chrome_dev_mode
-    recipe: devicelab/devicelab_drone
-    presubmit: false
-    timeout: 60
-    properties:
-      tags: >
-        ["devicelab", "ios", "mac"]
-      task_name: macos_chrome_dev_mode
-    scheduler: luci
-
-  - name: Mac_arm64_ios macos_chrome_dev_mode
-    recipe: devicelab/devicelab_drone
-    presubmit: false
-    timeout: 60
-    properties:
-      tags: >
-        ["devicelab", "ios", "mac", "arm64"]
-      task_name: macos_chrome_dev_mode
-    scheduler: luci
-
-  - name: Mac_ios microbenchmarks_ios
-    recipe: devicelab/devicelab_drone
-    presubmit: false
-    timeout: 60
-    properties:
-      tags: >
-        ["devicelab", "ios", "mac"]
-      task_name: microbenchmarks_ios
-    scheduler: luci
-
-  - name: Mac_ios new_gallery_ios__transition_perf
-    bringup: true # Flaky https://github.com/flutter/flutter/issues/96401
-    recipe: devicelab/devicelab_drone
-    presubmit: false
-    timeout: 60
-    properties:
-      tags: >
-        ["devicelab", "ios", "mac"]
-      task_name: new_gallery_ios__transition_perf
-    scheduler: luci
-
-  - name: Mac_ios new_gallery_impeller_ios__transition_perf
-    bringup: true # Flaky https://github.com/flutter/flutter/issues/96401
-    recipe: devicelab/devicelab_drone
-    presubmit: false
-    timeout: 60
-    properties:
-      tags: >
-        ["devicelab", "ios", "mac"]
-      task_name: new_gallery_impeller_ios__transition_perf
-    scheduler: luci
-
-  - name: Mac_ios ios_picture_cache_complexity_scoring_perf__timeline_summary
-    recipe: devicelab/devicelab_drone
-    presubmit: false
-    timeout: 60
-    properties:
-      tags: >
-        ["devicelab", "ios", "mac"]
-      task_name: ios_picture_cache_complexity_scoring_perf__timeline_summary
-    scheduler: luci
-
-  - name: Mac_ios platform_channel_sample_test_ios
-    recipe: devicelab/devicelab_drone
-    presubmit: false
-    timeout: 60
-    properties:
-      tags: >
-        ["devicelab", "ios", "mac"]
-      task_name: platform_channel_sample_test_ios
-    scheduler: luci
-
-  - name: Mac_ios platform_channel_sample_test_swift
-    recipe: devicelab/devicelab_drone
-    presubmit: false
-    timeout: 60
-    properties:
-      tags: >
-        ["devicelab", "ios", "mac"]
-      task_name: platform_channel_sample_test_swift
-    scheduler: luci
-
-  - name: Mac_ios platform_channels_benchmarks_ios
-    recipe: devicelab/devicelab_drone
-    presubmit: false
-    timeout: 60
-    properties:
-      tags: >
-        ["devicelab", "ios", "mac"]
-      task_name: platform_channels_benchmarks_ios
-    scheduler: luci
-
-  - name: Mac_ios platform_interaction_test_ios
-    recipe: devicelab/devicelab_drone
-    presubmit: false
-    timeout: 60
-    properties:
-      tags: >
-        ["devicelab", "ios", "mac"]
-      task_name: platform_interaction_test_ios
-    scheduler: luci
-
-  - name: Mac_ios platform_view_ios__start_up
-    recipe: devicelab/devicelab_drone
-    presubmit: false
-    timeout: 60
-    properties:
-      tags: >
-        ["devicelab", "ios", "mac"]
-      task_name: platform_view_ios__start_up
-    scheduler: luci
-
-  - name: Mac_ios platform_views_scroll_perf_ios__timeline_summary
-    recipe: devicelab/devicelab_drone
-    presubmit: false
-    timeout: 60
-    properties:
-      tags: >
-        ["devicelab", "ios", "mac"]
-      task_name: platform_views_scroll_perf_ios__timeline_summary
-    scheduler: luci
-
-  - name: Mac_ios post_backdrop_filter_perf_ios__timeline_summary
-    recipe: devicelab/devicelab_drone
-    presubmit: false
-    timeout: 60
-    properties:
-      tags: >
-        ["devicelab", "ios", "mac"]
-      task_name: post_backdrop_filter_perf_ios__timeline_summary
-    scheduler: luci
-
-  - name: Mac_ios simple_animation_perf_ios
-    recipe: devicelab/devicelab_drone
-    presubmit: false
-    timeout: 60
-    properties:
-      tags: >
-        ["devicelab", "ios", "mac"]
-      task_name: simple_animation_perf_ios
-    scheduler: luci
-
-  - name: Mac_ios hot_mode_dev_cycle_ios__benchmark
-    bringup: true # Flaky https://github.com/flutter/flutter/issues/95582
-    recipe: devicelab/devicelab_drone
-    presubmit: false
-    timeout: 60
-    properties:
-      tags: >
-        ["devicelab", "ios", "mac"]
-      task_name: hot_mode_dev_cycle_ios__benchmark
-    scheduler: luci
-
-  - name: Mac_ios tiles_scroll_perf_ios__timeline_summary
-    recipe: devicelab/devicelab_drone
-    presubmit: false
-    timeout: 60
-    properties:
-      tags: >
-        ["devicelab", "ios", "mac"]
-      task_name: tiles_scroll_perf_ios__timeline_summary
-    scheduler: luci
-
-  - name: Mac_ios native_ui_tests_ios
-    recipe: devicelab/devicelab_drone
-    presubmit: false
-    timeout: 60
-    properties:
-      tags: >
-        ["devicelab", "ios", "mac"]
-      task_name: native_ui_tests_ios
-    scheduler: luci
-
-  - name: Mac_arm64_ios native_ui_tests_ios
-    recipe: devicelab/devicelab_drone
-    presubmit: false
-    timeout: 60
-    properties:
-      tags: >
-        ["devicelab", "ios", "mac", "arm64"]
-      task_name: native_ui_tests_ios
-    scheduler: luci
-
-  - name: Mac native_ui_tests_macos
-    recipe: devicelab/devicelab_drone
-    timeout: 60
-    properties:
-      dependencies: >-
-        [
-          {"dependency": "xcode"},
-          {"dependency": "gems"}
-        ]
-      tags: >
-        ["devicelab", "hostonly"]
-      task_name: native_ui_tests_macos
-    scheduler: luci
-    runIf:
-      - dev/**
-      - packages/flutter_tools/**
-      - bin/**
-      - .ci.yaml
-
-  - name: Mac run_release_test_macos
-    recipe: devicelab/devicelab_drone
-    timeout: 60
-    properties:
-      dependencies: >-
-        [
-          {"dependency": "xcode"},
-          {"dependency": "gems"}
-        ]
-      tags: >
-        ["devicelab", "hostonly"]
-      task_name: run_release_test_macos
-    runIf:
-      - dev/**
-      - packages/flutter_tools/**
-      - bin/**
-      - .ci.yaml
-    scheduler: luci
-
-  - name: Mac_arm64_ios run_release_test_macos
-    recipe: devicelab/devicelab_drone
-    presubmit: false
-    timeout: 60
-    properties:
-      tags: >
-        ["devicelab", "ios", "mac", "arm64"]
-      task_name: run_release_test_macos
-    runIf:
-      - dev/**
-      - packages/flutter_tools/**
-      - bin/**
-      - .ci.yaml
-    scheduler: luci
-
-  - name: Windows build_tests_1_3
-    recipe: flutter/flutter_drone
-    timeout: 60
-    properties:
-      add_recipes_cq: "true"
-      dependencies: >-
-        [
-          {"dependency": "android_sdk", "version": "version:31v8"},
-          {"dependency": "chrome_and_driver", "version": "version:96.2"},
-          {"dependency": "open_jdk", "version": "11"},
-          {"dependency": "goldctl"},
-          {"dependency": "vs_build", "version": "version:vs2019"}
-        ]
-      shard: build_tests
-      subshard: "1_3"
-      tags: >
-        ["framework", "hostonly", "shard"]
-    scheduler: luci
-
-  - name: Windows build_tests_2_3
-    recipe: flutter/flutter_drone
-    timeout: 60
-    properties:
-      add_recipes_cq: "true"
-      dependencies: >-
-        [
-          {"dependency": "android_sdk", "version": "version:31v8"},
-          {"dependency": "chrome_and_driver", "version": "version:96.2"},
-          {"dependency": "open_jdk", "version": "11"},
-          {"dependency": "goldctl"},
-          {"dependency": "vs_build", "version": "version:vs2019"}
-        ]
-      shard: build_tests
-      subshard: "2_3"
-      tags: >
-        ["framework", "hostonly", "shard"]
-    scheduler: luci
-
-  - name: Windows build_tests_3_3
-    recipe: flutter/flutter_drone
-    timeout: 60
-    properties:
-      add_recipes_cq: "true"
-      dependencies: >-
-        [
-          {"dependency": "android_sdk", "version": "version:31v8"},
-          {"dependency": "chrome_and_driver", "version": "version:96.2"},
-          {"dependency": "open_jdk", "version": "11"},
-          {"dependency": "goldctl"},
-          {"dependency": "vs_build", "version": "version:vs2019"}
-        ]
-      shard: build_tests
-      subshard: "3_3"
-      tags: >
-        ["framework", "hostonly", "shard"]
-    scheduler: luci
-
-  - name: Windows customer_testing
-    recipe: flutter/flutter
-    timeout: 60
-    properties:
-      add_recipes_cq: "true"
-      validation: customer_testing
-      validation_name: Customer testing
-      tags: >
-        ["framework", "hostonly"]
-    scheduler: luci
-
-  - name: Windows framework_tests_libraries
-    recipe: flutter/flutter_drone
-    timeout: 60
-    properties:
-      dependencies: >-
-        [
-          {"dependency": "goldctl"}
-        ]
-      shard: framework_tests
-      subshard: libraries
       tags: >
         ["framework", "hostonly", "shard"]
     scheduler: luci
@@ -3659,19 +3630,16 @@
       - bin/
       - .ci.yaml
 
-  - name: Windows framework_tests_misc
-    recipe: flutter/flutter_drone
-    timeout: 60
-    properties:
-      dependencies: >-
-        [
-          {"dependency": "goldctl"},
-          {"dependency": "vs_build", "version": "version:vs2019"},
-          {"dependency": "open_jdk", "version": "11"},
-          {"dependency": "android_sdk", "version": "version:31v8"}
+  - name: Windows framework_tests_widgets
+    recipe: flutter/flutter_drone
+    timeout: 60
+    properties:
+      dependencies: >-
+        [
+          {"dependency": "goldctl"}
         ]
       shard: framework_tests
-      subshard: misc
+      subshard: widgets
       tags: >
         ["framework", "hostonly", "shard"]
     scheduler: luci
@@ -3688,7 +3656,610 @@
       - bin/
       - .ci.yaml
 
-  - name: Windows framework_tests_widgets
+  - name: Windows gradle_plugin_bundle_test
+    recipe: devicelab/devicelab_drone
+    timeout: 60
+    properties:
+      dependencies: >-
+        [
+          {"dependency": "android_sdk", "version": "version:31v8"},
+          {"dependency": "chrome_and_driver", "version": "version:96.2"},
+          {"dependency": "open_jdk", "version": "11"}
+        ]
+      tags: >
+        ["devicelab", "hostonly"]
+      task_name: gradle_plugin_bundle_test
+    scheduler: luci
+    runIf:
+      - dev/**
+      - bin/**
+      - .ci.yaml
+
+  - name: Windows hot_mode_dev_cycle_win_target__benchmark
+    recipe: devicelab/devicelab_drone
+    presubmit: false
+    timeout: 60
+    properties:
+      dependencies: >-
+        [
+          {"dependency": "vs_build", "version": "version:vs2019"}
+        ]
+      tags: >
+        ["devicelab", "hostonly"]
+      task_name: hot_mode_dev_cycle_win_target__benchmark
+    scheduler: luci
+
+  - name: Windows module_custom_host_app_name_test
+    recipe: devicelab/devicelab_drone
+    timeout: 60
+    properties:
+      dependencies: >-
+        [
+          {"dependency": "android_sdk", "version": "version:31v8"},
+          {"dependency": "chrome_and_driver", "version": "version:96.2"},
+          {"dependency": "open_jdk", "version": "11"}
+        ]
+      tags: >
+        ["devicelab", "hostonly"]
+      task_name: module_custom_host_app_name_test
+    scheduler: luci
+    runIf:
+      - dev/**
+      - packages/flutter_tools/**
+      - bin/**
+      - .ci.yaml
+
+  - name: Windows module_host_with_custom_build_test
+    recipe: devicelab/devicelab_drone
+    timeout: 60
+    properties:
+      dependencies: >-
+        [
+          {"dependency": "android_sdk", "version": "version:31v8"},
+          {"dependency": "chrome_and_driver", "version": "version:96.2"},
+          {"dependency": "open_jdk", "version": "11"}
+        ]
+      tags: >
+        ["devicelab", "hostonly"]
+      task_name: module_host_with_custom_build_test
+    scheduler: luci
+    runIf:
+      - dev/**
+      - packages/flutter_tools/**
+      - bin/**
+      - .ci.yaml
+
+  - name: Windows module_test
+    recipe: devicelab/devicelab_drone
+    timeout: 60
+    properties:
+      dependencies: >-
+        [
+          {"dependency": "android_sdk", "version": "version:31v8"},
+          {"dependency": "chrome_and_driver", "version": "version:96.2"},
+          {"dependency": "open_jdk", "version": "11"}
+        ]
+      tags: >
+        ["devicelab", "hostonly"]
+      task_name: module_test
+    scheduler: luci
+    runIf:
+      - dev/**
+      - packages/flutter_tools/**
+      - bin/**
+      - .ci.yaml
+
+  - name: Windows plugin_dependencies_test
+    recipe: devicelab/devicelab_drone
+    timeout: 60
+    properties:
+      dependencies: >-
+        [
+          {"dependency": "android_sdk", "version": "version:31v8"},
+          {"dependency": "chrome_and_driver", "version": "version:96.2"},
+          {"dependency": "open_jdk", "version": "11"}
+        ]
+      tags: >
+        ["devicelab", "hostonly"]
+      task_name: plugin_dependencies_test
+    scheduler: luci
+    runIf:
+      - dev/**
+      - packages/flutter_tools/**
+      - bin/**
+      - .ci.yaml
+
+  - name: Windows plugin_test
+    recipe: devicelab/devicelab_drone
+    timeout: 60
+    properties:
+      dependencies: >-
+        [
+          {"dependency": "android_sdk", "version": "version:31v8"},
+          {"dependency": "chrome_and_driver", "version": "version:96.2"},
+          {"dependency": "open_jdk", "version": "11"}
+        ]
+      tags: >
+        ["devicelab", "hostonly"]
+      task_name: plugin_test
+    scheduler: luci
+    runIf:
+      - dev/**
+      - packages/flutter_tools/**
+      - bin/**
+      - .ci.yaml
+
+  - name: Windows tool_integration_tests_1_6
+    recipe: flutter/flutter_drone
+    timeout: 60
+    properties:
+      add_recipes_cq: "true"
+      dependencies: >-
+        [
+          {"dependency": "android_sdk", "version": "version:31v8"},
+          {"dependency": "chrome_and_driver", "version": "version:96.2"},
+          {"dependency": "open_jdk", "version": "11"},
+          {"dependency": "goldctl"},
+          {"dependency": "vs_build", "version": "version:vs2019"}
+        ]
+      shard: tool_integration_tests
+      subshard: "1_6"
+      tags: >
+        ["framework", "hostonly", "shard"]
+      test_timeout_secs: "2700"
+    scheduler: luci
+    runIf:
+      - dev/**
+      - packages/flutter_tools/**
+      - bin/**
+      - .ci.yaml
+
+  - name: Windows tool_integration_tests_2_6
+    recipe: flutter/flutter_drone
+    timeout: 60
+    properties:
+      add_recipes_cq: "true"
+      dependencies: >-
+        [
+          {"dependency": "android_sdk", "version": "version:31v8"},
+          {"dependency": "chrome_and_driver", "version": "version:96.2"},
+          {"dependency": "open_jdk", "version": "11"},
+          {"dependency": "goldctl"},
+          {"dependency": "vs_build", "version": "version:vs2019"}
+        ]
+      shard: tool_integration_tests
+      subshard: "2_6"
+      tags: >
+        ["framework", "hostonly", "shard"]
+      test_timeout_secs: "2700"
+    scheduler: luci
+    runIf:
+      - dev/**
+      - packages/flutter_tools/**
+      - bin/**
+      - .ci.yaml
+
+  - name: Windows tool_integration_tests_3_6
+    recipe: flutter/flutter_drone
+    timeout: 60
+    properties:
+      add_recipes_cq: "true"
+      dependencies: >-
+        [
+          {"dependency": "android_sdk", "version": "version:31v8"},
+          {"dependency": "chrome_and_driver", "version": "version:96.2"},
+          {"dependency": "open_jdk", "version": "11"},
+          {"dependency": "goldctl"},
+          {"dependency": "vs_build", "version": "version:vs2019"}
+        ]
+      shard: tool_integration_tests
+      subshard: "3_6"
+      tags: >
+        ["framework", "hostonly", "shard"]
+      test_timeout_secs: "2700"
+    scheduler: luci
+    runIf:
+      - dev/**
+      - packages/flutter_tools/**
+      - bin/**
+      - .ci.yaml
+
+  - name: Windows tool_integration_tests_4_6
+    recipe: flutter/flutter_drone
+    timeout: 60
+    properties:
+      add_recipes_cq: "true"
+      dependencies: >-
+        [
+          {"dependency": "android_sdk", "version": "version:31v8"},
+          {"dependency": "chrome_and_driver", "version": "version:96.2"},
+          {"dependency": "open_jdk", "version": "11"},
+          {"dependency": "goldctl"},
+          {"dependency": "vs_build", "version": "version:vs2019"}
+        ]
+      shard: tool_integration_tests
+      subshard: "4_6"
+      tags: >
+        ["framework", "hostonly", "shard"]
+      test_timeout_secs: "2700"
+    scheduler: luci
+    runIf:
+      - dev/**
+      - packages/flutter_tools/**
+      - bin/**
+      - .ci.yaml
+
+  - name: Windows tool_integration_tests_5_6
+    recipe: flutter/flutter_drone
+    timeout: 60
+    properties:
+      add_recipes_cq: "true"
+      dependencies: >-
+        [
+          {"dependency": "android_sdk", "version": "version:31v8"},
+          {"dependency": "chrome_and_driver", "version": "version:96.2"},
+          {"dependency": "open_jdk", "version": "11"},
+          {"dependency": "goldctl"},
+          {"dependency": "vs_build", "version": "version:vs2019"}
+        ]
+      shard: tool_integration_tests
+      subshard: "5_6"
+      tags: >
+        ["framework", "hostonly", "shard"]
+      test_timeout_secs: "2700"
+    scheduler: luci
+    runIf:
+      - dev/**
+      - packages/flutter_tools/**
+      - bin/**
+      - .ci.yaml
+
+  - name: Windows tool_integration_tests_6_6
+    recipe: flutter/flutter_drone
+    timeout: 60
+    properties:
+      add_recipes_cq: "true"
+      dependencies: >-
+        [
+          {"dependency": "android_sdk", "version": "version:31v8"},
+          {"dependency": "chrome_and_driver", "version": "version:96.2"},
+          {"dependency": "open_jdk", "version": "11"},
+          {"dependency": "goldctl"},
+          {"dependency": "vs_build", "version": "version:vs2019"}
+        ]
+      shard: tool_integration_tests
+      subshard: "6_6"
+      tags: >
+        ["framework", "hostonly", "shard"]
+      test_timeout_secs: "2700"
+    scheduler: luci
+    runIf:
+      - dev/**
+      - packages/flutter_tools/**
+      - bin/**
+      - .ci.yaml
+
+  - name: Windows tool_tests_commands
+    recipe: flutter/flutter_drone
+    timeout: 60
+    properties:
+      add_recipes_cq: "true"
+      dependencies: >-
+        [
+          {"dependency": "android_sdk", "version": "version:31v8"},
+          {"dependency": "open_jdk", "version": "11"}
+        ]
+      shard: tool_tests
+      subshard: commands
+      tags: >
+        ["framework", "hostonly", "shard"]
+    scheduler: luci
+    runIf:
+      - dev/**
+      - packages/flutter_tools/**
+      - bin/**
+      - .ci.yaml
+
+  - name: Windows tool_tests_general
+    recipe: flutter/flutter_drone
+    timeout: 60
+    properties:
+      add_recipes_cq: "true"
+      dependencies: >-
+        [
+          {"dependency": "android_sdk", "version": "version:31v8"},
+          {"dependency": "open_jdk", "version": "11"}
+        ]
+      shard: tool_tests
+      subshard: general
+      tags: >
+        ["framework", "hostonly", "shard"]
+    scheduler: luci
+    runIf:
+      - dev/**
+      - packages/flutter_tools/**
+      - bin/**
+      - .ci.yaml
+
+  - name: Windows web_tool_tests
+    recipe: flutter/flutter_drone
+    timeout: 60
+    properties:
+      dependencies: >-
+        [
+          {"dependency": "android_sdk", "version": "version:31v8"},
+          {"dependency": "chrome_and_driver", "version": "version:96.2"},
+          {"dependency": "open_jdk", "version": "11"},
+          {"dependency": "goldctl"}
+        ]
+      shard: web_tool_tests
+      subshard: web
+      tags: >
+        ["framework", "hostonly", "shard"]
+    scheduler: luci
+    runIf:
+      - dev/**
+      - packages/flutter_tools/**
+      - bin/**
+      - .ci.yaml
+
+  - name: Windows windows_home_scroll_perf__timeline_summary
+    recipe: devicelab/devicelab_drone
+    timeout: 60
+    properties:
+      tags: >
+        ["devicelab", "hostonly"]
+      dependencies: >-
+        [
+          {"dependency": "vs_build", "version": "version:vs2019"}
+        ]
+      task_name: windows_home_scroll_perf__timeline_summary
+    scheduler: luci
+
+  - name: Windows_android basic_material_app_win__compile
+    recipe: devicelab/devicelab_drone
+    presubmit: false
+    timeout: 60
+    properties:
+      tags: >
+        ["devicelab", "android", "windows"]
+      task_name: basic_material_app_win__compile
+    scheduler: luci
+
+  - name: Windows_android channels_integration_test_win
+    recipe: devicelab/devicelab_drone
+    presubmit: false
+    timeout: 60
+    properties:
+      tags: >
+        ["devicelab", "android", "windows"]
+      task_name: channels_integration_test_win
+    scheduler: luci
+
+  - name: Windows_android complex_layout_win__compile
+    recipe: devicelab/devicelab_drone
+    presubmit: false
+    timeout: 60
+    properties:
+      tags: >
+        ["devicelab", "android", "windows"]
+      task_name: complex_layout_win__compile
+      dependencies: >-
+        [
+          {"dependency": "open_jdk", "version": "11"}
+        ]
+    scheduler: luci
+
+  - name: Windows_android flavors_test_win
+    recipe: devicelab/devicelab_drone
+    presubmit: false
+    timeout: 60
+    properties:
+      tags: >
+        ["devicelab", "android", "windows"]
+      task_name: flavors_test_win
+    scheduler: luci
+
+  - name: Windows_android flutter_gallery_win__compile
+    recipe: devicelab/devicelab_drone
+    presubmit: false
+    timeout: 60
+    properties:
+      tags: >
+        ["devicelab", "android", "windows"]
+      task_name: flutter_gallery_win__compile
+    scheduler: luci
+
+  - name: Windows_android hot_mode_dev_cycle_win__benchmark
+    recipe: devicelab/devicelab_drone
+    presubmit: false
+    timeout: 60
+    properties:
+      tags: >
+        ["devicelab", "android", "windows"]
+      task_name: hot_mode_dev_cycle_win__benchmark
+    scheduler: luci
+
+  - name: Windows_android windows_chrome_dev_mode
+    recipe: devicelab/devicelab_drone
+    presubmit: false
+    timeout: 60
+    properties:
+      tags: >
+        ["devicelab", "android", "windows"]
+      task_name: windows_chrome_dev_mode
+    scheduler: luci
+
+  - name: google_test
+    bringup: true
+    presubmit: false
+    scheduler: google_internal
+    properties:
+      tags: >
+          ["framework", "hostonly", "shard"]
+
+# Staging builds are specially constructed tasks.
+#
+# Names should begin with `Staging_build_` prefix.
+# Task should include presubmit: false
+# Task should inherit ignore_flakiness: true
+# Task should include bringup: true
+  - name: Staging_build_linux analyze
+    presubmit: false
+    bringup: true
+    recipe: flutter/flutter
+    timeout: 60
+    properties:
+      tags: >
+        ["framework","hostonly"]
+      validation: analyze
+      validation_name: Analyze
+
+  - name: Staging_build_linux build_tests_2_2
+    presubmit: false
+    bringup: true
+    recipe: flutter/flutter_drone
+    timeout: 60
+    properties:
+      dependencies: >-
+        [
+          {"dependency": "android_sdk", "version": "version:31v8"},
+          {"dependency": "chrome_and_driver", "version": "version:96.2"},
+          {"dependency": "open_jdk", "version": "11"},
+          {"dependency": "goldctl"},
+          {"dependency": "clang"},
+          {"dependency": "cmake"},
+          {"dependency": "ninja"}
+        ]
+      shard: build_tests
+      subshard: "2_2"
+      tags: >
+        ["framework", "hostonly", "shard"]
+
+  - name: Staging_build_linux ci_yaml flutter roller
+    presubmit: false
+    bringup: true
+    recipe: infra/ci_yaml
+    timeout: 30
+    properties:
+      tags: >
+        ["framework", "hostonly", "shard"]
+    runIf:
+      - .ci.yaml
+
+  - name: Staging_build_linux customer_testing
+    presubmit: false
+    bringup: true
+    recipe: flutter/flutter
+    timeout: 60
+    properties:
+      tags: >
+        ["framework", "hostonly"]
+      validation: customer_testing
+      validation_name: Customer testing
+
+  - name: Staging_build_linux docs_publish
+    presubmit: false
+    bringup: true
+    enabled_branches:
+      - main
+      - master
+    recipe: flutter/flutter
+    timeout: 60
+    properties:
+      dependencies: >-
+        [
+          {"dependency": "dashing"},
+          {"dependency": "firebase"}
+        ]
+      tags: >
+        ["framework", "hostonly"]
+      validation: docs
+      validation_name: Docs
+      firebase_project: master-docs-flutter-dev
+      release_ref: refs/heads/master
+
+  - name: Staging_build_linux docs_test
+    presubmit: false
+    bringup: true
+    recipe: flutter/flutter
+    timeout: 60
+    properties:
+      dependencies: >-
+        [
+          {"dependency": "dashing"}
+        ]
+      firebase_project: ""
+      release_ref: ""
+      tags: >
+        ["framework","hostonly"]
+      validation: docs
+      validation_name: Docs
+    runIf:
+      - dev/
+      - packages/flutter/
+      - packages/flutter_test/
+      - packages/flutter_drive/
+      - packages/flutter_localizations/
+      - bin/
+      - .ci.yaml
+
+  - name: Staging_build_linux firebase_abstract_method_smoke_test
+    presubmit: false
+    bringup: true
+    recipe: firebaselab/firebaselab
+    timeout: 60
+    properties:
+      dependencies: >-
+        [
+          {"dependency": "android_sdk", "version": "version:31v8"}
+        ]
+      tags: >
+        ["firebaselab"]
+      task_name: abstract_method_smoke_test
+
+  - name: Staging_build_linux firebase_android_embedding_v2_smoke_test
+    presubmit: false
+    bringup: true
+    recipe: firebaselab/firebaselab
+    timeout: 60
+    properties:
+      dependencies: >-
+        [
+          {"dependency": "android_sdk", "version": "version:31v8"}
+        ]
+      tags: >
+        ["firebaselab"]
+      task_name: android_embedding_v2_smoke_test
+
+  - name: Staging_build_linux firebase_release_smoke_test
+    presubmit: false
+    bringup: true
+    recipe: firebaselab/firebaselab
+    timeout: 60
+    properties:
+      dependencies: >-
+        [
+          {"dependency": "android_sdk", "version": "version:31v8"}
+        ]
+      tags: >
+        ["firebaselab"]
+      task_name: release_smoke_test
+
+  - name: Staging_build_linux flutter_plugins
+    presubmit: false
+    bringup: true
+    recipe: flutter/flutter_drone
+    timeout: 60
+    properties:
+      shard: flutter_plugins
+      subshard: analyze
+      tags: >
+        ["framework", "hostonly", "shard"]
+
+  - name: Staging_build_linux framework_tests_libraries
+    presubmit: false
+    bringup: true
     recipe: flutter/flutter_drone
     timeout: 60
     properties:
@@ -3697,10 +4268,9 @@
           {"dependency": "goldctl"}
         ]
       shard: framework_tests
-      subshard: widgets
-      tags: >
-        ["framework", "hostonly", "shard"]
-    scheduler: luci
+      subshard: libraries
+      tags: >
+        ["framework","hostonly","shard"]
     runIf:
       - dev/
       - packages/flutter/
@@ -3714,621 +4284,25 @@
       - bin/
       - .ci.yaml
 
-  - name: Windows gradle_plugin_bundle_test
-    recipe: devicelab/devicelab_drone
-    timeout: 60
-    properties:
-      dependencies: >-
-        [
-          {"dependency": "android_sdk", "version": "version:31v8"},
-          {"dependency": "chrome_and_driver", "version": "version:96.2"},
-          {"dependency": "open_jdk", "version": "11"}
-        ]
-      tags: >
-        ["devicelab", "hostonly"]
-      task_name: gradle_plugin_bundle_test
-    scheduler: luci
-    runIf:
-      - dev/**
-      - bin/**
-      - .ci.yaml
-
-  - name: Windows hot_mode_dev_cycle_win_target__benchmark
-    recipe: devicelab/devicelab_drone
-    presubmit: false
-    timeout: 60
-    properties:
-      dependencies: >-
-        [
-          {"dependency": "vs_build", "version": "version:vs2019"}
-        ]
-      tags: >
-        ["devicelab", "hostonly"]
-      task_name: hot_mode_dev_cycle_win_target__benchmark
-    scheduler: luci
-
-  - name: Windows module_custom_host_app_name_test
-    recipe: devicelab/devicelab_drone
-    timeout: 60
-    properties:
-      dependencies: >-
-        [
-          {"dependency": "android_sdk", "version": "version:31v8"},
-          {"dependency": "chrome_and_driver", "version": "version:96.2"},
-          {"dependency": "open_jdk", "version": "11"}
-        ]
-      tags: >
-        ["devicelab", "hostonly"]
-      task_name: module_custom_host_app_name_test
-    scheduler: luci
-    runIf:
-      - dev/**
-      - packages/flutter_tools/**
-      - bin/**
-      - .ci.yaml
-
-  - name: Windows module_host_with_custom_build_test
-    recipe: devicelab/devicelab_drone
-    timeout: 60
-    properties:
-      dependencies: >-
-        [
-          {"dependency": "android_sdk", "version": "version:31v8"},
-          {"dependency": "chrome_and_driver", "version": "version:96.2"},
-          {"dependency": "open_jdk", "version": "11"}
-        ]
-      tags: >
-        ["devicelab", "hostonly"]
-      task_name: module_host_with_custom_build_test
-    scheduler: luci
-    runIf:
-      - dev/**
-      - packages/flutter_tools/**
-      - bin/**
-      - .ci.yaml
-
-  - name: Windows module_test
-    recipe: devicelab/devicelab_drone
-    timeout: 60
-    properties:
-      dependencies: >-
-        [
-          {"dependency": "android_sdk", "version": "version:31v8"},
-          {"dependency": "chrome_and_driver", "version": "version:96.2"},
-          {"dependency": "open_jdk", "version": "11"}
-        ]
-      tags: >
-        ["devicelab", "hostonly"]
-      task_name: module_test
-    scheduler: luci
-    runIf:
-      - dev/**
-      - packages/flutter_tools/**
-      - bin/**
-      - .ci.yaml
-
-  - name: Windows plugin_dependencies_test
-    recipe: devicelab/devicelab_drone
-    timeout: 60
-    properties:
-      dependencies: >-
-        [
-          {"dependency": "android_sdk", "version": "version:31v8"},
-          {"dependency": "chrome_and_driver", "version": "version:96.2"},
-          {"dependency": "open_jdk", "version": "11"}
-        ]
-      tags: >
-        ["devicelab", "hostonly"]
-      task_name: plugin_dependencies_test
-    scheduler: luci
-    runIf:
-      - dev/**
-      - packages/flutter_tools/**
-      - bin/**
-      - .ci.yaml
-
-  - name: Windows plugin_test
-    recipe: devicelab/devicelab_drone
-    timeout: 60
-    properties:
-      dependencies: >-
-        [
-          {"dependency": "android_sdk", "version": "version:31v8"},
-          {"dependency": "chrome_and_driver", "version": "version:96.2"},
-          {"dependency": "open_jdk", "version": "11"}
-        ]
-      tags: >
-        ["devicelab", "hostonly"]
-      task_name: plugin_test
-    scheduler: luci
-    runIf:
-      - dev/**
-      - packages/flutter_tools/**
-      - bin/**
-      - .ci.yaml
-
-  - name: Windows tool_integration_tests_1_6
-    recipe: flutter/flutter_drone
-    timeout: 60
-    properties:
-      add_recipes_cq: "true"
-      dependencies: >-
-        [
-          {"dependency": "android_sdk", "version": "version:31v8"},
-          {"dependency": "chrome_and_driver", "version": "version:96.2"},
-          {"dependency": "open_jdk", "version": "11"},
-          {"dependency": "goldctl"},
-          {"dependency": "vs_build", "version": "version:vs2019"}
-        ]
-      shard: tool_integration_tests
-      subshard: "1_6"
-      tags: >
-        ["framework", "hostonly", "shard"]
-      test_timeout_secs: "2700"
-    scheduler: luci
-    runIf:
-      - dev/**
-      - packages/flutter_tools/**
-      - bin/**
-      - .ci.yaml
-
-  - name: Windows tool_integration_tests_2_6
-    recipe: flutter/flutter_drone
-    timeout: 60
-    properties:
-      add_recipes_cq: "true"
-      dependencies: >-
-        [
-          {"dependency": "android_sdk", "version": "version:31v8"},
-          {"dependency": "chrome_and_driver", "version": "version:96.2"},
-          {"dependency": "open_jdk", "version": "11"},
-          {"dependency": "goldctl"},
-          {"dependency": "vs_build", "version": "version:vs2019"}
-        ]
-      shard: tool_integration_tests
-      subshard: "2_6"
-      tags: >
-        ["framework", "hostonly", "shard"]
-      test_timeout_secs: "2700"
-    scheduler: luci
-    runIf:
-      - dev/**
-      - packages/flutter_tools/**
-      - bin/**
-      - .ci.yaml
-
-  - name: Windows tool_integration_tests_3_6
-    recipe: flutter/flutter_drone
-    timeout: 60
-    properties:
-      add_recipes_cq: "true"
-      dependencies: >-
-        [
-          {"dependency": "android_sdk", "version": "version:31v8"},
-          {"dependency": "chrome_and_driver", "version": "version:96.2"},
-          {"dependency": "open_jdk", "version": "11"},
-          {"dependency": "goldctl"},
-          {"dependency": "vs_build", "version": "version:vs2019"}
-        ]
-      shard: tool_integration_tests
-      subshard: "3_6"
-      tags: >
-        ["framework", "hostonly", "shard"]
-      test_timeout_secs: "2700"
-    scheduler: luci
-    runIf:
-      - dev/**
-      - packages/flutter_tools/**
-      - bin/**
-      - .ci.yaml
-
-  - name: Windows tool_integration_tests_4_6
-    recipe: flutter/flutter_drone
-    timeout: 60
-    properties:
-      add_recipes_cq: "true"
-      dependencies: >-
-        [
-          {"dependency": "android_sdk", "version": "version:31v8"},
-          {"dependency": "chrome_and_driver", "version": "version:96.2"},
-          {"dependency": "open_jdk", "version": "11"},
-          {"dependency": "goldctl"},
-          {"dependency": "vs_build", "version": "version:vs2019"}
-        ]
-      shard: tool_integration_tests
-      subshard: "4_6"
-      tags: >
-        ["framework", "hostonly", "shard"]
-      test_timeout_secs: "2700"
-    scheduler: luci
-    runIf:
-      - dev/**
-      - packages/flutter_tools/**
-      - bin/**
-      - .ci.yaml
-
-  - name: Windows tool_integration_tests_5_6
-    recipe: flutter/flutter_drone
-    timeout: 60
-    properties:
-      add_recipes_cq: "true"
-      dependencies: >-
-        [
-          {"dependency": "android_sdk", "version": "version:31v8"},
-          {"dependency": "chrome_and_driver", "version": "version:96.2"},
-          {"dependency": "open_jdk", "version": "11"},
-          {"dependency": "goldctl"},
-          {"dependency": "vs_build", "version": "version:vs2019"}
-        ]
-      shard: tool_integration_tests
-      subshard: "5_6"
-      tags: >
-        ["framework", "hostonly", "shard"]
-      test_timeout_secs: "2700"
-    scheduler: luci
-    runIf:
-      - dev/**
-      - packages/flutter_tools/**
-      - bin/**
-      - .ci.yaml
-
-  - name: Windows tool_integration_tests_6_6
-    recipe: flutter/flutter_drone
-    timeout: 60
-    properties:
-      add_recipes_cq: "true"
-      dependencies: >-
-        [
-          {"dependency": "android_sdk", "version": "version:31v8"},
-          {"dependency": "chrome_and_driver", "version": "version:96.2"},
-          {"dependency": "open_jdk", "version": "11"},
-          {"dependency": "goldctl"},
-          {"dependency": "vs_build", "version": "version:vs2019"}
-        ]
-      shard: tool_integration_tests
-      subshard: "6_6"
-      tags: >
-        ["framework", "hostonly", "shard"]
-      test_timeout_secs: "2700"
-    scheduler: luci
-    runIf:
-      - dev/**
-      - packages/flutter_tools/**
-      - bin/**
-      - .ci.yaml
-
-  - name: Windows tool_tests_commands
-    recipe: flutter/flutter_drone
-    timeout: 60
-    properties:
-      add_recipes_cq: "true"
-      dependencies: >-
-        [
-          {"dependency": "android_sdk", "version": "version:31v8"},
-          {"dependency": "open_jdk", "version": "11"}
-        ]
-      shard: tool_tests
-      subshard: commands
-      tags: >
-        ["framework", "hostonly", "shard"]
-    scheduler: luci
-    runIf:
-      - dev/**
-      - packages/flutter_tools/**
-      - bin/**
-      - .ci.yaml
-
-  - name: Windows tool_tests_general
-    recipe: flutter/flutter_drone
-    timeout: 60
-    properties:
-      add_recipes_cq: "true"
-      dependencies: >-
-        [
-          {"dependency": "android_sdk", "version": "version:31v8"},
-          {"dependency": "open_jdk", "version": "11"}
-        ]
-      shard: tool_tests
-      subshard: general
-      tags: >
-        ["framework", "hostonly", "shard"]
-    scheduler: luci
-    runIf:
-      - dev/**
-      - packages/flutter_tools/**
-      - bin/**
-      - .ci.yaml
-
-  - name: Windows web_tool_tests
-    recipe: flutter/flutter_drone
-    timeout: 60
-    properties:
-      dependencies: >-
-        [
-          {"dependency": "android_sdk", "version": "version:31v8"},
-          {"dependency": "chrome_and_driver", "version": "version:96.2"},
-          {"dependency": "open_jdk", "version": "11"},
-          {"dependency": "goldctl"}
-        ]
-      shard: web_tool_tests
-      subshard: web
-      tags: >
-        ["framework", "hostonly", "shard"]
-    scheduler: luci
-    runIf:
-      - dev/**
-      - packages/flutter_tools/**
-      - bin/**
-      - .ci.yaml
-
-  - name: Windows windows_home_scroll_perf__timeline_summary
-    recipe: devicelab/devicelab_drone
-    timeout: 60
-    properties:
-      tags: >
-        ["devicelab", "hostonly"]
-      dependencies: >-
-        [
-          {"dependency": "vs_build", "version": "version:vs2019"}
-        ]
-      task_name: windows_home_scroll_perf__timeline_summary
-    scheduler: luci
-
-  - name: Windows_android basic_material_app_win__compile
-    recipe: devicelab/devicelab_drone
-    presubmit: false
-    timeout: 60
-    properties:
-      tags: >
-        ["devicelab", "android", "windows"]
-      task_name: basic_material_app_win__compile
-    scheduler: luci
-
-  - name: Windows_android channels_integration_test_win
-    recipe: devicelab/devicelab_drone
-    presubmit: false
-    timeout: 60
-    properties:
-      tags: >
-        ["devicelab", "android", "windows"]
-      task_name: channels_integration_test_win
-    scheduler: luci
-
-  - name: Windows_android complex_layout_win__compile
-    recipe: devicelab/devicelab_drone
-    presubmit: false
-    timeout: 60
-    properties:
-      tags: >
-        ["devicelab", "android", "windows"]
-      task_name: complex_layout_win__compile
-      dependencies: >-
-        [
-          {"dependency": "open_jdk", "version": "11"}
-        ]
-    scheduler: luci
-
-  - name: Windows_android flavors_test_win
-    recipe: devicelab/devicelab_drone
-    presubmit: false
-    timeout: 60
-    properties:
-      tags: >
-        ["devicelab", "android", "windows"]
-      task_name: flavors_test_win
-    scheduler: luci
-
-  - name: Windows_android flutter_gallery_win__compile
-    recipe: devicelab/devicelab_drone
-    presubmit: false
-    timeout: 60
-    properties:
-      tags: >
-        ["devicelab", "android", "windows"]
-      task_name: flutter_gallery_win__compile
-    scheduler: luci
-
-  - name: Windows_android hot_mode_dev_cycle_win__benchmark
-    recipe: devicelab/devicelab_drone
-    presubmit: false
-    timeout: 60
-    properties:
-      tags: >
-        ["devicelab", "android", "windows"]
-      task_name: hot_mode_dev_cycle_win__benchmark
-    scheduler: luci
-
-  - name: Windows_android windows_chrome_dev_mode
-    recipe: devicelab/devicelab_drone
-    presubmit: false
-    timeout: 60
-    properties:
-      tags: >
-        ["devicelab", "android", "windows"]
-      task_name: windows_chrome_dev_mode
-    scheduler: luci
-
-  - name: google_test
-    bringup: true
-    presubmit: false
-    scheduler: google_internal
-    properties:
-      tags: >
-          ["framework", "hostonly", "shard"]
-
-# Staging builds are specially constructed tasks.
-#
-# Names should begin with `Staging_build_` prefix.
-# Task should include presubmit: false
-# Task should inherit ignore_flakiness: true
-# Task should include bringup: true
-  - name: Staging_build_linux analyze
-    presubmit: false
-    bringup: true
-    recipe: flutter/flutter
-    timeout: 60
-    properties:
-      tags: >
-        ["framework","hostonly"]
-      validation: analyze
-      validation_name: Analyze
-
-  - name: Staging_build_linux build_tests_2_2
-    presubmit: false
-    bringup: true
-    recipe: flutter/flutter_drone
-    timeout: 60
-    properties:
-      dependencies: >-
-        [
-          {"dependency": "android_sdk", "version": "version:31v8"},
-          {"dependency": "chrome_and_driver", "version": "version:96.2"},
-          {"dependency": "open_jdk", "version": "11"},
+  - name: Staging_build_linux framework_tests_misc
+    presubmit: false
+    bringup: true
+    recipe: flutter/flutter_drone
+    timeout: 60
+    properties:
+      dependencies: >-
+        [
           {"dependency": "goldctl"},
           {"dependency": "clang"},
           {"dependency": "cmake"},
-          {"dependency": "ninja"}
-        ]
-      shard: build_tests
-      subshard: "2_2"
-      tags: >
-        ["framework", "hostonly", "shard"]
-
-  - name: Staging_build_linux ci_yaml flutter roller
-    presubmit: false
-    bringup: true
-    recipe: infra/ci_yaml
-    timeout: 30
-    properties:
-      tags: >
-        ["framework", "hostonly", "shard"]
-    runIf:
-      - .ci.yaml
-
-  - name: Staging_build_linux customer_testing
-    presubmit: false
-    bringup: true
-    recipe: flutter/flutter
-    timeout: 60
-    properties:
-      tags: >
-        ["framework", "hostonly"]
-      validation: customer_testing
-      validation_name: Customer testing
-
-  - name: Staging_build_linux docs_publish
-    presubmit: false
-    bringup: true
-    enabled_branches:
-      - main
-      - master
-    recipe: flutter/flutter
-    timeout: 60
-    properties:
-      dependencies: >-
-        [
-          {"dependency": "dashing"},
-          {"dependency": "firebase"}
-        ]
-      tags: >
-        ["framework", "hostonly"]
-      validation: docs
-      validation_name: Docs
-      firebase_project: master-docs-flutter-dev
-      release_ref: refs/heads/master
-
-  - name: Staging_build_linux docs_test
-    presubmit: false
-    bringup: true
-    recipe: flutter/flutter
-    timeout: 60
-    properties:
-      dependencies: >-
-        [
-          {"dependency": "dashing"}
-        ]
-      firebase_project: ""
-      release_ref: ""
-      tags: >
-        ["framework","hostonly"]
-      validation: docs
-      validation_name: Docs
-    runIf:
-      - dev/
-      - packages/flutter/
-      - packages/flutter_test/
-      - packages/flutter_drive/
-      - packages/flutter_localizations/
-      - bin/
-      - .ci.yaml
-
-  - name: Staging_build_linux firebase_abstract_method_smoke_test
-    presubmit: false
-    bringup: true
-    recipe: firebaselab/firebaselab
-    timeout: 60
-    properties:
-      dependencies: >-
-        [
+          {"dependency": "ninja"},
+          {"dependency": "open_jdk", "version": "11"},
           {"dependency": "android_sdk", "version": "version:31v8"}
         ]
-      tags: >
-        ["firebaselab"]
-      task_name: abstract_method_smoke_test
-
-  - name: Staging_build_linux firebase_android_embedding_v2_smoke_test
-    presubmit: false
-    bringup: true
-    recipe: firebaselab/firebaselab
-    timeout: 60
-    properties:
-      dependencies: >-
-        [
-          {"dependency": "android_sdk", "version": "version:31v8"}
-        ]
-      tags: >
-        ["firebaselab"]
-      task_name: android_embedding_v2_smoke_test
-
-  - name: Staging_build_linux firebase_release_smoke_test
-    presubmit: false
-    bringup: true
-    recipe: firebaselab/firebaselab
-    timeout: 60
-    properties:
-      dependencies: >-
-        [
-          {"dependency": "android_sdk", "version": "version:31v8"}
-        ]
-      tags: >
-        ["firebaselab"]
-      task_name: release_smoke_test
-
-  - name: Staging_build_linux flutter_plugins
-    presubmit: false
-    bringup: true
-    recipe: flutter/flutter_drone
-    timeout: 60
-    properties:
-      shard: flutter_plugins
-      subshard: analyze
-      tags: >
-        ["framework", "hostonly", "shard"]
-
-  - name: Staging_build_linux framework_tests_libraries
-    presubmit: false
-    bringup: true
-    recipe: flutter/flutter_drone
-    timeout: 60
-    properties:
-      dependencies: >-
-        [
-          {"dependency": "goldctl"}
-        ]
       shard: framework_tests
-      subshard: libraries
-      tags: >
-        ["framework","hostonly","shard"]
+      subshard: misc
+      tags: >
+        ["framework", "hostonly", "shard"]
     runIf:
       - dev/
       - packages/flutter/
@@ -4342,25 +4316,20 @@
       - bin/
       - .ci.yaml
 
-  - name: Staging_build_linux framework_tests_misc
-    presubmit: false
-    bringup: true
-    recipe: flutter/flutter_drone
-    timeout: 60
-    properties:
-      dependencies: >-
-        [
-          {"dependency": "goldctl"},
-          {"dependency": "clang"},
-          {"dependency": "cmake"},
-          {"dependency": "ninja"},
-          {"dependency": "open_jdk", "version": "11"},
-          {"dependency": "android_sdk", "version": "version:31v8"}
+  - name: Staging_build_linux framework_tests_widgets
+    presubmit: false
+    bringup: true
+    recipe: flutter/flutter_drone
+    timeout: 60
+    properties:
+      dependencies: >-
+        [
+          {"dependency": "goldctl"}
         ]
       shard: framework_tests
-      subshard: misc
-      tags: >
-        ["framework", "hostonly", "shard"]
+      subshard: widgets
+      tags: >
+        ["framework","hostonly","shard"]
     runIf:
       - dev/
       - packages/flutter/
@@ -4374,33 +4343,6 @@
       - bin/
       - .ci.yaml
 
-  - name: Staging_build_linux framework_tests_widgets
-    presubmit: false
-    bringup: true
-    recipe: flutter/flutter_drone
-    timeout: 60
-    properties:
-      dependencies: >-
-        [
-          {"dependency": "goldctl"}
-        ]
-      shard: framework_tests
-      subshard: widgets
-      tags: >
-        ["framework","hostonly","shard"]
-    runIf:
-      - dev/
-      - packages/flutter/
-      - packages/flutter_driver/
-      - packages/integration_test/
-      - packages/flutter_localizations/
-      - packages/fuchsia_remote_debug_protocol/
-      - packages/flutter_test/
-      - packages/flutter_goldens/
-      - packages/flutter_tools/
-      - bin/
-      - .ci.yaml
-
   - name: Staging_build_linux fuchsia_precache
     presubmit: false
     bringup: true
