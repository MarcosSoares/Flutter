--- conflicted
+++ resolved
@@ -282,8 +282,4 @@
       - asset: packages/rally_assets/Eczar-Bold.ttf
         weight: 700
 
-<<<<<<< HEAD
-# PUBSPEC CHECKSUM: e713
-=======
-# PUBSPEC CHECKSUM: de7e
->>>>>>> 399aebc4
+# PUBSPEC CHECKSUM: e713