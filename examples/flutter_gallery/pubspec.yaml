name: flutter_gallery

environment:
  # The pub client defaults to an <2.0.0 sdk constraint which we need to explicitly overwrite.
  sdk: ">=2.2.2 <3.0.0"

dependencies:
  flutter:
    sdk: flutter
  collection: 1.14.11
  device_info: 0.4.1+1
  intl: 0.16.0
  connectivity: 0.4.5+3
  string_scanner: 1.0.5
  url_launcher: 5.2.5
  cupertino_icons: 0.1.2
  video_player: 0.10.2+5
  scoped_model: 1.0.1
  shrine_images: 1.1.2
  rally_assets: 1.0.0

  # Also update dev/benchmarks/complex_layout/pubspec.yaml
  flutter_gallery_assets: 0.1.9+2

  charcode: 1.1.2 # THIS LINE IS AUTOGENERATED - TO UPDATE USE "flutter update-packages --force-upgrade"
  meta: 1.1.8 # THIS LINE IS AUTOGENERATED - TO UPDATE USE "flutter update-packages --force-upgrade"
  path: 1.6.4 # THIS LINE IS AUTOGENERATED - TO UPDATE USE "flutter update-packages --force-upgrade"
  source_span: 1.5.5 # THIS LINE IS AUTOGENERATED - TO UPDATE USE "flutter update-packages --force-upgrade"
  term_glyph: 1.1.0 # THIS LINE IS AUTOGENERATED - TO UPDATE USE "flutter update-packages --force-upgrade"
  typed_data: 1.1.6 # THIS LINE IS AUTOGENERATED - TO UPDATE USE "flutter update-packages --force-upgrade"
  url_launcher_platform_interface: 1.0.1 # THIS LINE IS AUTOGENERATED - TO UPDATE USE "flutter update-packages --force-upgrade"
  vector_math: 2.0.8 # THIS LINE IS AUTOGENERATED - TO UPDATE USE "flutter update-packages --force-upgrade"

dev_dependencies:
  flutter_test:
    sdk: flutter
  flutter_driver:
    sdk: flutter
  flutter_goldens:
    sdk: flutter
  test: 1.9.4

  analyzer: 0.38.5 # THIS LINE IS AUTOGENERATED - TO UPDATE USE "flutter update-packages --force-upgrade"
  archive: 2.0.11 # THIS LINE IS AUTOGENERATED - TO UPDATE USE "flutter update-packages --force-upgrade"
  args: 1.5.2 # THIS LINE IS AUTOGENERATED - TO UPDATE USE "flutter update-packages --force-upgrade"
  async: 2.4.0 # THIS LINE IS AUTOGENERATED - TO UPDATE USE "flutter update-packages --force-upgrade"
  boolean_selector: 1.0.5 # THIS LINE IS AUTOGENERATED - TO UPDATE USE "flutter update-packages --force-upgrade"
  convert: 2.1.1 # THIS LINE IS AUTOGENERATED - TO UPDATE USE "flutter update-packages --force-upgrade"
  coverage: 0.13.3+1 # THIS LINE IS AUTOGENERATED - TO UPDATE USE "flutter update-packages --force-upgrade"
  crypto: 2.1.3 # THIS LINE IS AUTOGENERATED - TO UPDATE USE "flutter update-packages --force-upgrade"
  csslib: 0.16.1 # THIS LINE IS AUTOGENERATED - TO UPDATE USE "flutter update-packages --force-upgrade"
  file: 5.1.0 # THIS LINE IS AUTOGENERATED - TO UPDATE USE "flutter update-packages --force-upgrade"
  front_end: 0.1.27 # THIS LINE IS AUTOGENERATED - TO UPDATE USE "flutter update-packages --force-upgrade"
  glob: 1.2.0 # THIS LINE IS AUTOGENERATED - TO UPDATE USE "flutter update-packages --force-upgrade"
  html: 0.14.0+3 # THIS LINE IS AUTOGENERATED - TO UPDATE USE "flutter update-packages --force-upgrade"
  http: 0.12.0+2 # THIS LINE IS AUTOGENERATED - TO UPDATE USE "flutter update-packages --force-upgrade"
  http_multi_server: 2.1.0 # THIS LINE IS AUTOGENERATED - TO UPDATE USE "flutter update-packages --force-upgrade"
  http_parser: 3.1.3 # THIS LINE IS AUTOGENERATED - TO UPDATE USE "flutter update-packages --force-upgrade"
  image: 2.1.4 # THIS LINE IS AUTOGENERATED - TO UPDATE USE "flutter update-packages --force-upgrade"
  io: 0.3.3 # THIS LINE IS AUTOGENERATED - TO UPDATE USE "flutter update-packages --force-upgrade"
  js: 0.6.1+1 # THIS LINE IS AUTOGENERATED - TO UPDATE USE "flutter update-packages --force-upgrade"
  json_rpc_2: 2.1.0 # THIS LINE IS AUTOGENERATED - TO UPDATE USE "flutter update-packages --force-upgrade"
  kernel: 0.3.27 # THIS LINE IS AUTOGENERATED - TO UPDATE USE "flutter update-packages --force-upgrade"
  logging: 0.11.3+2 # THIS LINE IS AUTOGENERATED - TO UPDATE USE "flutter update-packages --force-upgrade"
  matcher: 0.12.6 # THIS LINE IS AUTOGENERATED - TO UPDATE USE "flutter update-packages --force-upgrade"
  mime: 0.9.6+3 # THIS LINE IS AUTOGENERATED - TO UPDATE USE "flutter update-packages --force-upgrade"
  multi_server_socket: 1.0.2 # THIS LINE IS AUTOGENERATED - TO UPDATE USE "flutter update-packages --force-upgrade"
  node_interop: 1.0.3 # THIS LINE IS AUTOGENERATED - TO UPDATE USE "flutter update-packages --force-upgrade"
  node_io: 1.0.1+2 # THIS LINE IS AUTOGENERATED - TO UPDATE USE "flutter update-packages --force-upgrade"
  node_preamble: 1.4.8 # THIS LINE IS AUTOGENERATED - TO UPDATE USE "flutter update-packages --force-upgrade"
  package_config: 1.1.0 # THIS LINE IS AUTOGENERATED - TO UPDATE USE "flutter update-packages --force-upgrade"
  package_resolver: 1.0.10 # THIS LINE IS AUTOGENERATED - TO UPDATE USE "flutter update-packages --force-upgrade"
  pedantic: 1.8.0+1 # THIS LINE IS AUTOGENERATED - TO UPDATE USE "flutter update-packages --force-upgrade"
  petitparser: 2.4.0 # THIS LINE IS AUTOGENERATED - TO UPDATE USE "flutter update-packages --force-upgrade"
  platform: 2.2.1 # THIS LINE IS AUTOGENERATED - TO UPDATE USE "flutter update-packages --force-upgrade"
  pool: 1.4.0 # THIS LINE IS AUTOGENERATED - TO UPDATE USE "flutter update-packages --force-upgrade"
  process: 3.0.12 # THIS LINE IS AUTOGENERATED - TO UPDATE USE "flutter update-packages --force-upgrade"
  pub_semver: 1.4.2 # THIS LINE IS AUTOGENERATED - TO UPDATE USE "flutter update-packages --force-upgrade"
  quiver: 2.0.5 # THIS LINE IS AUTOGENERATED - TO UPDATE USE "flutter update-packages --force-upgrade"
  shelf: 0.7.5 # THIS LINE IS AUTOGENERATED - TO UPDATE USE "flutter update-packages --force-upgrade"
  shelf_packages_handler: 1.0.4 # THIS LINE IS AUTOGENERATED - TO UPDATE USE "flutter update-packages --force-upgrade"
  shelf_static: 0.2.8 # THIS LINE IS AUTOGENERATED - TO UPDATE USE "flutter update-packages --force-upgrade"
  shelf_web_socket: 0.2.3 # THIS LINE IS AUTOGENERATED - TO UPDATE USE "flutter update-packages --force-upgrade"
  source_map_stack_trace: 1.1.5 # THIS LINE IS AUTOGENERATED - TO UPDATE USE "flutter update-packages --force-upgrade"
  source_maps: 0.10.8 # THIS LINE IS AUTOGENERATED - TO UPDATE USE "flutter update-packages --force-upgrade"
  stack_trace: 1.9.3 # THIS LINE IS AUTOGENERATED - TO UPDATE USE "flutter update-packages --force-upgrade"
  stream_channel: 2.0.0 # THIS LINE IS AUTOGENERATED - TO UPDATE USE "flutter update-packages --force-upgrade"
  test_api: 0.2.11 # THIS LINE IS AUTOGENERATED - TO UPDATE USE "flutter update-packages --force-upgrade"
  test_core: 0.2.15 # THIS LINE IS AUTOGENERATED - TO UPDATE USE "flutter update-packages --force-upgrade"
  vm_service: 1.2.0 # THIS LINE IS AUTOGENERATED - TO UPDATE USE "flutter update-packages --force-upgrade"
  vm_service_client: 0.2.6+2 # THIS LINE IS AUTOGENERATED - TO UPDATE USE "flutter update-packages --force-upgrade"
  watcher: 0.9.7+12 # THIS LINE IS AUTOGENERATED - TO UPDATE USE "flutter update-packages --force-upgrade"
  web_socket_channel: 1.1.0 # THIS LINE IS AUTOGENERATED - TO UPDATE USE "flutter update-packages --force-upgrade"
  xml: 3.5.0 # THIS LINE IS AUTOGENERATED - TO UPDATE USE "flutter update-packages --force-upgrade"
  yaml: 2.2.0 # THIS LINE IS AUTOGENERATED - TO UPDATE USE "flutter update-packages --force-upgrade"

flutter:
  uses-material-design: true
  assets:
    - lib/gallery/example_code.dart
    - packages/flutter_gallery_assets/people/ali_landscape.png
    - packages/flutter_gallery_assets/monochrome/red-square-1024x1024.png
    - packages/flutter_gallery_assets/logos/flutter_white/logo.png
    - packages/flutter_gallery_assets/logos/fortnightly/fortnightly_logo.png
    - packages/flutter_gallery_assets/videos/bee.mp4
    - packages/flutter_gallery_assets/videos/butterfly.mp4
    - packages/flutter_gallery_assets/animated_images/animated_flutter_lgtm.gif
    - packages/flutter_gallery_assets/animated_images/animated_flutter_stickers.webp
    - packages/flutter_gallery_assets/food/butternut_squash_soup.png
    - packages/flutter_gallery_assets/food/cherry_pie.png
    - packages/flutter_gallery_assets/food/chopped_beet_leaves.png
    - packages/flutter_gallery_assets/food/fruits.png
    - packages/flutter_gallery_assets/food/pesto_pasta.png
    - packages/flutter_gallery_assets/food/roasted_chicken.png
    - packages/flutter_gallery_assets/food/spanakopita.png
    - packages/flutter_gallery_assets/food/spinach_onion_salad.png
    - packages/flutter_gallery_assets/food/icons/fish.png
    - packages/flutter_gallery_assets/food/icons/healthy.png
    - packages/flutter_gallery_assets/food/icons/main.png
    - packages/flutter_gallery_assets/food/icons/meat.png
    - packages/flutter_gallery_assets/food/icons/quick.png
    - packages/flutter_gallery_assets/food/icons/spicy.png
    - packages/flutter_gallery_assets/food/icons/veggie.png
    - packages/flutter_gallery_assets/logos/pesto/logo_small.png
    - packages/flutter_gallery_assets/places/india_chennai_flower_market.png
    - packages/flutter_gallery_assets/places/india_thanjavur_market.png
    - packages/flutter_gallery_assets/places/india_tanjore_bronze_works.png
    - packages/flutter_gallery_assets/places/india_tanjore_market_merchant.png
    - packages/flutter_gallery_assets/places/india_tanjore_thanjavur_temple.png
    - packages/flutter_gallery_assets/places/india_pondicherry_salt_farm.png
    - packages/flutter_gallery_assets/places/india_chennai_highway.png
    - packages/flutter_gallery_assets/places/india_chettinad_silk_maker.png
    - packages/flutter_gallery_assets/places/india_tanjore_thanjavur_temple_carvings.png
    - packages/flutter_gallery_assets/places/india_chettinad_produce.png
    - packages/flutter_gallery_assets/places/india_tanjore_market_technology.png
    - packages/flutter_gallery_assets/places/india_pondicherry_beach.png
    - packages/flutter_gallery_assets/places/india_pondicherry_fisherman.png
    - packages/flutter_gallery_assets/products/backpack.png
    - packages/flutter_gallery_assets/products/belt.png
    - packages/flutter_gallery_assets/products/cup.png
    - packages/flutter_gallery_assets/products/deskset.png
    - packages/flutter_gallery_assets/products/dress.png
    - packages/flutter_gallery_assets/products/earrings.png
    - packages/flutter_gallery_assets/products/flatwear.png
    - packages/flutter_gallery_assets/products/hat.png
    - packages/flutter_gallery_assets/products/jacket.png
    - packages/flutter_gallery_assets/products/jumper.png
    - packages/flutter_gallery_assets/products/kitchen_quattro.png
    - packages/flutter_gallery_assets/products/napkins.png
    - packages/flutter_gallery_assets/products/planters.png
    - packages/flutter_gallery_assets/products/platter.png
    - packages/flutter_gallery_assets/products/scarf.png
    - packages/flutter_gallery_assets/products/shirt.png
    - packages/flutter_gallery_assets/products/sunnies.png
    - packages/flutter_gallery_assets/products/sweater.png
    - packages/flutter_gallery_assets/products/sweats.png
    - packages/flutter_gallery_assets/products/table.png
    - packages/flutter_gallery_assets/products/teaset.png
    - packages/flutter_gallery_assets/products/top.png
    - packages/flutter_gallery_assets/people/ali.png
    - packages/flutter_gallery_assets/people/square/ali.png
    - packages/flutter_gallery_assets/people/square/peter.png
    - packages/flutter_gallery_assets/people/square/sandra.png
    - packages/flutter_gallery_assets/people/square/stella.png
    - packages/flutter_gallery_assets/people/square/trevor.png
    - packages/shrine_images/diamond.png
    - packages/shrine_images/slanted_menu.png
    - packages/shrine_images/0-0.jpg
    - packages/shrine_images/1-0.jpg
    - packages/shrine_images/2-0.jpg
    - packages/shrine_images/3-0.jpg
    - packages/shrine_images/4-0.jpg
    - packages/shrine_images/5-0.jpg
    - packages/shrine_images/6-0.jpg
    - packages/shrine_images/7-0.jpg
    - packages/shrine_images/8-0.jpg
    - packages/shrine_images/9-0.jpg
    - packages/shrine_images/10-0.jpg
    - packages/shrine_images/11-0.jpg
    - packages/shrine_images/12-0.jpg
    - packages/shrine_images/13-0.jpg
    - packages/shrine_images/14-0.jpg
    - packages/shrine_images/15-0.jpg
    - packages/shrine_images/16-0.jpg
    - packages/shrine_images/17-0.jpg
    - packages/shrine_images/18-0.jpg
    - packages/shrine_images/19-0.jpg
    - packages/shrine_images/20-0.jpg
    - packages/shrine_images/21-0.jpg
    - packages/shrine_images/22-0.jpg
    - packages/shrine_images/23-0.jpg
    - packages/shrine_images/24-0.jpg
    - packages/shrine_images/25-0.jpg
    - packages/shrine_images/26-0.jpg
    - packages/shrine_images/27-0.jpg
    - packages/shrine_images/28-0.jpg
    - packages/shrine_images/29-0.jpg
    - packages/shrine_images/30-0.jpg
    - packages/shrine_images/31-0.jpg
    - packages/shrine_images/32-0.jpg
    - packages/shrine_images/33-0.jpg
    - packages/shrine_images/34-0.jpg
    - packages/shrine_images/35-0.jpg
    - packages/shrine_images/36-0.jpg
    - packages/shrine_images/37-0.jpg
    - packages/rally_assets/logo.png
    - packages/rally_assets/thumb.png

  fonts:
    - family: Raleway
      fonts:
        - asset: packages/flutter_gallery_assets/fonts/raleway/Raleway-Regular.ttf
        - asset: packages/flutter_gallery_assets/fonts/raleway/Raleway-Medium.ttf
          weight: 500
        - asset: packages/flutter_gallery_assets/fonts/raleway/Raleway-SemiBold.ttf
          weight: 600
    - family: AbrilFatface
      fonts:
        - asset: packages/flutter_gallery_assets/fonts/abrilfatface/AbrilFatface-Regular.ttf
    - family: GalleryIcons
      fonts:
        - asset: packages/flutter_gallery_assets/fonts/private/gallery_icons/GalleryIcons.ttf
    - family: GoogleSans
      fonts:
        - asset: packages/flutter_gallery_assets/fonts/private/googlesans/GoogleSans-BoldItalic.ttf
          weight: 700
          style: italic
        - asset: packages/flutter_gallery_assets/fonts/private/googlesans/GoogleSans-Bold.ttf
          weight: 700
        - asset: packages/flutter_gallery_assets/fonts/private/googlesans/GoogleSans-Italic.ttf
          weight: 400
          style: italic
        - asset: packages/flutter_gallery_assets/fonts/private/googlesans/GoogleSans-MediumItalic.ttf
          weight: 500
          style: italic
        - asset: packages/flutter_gallery_assets/fonts/private/googlesans/GoogleSans-Medium.ttf
          weight: 500
        - asset: packages/flutter_gallery_assets/fonts/private/googlesans/GoogleSans-Regular.ttf
          weight: 400
    - family: GoogleSansDisplay
      fonts:
        - asset: packages/flutter_gallery_assets/fonts/private/googlesans/GoogleSansDisplay-BoldItalic.ttf
          weight: 700
          style: italic
        - asset: packages/flutter_gallery_assets/fonts/private/googlesans/GoogleSansDisplay-Bold.ttf
          weight: 700
        - asset: packages/flutter_gallery_assets/fonts/private/googlesans/GoogleSansDisplay-Italic.ttf
          weight: 400
          style: italic
        - asset: packages/flutter_gallery_assets/fonts/private/googlesans/GoogleSansDisplay-MediumItalic.ttf
          style: italic
          weight: 500
        - asset: packages/flutter_gallery_assets/fonts/private/googlesans/GoogleSansDisplay-Medium.ttf
          weight: 500
        - asset: packages/flutter_gallery_assets/fonts/private/googlesans/GoogleSansDisplay-Regular.ttf
          weight: 400
    - family: LibreFranklin
      fonts:
      - asset: packages/flutter_gallery_assets/fonts/librefranklin/LibreFranklin-Bold.ttf
      - asset: packages/flutter_gallery_assets/fonts/librefranklin/LibreFranklin-Light.ttf
      - asset: packages/flutter_gallery_assets/fonts/librefranklin/LibreFranklin-Medium.ttf
      - asset: packages/flutter_gallery_assets/fonts/librefranklin/LibreFranklin-Regular.ttf
    - family: Merriweather
      fonts:
      - asset: packages/flutter_gallery_assets/fonts/merriweather/Merriweather-BlackItalic.ttf
      - asset: packages/flutter_gallery_assets/fonts/merriweather/Merriweather-Italic.ttf
      - asset: packages/flutter_gallery_assets/fonts/merriweather/Merriweather-Regular.ttf
      - asset: packages/flutter_gallery_assets/fonts/merriweather/Merriweather-Light.ttf
    - family: Roboto Condensed
      fonts:
      - asset: packages/rally_assets/RobotoCondensed-Light.ttf
        weight: 400
      - asset: packages/rally_assets/RobotoCondensed-Regular.ttf
        weight: 500
      - asset: packages/rally_assets/RobotoCondensed-Bold.ttf
        weight: 700
    - family: Eczar
      fonts:
      - asset: packages/rally_assets/Eczar-Regular.ttf
        weight: 400
      - asset: packages/rally_assets/Eczar-SemiBold.ttf
        weight: 600
      - asset: packages/rally_assets/Eczar-Bold.ttf
        weight: 700

<<<<<<< HEAD
# PUBSPEC CHECKSUM: 32a8
=======
# PUBSPEC CHECKSUM: 1e1b
>>>>>>> 81881bb5
<|MERGE_RESOLUTION|>--- conflicted
+++ resolved
@@ -283,8 +283,4 @@
       - asset: packages/rally_assets/Eczar-Bold.ttf
         weight: 700
 
-<<<<<<< HEAD
-# PUBSPEC CHECKSUM: 32a8
-=======
-# PUBSPEC CHECKSUM: 1e1b
->>>>>>> 81881bb5
+# PUBSPEC CHECKSUM: de7e