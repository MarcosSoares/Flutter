// Copyright 2016 The Chromium Authors. All rights reserved.
// Use of this source code is governed by a BSD-style license that can be
// found in the LICENSE file.

import 'package:flutter/material.dart';

import '../../gallery/demo.dart';

enum _MaterialListType {
  /// A list tile that contains a single line of text.
  oneLine,

  /// A list tile that contains a [CircleAvatar] followed by a single line of text.
  oneLineWithAvatar,

  /// A list tile that contains two lines of text.
  twoLine,

  /// A list tile that contains three lines of text.
  threeLine,
}

class ListDemo extends StatefulWidget {
  const ListDemo({ Key key }) : super(key: key);

  static const String routeName = '/material/list';

  @override
  _ListDemoState createState() => _ListDemoState();
}

class _ListDemoState extends State<ListDemo> {
  static final GlobalKey<ScaffoldState> scaffoldKey = GlobalKey<ScaffoldState>();

<<<<<<< HEAD
  StandardBottomSheetController<Null> _bottomSheet;
=======
  PersistentBottomSheetController<void> _bottomSheet;
>>>>>>> 141d6e13
  _MaterialListType _itemType = _MaterialListType.threeLine;
  bool _dense = false;
  bool _showAvatars = true;
  bool _showIcons = false;
  bool _showDividers = false;
  bool _reverseSort = false;
  List<String> items = <String>[
    'A', 'B', 'C', 'D', 'E', 'F', 'G', 'H', 'I', 'J', 'K', 'L', 'M', 'N',
  ];

  void changeItemType(_MaterialListType type) {
    setState(() {
      _itemType = type;
    });
    _bottomSheet?.setState(() { });
  }

  void _showConfigurationSheet() {
<<<<<<< HEAD
    final StandardBottomSheetController<Null> bottomSheet = scaffoldKey.currentState.showBottomSheet((BuildContext bottomSheetContext) {
=======
    final PersistentBottomSheetController<void> bottomSheet = scaffoldKey.currentState.showBottomSheet<void>((BuildContext bottomSheetContext) {
>>>>>>> 141d6e13
      return Container(
        decoration: const BoxDecoration(
          border: Border(top: BorderSide(color: Colors.black26)),
        ),
        child: ListView(
          shrinkWrap: true,
          primary: false,
          children: <Widget>[
            MergeSemantics(
              child: ListTile(
                dense: true,
                title: const Text('One-line'),
                trailing: Radio<_MaterialListType>(
                  value: _showAvatars ? _MaterialListType.oneLineWithAvatar : _MaterialListType.oneLine,
                  groupValue: _itemType,
                  onChanged: changeItemType,
                )
              ),
            ),
            MergeSemantics(
              child: ListTile(
                dense: true,
                title: const Text('Two-line'),
                trailing: Radio<_MaterialListType>(
                  value: _MaterialListType.twoLine,
                  groupValue: _itemType,
                  onChanged: changeItemType,
                )
              ),
            ),
            MergeSemantics(
              child: ListTile(
                dense: true,
                title: const Text('Three-line'),
                trailing: Radio<_MaterialListType>(
                  value: _MaterialListType.threeLine,
                  groupValue: _itemType,
                  onChanged: changeItemType,
                ),
              ),
            ),
            MergeSemantics(
              child: ListTile(
                dense: true,
                title: const Text('Show avatar'),
                trailing: Checkbox(
                  value: _showAvatars,
                  onChanged: (bool value) {
                    setState(() {
                      _showAvatars = value;
                    });
                    _bottomSheet?.setState(() { });
                  },
                ),
              ),
            ),
            MergeSemantics(
              child: ListTile(
                dense: true,
                title: const Text('Show icon'),
                trailing: Checkbox(
                  value: _showIcons,
                  onChanged: (bool value) {
                    setState(() {
                      _showIcons = value;
                    });
                    _bottomSheet?.setState(() { });
                  },
                ),
              ),
            ),
            MergeSemantics(
              child: ListTile(
                dense: true,
                title: const Text('Show dividers'),
                trailing: Checkbox(
                  value: _showDividers,
                  onChanged: (bool value) {
                    setState(() {
                      _showDividers = value;
                    });
                    _bottomSheet?.setState(() { });
                  },
                ),
              ),
            ),
            MergeSemantics(
              child: ListTile(
                dense: true,
                title: const Text('Dense layout'),
                trailing: Checkbox(
                  value: _dense,
                  onChanged: (bool value) {
                    setState(() {
                      _dense = value;
                    });
                    _bottomSheet?.setState(() { });
                  },
                ),
              ),
            ),
          ],
        ),
      );
    });

    setState(() {
      _bottomSheet = bottomSheet;
    });

    _bottomSheet.closed.whenComplete(() {
      if (mounted) {
        setState(() {
          _bottomSheet = null;
        });
      }
    });
  }

  Widget buildListTile(BuildContext context, String item) {
    Widget secondary;
    if (_itemType == _MaterialListType.twoLine) {
      secondary = const Text('Additional item information.');
    } else if (_itemType == _MaterialListType.threeLine) {
      secondary = const Text(
        'Even more additional list item information appears on line three.',
      );
    }
    return MergeSemantics(
      child: ListTile(
        isThreeLine: _itemType == _MaterialListType.threeLine,
        dense: _dense,
        leading: _showAvatars ? ExcludeSemantics(child: CircleAvatar(child: Text(item))) : null,
        title: Text('This item represents $item.'),
        subtitle: secondary,
        trailing: _showIcons ? Icon(Icons.info, color: Theme.of(context).disabledColor) : null,
      ),
    );
  }

  @override
  Widget build(BuildContext context) {
    final String layoutText = _dense ? ' \u2013 Dense' : '';
    String itemTypeText;
    switch (_itemType) {
      case _MaterialListType.oneLine:
      case _MaterialListType.oneLineWithAvatar:
        itemTypeText = 'Single-line';
        break;
      case _MaterialListType.twoLine:
        itemTypeText = 'Two-line';
        break;
      case _MaterialListType.threeLine:
        itemTypeText = 'Three-line';
        break;
    }

    Iterable<Widget> listTiles = items.map<Widget>((String item) => buildListTile(context, item));
    if (_showDividers)
      listTiles = ListTile.divideTiles(context: context, tiles: listTiles);

    return Scaffold(
      key: scaffoldKey,
      appBar: AppBar(
        title: Text('Scrolling list\n$itemTypeText$layoutText'),
        actions: <Widget>[
          MaterialDemoDocumentationButton(ListDemo.routeName),
          IconButton(
            icon: const Icon(Icons.sort_by_alpha),
            tooltip: 'Sort',
            onPressed: () {
              setState(() {
                _reverseSort = !_reverseSort;
                items.sort((String a, String b) => _reverseSort ? b.compareTo(a) : a.compareTo(b));
              });
            },
          ),
          IconButton(
            icon: Icon(
              Theme.of(context).platform == TargetPlatform.iOS
                  ? Icons.more_horiz
                  : Icons.more_vert,
            ),
            tooltip: 'Show menu',
            onPressed: _bottomSheet == null ? _showConfigurationSheet : null,
          ),
        ],
      ),
      body: Scrollbar(
        child: ListView(
          padding: EdgeInsets.symmetric(vertical: _dense ? 4.0 : 8.0),
          children: listTiles.toList(),
        ),
      ),
    );
  }
}<|MERGE_RESOLUTION|>--- conflicted
+++ resolved
@@ -32,11 +32,7 @@
 class _ListDemoState extends State<ListDemo> {
   static final GlobalKey<ScaffoldState> scaffoldKey = GlobalKey<ScaffoldState>();
 
-<<<<<<< HEAD
-  StandardBottomSheetController<Null> _bottomSheet;
-=======
-  PersistentBottomSheetController<void> _bottomSheet;
->>>>>>> 141d6e13
+  StandardBottomSheetController<void> _bottomSheet;
   _MaterialListType _itemType = _MaterialListType.threeLine;
   bool _dense = false;
   bool _showAvatars = true;
@@ -55,11 +51,7 @@
   }
 
   void _showConfigurationSheet() {
-<<<<<<< HEAD
-    final StandardBottomSheetController<Null> bottomSheet = scaffoldKey.currentState.showBottomSheet((BuildContext bottomSheetContext) {
-=======
-    final PersistentBottomSheetController<void> bottomSheet = scaffoldKey.currentState.showBottomSheet<void>((BuildContext bottomSheetContext) {
->>>>>>> 141d6e13
+    final StandardBottomSheetController<void> bottomSheet = scaffoldKey.currentState.showBottomSheet<void>((BuildContext bottomSheetContext) {
       return Container(
         decoration: const BoxDecoration(
           border: Border(top: BorderSide(color: Colors.black26)),
