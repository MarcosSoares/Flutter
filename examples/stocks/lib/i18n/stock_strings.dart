import 'dart:async';

import 'package:flutter/widgets.dart';
import 'package:flutter_localizations/flutter_localizations.dart';
import 'package:intl/intl.dart';

import 'messages_all.dart';

/// Callers can lookup localized strings with an instance of StockStrings returned
/// by `StockStrings.of(context)`.
///
/// Applications need to include `StockStrings.delegate()` in their app's
/// localizationDelegates list, and the locales they support in the app's
/// supportedLocales list. For example:
///
/// ```
/// import 'i18n/stock_strings.dart';
///
/// return MaterialApp(
///   localizationsDelegates: StockStrings.localizationsDelegates,
///   supportedLocales: StockStrings.supportedLocales,
///   home: MyApplicationHome(),
/// );
/// ```
///
/// ## Update pubspec.yaml
///
/// Please make sure to update your pubspec.yaml to include the following
/// packages:
///
/// ```
/// dependencies:
///   # Internationalization support.
///   flutter_localizations:
///     sdk: flutter
///   intl: 0.16.0
///   intl_translation: 0.17.7
///
///   # rest of dependencies
/// ```
///
/// ## iOS Applications
///
/// iOS applications define key application metadata, including supported
/// locales, in an Info.plist file that is built into the application bundle.
/// To configure the locales supported by your app, you’ll need to edit this
/// file.
///
/// First, open your project’s ios/Runner.xcworkspace Xcode workspace file.
/// Then, in the Project Navigator, open the Info.plist file under the Runner
/// project’s Runner folder.
///
/// Next, select the Information Property List item, select Add Item from the
/// Editor menu, then select Localizations from the pop-up menu.
///
/// Select and expand the newly-created Localizations item then, for each
/// locale your application supports, add a new item and select the locale
/// you wish to add from the pop-up menu in the Value field. This list should
/// be consistent with the languages listed in the StockStrings.supportedLocales
/// property.
class StockStrings {
  StockStrings(Locale locale) : _localeName = locale.toString();

  final String _localeName;

  static Future<StockStrings> load(Locale locale) {
    return initializeMessages(locale.toString())
      .then<StockStrings>((void _) => StockStrings(locale));
  }

  static StockStrings of(BuildContext context) {
    return Localizations.of<StockStrings>(context, StockStrings);
  }

  static const LocalizationsDelegate<StockStrings> delegate = _StockStringsDelegate();

  /// A list of this localizations delegate along with the default localizations
  /// delegates.
  ///
  /// Returns a list of localizations delegates containing this delegate along with
  /// GlobalMaterialLocalizations.delegate, GlobalCupertinoLocalizations.delegate,
  /// and GlobalWidgetsLocalizations.delegate.
  static const List<LocalizationsDelegate<dynamic>> localizationsDelegates = <LocalizationsDelegate<dynamic>>[
    delegate,
    GlobalMaterialLocalizations.delegate,
    GlobalCupertinoLocalizations.delegate,
    GlobalWidgetsLocalizations.delegate,
  ];

  /// A list of this localizations delegate's supported locales.
  static const List<Locale> supportedLocales = <Locale>[
    Locale('es', 'ES'),
    Locale('en', 'US'),
  ];

  String get title {
    return Intl.message(
      r'Stocks',
      locale: _localeName,
      name: 'title',
<<<<<<< HEAD
      desc: 'Title for the Stocks application'
=======
      desc: r'Title for the Stocks application',
      args: <Object>[]
>>>>>>> e7d78b69
    );
  }

  String get market {
    return Intl.message(
      r'MARKET',
      locale: _localeName,
      name: 'market',
<<<<<<< HEAD
      desc: 'Label for the Market tab'
=======
      desc: r'Label for the Market tab',
      args: <Object>[]
>>>>>>> e7d78b69
    );
  }

  String get portfolio {
    return Intl.message(
      r'PORTFOLIO',
      locale: _localeName,
      name: 'portfolio',
<<<<<<< HEAD
      desc: 'Label for the Portfolio tab'
=======
      desc: r'Label for the Portfolio tab',
      args: <Object>[]
>>>>>>> e7d78b69
    );
  }

}

class _StockStringsDelegate extends LocalizationsDelegate<StockStrings> {
  const _StockStringsDelegate();

  @override
  Future<StockStrings> load(Locale locale) => StockStrings.load(locale);

  @override
  bool isSupported(Locale locale) => <String>['es', 'en'].contains(locale.languageCode);

  @override
  bool shouldReload(_StockStringsDelegate old) => false;
}<|MERGE_RESOLUTION|>--- conflicted
+++ resolved
@@ -98,12 +98,7 @@
       r'Stocks',
       locale: _localeName,
       name: 'title',
-<<<<<<< HEAD
-      desc: 'Title for the Stocks application'
-=======
-      desc: r'Title for the Stocks application',
-      args: <Object>[]
->>>>>>> e7d78b69
+      desc: r'Title for the Stocks application'
     );
   }
 
@@ -112,12 +107,7 @@
       r'MARKET',
       locale: _localeName,
       name: 'market',
-<<<<<<< HEAD
-      desc: 'Label for the Market tab'
-=======
-      desc: r'Label for the Market tab',
-      args: <Object>[]
->>>>>>> e7d78b69
+      desc: r'Label for the Market tab'
     );
   }
 
@@ -126,12 +116,7 @@
       r'PORTFOLIO',
       locale: _localeName,
       name: 'portfolio',
-<<<<<<< HEAD
-      desc: 'Label for the Portfolio tab'
-=======
-      desc: r'Label for the Portfolio tab',
-      args: <Object>[]
->>>>>>> e7d78b69
+      desc: r'Label for the Portfolio tab'
     );
   }
 
